--- conflicted
+++ resolved
@@ -4,10 +4,6 @@
 Authors: Arthur Paulino, Jon Eugster
 -/
 
-<<<<<<< HEAD
-import Lean.Data.Json.Printer
-=======
->>>>>>> 267df2be
 import Cache.Lean
 
 variable {α : Type}
