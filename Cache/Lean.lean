--- conflicted
+++ resolved
@@ -38,104 +38,6 @@
 namespace System.FilePath
 
 /--
-<<<<<<< HEAD
-Normalize path and cleanup path with respect to components `""` and `"."`.
-
-Note: `System.FilePath.normalize` might be expected to do this, but it doesn't currently.
--/
-def clean (path : FilePath) : FilePath :=
-  mkFilePath <| go path.normalize.components
-where
-  go : List String → List String
-    | [] => []
-    | "." :: path => go path
-    | "" :: path => go path
-    | c :: path => c :: go path
-
--- unit tests for `System.FilePath.clean`
-#guard FilePath.clean "" == ""
-#guard FilePath.clean "." == ""
-#guard FilePath.clean ("." / ".") == ""
-#guard FilePath.clean ("." / "") == ""
-#guard FilePath.clean ("." / "A") == "A"
-#guard FilePath.clean ("." / "..") == ".."
-#guard FilePath.clean (".." / "." /"..") == (".." / "..")
-#guard FilePath.clean (".." / "..") == (".." / "..")
-#guard FilePath.clean ("A" / ".." / "B") == ("A" / ".." / "B")
-#guard FilePath.clean ("." / "" / "A" / "" / ".." / "." / "B") == ("A" / ".." / "B")
-#guard FilePath.clean ("A" / "." / "B") == ("A" / "B")
-
-/--
-Test if the `target` path lies inside `parent`.
-This is purely done by comparing the paths' components.
-It does not have access to `IO` so it does not check if any paths actually exist.
-The paths can contain arbitrary amounts of `"."`, `""`.
-
-If the `target` contains any `".."`, the result will only be `true` if these are
-part of a shared prefix with `parent`,
-i.e. `../A/..` contains `../A/../B` but not `../A/../B/../B`
-
--/
-def contains (parent target : FilePath) : Bool :=
-  go parent.clean.components target.clean.components
-where
-  go : List String → List String → Bool
-    | [], [] => true
-    -- cleaned paths do not contain `"."` anymore, but `[""]` is a valid path
-    | "" :: parent, target => go parent target
-    | parent, "" :: target => go parent target
-    -- must start with equal quantity of ".."
-    | ".." :: parent, ".." :: target => go parent target
-    | ".." :: _, _ => false
-    | _, ".." :: _ => false
-    -- `parent` is longer
-    | _ :: _, [] => false
-    -- check `target` does not contain any more `..`
-    | [], _ :: target => go [] target
-    -- recursion
-    | p :: arent, t :: arget => if p == t then go arent arget else false
-
--- unit tests for `System.FilePath.contains`
-/-- info: true -/ #guard_msgs in #eval FilePath.contains "." "."
-/-- info: true -/ #guard_msgs in #eval FilePath.contains "" ""
-/-- info: true -/ #guard_msgs in #eval FilePath.contains "" "."
-/-- info: true -/ #guard_msgs in #eval FilePath.contains "." ""
-/-- info: true -/ #guard_msgs in #eval FilePath.contains "" "A"
-/-- info: true -/ #guard_msgs in #eval FilePath.contains "." "A"
-/-- info: true -/ #guard_msgs in #eval FilePath.contains "A" ("A" / "B")
-/-- info: true -/ #guard_msgs in #eval FilePath.contains ".." ".."
-/-- info: true -/ #guard_msgs in #eval FilePath.contains (".."/ "..") (".." / "..")
-/-- info: true -/ #guard_msgs in #eval FilePath.contains ("A" / ".." / "B") ("A" / ".." / "B" / "C")
-/-- info: true -/ #guard_msgs in #eval FilePath.contains ("A" / "..") ("A" / ".." / "A")
-/-- info: true -/ #guard_msgs in #eval FilePath.contains (".." / "A" / "..") (".." / "A" / ".." / "B")
-/-- info: true -/ #guard_msgs in #eval FilePath.contains (".." / ".." / "A") (".." / ".." / "A" / "B")
-/-- info: true -/ #guard_msgs in #eval FilePath.contains (".." / "A" / "..") (".." / "A" / ".." / "B")
-/-- info: false -/ #guard_msgs in #eval FilePath.contains "A" "."
-/-- info: false -/ #guard_msgs in #eval FilePath.contains "A" ""
-/-- info: false -/ #guard_msgs in #eval FilePath.contains "A" ("B" / "A")
-/-- info: false -/ #guard_msgs in #eval FilePath.contains ("A" / "B") "A"
-/-- info: false -/ #guard_msgs in #eval FilePath.contains ("A" / "B") ("A" / "C" / "B")
-/-- info: false -/ #guard_msgs in #eval FilePath.contains "A" ("A" / ".." / "A")
-/-- info: false -/ #guard_msgs in #eval FilePath.contains "A" ("A" / "B" / ".." / "B")
-/-- info: false -/ #guard_msgs in #eval FilePath.contains "." ".."
-/-- info: false -/ #guard_msgs in #eval FilePath.contains "" ".."
-/-- info: false -/ #guard_msgs in #eval FilePath.contains ".." "."
-/-- info: false -/ #guard_msgs in #eval FilePath.contains ".." ""
-/-- info: false -/ #guard_msgs in #eval FilePath.contains (".."/ "..") ".."
-/-- info: false -/ #guard_msgs in #eval FilePath.contains ".." (".." / "..")
-/-- info: false -/ #guard_msgs in #eval FilePath.contains (".." / "A" / "..") "."
-/-- info: false -/ #guard_msgs in #eval FilePath.contains (".." / "A" / "..") "A"
-/-- info: false -/ #guard_msgs in #eval FilePath.contains "A" ("A" / ".." / "A")
-/-- info: false -/ #guard_msgs in #eval FilePath.contains "A" ("B" / ".." / "A")
-/-- info: false -/ #guard_msgs in #eval FilePath.contains ("A" / ".." / "A") ("A" / "C")
-/-- info: false -/ #guard_msgs in #eval FilePath.contains ("B" / ".." / "A") ("A" / "C")
-/-- info: false -/ #guard_msgs in #eval FilePath.contains ("A" / "B" / ".." / ".."/ "C") ("C" / "D")
-/-- info: false -/ #guard_msgs in #eval FilePath.contains "C" ("A" / "B" / ".." / ".."/ "C")
-/-- info: false -/ #guard_msgs in #eval FilePath.contains "A" (".." / ".."/ "A")
-/-- info: false -/ #guard_msgs in #eval FilePath.contains ("A" / "B" / ".." / ".." / ".."/ "C") ("C" / "D")
-/-- info: false -/ #guard_msgs in #eval FilePath.contains "." ("A" / "B" / "C" / ".." / ".." / ".." / ".." / "D")
-/-- info: false -/ #guard_msgs in #eval FilePath.contains (".." / "A" / "..") (".." / "A" / ".." / "B" / ".." / "B")
-=======
 Normalize path and cleanup path with respect to components `""` and `"."`:
 
 * Trailing sperarators and additional separators in the middle are both removed.
@@ -234,7 +136,77 @@
 #guard FilePath.clean "lean-toolchain" == "lean-toolchain"
 #guard FilePath.clean ".lake/packages/mathlib/lean-toolchain" != "lean-toolchain"
 #guard FilePath.clean "./.lake/packages/mathlib/lean-toolchain" != "lean-toolchain"
->>>>>>> 0030317f
+
+/--
+Test if the `target` path lies inside `parent`.
+This is purely done by comparing the paths' components.
+It does not have access to `IO` so it does not check if any paths actually exist.
+The paths can contain arbitrary amounts of `"."`, `""`.
+
+If the `target` contains any `".."`, the result will only be `true` if these are
+part of a shared prefix with `parent`,
+i.e. `../A/..` contains `../A/../B` but not `../A/../B/../B`
+
+-/
+def contains (parent target : FilePath) : Bool :=
+  go parent.clean.components target.clean.components
+where
+  go : List String → List String → Bool
+    | [], [] => true
+    -- cleaned paths do not contain `"."` anymore, but `[""]` is a valid path
+    | "" :: parent, target => go parent target
+    | parent, "" :: target => go parent target
+    -- must start with equal quantity of ".."
+    | ".." :: parent, ".." :: target => go parent target
+    | ".." :: _, _ => false
+    | _, ".." :: _ => false
+    -- `parent` is longer
+    | _ :: _, [] => false
+    -- check `target` does not contain any more `..`
+    | [], _ :: target => go [] target
+    -- recursion
+    | p :: arent, t :: arget => if p == t then go arent arget else false
+
+-- unit tests for `System.FilePath.contains`
+/-- info: true -/ #guard_msgs in #eval FilePath.contains "." "."
+/-- info: true -/ #guard_msgs in #eval FilePath.contains "" ""
+/-- info: true -/ #guard_msgs in #eval FilePath.contains "" "."
+/-- info: true -/ #guard_msgs in #eval FilePath.contains "." ""
+/-- info: true -/ #guard_msgs in #eval FilePath.contains "" "A"
+/-- info: true -/ #guard_msgs in #eval FilePath.contains "." "A"
+/-- info: true -/ #guard_msgs in #eval FilePath.contains "A" ("A" / "B")
+/-- info: true -/ #guard_msgs in #eval FilePath.contains ".." ".."
+/-- info: true -/ #guard_msgs in #eval FilePath.contains (".."/ "..") (".." / "..")
+/-- info: true -/ #guard_msgs in #eval FilePath.contains ("A" / ".." / "B") ("A" / ".." / "B" / "C")
+/-- info: true -/ #guard_msgs in #eval FilePath.contains ("A" / "..") ("A" / ".." / "A")
+/-- info: true -/ #guard_msgs in #eval FilePath.contains (".." / "A" / "..") (".." / "A" / ".." / "B")
+/-- info: true -/ #guard_msgs in #eval FilePath.contains (".." / ".." / "A") (".." / ".." / "A" / "B")
+/-- info: true -/ #guard_msgs in #eval FilePath.contains (".." / "A" / "..") (".." / "A" / ".." / "B")
+/-- info: false -/ #guard_msgs in #eval FilePath.contains "A" "."
+/-- info: false -/ #guard_msgs in #eval FilePath.contains "A" ""
+/-- info: false -/ #guard_msgs in #eval FilePath.contains "A" ("B" / "A")
+/-- info: false -/ #guard_msgs in #eval FilePath.contains ("A" / "B") "A"
+/-- info: false -/ #guard_msgs in #eval FilePath.contains ("A" / "B") ("A" / "C" / "B")
+/-- info: false -/ #guard_msgs in #eval FilePath.contains "A" ("A" / ".." / "A")
+/-- info: false -/ #guard_msgs in #eval FilePath.contains "A" ("A" / "B" / ".." / "B")
+/-- info: false -/ #guard_msgs in #eval FilePath.contains "." ".."
+/-- info: false -/ #guard_msgs in #eval FilePath.contains "" ".."
+/-- info: false -/ #guard_msgs in #eval FilePath.contains ".." "."
+/-- info: false -/ #guard_msgs in #eval FilePath.contains ".." ""
+/-- info: false -/ #guard_msgs in #eval FilePath.contains (".."/ "..") ".."
+/-- info: false -/ #guard_msgs in #eval FilePath.contains ".." (".." / "..")
+/-- info: false -/ #guard_msgs in #eval FilePath.contains (".." / "A" / "..") "."
+/-- info: false -/ #guard_msgs in #eval FilePath.contains (".." / "A" / "..") "A"
+/-- info: false -/ #guard_msgs in #eval FilePath.contains "A" ("A" / ".." / "A")
+/-- info: false -/ #guard_msgs in #eval FilePath.contains "A" ("B" / ".." / "A")
+/-- info: false -/ #guard_msgs in #eval FilePath.contains ("A" / ".." / "A") ("A" / "C")
+/-- info: false -/ #guard_msgs in #eval FilePath.contains ("B" / ".." / "A") ("A" / "C")
+/-- info: false -/ #guard_msgs in #eval FilePath.contains ("A" / "B" / ".." / ".."/ "C") ("C" / "D")
+/-- info: false -/ #guard_msgs in #eval FilePath.contains "C" ("A" / "B" / ".." / ".."/ "C")
+/-- info: false -/ #guard_msgs in #eval FilePath.contains "A" (".." / ".."/ "A")
+/-- info: false -/ #guard_msgs in #eval FilePath.contains ("A" / "B" / ".." / ".." / ".."/ "C") ("C" / "D")
+/-- info: false -/ #guard_msgs in #eval FilePath.contains "." ("A" / "B" / "C" / ".." / ".." / ".." / ".." / "D")
+/-- info: false -/ #guard_msgs in #eval FilePath.contains (".." / "A" / "..") (".." / "A" / ".." / "B" / ".." / "B")
 
 /-- Removes a parent path from the beginning of a path -/
 def withoutParent (path parent : FilePath) : FilePath :=
