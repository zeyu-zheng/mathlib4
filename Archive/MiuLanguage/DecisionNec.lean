/-
Copyright (c) 2020 Gihan Marasingha. All rights reserved.
Released under Apache 2.0 license as described in the file LICENSE.
Authors: Gihan Marasingha
-/
import Archive.MiuLanguage.Basic
import Mathlib.Data.List.Count
import Mathlib.Data.Nat.ModEq
import Mathlib.Tactic.Ring

/-!
# Decision procedure: necessary condition

We introduce a condition `Decstr` and show that if a string `en` is `Derivable`, then `Decstr en`
holds.

Using this, we give a negative answer to the question: is `"MU"` derivable?

## Tags

miu, decision procedure
-/


namespace Miu

open MiuAtom Nat List

/-!
### Numerical condition on the `I` count

Suppose `st : Miustr`. Then `count I st` is the number of `I`s in `st`. We'll show, if
`Derivable st`, then `count I st` must be 1 or 2 modulo 3. To do this, it suffices to show that if
the `en : Miustr` is derived from `st`, then `count I en` moudulo 3 is either equal to or is twice
`count I st`, modulo 3.
-/


/-- Given `st en : Miustr`, the relation `CountEquivOrEquivTwoMulMod3 st en` holds if `st` and
`en` either have equal `count I`, modulo 3, or `count I en` is twice `count I st`, modulo 3.
-/
def CountEquivOrEquivTwoMulMod3 (st en : Miustr) : Prop :=
  let a := count I st
  let b := count I en
  b ≡ a [MOD 3] ∨ b ≡ 2 * a [MOD 3]

example : CountEquivOrEquivTwoMulMod3 "II" "MIUI" :=
  Or.inl rfl

example : CountEquivOrEquivTwoMulMod3 "IUIM" "MI" :=
  Or.inr rfl

/-- If `a` is 1 or 2 mod 3 and if `b` is `a` or twice `a` mod 3, then `b` is 1 or 2 mod 3.
-/
theorem mod3_eq_1_or_mod3_eq_2 {a b : ℕ} (h1 : a % 3 = 1 ∨ a % 3 = 2)
    (h2 : b % 3 = a % 3 ∨ b % 3 = 2 * a % 3) : b % 3 = 1 ∨ b % 3 = 2 := by
  cases' h2 with h2 h2
  · rw [h2]; exact h1
  · cases' h1 with h1 h1
    · right; simp [h2, mul_mod, h1, Nat.succ_lt_succ]
    · left; simp only [h2, mul_mod, h1, mod_mod]

/-- `count_equiv_one_or_two_mod3_of_derivable` shows any derivable string must have a `count I` that
is 1 or 2 modulo 3.
-/
theorem count_equiv_one_or_two_mod3_of_derivable (en : Miustr) :
    Derivable en → count I en % 3 = 1 ∨ count I en % 3 = 2 := by
  intro h
  induction' h with _ _ h_ih _ _ h_ih _ _ _ h_ih _ _ _ h_ih
  · left; rfl
  any_goals apply mod3_eq_1_or_mod3_eq_2 h_ih
  -- Porting note: `simp_rw [count_append]` usually doesn't work
  · left; rw [count_append, count_append]; rfl
  · right; simp_rw [count_append, count_cons, if_false, two_mul]; simp
  · left; rw [count_append, count_append, count_append]
    simp_rw [count_cons_self, count_nil, count_cons, ite_false, add_right_comm, add_mod_right]
    simp
  · left; rw [count_append, count_append, count_append]
    simp only [ne_eq, not_false_eq_true, count_cons_of_ne, count_nil, add_zero]

/-- Using the above theorem, we solve the MU puzzle, showing that `"MU"` is not derivable.
Once we have proved that `Derivable` is an instance of `DecidablePred`, this will follow
immediately from `dec_trivial`.
-/
theorem not_derivable_mu : ¬Derivable "MU" := by
  intro h
  cases count_equiv_one_or_two_mod3_of_derivable _ h <;> contradiction

/-!
### Condition on `M`

That solves the MU puzzle, but we'll proceed by demonstrating the other necessary condition for a
string to be derivable, namely that the string must start with an M and contain no M in its tail.
-/


/-- `Goodm xs` holds if `xs : Miustr` begins with `M` and has no `M` in its tail.
-/
def Goodm (xs : Miustr) : Prop :=
  List.headI xs = M ∧ ¬M ∈ List.tail xs

instance : DecidablePred Goodm := by unfold Goodm; infer_instance

/-- Demonstration that `"MI"` starts with `M` and has no `M` in its tail.
-/
theorem goodmi : Goodm [M, I] := by
  constructor
  · rfl
  · rw [tail, mem_singleton]; trivial

/-!
We'll show, for each `i` from 1 to 4, that if `en` follows by Rule `i` from `st` and if
`Goodm st` holds, then so does `Goodm en`.
-/


theorem goodm_of_rule1 (xs : Miustr) (h₁ : Derivable (xs ++ ↑[I])) (h₂ : Goodm (xs ++ ↑[I])) :
    Goodm (xs ++ ↑[I, U]) := by
  cases' h₂ with mhead nmtail
  have : xs ≠ nil := by rintro rfl; contradiction
  constructor
  · -- Porting note: Original proof was `rwa [head_append] at * <;> exact this`.
    -- However, there is no `headI_append`
    cases xs
    · contradiction
    exact mhead
  · change ¬M ∈ tail (xs ++ ↑([I] ++ [U]))
    rw [← append_assoc, tail_append_singleton_of_ne_nil]
    · simp_rw [mem_append, mem_singleton, or_false]; exact nmtail
<<<<<<< HEAD
    · exact append_ne_nil_of_ne_nil_left this _
#align miu.goodm_of_rule1 Miu.goodm_of_rule1
=======
    · exact append_ne_nil_of_ne_nil_left _ _ this
>>>>>>> 2fc87a94

theorem goodm_of_rule2 (xs : Miustr) (_ : Derivable (M :: xs)) (h₂ : Goodm (M :: xs)) :
    Goodm (↑(M :: xs) ++ xs) := by
  constructor
  · rfl
  · cases' h₂ with mhead mtail
    contrapose! mtail
    rw [cons_append] at mtail
    exact or_self_iff.mp (mem_append.mp mtail)

theorem goodm_of_rule3 (as bs : Miustr) (h₁ : Derivable (as ++ ↑[I, I, I] ++ bs))
    (h₂ : Goodm (as ++ ↑[I, I, I] ++ bs)) : Goodm (as ++ ↑(U :: bs)) := by
  cases' h₂ with mhead nmtail
  have k : as ≠ nil := by rintro rfl; contradiction
  constructor
  · cases as
    · contradiction
    exact mhead
  · contrapose! nmtail
    rcases exists_cons_of_ne_nil k with ⟨x, xs, rfl⟩
    -- Porting note: `simp_rw [cons_append]` didn't work
    rw [cons_append] at nmtail; rw [cons_append, cons_append]
    dsimp only [tail] at nmtail ⊢
    simpa using nmtail

/-!
The proof of the next lemma is identical, on the tactic level, to the previous proof.
-/


theorem goodm_of_rule4 (as bs : Miustr) (h₁ : Derivable (as ++ ↑[U, U] ++ bs))
    (h₂ : Goodm (as ++ ↑[U, U] ++ bs)) : Goodm (as ++ bs) := by
  cases' h₂ with mhead nmtail
  have k : as ≠ nil := by rintro rfl; contradiction
  constructor
  · cases as
    · contradiction
    exact mhead
  · contrapose! nmtail
    rcases exists_cons_of_ne_nil k with ⟨x, xs, rfl⟩
    -- Porting note: `simp_rw [cons_append]` didn't work
    rw [cons_append] at nmtail; rw [cons_append, cons_append]
    dsimp only [tail] at nmtail ⊢
    simpa using nmtail

/-- Any derivable string must begin with `M` and have no `M` in its tail.
-/
theorem goodm_of_derivable (en : Miustr) : Derivable en → Goodm en := by
  intro h
  induction h
  · exact goodmi
  · apply goodm_of_rule1 <;> assumption
  · apply goodm_of_rule2 <;> assumption
  · apply goodm_of_rule3 <;> assumption
  · apply goodm_of_rule4 <;> assumption

/-!
We put together our two conditions to give one necessary condition `Decstr` for an `Miustr` to be
derivable.
-/


/--
`Decstr en` is the condition that `count I en` is 1 or 2 modulo 3, that `en` starts with `M`, and
that `en` has no `M` in its tail. We automatically derive that this is a decidable predicate.
-/
def Decstr (en : Miustr) :=
  Goodm en ∧ (count I en % 3 = 1 ∨ count I en % 3 = 2)

instance : DecidablePred Decstr := by unfold Decstr; infer_instance

/-- Suppose `en : Miustr`. If `en` is `Derivable`, then the condition `Decstr en` holds.
-/
theorem decstr_of_der {en : Miustr} : Derivable en → Decstr en := by
  intro h
  constructor
  · exact goodm_of_derivable en h
  · exact count_equiv_one_or_two_mod3_of_derivable en h

end Miu<|MERGE_RESOLUTION|>--- conflicted
+++ resolved
@@ -127,12 +127,7 @@
   · change ¬M ∈ tail (xs ++ ↑([I] ++ [U]))
     rw [← append_assoc, tail_append_singleton_of_ne_nil]
     · simp_rw [mem_append, mem_singleton, or_false]; exact nmtail
-<<<<<<< HEAD
-    · exact append_ne_nil_of_ne_nil_left this _
-#align miu.goodm_of_rule1 Miu.goodm_of_rule1
-=======
     · exact append_ne_nil_of_ne_nil_left _ _ this
->>>>>>> 2fc87a94
 
 theorem goodm_of_rule2 (xs : Miustr) (_ : Derivable (M :: xs)) (h₂ : Goodm (M :: xs)) :
     Goodm (↑(M :: xs) ++ xs) := by
