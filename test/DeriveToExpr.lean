--- conflicted
+++ resolved
@@ -5,23 +5,15 @@
 
 -- TODO this file fails without this line due to a bug in the handler?
 set_option autoImplicit true
-<<<<<<< HEAD
-set_option trace.Elab.Deriving.toExprQ true
-=======
---set_option trace.Elab.Deriving.toExpr true
->>>>>>> 48970a4b
+--set_option trace.Elab.Deriving.toExprQ true
 
 inductive MyMaybe (α : Type u)
   | none | some (x : α)
   deriving ToExprQ
 
-<<<<<<< HEAD
-#eval Lean.PrettyPrinter.ppExpr <| toExpr (MyMaybe.some 2)
-#eval toExpr (MyMaybe.some 2)
-=======
 run_cmd Elab.Command.liftTermElabM do
   guard <| "MyMaybe.some 2" == s!"{← Lean.PrettyPrinter.ppExpr <| toExpr (MyMaybe.some 2)}"
->>>>>>> 48970a4b
+#eval toExpr (MyMaybe.some 2)
 
 run_cmd Elab.Command.liftTermElabM do
   Meta.check <| toExpr (MyMaybe.some 2)
