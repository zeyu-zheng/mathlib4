{"version": "1.1.0",
 "packagesDir": ".lake/packages",
 "packages":
 [{"url": "https://github.com/leanprover-community/batteries",
   "type": "git",
   "subDir": null,
   "scope": "leanprover-community",
   "rev": "2ce0037d487217469a1efeb9ea8196fe15ab9c46",
   "name": "batteries",
   "manifestFile": "lake-manifest.json",
   "inputRev": "main",
   "inherited": false,
   "configFile": "lakefile.lean"},
  {"url": "https://github.com/leanprover-community/quote4",
   "type": "git",
   "subDir": null,
   "scope": "leanprover-community",
   "rev": "2c8ae451ce9ffc83554322b14437159c1a9703f9",
   "name": "Qq",
   "manifestFile": "lake-manifest.json",
   "inputRev": "master",
   "inherited": false,
   "configFile": "lakefile.lean"},
  {"url": "https://github.com/leanprover-community/aesop",
   "type": "git",
   "subDir": null,
   "scope": "leanprover-community",
   "rev": "61fb4d1a2a6a4fe4be260ca31c58af1234ff298b",
   "name": "aesop",
   "manifestFile": "lake-manifest.json",
   "inputRev": "master",
   "inherited": false,
   "configFile": "lakefile.toml"},
  {"url": "https://github.com/leanprover-community/ProofWidgets4",
   "type": "git",
   "subDir": null,
   "scope": "leanprover-community",
   "rev": "eb08eee94098fe530ccd6d8751a86fe405473d4c",
   "name": "proofwidgets",
   "manifestFile": "lake-manifest.json",
   "inputRev": "v0.0.42",
   "inherited": false,
   "configFile": "lakefile.lean"},
  {"url": "https://github.com/leanprover/lean4-cli",
   "type": "git",
   "subDir": null,
   "scope": "",
   "rev": "2cf1030dc2ae6b3632c84a09350b675ef3e347d0",
   "name": "Cli",
   "manifestFile": "lake-manifest.json",
   "inputRev": "main",
   "inherited": true,
   "configFile": "lakefile.toml"},
  {"url": "https://github.com/leanprover-community/import-graph",
   "type": "git",
   "subDir": null,
   "scope": "leanprover-community",
   "rev": "fb7841a6f4fb389ec0e47dd4677844d49906af3c",
   "name": "importGraph",
   "manifestFile": "lake-manifest.json",
   "inputRev": "main",
   "inherited": false,
   "configFile": "lakefile.toml"},
  {"url": "https://github.com/leanprover-community/LeanSearchClient",
   "type": "git",
   "subDir": null,
   "scope": "leanprover-community",
<<<<<<< HEAD
   "rev": "ef3288d6d8a5380fe8a23a7555dec7ecd1d52042",
=======
   "rev": "565ce2c97c20428195f8e7861cc0fb1f537e4d25",
>>>>>>> 74fc63fa
   "name": "LeanSearchClient",
   "manifestFile": "lake-manifest.json",
   "inputRev": "loogle_nonreserved",
   "inherited": false,
   "configFile": "lakefile.toml"}],
 "name": "mathlib",
 "lakeDir": ".lake"}<|MERGE_RESOLUTION|>--- conflicted
+++ resolved
@@ -65,11 +65,7 @@
    "type": "git",
    "subDir": null,
    "scope": "leanprover-community",
-<<<<<<< HEAD
-   "rev": "ef3288d6d8a5380fe8a23a7555dec7ecd1d52042",
-=======
    "rev": "565ce2c97c20428195f8e7861cc0fb1f537e4d25",
->>>>>>> 74fc63fa
    "name": "LeanSearchClient",
    "manifestFile": "lake-manifest.json",
    "inputRev": "loogle_nonreserved",
