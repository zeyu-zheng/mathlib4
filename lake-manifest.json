{"version": "1.1.0",
 "packagesDir": ".lake/packages",
 "packages":
 [{"url": "https://github.com/leanprover-community/plausible",
   "type": "git",
   "subDir": null,
   "scope": "leanprover-community",
   "rev": "c2d561a944a566cbe80b1664ca77895d712213e1",
   "name": "plausible",
   "manifestFile": "lake-manifest.json",
   "inputRev": "main",
   "inherited": false,
   "configFile": "lakefile.toml"},
  {"url": "https://github.com/leanprover-community/LeanSearchClient",
   "type": "git",
   "subDir": null,
   "scope": "leanprover-community",
   "rev": "6c62474116f525d2814f0157bb468bf3a4f9f120",
   "name": "LeanSearchClient",
   "manifestFile": "lake-manifest.json",
   "inputRev": "main",
   "inherited": false,
   "configFile": "lakefile.toml"},
  {"url": "https://github.com/leanprover-community/import-graph",
   "type": "git",
   "subDir": null,
   "scope": "leanprover-community",
   "rev": "fec36d813737fa93f71fa32a737bd1548e65e43e",
   "name": "importGraph",
   "manifestFile": "lake-manifest.json",
   "inputRev": "main",
   "inherited": false,
   "configFile": "lakefile.toml"},
  {"url": "https://github.com/leanprover-community/ProofWidgets4",
   "type": "git",
   "subDir": null,
   "scope": "leanprover-community",
   "rev": "6980f6ca164de593cb77cd03d8eac549cc444156",
   "name": "proofwidgets",
   "manifestFile": "lake-manifest.json",
   "inputRev": "v0.0.62",
   "inherited": false,
   "configFile": "lakefile.lean"},
  {"url": "https://github.com/leanprover-community/aesop",
   "type": "git",
   "subDir": null,
   "scope": "leanprover-community",
   "rev": "fa98745a3481f022e3b68eae479d0cdcaef38f0b",
   "name": "aesop",
   "manifestFile": "lake-manifest.json",
   "inputRev": "master",
   "inherited": false,
   "configFile": "lakefile.toml"},
  {"url": "https://github.com/leanprover-community/quote4",
   "type": "git",
   "subDir": null,
   "scope": "leanprover-community",
   "rev": "6a42c3db4efa7984e4e074cfd04307636aaf7a5b",
   "name": "Qq",
   "manifestFile": "lake-manifest.json",
   "inputRev": "master",
   "inherited": false,
   "configFile": "lakefile.toml"},
  {"url": "https://github.com/JovanGerb/std4",
   "type": "git",
   "subDir": null,
   "scope": "leanprover-community",
<<<<<<< HEAD
   "rev": "067f315d4cab0b0547651ae6afc994bf53e49fb3",
=======
   "rev": "973f2658ea854c89067bc6be53339ba143c9bcef",
>>>>>>> 2de3f1ae
   "name": "batteries",
   "manifestFile": "lake-manifest.json",
   "inputRev": "Jovan-simpnf-star",
   "inherited": false,
   "configFile": "lakefile.toml"},
  {"url": "https://github.com/leanprover/lean4-cli",
   "type": "git",
   "subDir": null,
   "scope": "leanprover",
   "rev": "f73de1d8e807e9fea8d0f1716d9fac6cddf2b96a",
   "name": "Cli",
   "manifestFile": "lake-manifest.json",
   "inputRev": "main",
   "inherited": true,
   "configFile": "lakefile.toml"}],
 "name": "mathlib",
 "lakeDir": ".lake"}<|MERGE_RESOLUTION|>--- conflicted
+++ resolved
@@ -65,11 +65,7 @@
    "type": "git",
    "subDir": null,
    "scope": "leanprover-community",
-<<<<<<< HEAD
-   "rev": "067f315d4cab0b0547651ae6afc994bf53e49fb3",
-=======
-   "rev": "973f2658ea854c89067bc6be53339ba143c9bcef",
->>>>>>> 2de3f1ae
+   "rev": "d0b73d7ce4d08675f9b29f378ad4f407d25f8287",
    "name": "batteries",
    "manifestFile": "lake-manifest.json",
    "inputRev": "Jovan-simpnf-star",
