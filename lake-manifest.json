--- conflicted
+++ resolved
@@ -65,11 +65,7 @@
    "type": "git",
    "subDir": null,
    "scope": "leanprover-community",
-<<<<<<< HEAD
-   "rev": "1b9aecc49bb859a85370756550b0eb088ee7468d",
-=======
    "rev": "49d20ab3c5b6c21537482ebe64b36cf05552d051",
->>>>>>> 950e64cf
    "name": "batteries",
    "manifestFile": "lake-manifest.json",
    "inputRev": "nightly-testing",
