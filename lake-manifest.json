--- conflicted
+++ resolved
@@ -65,11 +65,7 @@
    "type": "git",
    "subDir": null,
    "scope": "leanprover-community",
-<<<<<<< HEAD
-   "rev": "c9039c92a09f286c281b4f5d9e833194fc2774a0",
-=======
-   "rev": "e9dea218d9eddf9252b0fcbcf99896cd881acc8b",
->>>>>>> f946d24d
+   "rev": "d6afdf94f9bc9181d4e5c7d9440dad99fd6134b8",
    "name": "batteries",
    "manifestFile": "lake-manifest.json",
    "inputRev": "lean-pr-testing-7334",
