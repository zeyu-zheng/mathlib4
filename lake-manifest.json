{"version": "1.1.0",
 "packagesDir": ".lake/packages",
 "packages":
 [{"url": "https://github.com/leanprover-community/plausible",
   "type": "git",
   "subDir": null,
   "scope": "leanprover-community",
   "rev": "ebfb31672ab0a5b6d00a018ff67d2ec51ed66f3a",
   "name": "plausible",
   "manifestFile": "lake-manifest.json",
   "inputRev": "main",
   "inherited": false,
   "configFile": "lakefile.toml"},
  {"url": "https://github.com/leanprover-community/LeanSearchClient",
   "type": "git",
   "subDir": null,
   "scope": "leanprover-community",
   "rev": "ba020ed434b9c5877eb62ff072a28f5ec56eb871",
   "name": "LeanSearchClient",
   "manifestFile": "lake-manifest.json",
   "inputRev": "main",
   "inherited": false,
   "configFile": "lakefile.toml"},
  {"url": "https://github.com/leanprover-community/import-graph",
   "type": "git",
   "subDir": null,
   "scope": "leanprover-community",
   "rev": "c96401869916619b86e2e54dbb8e8488bd6dd19c",
   "name": "importGraph",
   "manifestFile": "lake-manifest.json",
   "inputRev": "main",
   "inherited": false,
   "configFile": "lakefile.toml"},
  {"url": "https://github.com/leanprover-community/ProofWidgets4",
   "type": "git",
   "subDir": null,
   "scope": "leanprover-community",
   "rev": "a602d13aca2913724c7d47b2d7df0353620c4ee8",
   "name": "proofwidgets",
   "manifestFile": "lake-manifest.json",
   "inputRev": "v0.0.53",
   "inherited": false,
   "configFile": "lakefile.lean"},
  {"url": "https://github.com/leanprover-community/aesop",
   "type": "git",
   "subDir": null,
   "scope": "leanprover-community",
<<<<<<< HEAD
   "rev": "7639cf97dcab967a948ec41ccc556fa613bd8963",
=======
   "rev": "4ef72283c4107c8798d9192b171d7abbd8ae2918",
>>>>>>> 759a343f
   "name": "aesop",
   "manifestFile": "lake-manifest.json",
   "inputRev": "nightly-testing",
   "inherited": false,
   "configFile": "lakefile.toml"},
  {"url": "https://github.com/leanprover-community/quote4",
   "type": "git",
   "subDir": null,
   "scope": "leanprover-community",
   "rev": "d892d7a88ad0ccf748fb8e651308ccd13426ba73",
   "name": "Qq",
   "manifestFile": "lake-manifest.json",
   "inputRev": "master",
   "inherited": false,
   "configFile": "lakefile.toml"},
  {"url": "https://github.com/leanprover-community/batteries",
   "type": "git",
   "subDir": null,
   "scope": "leanprover-community",
<<<<<<< HEAD
   "rev": "c29d17e31e5f0ce872d2bbd9adb58b907b76e0f4",
=======
   "rev": "de561bc17f8bc798b56e4c1a1f8208a5b8658283",
>>>>>>> 759a343f
   "name": "batteries",
   "manifestFile": "lake-manifest.json",
   "inputRev": "nightly-testing",
   "inherited": false,
   "configFile": "lakefile.toml"},
  {"url": "https://github.com/leanprover/lean4-cli",
   "type": "git",
   "subDir": null,
   "scope": "leanprover",
   "rev": "dd423cf2b153b5b14cb017ee4beae788565a3925",
   "name": "Cli",
   "manifestFile": "lake-manifest.json",
   "inputRev": "main",
   "inherited": true,
   "configFile": "lakefile.toml"}],
 "name": "mathlib",
 "lakeDir": ".lake"}<|MERGE_RESOLUTION|>--- conflicted
+++ resolved
@@ -45,11 +45,7 @@
    "type": "git",
    "subDir": null,
    "scope": "leanprover-community",
-<<<<<<< HEAD
-   "rev": "7639cf97dcab967a948ec41ccc556fa613bd8963",
-=======
    "rev": "4ef72283c4107c8798d9192b171d7abbd8ae2918",
->>>>>>> 759a343f
    "name": "aesop",
    "manifestFile": "lake-manifest.json",
    "inputRev": "nightly-testing",
@@ -69,11 +65,7 @@
    "type": "git",
    "subDir": null,
    "scope": "leanprover-community",
-<<<<<<< HEAD
-   "rev": "c29d17e31e5f0ce872d2bbd9adb58b907b76e0f4",
-=======
    "rev": "de561bc17f8bc798b56e4c1a1f8208a5b8658283",
->>>>>>> 759a343f
    "name": "batteries",
    "manifestFile": "lake-manifest.json",
    "inputRev": "nightly-testing",
