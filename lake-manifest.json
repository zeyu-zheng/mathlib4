{"version": "1.1.0",
 "packagesDir": ".lake/packages",
 "packages":
 [{"url": "https://github.com/leanprover-community/batteries",
   "type": "git",
   "subDir": null,
   "scope": "leanprover-community",
<<<<<<< HEAD
   "rev": "c4bfc926bcaf9209523078d21ad2ef6ab146279b",
=======
   "rev": "d2b1546c5fc05a06426e3f6ee1cb020e71be5592",
>>>>>>> daf323c3
   "name": "batteries",
   "manifestFile": "lake-manifest.json",
   "inputRev": "nightly-testing",
   "inherited": false,
   "configFile": "lakefile.lean"},
  {"url": "https://github.com/leanprover-community/quote4",
   "type": "git",
   "subDir": null,
   "scope": "leanprover-community",
   "rev": "01ad33937acd996ee99eb74eefb39845e4e4b9f5",
   "name": "Qq",
   "manifestFile": "lake-manifest.json",
   "inputRev": "master",
   "inherited": false,
   "configFile": "lakefile.lean"},
  {"url": "https://github.com/leanprover-community/aesop",
   "type": "git",
   "subDir": null,
   "scope": "leanprover-community",
   "rev": "622d52c803db99ff4ea4fb442c1db9e91aed944c",
   "name": "aesop",
   "manifestFile": "lake-manifest.json",
   "inputRev": "master",
   "inherited": false,
   "configFile": "lakefile.toml"},
  {"url": "https://github.com/leanprover-community/ProofWidgets4",
   "type": "git",
   "subDir": null,
   "scope": "leanprover-community",
   "rev": "d1b33202c3a29a079f292de65ea438648123b635",
   "name": "proofwidgets",
   "manifestFile": "lake-manifest.json",
   "inputRev": "v0.0.39",
   "inherited": false,
   "configFile": "lakefile.lean"},
  {"url": "https://github.com/leanprover/lean4-cli",
   "type": "git",
   "subDir": null,
   "scope": "",
   "rev": "a11566029bd9ec4f68a65394e8c3ff1af74c1a29",
   "name": "Cli",
   "manifestFile": "lake-manifest.json",
   "inputRev": "main",
   "inherited": true,
   "configFile": "lakefile.lean"},
  {"url": "https://github.com/leanprover-community/import-graph",
   "type": "git",
   "subDir": null,
   "scope": "leanprover-community",
   "rev": "033082103b7b53f35ccee18702a995382503d6ef",
   "name": "importGraph",
   "manifestFile": "lake-manifest.json",
   "inputRev": "nightly-testing",
   "inherited": false,
   "configFile": "lakefile.toml"}],
 "name": "mathlib",
 "lakeDir": ".lake"}<|MERGE_RESOLUTION|>--- conflicted
+++ resolved
@@ -5,11 +5,7 @@
    "type": "git",
    "subDir": null,
    "scope": "leanprover-community",
-<<<<<<< HEAD
    "rev": "c4bfc926bcaf9209523078d21ad2ef6ab146279b",
-=======
-   "rev": "d2b1546c5fc05a06426e3f6ee1cb020e71be5592",
->>>>>>> daf323c3
    "name": "batteries",
    "manifestFile": "lake-manifest.json",
    "inputRev": "nightly-testing",
