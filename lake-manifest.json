{"version": "1.1.0",
 "packagesDir": ".lake/packages",
 "packages":
 [{"url": "https://github.com/leanprover-community/plausible",
   "type": "git",
   "subDir": null,
   "scope": "leanprover-community",
   "rev": "ebfb31672ab0a5b6d00a018ff67d2ec51ed66f3a",
   "name": "plausible",
   "manifestFile": "lake-manifest.json",
   "inputRev": "main",
   "inherited": false,
   "configFile": "lakefile.toml"},
  {"url": "https://github.com/leanprover-community/LeanSearchClient",
   "type": "git",
   "subDir": null,
   "scope": "leanprover-community",
   "rev": "0c169a0d55fef3763cfb3099eafd7b884ec7e41d",
   "name": "LeanSearchClient",
   "manifestFile": "lake-manifest.json",
   "inputRev": "main",
   "inherited": false,
   "configFile": "lakefile.toml"},
  {"url": "https://github.com/leanprover-community/import-graph",
   "type": "git",
   "subDir": null,
   "scope": "leanprover-community",
   "rev": "4299ce80921bc63c417fe7c33f14beb02f5dbe91",
   "name": "importGraph",
   "manifestFile": "lake-manifest.json",
   "inputRev": "nightly-testing",
   "inherited": false,
   "configFile": "lakefile.toml"},
  {"url": "https://github.com/leanprover-community/ProofWidgets4",
   "type": "git",
   "subDir": null,
   "scope": "leanprover-community",
   "rev": "6b234dc9a47f86554a9e1621d5e664076a9baaf0",
   "name": "proofwidgets",
   "manifestFile": "lake-manifest.json",
   "inputRev": "v0.0.52-pre3",
   "inherited": false,
   "configFile": "lakefile.lean"},
  {"url": "https://github.com/leanprover-community/aesop",
   "type": "git",
   "subDir": null,
   "scope": "leanprover-community",
   "rev": "7639cf97dcab967a948ec41ccc556fa613bd8963",
   "name": "aesop",
   "manifestFile": "lake-manifest.json",
   "inputRev": "nightly-testing",
   "inherited": false,
   "configFile": "lakefile.toml"},
  {"url": "https://github.com/leanprover-community/quote4",
   "type": "git",
   "subDir": null,
   "scope": "leanprover-community",
   "rev": "d892d7a88ad0ccf748fb8e651308ccd13426ba73",
   "name": "Qq",
   "manifestFile": "lake-manifest.json",
   "inputRev": "master",
   "inherited": false,
   "configFile": "lakefile.toml"},
  {"url": "https://github.com/leanprover-community/batteries",
   "type": "git",
   "subDir": null,
   "scope": "leanprover-community",
<<<<<<< HEAD
   "rev": "9587a2c27e6b983cd09f889359f76e26e7622729",
=======
   "rev": "b8e143008dc1e5f28f48a8aa8de63deaf4fe8068",
>>>>>>> 3ec11919
   "name": "batteries",
   "manifestFile": "lake-manifest.json",
   "inputRev": "nightly-testing",
   "inherited": false,
   "configFile": "lakefile.toml"},
  {"url": "https://github.com/leanprover/lean4-cli",
   "type": "git",
   "subDir": null,
   "scope": "leanprover",
   "rev": "5bf2647dfadce4e48961532d6162d46558be6731",
   "name": "Cli",
   "manifestFile": "lake-manifest.json",
   "inputRev": "nightly-testing",
   "inherited": true,
   "configFile": "lakefile.toml"}],
 "name": "mathlib",
 "lakeDir": ".lake"}<|MERGE_RESOLUTION|>--- conflicted
+++ resolved
@@ -65,11 +65,7 @@
    "type": "git",
    "subDir": null,
    "scope": "leanprover-community",
-<<<<<<< HEAD
-   "rev": "9587a2c27e6b983cd09f889359f76e26e7622729",
-=======
-   "rev": "b8e143008dc1e5f28f48a8aa8de63deaf4fe8068",
->>>>>>> 3ec11919
+   "rev": "5d73dca44d898c3d9be87fb46d390274557ed341",
    "name": "batteries",
    "manifestFile": "lake-manifest.json",
    "inputRev": "nightly-testing",
