--- conflicted
+++ resolved
@@ -65,11 +65,7 @@
    "type": "git",
    "subDir": null,
    "scope": "leanprover-community",
-<<<<<<< HEAD
    "rev": "7f3bdc56372120a7deb8b789e8816cf13909d8bf",
-=======
-   "rev": "de6d1d9daebdc0b2f0055e3330000c1932ecf0a5",
->>>>>>> 40ba5e1b
    "name": "batteries",
    "manifestFile": "lake-manifest.json",
    "inputRev": "lean-pr-testing-7084",
