--- conflicted
+++ resolved
@@ -5,11 +5,7 @@
    "type": "git",
    "subDir": null,
    "scope": "leanprover-community",
-<<<<<<< HEAD
-   "rev": "2ce0037d487217469a1efeb9ea8196fe15ab9c46",
-=======
    "rev": "b100ff2565805e9f30a482788b3fc66937a7f38a",
->>>>>>> d0df76bd
    "name": "batteries",
    "manifestFile": "lake-manifest.json",
    "inputRev": "main",
@@ -19,11 +15,7 @@
    "type": "git",
    "subDir": null,
    "scope": "leanprover-community",
-<<<<<<< HEAD
-   "rev": "2c8ae451ce9ffc83554322b14437159c1a9703f9",
-=======
    "rev": "303b23fbcea94ac4f96e590c1cad6618fd4f5f41",
->>>>>>> d0df76bd
    "name": "Qq",
    "manifestFile": "lake-manifest.json",
    "inputRev": "master",
@@ -33,11 +25,7 @@
    "type": "git",
    "subDir": null,
    "scope": "leanprover-community",
-<<<<<<< HEAD
-   "rev": "61fb4d1a2a6a4fe4be260ca31c58af1234ff298b",
-=======
    "rev": "de91b59101763419997026c35a41432ac8691f15",
->>>>>>> d0df76bd
    "name": "aesop",
    "manifestFile": "lake-manifest.json",
    "inputRev": "master",
@@ -47,29 +35,17 @@
    "type": "git",
    "subDir": null,
    "scope": "leanprover-community",
-<<<<<<< HEAD
-   "rev": "eb08eee94098fe530ccd6d8751a86fe405473d4c",
-   "name": "proofwidgets",
-   "manifestFile": "lake-manifest.json",
-   "inputRev": "v0.0.42",
-=======
    "rev": "1383e72b40dd62a566896a6e348ffe868801b172",
    "name": "proofwidgets",
    "manifestFile": "lake-manifest.json",
    "inputRev": "v0.0.46",
->>>>>>> d0df76bd
    "inherited": false,
    "configFile": "lakefile.lean"},
   {"url": "https://github.com/leanprover/lean4-cli",
    "type": "git",
    "subDir": null,
-<<<<<<< HEAD
-   "scope": "",
-   "rev": "2cf1030dc2ae6b3632c84a09350b675ef3e347d0",
-=======
    "scope": "leanprover",
    "rev": "726b3c9ad13acca724d4651f14afc4804a7b0e4d",
->>>>>>> d0df76bd
    "name": "Cli",
    "manifestFile": "lake-manifest.json",
    "inputRev": "main",
@@ -79,11 +55,7 @@
    "type": "git",
    "subDir": null,
    "scope": "leanprover-community",
-<<<<<<< HEAD
-   "rev": "fb7841a6f4fb389ec0e47dd4677844d49906af3c",
-=======
    "rev": "b0b73e5bc33f1bc4d3c0f254630dd0e262cecc08",
->>>>>>> d0df76bd
    "name": "importGraph",
    "manifestFile": "lake-manifest.json",
    "inputRev": "main",
@@ -93,17 +65,11 @@
    "type": "git",
    "subDir": null,
    "scope": "leanprover-community",
-<<<<<<< HEAD
-   "rev": "2ba60fa2c384a94735454db11a2d523612eaabff",
-=======
    "rev": "86d0d0584f5cd165353e2f8a30c455cd0e168ac2",
->>>>>>> d0df76bd
    "name": "LeanSearchClient",
    "manifestFile": "lake-manifest.json",
    "inputRev": "main",
    "inherited": false,
-<<<<<<< HEAD
-=======
    "configFile": "lakefile.toml"},
   {"url": "https://github.com/leanprover-community/plausible",
    "type": "git",
@@ -114,7 +80,6 @@
    "manifestFile": "lake-manifest.json",
    "inputRev": "main",
    "inherited": false,
->>>>>>> d0df76bd
    "configFile": "lakefile.toml"}],
  "name": "mathlib",
  "lakeDir": ".lake"}