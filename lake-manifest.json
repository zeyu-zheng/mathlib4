{"version": "1.1.0",
 "packagesDir": ".lake/packages",
 "packages":
 [{"url": "https://github.com/leanprover-community/plausible",
   "type": "git",
   "subDir": null,
   "scope": "leanprover-community",
   "rev": "2c57364ef83406ea86d0f78ce3e342079a2fece5",
   "name": "plausible",
   "manifestFile": "lake-manifest.json",
   "inputRev": "v4.15.0",
   "inherited": false,
   "configFile": "lakefile.toml"},
  {"url": "https://github.com/leanprover-community/LeanSearchClient",
   "type": "git",
   "subDir": null,
   "scope": "leanprover-community",
   "rev": "003ff459cdd85de551f4dcf95cdfeefe10f20531",
   "name": "LeanSearchClient",
   "manifestFile": "lake-manifest.json",
   "inputRev": "main",
   "inherited": false,
   "configFile": "lakefile.toml"},
  {"url": "https://github.com/leanprover-community/import-graph",
   "type": "git",
   "subDir": null,
   "scope": "leanprover-community",
   "rev": "9a0b533c2fbd6195df067630be18e11e4349051c",
   "name": "importGraph",
   "manifestFile": "lake-manifest.json",
   "inputRev": "v4.15.0",
   "inherited": false,
   "configFile": "lakefile.toml"},
  {"url": "https://github.com/leanprover-community/ProofWidgets4",
   "type": "git",
   "subDir": null,
   "scope": "leanprover-community",
   "rev": "2b000e02d50394af68cfb4770a291113d94801b5",
   "name": "proofwidgets",
   "manifestFile": "lake-manifest.json",
   "inputRev": "v0.0.48",
   "inherited": false,
   "configFile": "lakefile.lean"},
  {"url": "https://github.com/leanprover-community/aesop",
   "type": "git",
   "subDir": null,
   "scope": "leanprover-community",
   "rev": "2689851f387bb2cef351e6825fe94a56a304ca13",
   "name": "aesop",
   "manifestFile": "lake-manifest.json",
   "inputRev": "v4.15.0",
   "inherited": false,
   "configFile": "lakefile.toml"},
  {"url": "https://github.com/leanprover-community/quote4",
   "type": "git",
   "subDir": null,
   "scope": "leanprover-community",
   "rev": "f0c584bcb14c5adfb53079781eeea75b26ebbd32",
   "name": "Qq",
   "manifestFile": "lake-manifest.json",
   "inputRev": "v4.15.0",
   "inherited": false,
   "configFile": "lakefile.toml"},
  {"url": "https://github.com/leanprover-community/batteries",
   "type": "git",
   "subDir": null,
   "scope": "leanprover-community",
<<<<<<< HEAD
   "rev": "ae86fa85ff2b9339f579f4edc59c805937d5049c",
   "name": "batteries",
   "manifestFile": "lake-manifest.json",
   "inputRev": "stream-wf",
=======
   "rev": "e8dc5fc16c625fc4fe08f42d625523275ddbbb4b",
   "name": "batteries",
   "manifestFile": "lake-manifest.json",
   "inputRev": "v4.15.0",
>>>>>>> 9837ca9d
   "inherited": false,
   "configFile": "lakefile.toml"},
  {"url": "https://github.com/leanprover/lean4-cli",
   "type": "git",
   "subDir": null,
   "scope": "leanprover",
   "rev": "0c8ea32a15a4f74143e4e1e107ba2c412adb90fd",
   "name": "Cli",
   "manifestFile": "lake-manifest.json",
   "inputRev": "main",
   "inherited": true,
   "configFile": "lakefile.toml"}],
 "name": "mathlib",
 "lakeDir": ".lake"}<|MERGE_RESOLUTION|>--- conflicted
+++ resolved
@@ -65,17 +65,10 @@
    "type": "git",
    "subDir": null,
    "scope": "leanprover-community",
-<<<<<<< HEAD
-   "rev": "ae86fa85ff2b9339f579f4edc59c805937d5049c",
+   "rev": "8a4fd321b0523bdba6e7950ca2283dd70250b7c4",
    "name": "batteries",
    "manifestFile": "lake-manifest.json",
    "inputRev": "stream-wf",
-=======
-   "rev": "e8dc5fc16c625fc4fe08f42d625523275ddbbb4b",
-   "name": "batteries",
-   "manifestFile": "lake-manifest.json",
-   "inputRev": "v4.15.0",
->>>>>>> 9837ca9d
    "inherited": false,
    "configFile": "lakefile.toml"},
   {"url": "https://github.com/leanprover/lean4-cli",
