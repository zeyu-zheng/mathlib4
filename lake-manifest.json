{"version": "1.1.0",
 "packagesDir": ".lake/packages",
 "packages":
 [{"url": "https://github.com/leanprover-community/plausible",
   "type": "git",
   "subDir": null,
   "scope": "leanprover-community",
   "rev": "1622a8693b31523c8f82db48e01b14c74bc1f155",
   "name": "plausible",
   "manifestFile": "lake-manifest.json",
   "inputRev": "v4.16.0-rc1",
   "inherited": false,
   "configFile": "lakefile.toml"},
  {"url": "https://github.com/leanprover-community/LeanSearchClient",
   "type": "git",
   "subDir": null,
   "scope": "leanprover-community",
   "rev": "003ff459cdd85de551f4dcf95cdfeefe10f20531",
   "name": "LeanSearchClient",
   "manifestFile": "lake-manifest.json",
   "inputRev": "main",
   "inherited": false,
   "configFile": "lakefile.toml"},
  {"url": "https://github.com/leanprover-community/import-graph",
   "type": "git",
   "subDir": null,
   "scope": "leanprover-community",
   "rev": "f72319c9686788305a8ab059f3c4d8c724785c83",
   "name": "importGraph",
   "manifestFile": "lake-manifest.json",
   "inputRev": "main",
   "inherited": false,
   "configFile": "lakefile.toml"},
  {"url": "https://github.com/leanprover-community/ProofWidgets4",
   "type": "git",
   "subDir": null,
   "scope": "leanprover-community",
   "rev": "07f60e90998dfd6592688a14cd67bd4e384b77b2",
   "name": "proofwidgets",
   "manifestFile": "lake-manifest.json",
   "inputRev": "v0.0.50",
   "inherited": false,
   "configFile": "lakefile.lean"},
  {"url": "https://github.com/leanprover-community/aesop",
   "type": "git",
   "subDir": null,
   "scope": "leanprover-community",
   "rev": "79402ad9ab4be9a2286701a9880697e2351e4955",
   "name": "aesop",
   "manifestFile": "lake-manifest.json",
   "inputRev": "v4.16.0-rc1",
   "inherited": false,
   "configFile": "lakefile.toml"},
  {"url": "https://github.com/leanprover-community/quote4",
   "type": "git",
   "subDir": null,
   "scope": "leanprover-community",
   "rev": "f0c584bcb14c5adfb53079781eeea75b26ebbd32",
   "name": "Qq",
   "manifestFile": "lake-manifest.json",
   "inputRev": "v4.15.0",
   "inherited": false,
   "configFile": "lakefile.toml"},
  {"url": "https://github.com/leanprover-community/batteries",
   "type": "git",
   "subDir": null,
   "scope": "leanprover-community",
<<<<<<< HEAD
   "rev": "2c4aea772364df62db7a3b2367503bc1fdc2c841",
=======
   "rev": "9a3a71e5626f03b45c7533ce625dc7ba7f46d6ab",
>>>>>>> 132efc70
   "name": "batteries",
   "manifestFile": "lake-manifest.json",
   "inputRev": "int-ofbits",
   "inherited": false,
   "configFile": "lakefile.toml"},
  {"url": "https://github.com/leanprover/lean4-cli",
   "type": "git",
   "subDir": null,
   "scope": "leanprover",
   "rev": "0c8ea32a15a4f74143e4e1e107ba2c412adb90fd",
   "name": "Cli",
   "manifestFile": "lake-manifest.json",
   "inputRev": "main",
   "inherited": true,
   "configFile": "lakefile.toml"}],
 "name": "mathlib",
 "lakeDir": ".lake"}<|MERGE_RESOLUTION|>--- conflicted
+++ resolved
@@ -65,14 +65,10 @@
    "type": "git",
    "subDir": null,
    "scope": "leanprover-community",
-<<<<<<< HEAD
-   "rev": "2c4aea772364df62db7a3b2367503bc1fdc2c841",
-=======
    "rev": "9a3a71e5626f03b45c7533ce625dc7ba7f46d6ab",
->>>>>>> 132efc70
    "name": "batteries",
    "manifestFile": "lake-manifest.json",
-   "inputRev": "int-ofbits",
+   "inputRev": "main",
    "inherited": false,
    "configFile": "lakefile.toml"},
   {"url": "https://github.com/leanprover/lean4-cli",
