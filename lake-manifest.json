{"version": "1.0.0",
 "packagesDir": ".lake/packages",
 "packages":
 [{"url": "https://github.com/leanprover-community/batteries",
   "type": "git",
   "subDir": null,
<<<<<<< HEAD
   "rev": "90835234905fbeb30b207efbd4cb42399cb9a0f0",
   "name": "batteries",
   "manifestFile": "lake-manifest.json",
   "inputRev": "lean-pr-testing-4400",
=======
   "rev": "c5ca3f90b2bd4024d75aeda8dea065de9e6853b4",
   "name": "batteries",
   "manifestFile": "lake-manifest.json",
   "inputRev": "nightly-testing-2024-06-12",
>>>>>>> a4383ad9
   "inherited": false,
   "configFile": "lakefile.lean"},
  {"url": "https://github.com/leanprover-community/quote4",
   "type": "git",
   "subDir": null,
   "rev": "44f57616b0d9b8f9e5606f2c58d01df54840eba7",
   "name": "Qq",
   "manifestFile": "lake-manifest.json",
   "inputRev": "nightly-testing",
   "inherited": false,
   "configFile": "lakefile.lean"},
  {"url": "https://github.com/leanprover-community/aesop",
   "type": "git",
   "subDir": null,
   "rev": "f744aab6fc4e06553464e6ae66730a3b14b8e615",
   "name": "aesop",
   "manifestFile": "lake-manifest.json",
   "inputRev": "nightly-testing",
   "inherited": false,
   "configFile": "lakefile.toml"},
  {"url": "https://github.com/leanprover-community/ProofWidgets4",
   "type": "git",
   "subDir": null,
   "rev": "e6b6247c61280c77ade6bbf0bc3c66a44fe2e0c5",
   "name": "proofwidgets",
   "manifestFile": "lake-manifest.json",
   "inputRev": "v0.0.36",
   "inherited": false,
   "configFile": "lakefile.lean"},
  {"url": "https://github.com/leanprover/lean4-cli",
   "type": "git",
   "subDir": null,
   "rev": "a11566029bd9ec4f68a65394e8c3ff1af74c1a29",
   "name": "Cli",
   "manifestFile": "lake-manifest.json",
   "inputRev": "main",
   "inherited": false,
   "configFile": "lakefile.lean"},
  {"url": "https://github.com/leanprover-community/import-graph.git",
   "type": "git",
   "subDir": null,
   "rev": "7983e959f8f4a79313215720de3ef1eca2d6d474",
   "name": "importGraph",
   "manifestFile": "lake-manifest.json",
   "inputRev": "main",
   "inherited": false,
   "configFile": "lakefile.toml"}],
 "name": "mathlib",
 "lakeDir": ".lake"}<|MERGE_RESOLUTION|>--- conflicted
+++ resolved
@@ -4,17 +4,10 @@
  [{"url": "https://github.com/leanprover-community/batteries",
    "type": "git",
    "subDir": null,
-<<<<<<< HEAD
-   "rev": "90835234905fbeb30b207efbd4cb42399cb9a0f0",
+   "rev": "68b7eb20cbccc0663dde78d8cd8ea49d8127d5b9",
    "name": "batteries",
    "manifestFile": "lake-manifest.json",
    "inputRev": "lean-pr-testing-4400",
-=======
-   "rev": "c5ca3f90b2bd4024d75aeda8dea065de9e6853b4",
-   "name": "batteries",
-   "manifestFile": "lake-manifest.json",
-   "inputRev": "nightly-testing-2024-06-12",
->>>>>>> a4383ad9
    "inherited": false,
    "configFile": "lakefile.lean"},
   {"url": "https://github.com/leanprover-community/quote4",
