--- conflicted
+++ resolved
@@ -12,7 +12,7 @@
   {"git":
    {"url": "https://github.com/JLimperg/aesop",
     "subDir?": null,
-    "rev": "41c6370eb2f0c9052bee6af0e0a017b9ba8da2b8",
+    "rev": "831865d91f9dcc8ef9295d6d6053606766cdb6a3",
     "opts": {},
     "name": "aesop",
     "inputRev?": "master",
@@ -36,11 +36,7 @@
   {"git":
    {"url": "https://github.com/semorrison/std4",
     "subDir?": null,
-<<<<<<< HEAD
     "rev": "b8d39f021dbf433a3eb0a274fb6ae9be606a5491",
-=======
-    "rev": "45a53252c3b0c670e1a33ef55e262a9be626d820",
->>>>>>> 1ddf2441
     "opts": {},
     "name": "std",
     "inputRev?": "Int_simp_lemmas",
