{"version": "1.1.0",
 "packagesDir": ".lake/packages",
 "packages":
 [{"url": "https://github.com/leanprover-community/plausible",
   "type": "git",
   "subDir": null,
   "scope": "leanprover-community",
   "rev": "304c5e2f490d546134c06bf8919e13b175272084",
   "name": "plausible",
   "manifestFile": "lake-manifest.json",
   "inputRev": "main",
   "inherited": false,
   "configFile": "lakefile.toml"},
  {"url": "https://github.com/leanprover-community/LeanSearchClient",
   "type": "git",
   "subDir": null,
   "scope": "leanprover-community",
   "rev": "25078369972d295301f5a1e53c3e5850cf6d9d4c",
   "name": "LeanSearchClient",
   "manifestFile": "lake-manifest.json",
   "inputRev": "main",
   "inherited": false,
   "configFile": "lakefile.toml"},
  {"url": "https://github.com/leanprover-community/import-graph",
   "type": "git",
   "subDir": null,
   "scope": "leanprover-community",
   "rev": "f5e58ef1f58fc0cbd92296d18951f45216309e48",
   "name": "importGraph",
   "manifestFile": "lake-manifest.json",
   "inputRev": "main",
   "inherited": false,
   "configFile": "lakefile.toml"},
  {"url": "https://github.com/leanprover-community/ProofWidgets4",
   "type": "git",
   "subDir": null,
   "scope": "leanprover-community",
   "rev": "632ca63a94f47dbd5694cac3fd991354b82b8f7a",
   "name": "proofwidgets",
   "manifestFile": "lake-manifest.json",
   "inputRev": "v0.0.59",
   "inherited": false,
   "configFile": "lakefile.lean"},
  {"url": "https://github.com/leanprover-community/aesop",
   "type": "git",
   "subDir": null,
   "scope": "leanprover-community",
   "rev": "10da212276a4a714ec40cfd7799528412c516770",
   "name": "aesop",
   "manifestFile": "lake-manifest.json",
   "inputRev": "nightly-testing",
   "inherited": false,
   "configFile": "lakefile.toml"},
  {"url": "https://github.com/leanprover-community/quote4",
   "type": "git",
   "subDir": null,
   "scope": "leanprover-community",
   "rev": "36ce5e17d6ab3c881e0cb1bb727982507e708130",
   "name": "Qq",
   "manifestFile": "lake-manifest.json",
   "inputRev": "master",
   "inherited": false,
   "configFile": "lakefile.toml"},
  {"url": "https://github.com/leanprover-community/batteries",
   "type": "git",
   "subDir": null,
   "scope": "leanprover-community",
<<<<<<< HEAD
   "rev": "b3f4cd3f350a0b317f529932beb9dc393ec9b451",
=======
   "rev": "4834a1cbdbb3159e4a6f8d8685042f4c483dec17",
>>>>>>> 00be6377
   "name": "batteries",
   "manifestFile": "lake-manifest.json",
   "inputRev": "nightly-testing",
   "inherited": false,
   "configFile": "lakefile.toml"},
  {"url": "https://github.com/leanprover/lean4-cli",
   "type": "git",
   "subDir": null,
   "scope": "leanprover",
   "rev": "4f22c09e7ded721e6ecd3cf59221c4647ca49664",
   "name": "Cli",
   "manifestFile": "lake-manifest.json",
   "inputRev": "main",
   "inherited": true,
   "configFile": "lakefile.toml"}],
 "name": "mathlib",
 "lakeDir": ".lake"}<|MERGE_RESOLUTION|>--- conflicted
+++ resolved
@@ -65,11 +65,7 @@
    "type": "git",
    "subDir": null,
    "scope": "leanprover-community",
-<<<<<<< HEAD
-   "rev": "b3f4cd3f350a0b317f529932beb9dc393ec9b451",
-=======
    "rev": "4834a1cbdbb3159e4a6f8d8685042f4c483dec17",
->>>>>>> 00be6377
    "name": "batteries",
    "manifestFile": "lake-manifest.json",
    "inputRev": "nightly-testing",
