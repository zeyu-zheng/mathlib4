{"version": 6,
 "packagesDir": "lake-packages",
 "packages":
 [{"git":
   {"url": "https://github.com/leanprover/std4",
    "subDir?": null,
<<<<<<< HEAD
    "rev": "03c9aa99d510bdc52001c941366b31e7329489f5",
    "opts": {},
    "name": "std",
    "inputRev?": "nightly-testing",
=======
    "rev": "fb43b83c13d10b90299d10d96512d20d33daa658",
    "opts": {},
    "name": "std",
    "inputRev?": "main",
>>>>>>> b005aaff
    "inherited": false}},
  {"git":
   {"url": "https://github.com/leanprover-community/quote4",
    "subDir?": null,
    "rev": "a387c0eb611857e2460cf97a8e861c944286e6b2",
    "opts": {},
    "name": "Qq",
    "inputRev?": "master",
    "inherited": false}},
  {"git":
   {"url": "https://github.com/leanprover-community/aesop",
    "subDir?": null,
    "rev": "ed733adcb79e54e157fafb805ce3518d4411ab70",
    "opts": {},
    "name": "aesop",
    "inputRev?": "master",
    "inherited": false}},
  {"git":
   {"url": "https://github.com/leanprover-community/ProofWidgets4",
    "subDir?": null,
    "rev": "f1a5c7808b001305ba07d8626f45ee054282f589",
    "opts": {},
    "name": "proofwidgets",
    "inputRev?": "v0.0.21",
    "inherited": false}},
  {"git":
   {"url": "https://github.com/leanprover/lean4-cli",
    "subDir?": null,
    "rev": "a751d21d4b68c999accb6fc5d960538af26ad5ec",
    "opts": {},
    "name": "Cli",
    "inputRev?": "main",
    "inherited": false}}],
 "name": "mathlib"}<|MERGE_RESOLUTION|>--- conflicted
+++ resolved
@@ -4,17 +4,10 @@
  [{"git":
    {"url": "https://github.com/leanprover/std4",
     "subDir?": null,
-<<<<<<< HEAD
-    "rev": "03c9aa99d510bdc52001c941366b31e7329489f5",
-    "opts": {},
-    "name": "std",
-    "inputRev?": "nightly-testing",
-=======
     "rev": "fb43b83c13d10b90299d10d96512d20d33daa658",
     "opts": {},
     "name": "std",
     "inputRev?": "main",
->>>>>>> b005aaff
     "inherited": false}},
   {"git":
    {"url": "https://github.com/leanprover-community/quote4",
