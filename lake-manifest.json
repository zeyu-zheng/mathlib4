{"version": "1.1.0",
 "packagesDir": ".lake/packages",
 "packages":
 [{"url": "https://github.com/leanprover-community/batteries",
   "type": "git",
   "subDir": null,
   "scope": "leanprover-community",
<<<<<<< HEAD
   "rev": "f0545a32b9b35780c383f31098ceb76a2580bca2",
=======
   "rev": "bf12ff6041cbab6eba6b54d9467baed807bb2bfd",
>>>>>>> 54358ec9
   "name": "batteries",
   "manifestFile": "lake-manifest.json",
   "inputRev": "nat-bisect",
   "inherited": false,
   "configFile": "lakefile.lean"},
  {"url": "https://github.com/leanprover-community/quote4",
   "type": "git",
   "subDir": null,
   "scope": "leanprover-community",
   "rev": "2c8ae451ce9ffc83554322b14437159c1a9703f9",
   "name": "Qq",
   "manifestFile": "lake-manifest.json",
   "inputRev": "master",
   "inherited": false,
   "configFile": "lakefile.lean"},
  {"url": "https://github.com/leanprover-community/aesop",
   "type": "git",
   "subDir": null,
   "scope": "leanprover-community",
   "rev": "50aaaf78b7db5bd635c19c660d59ed31b9bc9b5a",
   "name": "aesop",
   "manifestFile": "lake-manifest.json",
   "inputRev": "master",
   "inherited": false,
   "configFile": "lakefile.toml"},
  {"url": "https://github.com/leanprover-community/ProofWidgets4",
   "type": "git",
   "subDir": null,
   "scope": "leanprover-community",
   "rev": "eb08eee94098fe530ccd6d8751a86fe405473d4c",
   "name": "proofwidgets",
   "manifestFile": "lake-manifest.json",
   "inputRev": "v0.0.42",
   "inherited": false,
   "configFile": "lakefile.lean"},
  {"url": "https://github.com/leanprover/lean4-cli",
   "type": "git",
   "subDir": null,
   "scope": "",
   "rev": "2cf1030dc2ae6b3632c84a09350b675ef3e347d0",
   "name": "Cli",
   "manifestFile": "lake-manifest.json",
   "inputRev": "main",
   "inherited": true,
   "configFile": "lakefile.toml"},
  {"url": "https://github.com/leanprover-community/import-graph",
   "type": "git",
   "subDir": null,
   "scope": "leanprover-community",
   "rev": "fb7841a6f4fb389ec0e47dd4677844d49906af3c",
   "name": "importGraph",
   "manifestFile": "lake-manifest.json",
   "inputRev": "main",
   "inherited": false,
   "configFile": "lakefile.toml"},
  {"url": "https://github.com/leanprover-community/LeanSearchClient",
   "type": "git",
   "subDir": null,
   "scope": "leanprover-community",
   "rev": "2ba60fa2c384a94735454db11a2d523612eaabff",
   "name": "LeanSearchClient",
   "manifestFile": "lake-manifest.json",
   "inputRev": "main",
   "inherited": false,
   "configFile": "lakefile.toml"}],
 "name": "mathlib",
 "lakeDir": ".lake"}<|MERGE_RESOLUTION|>--- conflicted
+++ resolved
@@ -5,11 +5,7 @@
    "type": "git",
    "subDir": null,
    "scope": "leanprover-community",
-<<<<<<< HEAD
-   "rev": "f0545a32b9b35780c383f31098ceb76a2580bca2",
-=======
-   "rev": "bf12ff6041cbab6eba6b54d9467baed807bb2bfd",
->>>>>>> 54358ec9
+   "rev": "3df65b28f3af0f3327859b03c27f819c65a5bf8e",
    "name": "batteries",
    "manifestFile": "lake-manifest.json",
    "inputRev": "nat-bisect",
