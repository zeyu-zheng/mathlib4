--- conflicted
+++ resolved
@@ -4,11 +4,7 @@
  [{"url": "https://github.com/leanprover/std4",
    "type": "git",
    "subDir": null,
-<<<<<<< HEAD
    "rev": "6bec1cb279cb11788b33348c8719e36a46f44bf2",
-=======
-   "rev": "c1a3cdf748424810985b479d2712998921c7c797",
->>>>>>> 68612e92
    "name": "std",
    "manifestFile": "lake-manifest.json",
    "inputRev": "nightly-testing",
