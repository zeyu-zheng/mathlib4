--- conflicted
+++ resolved
@@ -5,11 +5,7 @@
    "type": "git",
    "subDir": null,
    "scope": "leanprover-community",
-<<<<<<< HEAD
-   "rev": "ae005f86a71b4625aa79d8bb200611cddcdd0c1b",
-=======
-   "rev": "1a8f1671900589571ab6000703b76c07061a2a77",
->>>>>>> 2b617ccc
+   "rev": "405702303bc4862a74976051e38b95ed9000adc7",
    "name": "batteries",
    "manifestFile": "lake-manifest.json",
    "inputRev": "lean-pr-testing-5020",
