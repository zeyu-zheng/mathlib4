{"version": 7,
 "packagesDir": ".lake/packages",
 "packages":
 [{"url": "https://github.com/leanprover/std4",
   "type": "git",
   "subDir": null,
<<<<<<< HEAD
   "rev": "dddfaf4346e3355a5ca9119fabda05b47eefe8f5",
=======
   "rev": "af7f36db6e7e9e395710a70635f915e8e3a0e69b",
>>>>>>> cf8e23a6
   "name": "std",
   "manifestFile": "lake-manifest.json",
   "inputRev": "nightly-testing",
   "inherited": false,
   "configFile": "lakefile.lean"},
  {"url": "https://github.com/leanprover-community/quote4",
   "type": "git",
   "subDir": null,
   "rev": "ccba5d35d07a448fab14c0e391c8105df6e2564c",
   "name": "Qq",
   "manifestFile": "lake-manifest.json",
   "inputRev": "master",
   "inherited": false,
   "configFile": "lakefile.lean"},
  {"url": "https://github.com/leanprover-community/aesop",
   "type": "git",
   "subDir": null,
   "rev": "646be3a3604d0f2a3c1800cb4279a36493474b18",
   "name": "aesop",
   "manifestFile": "lake-manifest.json",
   "inputRev": "master",
   "inherited": false,
   "configFile": "lakefile.lean"},
  {"url": "https://github.com/leanprover-community/ProofWidgets4",
   "type": "git",
   "subDir": null,
   "rev": "bf61e90de075abfa27f638922e7aafafdce77c44",
   "name": "proofwidgets",
   "manifestFile": "lake-manifest.json",
   "inputRev": "v0.0.24-pre2",
   "inherited": false,
   "configFile": "lakefile.lean"},
  {"url": "https://github.com/leanprover/lean4-cli",
   "type": "git",
   "subDir": null,
   "rev": "a751d21d4b68c999accb6fc5d960538af26ad5ec",
   "name": "Cli",
   "manifestFile": "lake-manifest.json",
   "inputRev": "main",
   "inherited": false,
   "configFile": "lakefile.lean"}],
 "name": "mathlib",
 "lakeDir": ".lake"}<|MERGE_RESOLUTION|>--- conflicted
+++ resolved
@@ -4,11 +4,7 @@
  [{"url": "https://github.com/leanprover/std4",
    "type": "git",
    "subDir": null,
-<<<<<<< HEAD
    "rev": "dddfaf4346e3355a5ca9119fabda05b47eefe8f5",
-=======
-   "rev": "af7f36db6e7e9e395710a70635f915e8e3a0e69b",
->>>>>>> cf8e23a6
    "name": "std",
    "manifestFile": "lake-manifest.json",
    "inputRev": "nightly-testing",
