--- conflicted
+++ resolved
@@ -7,21 +7,13 @@
 ## Mathlib dependencies on upstream projects
 -/
 
-<<<<<<< HEAD
-require "leanprover-community" / "batteries" @ git "v4.16.0-rc1"
-=======
 require "leanprover-community" / "batteries" @ git "nightly-testing"
->>>>>>> 33876800
 require "leanprover-community" / "Qq" @ git "v4.15.0"
 require "leanprover-community" / "aesop" @ git "v4.16.0-rc1"
 require "leanprover-community" / "proofwidgets" @ git "v0.0.50"
 require "leanprover-community" / "importGraph" @ git "v4.16.0-rc1"
 require "leanprover-community" / "LeanSearchClient" @ git "main"
-<<<<<<< HEAD
-require "leanprover-community" / "plausible" @ git "v4.16.0-rc1"
-=======
 require "leanprover-community" / "plausible" @ git "nightly-testing"
->>>>>>> 33876800
 
 /-!
 ## Options for building mathlib
