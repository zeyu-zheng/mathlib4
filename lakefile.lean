--- conflicted
+++ resolved
@@ -30,14 +30,9 @@
 require std from git "https://github.com/leanprover/std4" @ "main"
 require Qq from git "https://github.com/gebner/quote4" @ "master"
 require aesop from git "https://github.com/JLimperg/aesop" @ "master"
-<<<<<<< HEAD
-require llm from git "https://github.com/leanprover-community/llm" @ "main"
-
-require proofwidgets from git "https://github.com/EdAyers/ProofWidgets4" @ "v0.0.10"
-=======
 require Cli from git "https://github.com/mhuisi/lean4-cli.git" @ "nightly"
 require proofwidgets from git "https://github.com/EdAyers/ProofWidgets4" @ "v0.0.11"
->>>>>>> 02ea90a0
+require llm from git "https://github.com/leanprover-community/llm" @ "main"
 
 lean_lib Cache where
   moreLeanArgs := moreLeanArgs
