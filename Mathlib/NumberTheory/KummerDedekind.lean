/-
Copyright (c) 2021 Anne Baanen. All rights reserved.
Released under Apache 2.0 license as described in the file LICENSE.
Authors: Anne Baanen, Paul Lezeau
-/
import Mathlib.RingTheory.DedekindDomain.Ideal
import Mathlib.RingTheory.IsAdjoinRoot

/-!
# Kummer-Dedekind theorem

This file proves the monogenic version of the Kummer-Dedekind theorem on the splitting of prime
ideals in an extension of the ring of integers. This states that if `I` is a prime ideal of
Dedekind domain `R` and `S = R[α]` for some `α` that is integral over `R` with minimal polynomial
`f`, then the prime factorisations of `I * S` and `f mod I` have the same shape, i.e. they have the
same number of prime factors, and each prime factors of `I * S` can be paired with a prime factor
of `f mod I` in a way that ensures multiplicities match (in fact, this pairing can be made explicit
with a formula).

## Main definitions

 * `normalizedFactorsMapEquivNormalizedFactorsMinPolyMk` : The bijection in the
    Kummer-Dedekind theorem. This is the pairing between the prime factors of `I * S` and the prime
    factors of `f mod I`.

## Main results

 * `normalized_factors_ideal_map_eq_normalized_factors_min_poly_mk_map` : The Kummer-Dedekind
    theorem.
 * `Ideal.irreducible_map_of_irreducible_minpoly` : `I.map (algebraMap R S)` is irreducible if
    `(map (Ideal.Quotient.mk I) (minpoly R pb.gen))` is irreducible, where `pb` is a power basis
    of `S` over `R`.

## TODO

 * Prove the Kummer-Dedekind theorem in full generality.

 * Prove the converse of `Ideal.irreducible_map_of_irreducible_minpoly`.

 * Prove that `normalizedFactorsMapEquivNormalizedFactorsMinPolyMk` can be expressed as
    `normalizedFactorsMapEquivNormalizedFactorsMinPolyMk g = ⟨I, G(α)⟩` for `g` a prime
    factor of `f mod I` and `G` a lift of `g` to `R[X]`.

## References

 * [J. Neukirch, *Algebraic Number Theory*][Neukirch1992]

## Tags

kummer, dedekind, kummer dedekind, dedekind-kummer, dedekind kummer
-/


variable (R : Type*) {S : Type*} [CommRing R] [CommRing S] [Algebra R S]

open Ideal Polynomial DoubleQuot UniqueFactorizationMonoid Algebra RingHom

local notation:max R "<" x:max ">" => adjoin R ({x} : Set S)

/-- Let `S / R` be a ring extension and `x : S`, then the conductor of `R<x>` is the
    biggest ideal of `S` contained in `R<x>`. -/
def conductor (x : S) : Ideal S where
  carrier := {a | ∀ b : S, a * b ∈ R<x>}
  zero_mem' b := by simpa only [zero_mul] using Subalgebra.zero_mem _
  add_mem' ha hb c := by simpa only [add_mul] using Subalgebra.add_mem _ (ha c) (hb c)
  smul_mem' c a ha b := by simpa only [smul_eq_mul, mul_left_comm, mul_assoc] using ha (c * b)

variable {R} {x : S}

theorem conductor_eq_of_eq {y : S} (h : (R<x> : Set S) = R<y>) : conductor R x = conductor R y :=
  Ideal.ext fun _ => forall_congr' fun _ => Set.ext_iff.mp h _

theorem conductor_subset_adjoin : (conductor R x : Set S) ⊆ R<x> := fun y hy => by
  simpa only [mul_one] using hy 1

theorem mem_conductor_iff {y : S} : y ∈ conductor R x ↔ ∀ b : S, y * b ∈ R<x> :=
  ⟨fun h => h, fun h => h⟩

theorem conductor_eq_top_of_adjoin_eq_top (h : R<x> = ⊤) : conductor R x = ⊤ := by
  simp only [Ideal.eq_top_iff_one, mem_conductor_iff, h, mem_top, forall_const]

theorem conductor_eq_top_of_powerBasis (pb : PowerBasis R S) : conductor R pb.gen = ⊤ :=
  conductor_eq_top_of_adjoin_eq_top pb.adjoin_gen_eq_top

open IsLocalization in
lemma mem_coeSubmodule_conductor {L} [CommRing L] [Algebra S L] [Algebra R L]
    [IsScalarTower R S L] [NoZeroSMulDivisors S L] {x : S} {y : L} :
    y ∈ coeSubmodule L (conductor R x) ↔ ∀ z : S,
      y * (algebraMap S L) z ∈ Algebra.adjoin R {algebraMap S L x} := by
  cases subsingleton_or_nontrivial L
  · rw [Subsingleton.elim (coeSubmodule L _) ⊤, Subsingleton.elim (Algebra.adjoin R _) ⊤]; simp
  trans ∀ z, y * (algebraMap S L) z ∈ (Algebra.adjoin R {x}).map (IsScalarTower.toAlgHom R S L)
  · simp only [coeSubmodule, Submodule.mem_map, Algebra.linearMap_apply, Subalgebra.mem_map,
      IsScalarTower.coe_toAlgHom']
    constructor
    · rintro ⟨y, hy, rfl⟩ z
      exact ⟨_, hy z, map_mul _ _ _⟩
    · intro H
      obtain ⟨y, _, e⟩ := H 1
      rw [map_one, mul_one] at e
      subst e
      simp only [← _root_.map_mul, (NoZeroSMulDivisors.algebraMap_injective S L).eq_iff,
        exists_eq_right] at H
      exact ⟨_, H, rfl⟩
  · rw [AlgHom.map_adjoin, Set.image_singleton]; rfl

variable {I : Ideal R}

/-- This technical lemma tell us that if `C` is the conductor of `R<x>` and `I` is an ideal of `R`
  then `p * (I * S) ⊆ I * R<x>` for any `p` in `C ∩ R` -/
theorem prod_mem_ideal_map_of_mem_conductor {p : R} {z : S}
    (hp : p ∈ Ideal.comap (algebraMap R S) (conductor R x)) (hz' : z ∈ I.map (algebraMap R S)) :
    algebraMap R S p * z ∈ algebraMap R<x> S '' ↑(I.map (algebraMap R R<x>)) := by
  rw [Ideal.map, Ideal.span, Finsupp.mem_span_image_iff_linearCombination] at hz'
  obtain ⟨l, H, H'⟩ := hz'
  rw [Finsupp.linearCombination_apply] at H'
  rw [← H', mul_comm, Finsupp.sum_mul]
  have lem : ∀ {a : R}, a ∈ I → l a • algebraMap R S a * algebraMap R S p ∈
      algebraMap R<x> S '' I.map (algebraMap R R<x>) := by
    intro a ha
    rw [Algebra.id.smul_eq_mul, mul_assoc, mul_comm, mul_assoc, Set.mem_image]
    refine Exists.intro
        (algebraMap R R<x> a * ⟨l a * algebraMap R S p,
          show l a * algebraMap R S p ∈ R<x> from ?h⟩) ?_
    case h =>
      rw [mul_comm]
      exact mem_conductor_iff.mp (Ideal.mem_comap.mp hp) _
    · refine ⟨?_, ?_⟩
      · rw [mul_comm]
        apply Ideal.mul_mem_left (I.map (algebraMap R R<x>)) _ (Ideal.mem_map_of_mem _ ha)
      · simp only [RingHom.map_mul, mul_comm (algebraMap R S p) (l a)]
        rfl
  refine Finset.sum_induction _ (fun u => u ∈ algebraMap R<x> S '' I.map (algebraMap R R<x>))
      (fun a b => ?_) ?_ ?_
  · rintro ⟨z, hz, rfl⟩ ⟨y, hy, rfl⟩
    rw [← RingHom.map_add]
    exact ⟨z + y, Ideal.add_mem _ (SetLike.mem_coe.mp hz) hy, rfl⟩
  · exact ⟨0, SetLike.mem_coe.mpr <| Ideal.zero_mem _, RingHom.map_zero _⟩
  · intro y hy
    exact lem ((Finsupp.mem_supported _ l).mp H hy)

/-- A technical result telling us that `(I * S) ∩ R<x> = I * R<x>` for any ideal `I` of `R`. -/
theorem comap_map_eq_map_adjoin_of_coprime_conductor
    (hx : (conductor R x).comap (algebraMap R S) ⊔ I = ⊤)
    (h_alg : Function.Injective (algebraMap R<x> S)) :
    (I.map (algebraMap R S)).comap (algebraMap R<x> S) = I.map (algebraMap R R<x>) := by
  apply le_antisymm
  · -- This is adapted from [Neukirch1992]. Let `C = (conductor R x)`. The idea of the proof
    -- is that since `I` and `C ∩ R` are coprime, we have
    -- `(I * S) ∩ R<x> ⊆ (I + C) * ((I * S) ∩ R<x>) ⊆ I * R<x> + I * C * S ⊆ I * R<x>`.
    intro y hy
    obtain ⟨z, hz⟩ := y
    obtain ⟨p, hp, q, hq, hpq⟩ := Submodule.mem_sup.mp ((Ideal.eq_top_iff_one _).mp hx)
    have temp : algebraMap R S p * z + algebraMap R S q * z = z := by
      simp only [← add_mul, ← RingHom.map_add (algebraMap R S), hpq, map_one, one_mul]
    suffices z ∈ algebraMap R<x> S '' I.map (algebraMap R R<x>) ↔
        (⟨z, hz⟩ : R<x>) ∈ I.map (algebraMap R R<x>) by
      rw [← this, ← temp]
      obtain ⟨a, ha⟩ := (Set.mem_image _ _ _).mp (prod_mem_ideal_map_of_mem_conductor hp
          (show z ∈ I.map (algebraMap R S) by rwa [Ideal.mem_comap] at hy))
      use a + algebraMap R R<x> q * ⟨z, hz⟩
      refine ⟨Ideal.add_mem (I.map (algebraMap R R<x>)) ha.left ?_, by
          simp only [ha.right, map_add, _root_.map_mul, add_right_inj]; rfl⟩
      rw [mul_comm]
      exact Ideal.mul_mem_left (I.map (algebraMap R R<x>)) _ (Ideal.mem_map_of_mem _ hq)
    refine ⟨fun h => ?_,
      fun h => (Set.mem_image _ _ _).mpr (Exists.intro ⟨z, hz⟩ ⟨by simp [h], rfl⟩)⟩
    obtain ⟨x₁, hx₁, hx₂⟩ := (Set.mem_image _ _ _).mp h
    have : x₁ = ⟨z, hz⟩ := by
      apply h_alg
      simp only [hx₂, algebraMap_eq_smul_one]
      rw [Submonoid.mk_smul, smul_eq_mul, mul_one]
    rwa [← this]
  · -- The converse inclusion is trivial
    have : algebraMap R S = (algebraMap _ S).comp (algebraMap R R<x>) := by ext; rfl
    rw [this, ← Ideal.map_map]
    apply Ideal.le_comap_map

/-- The canonical morphism of rings from `R<x> ⧸ (I*R<x>)` to `S ⧸ (I*S)` is an isomorphism
    when `I` and `(conductor R x) ∩ R` are coprime. -/
noncomputable def quotAdjoinEquivQuotMap (hx : (conductor R x).comap (algebraMap R S) ⊔ I = ⊤)
    (h_alg : Function.Injective (algebraMap R<x> S)) :
    R<x> ⧸ I.map (algebraMap R R<x>) ≃+* S ⧸ I.map (algebraMap R S) := by
  let f : R<x> ⧸ I.map (algebraMap R R<x>) →+* S ⧸ I.map (algebraMap R S) :=
    (Ideal.Quotient.lift (I.map (algebraMap R R<x>))
      ((Ideal.Quotient.mk (I.map (algebraMap R S))).comp (algebraMap R<x> S)) (fun r hr => by
      have : algebraMap R S = (algebraMap R<x> S).comp (algebraMap R R<x>) := by ext; rfl
      rw [RingHom.comp_apply, Ideal.Quotient.eq_zero_iff_mem, this, ← Ideal.map_map]
      exact Ideal.mem_map_of_mem _ hr))
  refine RingEquiv.ofBijective f ⟨?_, ?_⟩
  · --the kernel of the map is clearly `(I * S) ∩ R<x>`. To get injectivity, we need to show that
    --this is contained in `I * R<x>`, which is the content of the previous lemma.
    refine RingHom.lift_injective_of_ker_le_ideal _ _ fun u hu => ?_
    rwa [RingHom.mem_ker, RingHom.comp_apply, Ideal.Quotient.eq_zero_iff_mem, ← Ideal.mem_comap,
      comap_map_eq_map_adjoin_of_coprime_conductor hx h_alg] at hu
  · -- Surjectivity follows from the surjectivity of the canonical map `R<x> → S ⧸ (I * S)`,
    -- which in turn follows from the fact that `I * S + (conductor R x) = S`.
    refine Ideal.Quotient.lift_surjective_of_surjective _ _ fun y => ?_
    obtain ⟨z, hz⟩ := Ideal.Quotient.mk_surjective y
    have : z ∈ conductor R x ⊔ I.map (algebraMap R S) := by
      suffices conductor R x ⊔ I.map (algebraMap R S) = ⊤ by simp only [this, Submodule.mem_top]
      rw [Ideal.eq_top_iff_one] at hx ⊢
      replace hx := Ideal.mem_map_of_mem (algebraMap R S) hx
      rw [Ideal.map_sup, RingHom.map_one] at hx
      exact (sup_le_sup
        (show ((conductor R x).comap (algebraMap R S)).map (algebraMap R S) ≤ conductor R x
          from Ideal.map_comap_le)
          (le_refl (I.map (algebraMap R S)))) hx
    rw [← Ideal.mem_quotient_iff_mem_sup, hz, Ideal.mem_map_iff_of_surjective] at this
    · obtain ⟨u, hu, hu'⟩ := this
      use ⟨u, conductor_subset_adjoin hu⟩
      simp only [← hu']
      rfl
    · exact Ideal.Quotient.mk_surjective

@[simp]
theorem quotAdjoinEquivQuotMap_apply_mk (hx : (conductor R x).comap (algebraMap R S) ⊔ I = ⊤)
    (h_alg : Function.Injective (algebraMap R<x> S)) (a : R<x>) :
    quotAdjoinEquivQuotMap hx h_alg (Ideal.Quotient.mk (I.map (algebraMap R R<x>)) a) =
      Ideal.Quotient.mk (I.map (algebraMap R S)) ↑a := rfl

namespace KummerDedekind

open scoped Polynomial

variable [IsDomain R] [IsIntegrallyClosed R]
variable [IsDedekindDomain S]
variable [NoZeroSMulDivisors R S]

attribute [local instance] Ideal.Quotient.field

open Classical in
/-- The first half of the **Kummer-Dedekind Theorem** in the monogenic case, stating that the prime
    factors of `I*S` are in bijection with those of the minimal polynomial of the generator of `S`
    over `R`, taken `mod I`. -/
noncomputable def normalizedFactorsMapEquivNormalizedFactorsMinPolyMk (hI : IsMaximal I)
    (hI' : I ≠ ⊥) (hx : (conductor R x).comap (algebraMap R S) ⊔ I = ⊤) (hx' : IsIntegral R x) :
    {J : Ideal S | J ∈ normalizedFactors (I.map (algebraMap R S))} ≃
      {d : (R ⧸ I)[X] |
        d ∈ normalizedFactors (Polynomial.map (Ideal.Quotient.mk I) (minpoly R x))} := by
  -- Porting note: Lean needs to be reminded about this so it does not time out
  have : IsPrincipalIdealRing (R ⧸ I)[X] := inferInstance
  let f : S ⧸ map (algebraMap R S) I ≃+*
    (R ⧸ I)[X] ⧸ span {Polynomial.map (Ideal.Quotient.mk I) (minpoly R x)} := by
    refine (quotAdjoinEquivQuotMap hx ?_).symm.trans
      (((Algebra.adjoin.powerBasis'
        hx').quotientEquivQuotientMinpolyMap I).toRingEquiv.trans (quotEquivOfEq ?_))
    · exact NoZeroSMulDivisors.algebraMap_injective (Algebra.adjoin R {x}) S
    · rw [Algebra.adjoin.powerBasis'_minpoly_gen hx']
  refine (normalizedFactorsEquivOfQuotEquiv f ?_ ?_).trans ?_
  · rwa [Ne, map_eq_bot_iff_of_injective (NoZeroSMulDivisors.algebraMap_injective R S), ← Ne]
  · by_contra h
    exact (show Polynomial.map (Ideal.Quotient.mk I) (minpoly R x) ≠ 0 from
      Polynomial.map_monic_ne_zero (minpoly.monic hx')) (span_singleton_eq_bot.mp h)
  · refine (normalizedFactorsEquivSpanNormalizedFactors ?_).symm
    exact Polynomial.map_monic_ne_zero (minpoly.monic hx')

open Classical in
/-- The second half of the **Kummer-Dedekind Theorem** in the monogenic case, stating that the
    bijection `FactorsEquiv'` defined in the first half preserves multiplicities. -/
<<<<<<< HEAD
theorem multiplicity_factors_map_eq_multiplicity
=======
theorem emultiplicity_factors_map_eq_emultiplicity
>>>>>>> d0df76bd
    (hI : IsMaximal I) (hI' : I ≠ ⊥)
    (hx : (conductor R x).comap (algebraMap R S) ⊔ I = ⊤) (hx' : IsIntegral R x) {J : Ideal S}
    (hJ : J ∈ normalizedFactors (I.map (algebraMap R S))) :
    emultiplicity J (I.map (algebraMap R S)) =
      emultiplicity (↑(normalizedFactorsMapEquivNormalizedFactorsMinPolyMk hI hI' hx hx' ⟨J, hJ⟩))
        (Polynomial.map (Ideal.Quotient.mk I) (minpoly R x)) := by
  rw [normalizedFactorsMapEquivNormalizedFactorsMinPolyMk, Equiv.coe_trans, Function.comp_apply,
    emultiplicity_normalizedFactorsEquivSpanNormalizedFactors_symm_eq_emultiplicity,
    normalizedFactorsEquivOfQuotEquiv_emultiplicity_eq_emultiplicity]

open Classical in
/-- The **Kummer-Dedekind Theorem**. -/
theorem normalizedFactors_ideal_map_eq_normalizedFactors_min_poly_mk_map (hI : IsMaximal I)
    (hI' : I ≠ ⊥) (hx : (conductor R x).comap (algebraMap R S) ⊔ I = ⊤) (hx' : IsIntegral R x) :
    normalizedFactors (I.map (algebraMap R S)) =
      Multiset.map
        (fun f =>
          ((normalizedFactorsMapEquivNormalizedFactorsMinPolyMk hI hI' hx hx').symm f : Ideal S))
        (normalizedFactors (Polynomial.map (Ideal.Quotient.mk I) (minpoly R x))).attach := by
  ext J
  -- WLOG, assume J is a normalized factor
  by_cases hJ : J ∈ normalizedFactors (I.map (algebraMap R S))
  swap
  · rw [Multiset.count_eq_zero.mpr hJ, eq_comm, Multiset.count_eq_zero, Multiset.mem_map]
    simp only [not_exists]
    rintro J' ⟨_, rfl⟩
    exact
      hJ ((normalizedFactorsMapEquivNormalizedFactorsMinPolyMk hI hI' hx hx').symm J').prop
  -- Then we just have to compare the multiplicities, which we already proved are equal.
  have := emultiplicity_factors_map_eq_emultiplicity hI hI' hx hx' hJ
  rw [emultiplicity_eq_count_normalizedFactors, emultiplicity_eq_count_normalizedFactors,
    UniqueFactorizationMonoid.normalize_normalized_factor _ hJ,
    UniqueFactorizationMonoid.normalize_normalized_factor, Nat.cast_inj] at this
  · refine this.trans ?_
    -- Get rid of the `map` by applying the equiv to both sides.
    generalize hJ' :
      (normalizedFactorsMapEquivNormalizedFactorsMinPolyMk hI hI' hx hx') ⟨J, hJ⟩ = J'
    have : ((normalizedFactorsMapEquivNormalizedFactorsMinPolyMk hI hI' hx hx').symm J' : Ideal S) =
        J := by
      rw [← hJ', Equiv.symm_apply_apply _ _, Subtype.coe_mk]
    subst this
    -- Get rid of the `attach` by applying the subtype `coe` to both sides.
    rw [Multiset.count_map_eq_count' fun f =>
        ((normalizedFactorsMapEquivNormalizedFactorsMinPolyMk hI hI' hx hx').symm f :
          Ideal S),
      Multiset.count_attach]
    · exact Subtype.coe_injective.comp (Equiv.injective _)
  · exact (normalizedFactorsMapEquivNormalizedFactorsMinPolyMk hI hI' hx hx' _).prop
  · exact irreducible_of_normalized_factor _
        (normalizedFactorsMapEquivNormalizedFactorsMinPolyMk hI hI' hx hx' _).prop
  · exact Polynomial.map_monic_ne_zero (minpoly.monic hx')
  · exact irreducible_of_normalized_factor _ hJ
  · rwa [← bot_eq_zero, Ne,
      map_eq_bot_iff_of_injective (NoZeroSMulDivisors.algebraMap_injective R S)]

theorem Ideal.irreducible_map_of_irreducible_minpoly (hI : IsMaximal I) (hI' : I ≠ ⊥)
    (hx : (conductor R x).comap (algebraMap R S) ⊔ I = ⊤) (hx' : IsIntegral R x)
    (hf : Irreducible (Polynomial.map (Ideal.Quotient.mk I) (minpoly R x))) :
    Irreducible (I.map (algebraMap R S)) := by
  classical
  have mem_norm_factors : normalize (Polynomial.map (Ideal.Quotient.mk I) (minpoly R x)) ∈
      normalizedFactors (Polynomial.map (Ideal.Quotient.mk I) (minpoly R x)) := by
    simp [normalizedFactors_irreducible hf]
  suffices ∃ y, normalizedFactors (I.map (algebraMap R S)) = {y} by
    obtain ⟨y, hy⟩ := this
    have h := normalizedFactors_prod (show I.map (algebraMap R S) ≠ 0 by
          rwa [← bot_eq_zero, Ne,
            map_eq_bot_iff_of_injective (NoZeroSMulDivisors.algebraMap_injective R S)])
    rw [associated_iff_eq, hy, Multiset.prod_singleton] at h
    rw [← h]
    exact
      irreducible_of_normalized_factor y
        (show y ∈ normalizedFactors (I.map (algebraMap R S)) by simp [hy])
  rw [normalizedFactors_ideal_map_eq_normalizedFactors_min_poly_mk_map hI hI' hx hx']
  use ((normalizedFactorsMapEquivNormalizedFactorsMinPolyMk hI hI' hx hx').symm
        ⟨normalize (Polynomial.map (Ideal.Quotient.mk I) (minpoly R x)), mem_norm_factors⟩ :
      Ideal S)
  rw [Multiset.map_eq_singleton]
  use ⟨normalize (Polynomial.map (Ideal.Quotient.mk I) (minpoly R x)), mem_norm_factors⟩
  refine ⟨?_, rfl⟩
  apply Multiset.map_injective Subtype.coe_injective
  rw [Multiset.attach_map_val, Multiset.map_singleton, Subtype.coe_mk]
  exact normalizedFactors_irreducible hf

end KummerDedekind<|MERGE_RESOLUTION|>--- conflicted
+++ resolved
@@ -258,11 +258,7 @@
 open Classical in
 /-- The second half of the **Kummer-Dedekind Theorem** in the monogenic case, stating that the
     bijection `FactorsEquiv'` defined in the first half preserves multiplicities. -/
-<<<<<<< HEAD
-theorem multiplicity_factors_map_eq_multiplicity
-=======
 theorem emultiplicity_factors_map_eq_emultiplicity
->>>>>>> d0df76bd
     (hI : IsMaximal I) (hI' : I ≠ ⊥)
     (hx : (conductor R x).comap (algebraMap R S) ⊔ I = ⊤) (hx' : IsIntegral R x) {J : Ideal S}
     (hJ : J ∈ normalizedFactors (I.map (algebraMap R S))) :
