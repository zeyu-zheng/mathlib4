/-
Copyright (c) 2021 Anne Baanen. All rights reserved.
Released under Apache 2.0 license as described in the file LICENSE.
Authors: Anne Baanen, Paul Lezeau
-/
import Mathlib.RingTheory.DedekindDomain.Ideal
import Mathlib.RingTheory.IsAdjoinRoot

/-!
# Kummer-Dedekind theorem

This file proves the monogenic version of the Kummer-Dedekind theorem on the splitting of prime
ideals in an extension of the ring of integers. This states that if `I` is a prime ideal of
Dedekind domain `R` and `S = R[α]` for some `α` that is integral over `R` with minimal polynomial
`f`, then the prime factorisations of `I * S` and `f mod I` have the same shape, i.e. they have the
same number of prime factors, and each prime factors of `I * S` can be paired with a prime factor
of `f mod I` in a way that ensures multiplicities match (in fact, this pairing can be made explicit
with a formula).

## Main definitions

* `normalizedFactorsMapEquivNormalizedFactorsMinPolyMk` : The bijection in the
    Kummer-Dedekind theorem. This is the pairing between the prime factors of `I * S` and the prime
    factors of `f mod I`.

## Main results

* `normalized_factors_ideal_map_eq_normalized_factors_min_poly_mk_map` : The Kummer-Dedekind
    theorem.
* `Ideal.irreducible_map_of_irreducible_minpoly` : `I.map (algebraMap R S)` is irreducible if
    `(map (Ideal.Quotient.mk I) (minpoly R pb.gen))` is irreducible, where `pb` is a power basis
    of `S` over `R`.
  * `normalizedFactorsMapEquivNormalizedFactorsMinPolyMk_symm_apply_eq_span` : Let `Q` be a lift of
    factor of the minimal polynomial of `x`, a generator of `S` over `R`, taken
    `mod I`. Then (the reduction of) `Q` corresponds via
    `normalizedFactorsMapEquivNormalizedFactorsMinPolyMk` to
    `span (I.map (algebraMap R S) ∪ {Q.aeval x})`.

## TODO

* Prove the Kummer-Dedekind theorem in full generality.

* Prove the converse of `Ideal.irreducible_map_of_irreducible_minpoly`.

## References

* [J. Neukirch, *Algebraic Number Theory*][Neukirch1992]

## Tags

kummer, dedekind, kummer dedekind, dedekind-kummer, dedekind kummer
-/


variable (R : Type*) {S : Type*} [CommRing R] [CommRing S] [Algebra R S]

open Ideal Polynomial DoubleQuot UniqueFactorizationMonoid Algebra RingHom

local notation:max R "<" x:max ">" => adjoin R ({x} : Set S)

/-- Let `S / R` be a ring extension and `x : S`, then the conductor of `R<x>` is the
    biggest ideal of `S` contained in `R<x>`. -/
def conductor (x : S) : Ideal S where
  carrier := {a | ∀ b : S, a * b ∈ R<x>}
  zero_mem' b := by simpa only [zero_mul] using Subalgebra.zero_mem _
  add_mem' ha hb c := by simpa only [add_mul] using Subalgebra.add_mem _ (ha c) (hb c)
  smul_mem' c a ha b := by simpa only [smul_eq_mul, mul_left_comm, mul_assoc] using ha (c * b)

variable {R} {x : S}

theorem conductor_eq_of_eq {y : S} (h : (R<x> : Set S) = R<y>) : conductor R x = conductor R y :=
  Ideal.ext fun _ => forall_congr' fun _ => Set.ext_iff.mp h _

theorem conductor_subset_adjoin : (conductor R x : Set S) ⊆ R<x> := fun y hy => by
  simpa only [mul_one] using hy 1

theorem mem_conductor_iff {y : S} : y ∈ conductor R x ↔ ∀ b : S, y * b ∈ R<x> :=
  ⟨fun h => h, fun h => h⟩

theorem conductor_eq_top_of_adjoin_eq_top (h : R<x> = ⊤) : conductor R x = ⊤ := by
  simp only [Ideal.eq_top_iff_one, mem_conductor_iff, h, mem_top, forall_const]

theorem adjoin_eq_top_of_conductor_eq_top {x : S} (h : conductor R x = ⊤) :
    Algebra.adjoin R {x} = ⊤ :=
    Algebra.eq_top_iff.mpr fun y ↦
      one_mul y ▸ (mem_conductor_iff).mp ((Ideal.eq_top_iff_one (conductor R x)).mp h) y

theorem conductor_eq_top_iff_adjoin_eq_top {x : S} :
    conductor R x = ⊤ ↔ Algebra.adjoin R {x} = ⊤ :=
  ⟨fun h ↦ adjoin_eq_top_of_conductor_eq_top h, fun h ↦ conductor_eq_top_of_adjoin_eq_top h⟩

theorem conductor_eq_top_of_powerBasis (pb : PowerBasis R S) : conductor R pb.gen = ⊤ :=
  conductor_eq_top_of_adjoin_eq_top pb.adjoin_gen_eq_top

theorem adjoin_eq_top_of_conductor_eq_top {x : S} (h : conductor R x = ⊤) :
    Algebra.adjoin R {x} = ⊤ :=
  Algebra.eq_top_iff.mpr fun y ↦
    one_mul y ▸ (mem_conductor_iff).mp ((Ideal.eq_top_iff_one (conductor R x)).mp h) y

theorem conductor_eq_top_iff_adjoin_eq_top {x : S} :
    conductor R x = ⊤ ↔ Algebra.adjoin R {x} = ⊤ :=
  ⟨fun h ↦ adjoin_eq_top_of_conductor_eq_top h, fun h ↦ conductor_eq_top_of_adjoin_eq_top h⟩

open IsLocalization in
lemma mem_coeSubmodule_conductor {L} [CommRing L] [Algebra S L] [Algebra R L]
    [IsScalarTower R S L] [NoZeroSMulDivisors S L] {x : S} {y : L} :
    y ∈ coeSubmodule L (conductor R x) ↔ ∀ z : S,
      y * (algebraMap S L) z ∈ Algebra.adjoin R {algebraMap S L x} := by
  cases subsingleton_or_nontrivial L
  · rw [Subsingleton.elim (coeSubmodule L _) ⊤, Subsingleton.elim (Algebra.adjoin R _) ⊤]; simp
  trans ∀ z, y * (algebraMap S L) z ∈ (Algebra.adjoin R {x}).map (IsScalarTower.toAlgHom R S L)
  · simp only [coeSubmodule, Submodule.mem_map, Algebra.linearMap_apply, Subalgebra.mem_map,
      IsScalarTower.coe_toAlgHom']
    constructor
    · rintro ⟨y, hy, rfl⟩ z
      exact ⟨_, hy z, map_mul _ _ _⟩
    · intro H
      obtain ⟨y, _, e⟩ := H 1
      rw [map_one, mul_one] at e
      subst e
      simp only [← map_mul, (FaithfulSMul.algebraMap_injective S L).eq_iff,
        exists_eq_right] at H
      exact ⟨_, H, rfl⟩
  · rw [AlgHom.map_adjoin, Set.image_singleton]; rfl

variable {I : Ideal R}

/-- This technical lemma tell us that if `C` is the conductor of `R<x>` and `I` is an ideal of `R`
  then `p * (I * S) ⊆ I * R<x>` for any `p` in `C ∩ R` -/
theorem prod_mem_ideal_map_of_mem_conductor {p : R} {z : S}
    (hp : p ∈ Ideal.comap (algebraMap R S) (conductor R x)) (hz' : z ∈ I.map (algebraMap R S)) :
    algebraMap R S p * z ∈ algebraMap R<x> S '' ↑(I.map (algebraMap R R<x>)) := by
  rw [Ideal.map, Ideal.span, Finsupp.mem_span_image_iff_linearCombination] at hz'
  obtain ⟨l, H, H'⟩ := hz'
  rw [Finsupp.linearCombination_apply] at H'
  rw [← H', mul_comm, Finsupp.sum_mul]
  have lem : ∀ {a : R}, a ∈ I → l a • algebraMap R S a * algebraMap R S p ∈
      algebraMap R<x> S '' I.map (algebraMap R R<x>) := by
    intro a ha
    rw [Algebra.id.smul_eq_mul, mul_assoc, mul_comm, mul_assoc, Set.mem_image]
    refine Exists.intro
        (algebraMap R R<x> a * ⟨l a * algebraMap R S p,
          show l a * algebraMap R S p ∈ R<x> from ?h⟩) ?_
    case h =>
      rw [mul_comm]
      exact mem_conductor_iff.mp (Ideal.mem_comap.mp hp) _
    · refine ⟨?_, ?_⟩
      · rw [mul_comm]
        apply Ideal.mul_mem_left (I.map (algebraMap R R<x>)) _ (Ideal.mem_map_of_mem _ ha)
      · simp only [RingHom.map_mul, mul_comm (algebraMap R S p) (l a)]
        rfl
  refine Finset.sum_induction _ (fun u => u ∈ algebraMap R<x> S '' I.map (algebraMap R R<x>))
      (fun a b => ?_) ?_ ?_
  · rintro ⟨z, hz, rfl⟩ ⟨y, hy, rfl⟩
    rw [← RingHom.map_add]
    exact ⟨z + y, Ideal.add_mem _ (SetLike.mem_coe.mp hz) hy, rfl⟩
  · exact ⟨0, SetLike.mem_coe.mpr <| Ideal.zero_mem _, RingHom.map_zero _⟩
  · intro y hy
    exact lem ((Finsupp.mem_supported _ l).mp H hy)

/-- A technical result telling us that `(I * S) ∩ R<x> = I * R<x>` for any ideal `I` of `R`. -/
theorem comap_map_eq_map_adjoin_of_coprime_conductor
    (hx : (conductor R x).comap (algebraMap R S) ⊔ I = ⊤)
    (h_alg : Function.Injective (algebraMap R<x> S)) :
    (I.map (algebraMap R S)).comap (algebraMap R<x> S) = I.map (algebraMap R R<x>) := by
  apply le_antisymm
  · -- This is adapted from [Neukirch1992]. Let `C = (conductor R x)`. The idea of the proof
    -- is that since `I` and `C ∩ R` are coprime, we have
    -- `(I * S) ∩ R<x> ⊆ (I + C) * ((I * S) ∩ R<x>) ⊆ I * R<x> + I * C * S ⊆ I * R<x>`.
    intro y hy
    obtain ⟨z, hz⟩ := y
    obtain ⟨p, hp, q, hq, hpq⟩ := Submodule.mem_sup.mp ((Ideal.eq_top_iff_one _).mp hx)
    have temp : algebraMap R S p * z + algebraMap R S q * z = z := by
      simp only [← add_mul, ← RingHom.map_add (algebraMap R S), hpq, map_one, one_mul]
    suffices z ∈ algebraMap R<x> S '' I.map (algebraMap R R<x>) ↔
        (⟨z, hz⟩ : R<x>) ∈ I.map (algebraMap R R<x>) by
      rw [← this, ← temp]
      obtain ⟨a, ha⟩ := (Set.mem_image _ _ _).mp (prod_mem_ideal_map_of_mem_conductor hp
          (show z ∈ I.map (algebraMap R S) by rwa [Ideal.mem_comap] at hy))
      use a + algebraMap R R<x> q * ⟨z, hz⟩
      refine ⟨Ideal.add_mem (I.map (algebraMap R R<x>)) ha.left ?_, by
          simp only [ha.right, map_add, map_mul, add_right_inj]; rfl⟩
      rw [mul_comm]
      exact Ideal.mul_mem_left (I.map (algebraMap R R<x>)) _ (Ideal.mem_map_of_mem _ hq)
    refine ⟨fun h => ?_,
      fun h => (Set.mem_image _ _ _).mpr (Exists.intro ⟨z, hz⟩ ⟨by simp [h], rfl⟩)⟩
    obtain ⟨x₁, hx₁, hx₂⟩ := (Set.mem_image _ _ _).mp h
    have : x₁ = ⟨z, hz⟩ := by
      apply h_alg
      simp only [hx₂, algebraMap_eq_smul_one]
      rw [Submonoid.mk_smul, smul_eq_mul, mul_one]
    rwa [← this]
  · -- The converse inclusion is trivial
    have : algebraMap R S = (algebraMap _ S).comp (algebraMap R R<x>) := by ext; rfl
    rw [this, ← Ideal.map_map]
    apply Ideal.le_comap_map

/-- The canonical morphism of rings from `R<x> ⧸ (I*R<x>)` to `S ⧸ (I*S)` is an isomorphism
    when `I` and `(conductor R x) ∩ R` are coprime. -/
noncomputable def quotAdjoinEquivQuotMap (hx : (conductor R x).comap (algebraMap R S) ⊔ I = ⊤)
    (h_alg : Function.Injective (algebraMap R<x> S)) :
    R<x> ⧸ I.map (algebraMap R R<x>) ≃+* S ⧸ I.map (algebraMap R S) := by
  let f : R<x> ⧸ I.map (algebraMap R R<x>) →+* S ⧸ I.map (algebraMap R S) :=
    (Ideal.Quotient.lift (I.map (algebraMap R R<x>))
      ((Ideal.Quotient.mk (I.map (algebraMap R S))).comp (algebraMap R<x> S)) (fun r hr => by
      have : algebraMap R S = (algebraMap R<x> S).comp (algebraMap R R<x>) := by ext; rfl
      rw [RingHom.comp_apply, Ideal.Quotient.eq_zero_iff_mem, this, ← Ideal.map_map]
      exact Ideal.mem_map_of_mem _ hr))
  refine RingEquiv.ofBijective f ⟨?_, ?_⟩
  · --the kernel of the map is clearly `(I * S) ∩ R<x>`. To get injectivity, we need to show that
    --this is contained in `I * R<x>`, which is the content of the previous lemma.
    refine RingHom.lift_injective_of_ker_le_ideal _ _ fun u hu => ?_
    rwa [RingHom.mem_ker, RingHom.comp_apply, Ideal.Quotient.eq_zero_iff_mem, ← Ideal.mem_comap,
      comap_map_eq_map_adjoin_of_coprime_conductor hx h_alg] at hu
  · -- Surjectivity follows from the surjectivity of the canonical map `R<x> → S ⧸ (I * S)`,
    -- which in turn follows from the fact that `I * S + (conductor R x) = S`.
    refine Ideal.Quotient.lift_surjective_of_surjective _ _ fun y => ?_
    obtain ⟨z, hz⟩ := Ideal.Quotient.mk_surjective y
    have : z ∈ conductor R x ⊔ I.map (algebraMap R S) := by
      suffices conductor R x ⊔ I.map (algebraMap R S) = ⊤ by simp only [this, Submodule.mem_top]
      rw [Ideal.eq_top_iff_one] at hx ⊢
      replace hx := Ideal.mem_map_of_mem (algebraMap R S) hx
      rw [Ideal.map_sup, RingHom.map_one] at hx
      exact (sup_le_sup
        (show ((conductor R x).comap (algebraMap R S)).map (algebraMap R S) ≤ conductor R x
          from Ideal.map_comap_le)
          (le_refl (I.map (algebraMap R S)))) hx
    rw [← Ideal.mem_quotient_iff_mem_sup, hz, Ideal.mem_map_iff_of_surjective] at this
    · obtain ⟨u, hu, hu'⟩ := this
      use ⟨u, conductor_subset_adjoin hu⟩
      simp only [← hu']
      rfl
    · exact Ideal.Quotient.mk_surjective

@[simp]
theorem quotAdjoinEquivQuotMap_apply_mk (hx : (conductor R x).comap (algebraMap R S) ⊔ I = ⊤)
    (h_alg : Function.Injective (algebraMap R<x> S)) (a : R<x>) :
    quotAdjoinEquivQuotMap hx h_alg (Ideal.Quotient.mk (I.map (algebraMap R R<x>)) a) =
      Ideal.Quotient.mk (I.map (algebraMap R S)) ↑a := rfl

namespace KummerDedekind

open scoped Polynomial

variable [IsDomain R] [IsIntegrallyClosed R]
variable [IsDedekindDomain S]
variable [NoZeroSMulDivisors R S]

attribute [local instance] Ideal.Quotient.field

/--
The isomorphism of rings between `S / I` and `(R / I)[X] / minpoly x` when `I`
and `(conductor R x) ∩ R` are coprime.
-/
noncomputable def quotMapEquivQuotQuotMap (hx : (conductor R x).comap (algebraMap R S) ⊔ I = ⊤)
    (hx' : IsIntegral R x) :
    S ⧸ I.map (algebraMap R S) ≃+* (R ⧸ I)[X] ⧸ span {(minpoly R x).map (Ideal.Quotient.mk I)} :=
  (quotAdjoinEquivQuotMap hx (FaithfulSMul.algebraMap_injective
    (Algebra.adjoin R {x}) S)).symm.trans <|
    ((Algebra.adjoin.powerBasis' hx').quotientEquivQuotientMinpolyMap I).toRingEquiv.trans <|
    quotEquivOfEq (by rw [Algebra.adjoin.powerBasis'_minpoly_gen hx'])

lemma quotMapEquivQuotQuotMap_symm_apply (hx : (conductor R x).comap (algebraMap R S) ⊔ I = ⊤)
    (hx' : IsIntegral R x) (Q : R[X]) :
    (quotMapEquivQuotQuotMap hx hx').symm (Q.map (Ideal.Quotient.mk I)) = Q.aeval x := by
  apply (quotMapEquivQuotQuotMap hx hx').injective
  rw [quotMapEquivQuotQuotMap, AlgEquiv.toRingEquiv_eq_coe, RingEquiv.symm_trans_apply,
    RingEquiv.symm_symm, RingEquiv.coe_trans, Function.comp_apply, RingEquiv.symm_apply_apply,
    RingEquiv.symm_trans_apply, quotEquivOfEq_symm, quotEquivOfEq_mk]
  congr
  convert (adjoin.powerBasis' hx').quotientEquivQuotientMinpolyMap_symm_apply_mk I Q
  apply (quotAdjoinEquivQuotMap hx
    (FaithfulSMul.algebraMap_injective ((adjoin R {x})) S)).injective
  simp only [RingEquiv.apply_symm_apply, adjoin.powerBasis'_gen, quotAdjoinEquivQuotMap_apply_mk,
    coe_aeval_mk_apply]

open Classical in
/-- The first half of the **Kummer-Dedekind Theorem** in the monogenic case, stating that the prime
    factors of `I*S` are in bijection with those of the minimal polynomial of the generator of `S`
    over `R`, taken `mod I`. -/
noncomputable def normalizedFactorsMapEquivNormalizedFactorsMinPolyMk (hI : IsMaximal I)
    (hI' : I ≠ ⊥) (hx : (conductor R x).comap (algebraMap R S) ⊔ I = ⊤) (hx' : IsIntegral R x) :
    {J : Ideal S | J ∈ normalizedFactors (I.map (algebraMap R S))} ≃
      {d : (R ⧸ I)[X] |
        d ∈ normalizedFactors (Polynomial.map (Ideal.Quotient.mk I) (minpoly R x))} := by
  refine (normalizedFactorsEquivOfQuotEquiv (quotMapEquivQuotQuotMap hx hx') ?_ ?_).trans ?_
  · rwa [Ne, map_eq_bot_iff_of_injective (FaithfulSMul.algebraMap_injective R S), ← Ne]
  · by_contra h
    exact (show Polynomial.map (Ideal.Quotient.mk I) (minpoly R x) ≠ 0 from
      Polynomial.map_monic_ne_zero (minpoly.monic hx')) (span_singleton_eq_bot.mp h)
  · refine (normalizedFactorsEquivSpanNormalizedFactors ?_).symm
    exact Polynomial.map_monic_ne_zero (minpoly.monic hx')

open Classical in
/-- The second half of the **Kummer-Dedekind Theorem** in the monogenic case, stating that the
    bijection `FactorsEquiv'` defined in the first half preserves multiplicities. -/
theorem emultiplicity_factors_map_eq_emultiplicity
    (hI : IsMaximal I) (hI' : I ≠ ⊥)
    (hx : (conductor R x).comap (algebraMap R S) ⊔ I = ⊤) (hx' : IsIntegral R x) {J : Ideal S}
    (hJ : J ∈ normalizedFactors (I.map (algebraMap R S))) :
    emultiplicity J (I.map (algebraMap R S)) =
      emultiplicity (↑(normalizedFactorsMapEquivNormalizedFactorsMinPolyMk hI hI' hx hx' ⟨J, hJ⟩))
        (Polynomial.map (Ideal.Quotient.mk I) (minpoly R x)) := by
  rw [normalizedFactorsMapEquivNormalizedFactorsMinPolyMk, Equiv.coe_trans, Function.comp_apply,
    emultiplicity_normalizedFactorsEquivSpanNormalizedFactors_symm_eq_emultiplicity,
    normalizedFactorsEquivOfQuotEquiv_emultiplicity_eq_emultiplicity]

open Classical in
/-- The **Kummer-Dedekind Theorem**. -/
theorem normalizedFactors_ideal_map_eq_normalizedFactors_min_poly_mk_map (hI : IsMaximal I)
    (hI' : I ≠ ⊥) (hx : (conductor R x).comap (algebraMap R S) ⊔ I = ⊤) (hx' : IsIntegral R x) :
    normalizedFactors (I.map (algebraMap R S)) =
      Multiset.map
        (fun f =>
          ((normalizedFactorsMapEquivNormalizedFactorsMinPolyMk hI hI' hx hx').symm f : Ideal S))
        (normalizedFactors (Polynomial.map (Ideal.Quotient.mk I) (minpoly R x))).attach := by
  ext J
  -- WLOG, assume J is a normalized factor
  by_cases hJ : J ∈ normalizedFactors (I.map (algebraMap R S))
  swap
  · rw [Multiset.count_eq_zero.mpr hJ, eq_comm, Multiset.count_eq_zero, Multiset.mem_map]
    simp only [not_exists]
    rintro J' ⟨_, rfl⟩
    exact
      hJ ((normalizedFactorsMapEquivNormalizedFactorsMinPolyMk hI hI' hx hx').symm J').prop
  -- Then we just have to compare the multiplicities, which we already proved are equal.
  have := emultiplicity_factors_map_eq_emultiplicity hI hI' hx hx' hJ
  rw [emultiplicity_eq_count_normalizedFactors, emultiplicity_eq_count_normalizedFactors,
    UniqueFactorizationMonoid.normalize_normalized_factor _ hJ,
    UniqueFactorizationMonoid.normalize_normalized_factor, Nat.cast_inj] at this
  · refine this.trans ?_
    -- Get rid of the `map` by applying the equiv to both sides.
    generalize hJ' :
      (normalizedFactorsMapEquivNormalizedFactorsMinPolyMk hI hI' hx hx') ⟨J, hJ⟩ = J'
    have : ((normalizedFactorsMapEquivNormalizedFactorsMinPolyMk hI hI' hx hx').symm J' : Ideal S) =
        J := by
      rw [← hJ', Equiv.symm_apply_apply _ _, Subtype.coe_mk]
    subst this
    -- Get rid of the `attach` by applying the subtype `coe` to both sides.
    rw [Multiset.count_map_eq_count' fun f =>
        ((normalizedFactorsMapEquivNormalizedFactorsMinPolyMk hI hI' hx hx').symm f :
          Ideal S),
      Multiset.count_attach]
    · exact Subtype.coe_injective.comp (Equiv.injective _)
  · exact (normalizedFactorsMapEquivNormalizedFactorsMinPolyMk hI hI' hx hx' _).prop
  · exact irreducible_of_normalized_factor _
        (normalizedFactorsMapEquivNormalizedFactorsMinPolyMk hI hI' hx hx' _).prop
  · exact Polynomial.map_monic_ne_zero (minpoly.monic hx')
  · exact irreducible_of_normalized_factor _ hJ
  · rwa [← bot_eq_zero, Ne,
      map_eq_bot_iff_of_injective (FaithfulSMul.algebraMap_injective R S)]

theorem Ideal.irreducible_map_of_irreducible_minpoly (hI : IsMaximal I) (hI' : I ≠ ⊥)
    (hx : (conductor R x).comap (algebraMap R S) ⊔ I = ⊤) (hx' : IsIntegral R x)
    (hf : Irreducible (Polynomial.map (Ideal.Quotient.mk I) (minpoly R x))) :
    Irreducible (I.map (algebraMap R S)) := by
  classical
  have mem_norm_factors : normalize (Polynomial.map (Ideal.Quotient.mk I) (minpoly R x)) ∈
      normalizedFactors (Polynomial.map (Ideal.Quotient.mk I) (minpoly R x)) := by
    simp [normalizedFactors_irreducible hf]
  suffices ∃ y, normalizedFactors (I.map (algebraMap R S)) = {y} by
    obtain ⟨y, hy⟩ := this
    have h := prod_normalizedFactors (show I.map (algebraMap R S) ≠ 0 by
          rwa [← bot_eq_zero, Ne,
            map_eq_bot_iff_of_injective (FaithfulSMul.algebraMap_injective R S)])
    rw [associated_iff_eq, hy, Multiset.prod_singleton] at h
    rw [← h]
    exact
      irreducible_of_normalized_factor y
        (show y ∈ normalizedFactors (I.map (algebraMap R S)) by simp [hy])
  rw [normalizedFactors_ideal_map_eq_normalizedFactors_min_poly_mk_map hI hI' hx hx']
  use ((normalizedFactorsMapEquivNormalizedFactorsMinPolyMk hI hI' hx hx').symm
        ⟨normalize (Polynomial.map (Ideal.Quotient.mk I) (minpoly R x)), mem_norm_factors⟩ :
      Ideal S)
  rw [Multiset.map_eq_singleton]
  use ⟨normalize (Polynomial.map (Ideal.Quotient.mk I) (minpoly R x)), mem_norm_factors⟩
  refine ⟨?_, rfl⟩
  apply Multiset.map_injective Subtype.coe_injective
  rw [Multiset.attach_map_val, Multiset.map_singleton, Subtype.coe_mk]
  exact normalizedFactors_irreducible hf

open Set Classical in
/-- Let `Q` be a lift of factor of the minimal polynomial of `x`, a generator of `S` over `R`, taken
`mod I`. Then (the reduction of) `Q` corresponds via
`normalizedFactorsMapEquivNormalizedFactorsMinPolyMk` to
`span (I.map (algebraMap R S) ∪ {Q.aeval x})`. -/
theorem normalizedFactorsMapEquivNormalizedFactorsMinPolyMk_symm_apply_eq_span
    (hI : I.IsMaximal) {Q : R[X]}
    (hQ : Q.map (Ideal.Quotient.mk I) ∈ normalizedFactors ((minpoly R x).map (Ideal.Quotient.mk I)))
    (hI' : I ≠ ⊥) (hx : (conductor R x).comap (algebraMap R S) ⊔ I = ⊤) (hx' : IsIntegral R x) :
    ((normalizedFactorsMapEquivNormalizedFactorsMinPolyMk hI hI' hx hx').symm ⟨_, hQ⟩).val =
    span (I.map (algebraMap R S) ∪ {Q.aeval x}) := by
  dsimp [normalizedFactorsMapEquivNormalizedFactorsMinPolyMk,
    normalizedFactorsEquivSpanNormalizedFactors]
  rw [normalizedFactorsEquivOfQuotEquiv_symm]
  dsimp [normalizedFactorsEquivOfQuotEquiv, idealFactorsEquivOfQuotEquiv, OrderIso.ofHomInv]
<<<<<<< HEAD
  simp only [map_span, image_singleton, coe_coe,quotMapEquivQuotQuotMap_symm_apply hx hx' Q]
=======
  simp only [map_span, image_singleton, coe_coe, quotMapEquivQuotQuotMap_symm_apply hx hx' Q]
>>>>>>> d1cba2e8
  refine le_antisymm (fun a ha ↦ ?_) (span_le.mpr <| union_subset_iff.mpr <|
    ⟨le_comap_of_map_le (by simp), by simp [mem_span_singleton]⟩)
  rw [mem_comap, Ideal.mem_span_singleton] at ha
  obtain ⟨a', ha'⟩ := ha
  obtain ⟨b, hb⟩ := Ideal.Quotient.mk_surjective a'
  rw [← hb, ← map_mul, Quotient.mk_eq_mk_iff_sub_mem] at ha'
  rw [union_comm, span_union, span_eq, mem_span_singleton_sup]
  exact ⟨b, a - Q.aeval x * b, ha', by ring⟩

end KummerDedekind<|MERGE_RESOLUTION|>--- conflicted
+++ resolved
@@ -79,15 +79,6 @@
 
 theorem conductor_eq_top_of_adjoin_eq_top (h : R<x> = ⊤) : conductor R x = ⊤ := by
   simp only [Ideal.eq_top_iff_one, mem_conductor_iff, h, mem_top, forall_const]
-
-theorem adjoin_eq_top_of_conductor_eq_top {x : S} (h : conductor R x = ⊤) :
-    Algebra.adjoin R {x} = ⊤ :=
-    Algebra.eq_top_iff.mpr fun y ↦
-      one_mul y ▸ (mem_conductor_iff).mp ((Ideal.eq_top_iff_one (conductor R x)).mp h) y
-
-theorem conductor_eq_top_iff_adjoin_eq_top {x : S} :
-    conductor R x = ⊤ ↔ Algebra.adjoin R {x} = ⊤ :=
-  ⟨fun h ↦ adjoin_eq_top_of_conductor_eq_top h, fun h ↦ conductor_eq_top_of_adjoin_eq_top h⟩
 
 theorem conductor_eq_top_of_powerBasis (pb : PowerBasis R S) : conductor R pb.gen = ⊤ :=
   conductor_eq_top_of_adjoin_eq_top pb.adjoin_gen_eq_top
@@ -394,11 +385,7 @@
     normalizedFactorsEquivSpanNormalizedFactors]
   rw [normalizedFactorsEquivOfQuotEquiv_symm]
   dsimp [normalizedFactorsEquivOfQuotEquiv, idealFactorsEquivOfQuotEquiv, OrderIso.ofHomInv]
-<<<<<<< HEAD
-  simp only [map_span, image_singleton, coe_coe,quotMapEquivQuotQuotMap_symm_apply hx hx' Q]
-=======
   simp only [map_span, image_singleton, coe_coe, quotMapEquivQuotQuotMap_symm_apply hx hx' Q]
->>>>>>> d1cba2e8
   refine le_antisymm (fun a ha ↦ ?_) (span_le.mpr <| union_subset_iff.mpr <|
     ⟨le_comap_of_map_le (by simp), by simp [mem_span_singleton]⟩)
   rw [mem_comap, Ideal.mem_span_singleton] at ha
