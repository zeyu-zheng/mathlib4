--- conflicted
+++ resolved
@@ -191,13 +191,8 @@
     simpa [bernoulli'PowerSeries] using bernoulli'PowerSeries_mul_exp_sub_one ℚ
   rw [sub_mul, h, mul_sub X, sub_right_inj, ← neg_sub, mul_neg, neg_eq_iff_eq_neg]
   suffices evalNegHom (B * (exp ℚ - 1)) * exp ℚ = evalNegHom (X * exp ℚ) * exp ℚ by
-<<<<<<< HEAD
-    rw [map_mul, map_mul] at this --Porting note: Why doesn't simp do this?
-    simpa [(map_one), mul_assoc, sub_mul, mul_comm (evalNegHom (exp ℚ)), exp_mul_exp_neg_eq_one]
-=======
     rw [map_mul, map_mul] at this -- Porting note: Why doesn't simp do this?
     simpa [mul_assoc, sub_mul, mul_comm (evalNegHom (exp ℚ)), exp_mul_exp_neg_eq_one]
->>>>>>> a34346ed
   congr
 #align bernoulli'_odd_eq_zero bernoulli'_odd_eq_zero
 
