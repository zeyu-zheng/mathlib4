/-
Copyright (c) 2024 Michail Karatarakis. All rights reserved.
Released under Apache 2.0 license as described in the file LICENSE.
Authors: Michail Karatarakis
-/
import Mathlib.NumberTheory.SiegelsLemma
import Mathlib.NumberTheory.NumberField.CanonicalEmbedding.Basic
import Mathlib.NumberTheory.NumberField.EquivReindex

/-!

# House of an algebraic number
This file defines the house of an algebraic number `α`, which is
the largest of the modulus of its conjugates.

## References
* [D. Marcus, *Number Fields*][marcus1977number]
* [Keng, H. L, *Introduction to number theory*][keng1982house]

## Tagshouse
number field, algebraic number, house
-/

variable {K : Type*} [Field K] [NumberField K]

namespace NumberField

noncomputable section

open Module.Free FiniteDimensional canonicalEmbedding Matrix Finset

attribute [local instance] Matrix.seminormedAddCommGroup

/-- The house of an algebraic number as the norm of its image by the canonical embedding. -/
def house (α : K) : ℝ := ‖canonicalEmbedding K α‖

/-- The house is the largest of the modulus of the conjugates of an algebraic number. -/
theorem house_eq_sup' (α : K) :
    house α = univ.sup' univ_nonempty (fun φ : K →+* ℂ ↦ ‖φ α‖₊) := by
  rw [house, ← coe_nnnorm, nnnorm_eq, ← sup'_eq_sup univ_nonempty]

theorem house_sum_le_sum_house {ι : Type*} (s : Finset ι) (α : ι → K) :
    house (∑ i ∈ s, α i) ≤ ∑ i ∈ s, house (α i) := by
  simp only [house, map_sum]; apply norm_sum_le_of_le; intros; rfl

theorem house_nonneg (α : K) : 0 ≤ house α := norm_nonneg _

theorem house_mul_le (α β : K) : house (α * β) ≤ house α * house β := by
  simp only [house, _root_.map_mul]; apply norm_mul_le

@[simp] theorem house_intCast (x : ℤ) : house (x : K) = |x| := by
  simp only [house, map_intCast, Pi.intCast_def, pi_norm_const, Complex.norm_eq_abs,
    Complex.abs_intCast, Int.cast_abs]

end

end NumberField

namespace NumberField.house

noncomputable section

variable (K)

open Module.Free FiniteDimensional canonicalEmbedding Matrix Finset

attribute [local instance] Matrix.seminormedAddCommGroup

section DecidableEq

variable [DecidableEq (K →+* ℂ)]

/-- `c` is defined as the product of the maximum absolute
  value of the entries of the inverse of the matrix `basisMatrix` and  `finrank ℚ K`. -/
private def c := (finrank ℚ K) * ‖((basisMatrix K).transpose)⁻¹‖

private theorem c_nonneg : 0 ≤ c K := by
  rw [c, mul_nonneg_iff]; left
  exact ⟨by simp only [Nat.cast_nonneg], norm_nonneg ((basisMatrix K).transpose)⁻¹⟩

theorem basis_repr_abs_le_const_mul_house (α : 𝓞 K) (i : K →+* ℂ) :
    Complex.abs (((integralBasis K).reindex (equivReindex K).symm).repr α i) ≤
      (c K) * house (algebraMap (𝓞 K) K α) := by
  let σ := canonicalEmbedding K
  calc
    _ ≤ ∑ j, ‖((basisMatrix K).transpose)⁻¹‖ * Complex.abs (σ (algebraMap (𝓞 K) K α) j) := ?_
    _ ≤ ∑ _ : K →+* ℂ, ‖fun i j => ((basisMatrix K).transpose)⁻¹ i j‖
        * house (algebraMap (𝓞 K) K α) := ?_
    _ = ↑(finrank ℚ K) * ‖((basisMatrix K).transpose)⁻¹‖ * house (algebraMap (𝓞 K) K α) := ?_

  · rw [← inverse_basisMatrix_mulVec_eq_repr]
    apply le_trans
    · apply le_trans (AbsoluteValue.sum_le Complex.abs _ _)
      · exact sum_le_sum (fun _ _ => (AbsoluteValue.map_mul Complex.abs _ _).le)
    · apply sum_le_sum (fun _ _ => mul_le_mul_of_nonneg_right ?_
        (AbsoluteValue.nonneg Complex.abs _))
      · exact norm_entry_le_entrywise_sup_norm ((basisMatrix K).transpose)⁻¹
  · apply sum_le_sum; intros j _
    apply mul_le_mul_of_nonneg_left _ (norm_nonneg fun i j ↦ ((basisMatrix K).transpose)⁻¹ i j)
    · exact norm_le_pi_norm (σ ((algebraMap (𝓞 K) K) α)) j
  · rw [sum_const, card_univ, nsmul_eq_mul, Embeddings.card, mul_assoc]

/-- `newBasis K` defines a reindexed basis of the ring of integers of `K`,
  adjusted by the inverse of the equivalence `equivReindex`. -/
private def newBasis := (RingOfIntegers.basis K).reindex (equivReindex K).symm

/-- `supOfBasis K` calculates the supremum of the absolute values of
  the elements in `newBasis K`. -/
private def supOfBasis : ℝ := univ.sup' univ_nonempty
  fun r ↦ house (algebraMap (𝓞 K) K (newBasis K r))

end DecidableEq

private theorem supOfBasis_nonneg : 0 ≤ supOfBasis K := by
  simp only [supOfBasis, le_sup'_iff, mem_univ, and_self,
    exists_const, house_nonneg]

variable {α : Type*} {β : Type*} (a : Matrix α β (𝓞 K))

/-- `a' K a` returns the integer coefficients of the basis vector in the
  expansion of the product of an algebraic integer and a basis vectors. -/
private def a' : α → β → (K →+* ℂ) → (K →+* ℂ) → ℤ := fun k l r =>
  (newBasis K).repr (a k l * (newBasis K) r)

/--`asiegel K a` the integer matrix of the coefficients of the
  product of matrix elements and basis vectors -/
private def asiegel : Matrix (α × (K →+* ℂ)) (β × (K →+* ℂ)) ℤ := fun k l => a' K a k.1 l.1 l.2 k.2

variable (ha : a ≠ 0)

include ha in
private theorem asiegel_ne_0 : asiegel K a ≠ 0 := by
  simp (config := { unfoldPartialApp := true }) only [asiegel, a']
  simp only [ne_eq]
  rw [Function.funext_iff]; intros hs
  simp only [Prod.forall] at hs;
  apply ha
  rw [← Matrix.ext_iff]; intros k' l
  specialize hs k'
  let ⟨b⟩ := Fintype.card_pos_iff.1 (Fintype.card_pos (α := (K →+* ℂ)))
  have := ((newBasis K).repr.map_eq_zero_iff (x := (a k' l * (newBasis K) b))).1 <| by
    ext b'
    specialize hs b'
    rw [Function.funext_iff] at hs
    simp only [Prod.forall] at hs
    apply hs
  simp only [mul_eq_zero] at this
  exact this.resolve_right (Basis.ne_zero (newBasis K) b)

variable {p q : ℕ} (h0p : 0 < p) (hpq : p < q) (x : β × (K →+* ℂ) → ℤ) (hxl : x ≠ 0)

/-- `ξ` is the the product of `x (l, r)` and the `r`-th basis element of the newBasis of `K`. -/
private def ξ : β → 𝓞 K := fun l => ∑ r : K →+* ℂ, x (l, r) * (newBasis K r)

include hxl in
private theorem ξ_ne_0 : ξ K x ≠ 0 := by
  intro H
  apply hxl
  ext ⟨l, r⟩
  rw [Function.funext_iff] at H
  have hblin := Basis.linearIndependent (newBasis K)
  simp only [zsmul_eq_mul, Fintype.linearIndependent_iff] at hblin
  exact hblin (fun r ↦ x (l,r)) (H _) r

private theorem lin_1 (l k r) : a k l * (newBasis K) r =
    ∑ u, (a' K a k l r u) * (newBasis K) u := by
  simp only [Basis.sum_repr (newBasis K) (a k l * (newBasis K) r), a', ← zsmul_eq_mul]

variable [Fintype β] (cardβ : Fintype.card β = q) (hmulvec0 : asiegel K a *ᵥ x = 0)

<<<<<<< HEAD
=======
include hxl hmulvec0 in
>>>>>>> 7f113fae
private theorem ξ_mulVec_eq_0 : a *ᵥ ξ K x = 0 := by
  funext k; simp only [Pi.zero_apply]; rw [eq_comm]

  have lin_0 : ∀ u, ∑ r, ∑ l, (a' K a k l r u * x (l, r) : 𝓞 K) = 0 := by
    intros u
    have hξ := ξ_ne_0 K x hxl
    rw [Ne, Function.funext_iff, not_forall] at hξ
    rcases hξ with ⟨l, hξ⟩
    rw [Function.funext_iff] at hmulvec0
    specialize hmulvec0 ⟨k, u⟩
    simp only [Fintype.sum_prod_type, mulVec, dotProduct, asiegel] at hmulvec0
    rw [sum_comm] at hmulvec0
    exact mod_cast hmulvec0

  have : 0 = ∑ u, (∑ r, ∑ l, a' K a k l r u * x (l, r) : 𝓞 K) * (newBasis K) u := by
    simp only [lin_0, zero_mul, sum_const_zero]

  have : 0 = ∑ r, ∑ l, x (l, r) * ∑ u, a' K a k l r u * (newBasis K) u := by
    conv at this => enter [2, 2, u]; rw [sum_mul]
    rw [sum_comm] at this
    rw [this]; congr 1; ext1 r
    conv => enter [1, 2, l]; rw [sum_mul]
    rw [sum_comm]; congr 1; ext1 r
    rw [mul_sum]; congr 1; ext1 r
    ring
  rw [sum_comm] at this
  rw [this]; congr 1; ext1 l
  rw [ξ, mul_sum]; congr 1; ext1 l
  rw [← lin_1]; ring

variable {A : ℝ} (habs : ∀ k l, (house ((algebraMap (𝓞 K) K) (a k l))) ≤ A)

variable [DecidableEq (K →+* ℂ)]

/-- `c₂` is the product of the maximum of `1` and `c`, and `supOfBasis`. -/
private abbrev c₂ := max 1 (c K) * (supOfBasis K)

private theorem c₂_nonneg : 0 ≤ c₂ K :=
  mul_nonneg (le_trans zero_le_one (le_max_left ..)) (supOfBasis_nonneg _)

variable [Fintype α] (cardα : Fintype.card α = p) (Apos : 0 ≤ A)
  (hxbound : ‖x‖ ≤ (q * finrank ℚ K * ‖asiegel K a‖) ^ ((p : ℝ) / (q - p)))

include habs Apos in
private theorem asiegel_remark : ‖asiegel K a‖ ≤ c₂ K * A := by
  rw [Matrix.norm_le_iff]
  · intro kr lu
    calc
      ‖asiegel K a kr lu‖ = |asiegel K a kr lu| := ?_
      _ ≤ (c K) *
        house ((algebraMap (𝓞 K) K) (a kr.1 lu.1 * ((newBasis K) lu.2))) := ?_
      _ ≤ (c K) * house ((algebraMap (𝓞 K) K) (a kr.1 lu.1)) *
        house ((algebraMap (𝓞 K) K) ((newBasis K) lu.2)) := ?_
      _ ≤ (c K) * A * house ((algebraMap (𝓞 K) K) ((newBasis K) lu.2)) := ?_
      _ ≤ (c K) * A * (supOfBasis K) := ?_
      _ ≤ (c₂ K) * A := ?_
    · simp only [Int.cast_abs, ← Real.norm_eq_abs (asiegel K a kr lu)]; rfl
    · have remark := basis_repr_abs_le_const_mul_house K
      simp only [Basis.repr_reindex, Finsupp.mapDomain_equiv_apply,
        integralBasis_repr_apply, eq_intCast, Rat.cast_intCast,
          Complex.abs_intCast] at remark
      exact mod_cast remark ((a kr.1 lu.1 * ((newBasis K) lu.2))) kr.2
    · simp only [house, _root_.map_mul, mul_assoc]
      exact mul_le_mul_of_nonneg_left (norm_mul_le _ _) (c_nonneg K)
    · rw [mul_assoc, mul_assoc]
      apply mul_le_mul_of_nonneg_left ?_ (c_nonneg K)
      · apply mul_le_mul_of_nonneg_right (habs kr.1 lu.1) ?_
        · exact norm_nonneg ((canonicalEmbedding K) ((algebraMap (𝓞 K) K)
            ((newBasis K) lu.2)))
    ·  apply mul_le_mul_of_nonneg_left ?_ (mul_nonneg (c_nonneg K) Apos)
       · simp only [supOfBasis, le_sup'_iff, mem_univ]; use lu.2
    · rw [mul_right_comm]
      exact mul_le_mul_of_nonneg_right
        (mul_le_mul_of_nonneg_right (le_max_right ..) (supOfBasis_nonneg K)) Apos
  · rw [mul_nonneg_iff]; left; exact ⟨c₂_nonneg K, Apos⟩

/-- `c₁ K` is the product of `finrank ℚ K` and  `c₂ K` and depends on `K`. -/
private def c₁ := finrank ℚ K * c₂ K

include habs Apos hxbound hpq in
private theorem house_le_bound : ∀ l, house (ξ K x l).1 ≤ (c₁ K) *
    ((c₁ K * q * A)^((p : ℝ) / (q - p))) := by
  let h := finrank ℚ K
  intros l
  calc _ = house (algebraMap (𝓞 K) K (∑ r, (x (l, r)) * ((newBasis K) r))) := rfl
       _ ≤ ∑ r, house (((algebraMap (𝓞 K) K) (x (l, r))) *
        ((algebraMap (𝓞 K) K) ((newBasis K) r))) := ?_
       _ ≤ ∑ r, ‖x (l,r)‖ * house ((algebraMap (𝓞 K) K) ((newBasis K) r)) := ?_
       _ ≤ ∑ r, ‖x (l, r)‖ * (supOfBasis K) := ?_
       _ ≤ ∑ _r : K →+* ℂ, ((↑q * h * ‖asiegel K a‖) ^ ((p : ℝ) / (q - p))) * supOfBasis K := ?_
       _ ≤ h * (c₂ K) * ((q * c₁ K * A) ^ ((p : ℝ) / (q - p))) := ?_
       _ ≤ c₁ K * ((c₁ K * ↑q * A) ^ ((p : ℝ) / (q - p))) := ?_
  · simp_rw [← _root_.map_mul, map_sum]; apply house_sum_le_sum_house
  · apply sum_le_sum; intros r _; convert house_mul_le ..
    simp only [map_intCast, house_intCast, Int.cast_abs, Int.norm_eq_abs]
  · apply sum_le_sum; intros r _; unfold supOfBasis
    apply mul_le_mul_of_nonneg_left ?_ (norm_nonneg (x (l,r)))
    · simp only [le_sup'_iff, mem_univ, true_and]; use r
  · apply sum_le_sum; intros r _
    apply mul_le_mul_of_nonneg_right ?_ (supOfBasis_nonneg K)
    exact le_trans (norm_le_pi_norm x ⟨l, r⟩) hxbound
  · simp only [Nat.cast_mul, sum_const, card_univ, nsmul_eq_mul]
    rw [Embeddings.card, mul_comm _ (supOfBasis K), c₂, c₁, ← mul_assoc]
    apply mul_le_mul
    · apply mul_le_mul_of_nonneg_left ?_ (Nat.cast_nonneg' _)
      · exact le_mul_of_one_le_left (supOfBasis_nonneg K) (le_max_left ..)
    · apply Real.rpow_le_rpow (mul_nonneg (mul_nonneg (Nat.cast_nonneg' _) (Nat.cast_nonneg' _))
        (norm_nonneg _))
      · rw [← mul_assoc, mul_assoc (_*_)]
        apply mul_le_mul_of_nonneg_left (asiegel_remark K a habs Apos)
          (mul_nonneg (Nat.cast_nonneg' _) (Nat.cast_nonneg _))
      · exact div_nonneg (Nat.cast_nonneg' _) (sub_nonneg.2 (mod_cast hpq.le))
    · apply Real.rpow_nonneg
      exact mul_nonneg (mul_nonneg (Nat.cast_nonneg' _) (Nat.cast_nonneg' _))
        (norm_nonneg _)
    · exact mul_nonneg (Nat.cast_nonneg' _) (mul_nonneg (le_trans zero_le_one (le_max_left ..))
        (supOfBasis_nonneg _))
  · rw [mul_comm (q : ℝ) (c₁ K)]; rfl

include hpq h0p cardα cardβ ha habs in
/-- There exists a "small" non-zero algebraic integral solution of an
 non-trivial underdetermined system of linear equations with algebraic integer coefficients.-/
theorem exists_ne_zero_int_vec_house_le :
    ∃ (ξ : β → 𝓞 K), ξ ≠ 0 ∧ a *ᵥ ξ = 0 ∧
    ∀ l, house (ξ l).1 ≤ c₁ K * ((c₁ K * q * A) ^ ((p : ℝ) / (q - p))) := by
  classical
  let h := finrank ℚ K
  have hphqh : p * h < q * h := mul_lt_mul_of_pos_right hpq finrank_pos
  have h0ph : 0 < p * h := by rw [mul_pos_iff]; constructor; exact ⟨h0p, finrank_pos⟩
  have hfinp : Fintype.card (α × (K →+* ℂ)) = p * h := by
    rw [Fintype.card_prod, cardα, Embeddings.card]
  have hfinq : Fintype.card (β × (K →+* ℂ)) = q * h := by
    rw [Fintype.card_prod, cardβ, Embeddings.card]
  have ⟨x, hxl, hmulvec0, hxbound⟩ :=
    Int.Matrix.exists_ne_zero_int_vec_norm_le' (asiegel K a)
      (by rwa [hfinp, hfinq]) (by rwa [hfinp]) (asiegel_ne_0 K a ha)
  simp only [hfinp, hfinq, Nat.cast_mul] at hmulvec0 hxbound
  rw [← sub_mul, mul_div_mul_right _ _ (mod_cast finrank_pos.ne')] at hxbound
  have Apos : 0 ≤ A := by
    have ⟨k⟩ := Fintype.card_pos_iff.1 (cardα ▸ h0p)
    have ⟨l⟩ := Fintype.card_pos_iff.1 (cardβ ▸ h0p.trans hpq)
    exact le_trans (house_nonneg _) (habs k l)
  use ξ K x, ξ_ne_0 K x hxl, ξ_mulVec_eq_0 K a x hxl hmulvec0,
    house_le_bound K a hpq x habs Apos hxbound

end

end NumberField.house<|MERGE_RESOLUTION|>--- conflicted
+++ resolved
@@ -168,10 +168,7 @@
 
 variable [Fintype β] (cardβ : Fintype.card β = q) (hmulvec0 : asiegel K a *ᵥ x = 0)
 
-<<<<<<< HEAD
-=======
 include hxl hmulvec0 in
->>>>>>> 7f113fae
 private theorem ξ_mulVec_eq_0 : a *ᵥ ξ K x = 0 := by
   funext k; simp only [Pi.zero_apply]; rw [eq_comm]
 
