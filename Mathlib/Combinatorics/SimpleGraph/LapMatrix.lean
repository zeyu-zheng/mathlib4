/-
Copyright (c) 2023 Adrian Wüthrich. All rights reserved.
Released under Apache 2.0 license as described in the file LICENSE.
Authors: Adrian Wüthrich
-/
import Mathlib.Combinatorics.SimpleGraph.AdjMatrix
import Mathlib.LinearAlgebra.Matrix.PosDef

/-!
# Laplacian Matrix

This module defines the Laplacian matrix of a graph, and proves some of its elementary properties.

## Main definitions & Results

* `SimpleGraph.degMatrix`: The degree matrix of a simple graph
* `SimpleGraph.lapMatrix`: The Laplacian matrix of a simple graph, defined as the difference
  between the degree matrix and the adjacency matrix.
* `isPosSemidef_lapMatrix`: The Laplacian matrix is positive semidefinite.
* `rank_ker_lapMatrix_eq_card_ConnectedComponent`: The number of connected components in `G` is
  the dimension of the nullspace of its Laplacian matrix.

-/


open Finset Matrix

namespace SimpleGraph

variable {V : Type*} (R : Type*)
variable [Fintype V] (G : SimpleGraph V) [DecidableRel G.Adj]

theorem degree_eq_sum_if_adj {R : Type*} [AddCommMonoidWithOne R] (i : V) :
    (G.degree i : R) = ∑ j : V, if G.Adj i j then 1 else 0 := by
  unfold degree neighborFinset neighborSet
  rw [sum_boole, Set.toFinset_setOf]

variable [DecidableEq V]

/-- The diagonal matrix consisting of the degrees of the vertices in the graph. -/
def degMatrix [AddMonoidWithOne R] : Matrix V V R := Matrix.diagonal (G.degree ·)

/-- The *Laplacian matrix* `lapMatrix G R` of a graph `G`
is the matrix `L = D - A` where `D` is the degree and `A` the adjacency matrix of `G`. -/
def lapMatrix [AddGroupWithOne R] : Matrix V V R := G.degMatrix R - G.adjMatrix R

variable {R}

theorem isSymm_degMatrix [AddMonoidWithOne R] : (G.degMatrix R).IsSymm :=
  isSymm_diagonal _

theorem isSymm_lapMatrix [AddGroupWithOne R] : (G.lapMatrix R).IsSymm :=
  (isSymm_degMatrix _).sub (isSymm_adjMatrix _)

theorem degMatrix_mulVec_apply [NonAssocSemiring R] (v : V) (vec : V → R) :
    (G.degMatrix R *ᵥ vec) v = G.degree v * vec v := by
  rw [degMatrix, mulVec_diagonal]

theorem lapMatrix_mulVec_apply [NonAssocRing R] (v : V) (vec : V → R) :
    (G.lapMatrix R *ᵥ vec) v = G.degree v * vec v - ∑ u ∈ G.neighborFinset v, vec u := by
  simp_rw [lapMatrix, sub_mulVec, Pi.sub_apply, degMatrix_mulVec_apply, adjMatrix_mulVec_apply]

theorem lapMatrix_mulVec_const_eq_zero [Ring R] : mulVec (G.lapMatrix R) (fun _ ↦ 1) = 0 := by
  ext1 i
  rw [lapMatrix_mulVec_apply]
  simp

theorem dotProduct_mulVec_degMatrix [CommRing R] (x : V → R) :
    x ⬝ᵥ (G.degMatrix R *ᵥ x) = ∑ i : V, G.degree i * x i * x i := by
  simp only [dotProduct, degMatrix, mulVec_diagonal, ← mul_assoc, mul_comm]

variable (R)

/-- Let $L$ be the graph Laplacian and let $x \in \mathbb{R}$, then
$$x^{\top} L x = \sum_{i \sim j} (x_{i}-x_{j})^{2}$$,
where $\sim$ denotes the adjacency relation -/
theorem lapMatrix_toLinearMap₂' [Field R] [CharZero R] (x : V → R) :
    toLinearMap₂' R (G.lapMatrix R) x x =
    (∑ i : V, ∑ j : V, if G.Adj i j then (x i - x j)^2 else 0) / 2 := by
  simp_rw [toLinearMap₂'_apply', lapMatrix, sub_mulVec, dotProduct_sub, dotProduct_mulVec_degMatrix,
    dotProduct_mulVec_adjMatrix, ← sum_sub_distrib, degree_eq_sum_if_adj, sum_mul, ite_mul, one_mul,
    zero_mul, ← sum_sub_distrib, ite_sub_ite, sub_zero]
  rw [← add_self_div_two (∑ x_1 : V, ∑ x_2 : V, _)]
  conv_lhs => enter [1,2,2,i,2,j]; rw [if_congr (adj_comm G i j) rfl rfl]
  conv_lhs => enter [1,2]; rw [Finset.sum_comm]
  simp_rw [← sum_add_distrib, ite_add_ite]
  congr 2 with i
  congr 2 with j
  ring_nf

/-- The Laplacian matrix is positive semidefinite -/
theorem posSemidef_lapMatrix [LinearOrderedField R] [StarRing R]
    [TrivialStar R] : PosSemidef (G.lapMatrix R) := by
  constructor
  · rw [IsHermitian, conjTranspose_eq_transpose_of_trivial, isSymm_lapMatrix]
  · intro x
    rw [star_trivial, ← toLinearMap₂'_apply', lapMatrix_toLinearMap₂']
    positivity

theorem lapMatrix_toLinearMap₂'_apply'_eq_zero_iff_forall_adj [LinearOrderedField R] (x : V → R) :
    Matrix.toLinearMap₂' R (G.lapMatrix R) x x = 0 ↔ ∀ i j : V, G.Adj i j → x i = x j := by
  simp (disch := intros; positivity)
    [lapMatrix_toLinearMap₂', sum_eq_zero_iff_of_nonneg, sub_eq_zero]

theorem lapMatrix_toLin'_apply_eq_zero_iff_forall_adj (x : V → ℝ) :
    Matrix.toLin' (G.lapMatrix ℝ) x = 0 ↔ ∀ i j : V, G.Adj i j → x i = x j := by
  rw [← (posSemidef_lapMatrix ℝ G).toLinearMap₂'_zero_iff, star_trivial,
      lapMatrix_toLinearMap₂'_apply'_eq_zero_iff_forall_adj]

theorem lapMatrix_toLinearMap₂'_apply'_eq_zero_iff_forall_reachable (x : V → ℝ) :
    Matrix.toLinearMap₂' ℝ (G.lapMatrix ℝ) x x = 0 ↔
      ∀ i j : V, G.Reachable i j → x i = x j := by
  rw [lapMatrix_toLinearMap₂'_apply'_eq_zero_iff_forall_adj]
  refine ⟨?_, fun h i j hA ↦ h i j hA.reachable⟩
  intro h i j ⟨w⟩
  induction w with
  | nil => rfl
  | cons hA _ h' => exact (h _ _ hA).trans h'

theorem lapMatrix_toLin'_apply_eq_zero_iff_forall_reachable (x : V → ℝ) :
    Matrix.toLin' (G.lapMatrix ℝ) x = 0 ↔ ∀ i j : V, G.Reachable i j → x i = x j := by
  rw [← (posSemidef_lapMatrix ℝ G).toLinearMap₂'_zero_iff, star_trivial,
      lapMatrix_toLinearMap₂'_apply'_eq_zero_iff_forall_reachable]

section

variable [DecidableEq G.ConnectedComponent]

lemma mem_ker_toLin'_lapMatrix_of_connectedComponent {G : SimpleGraph V} [DecidableRel G.Adj]
    [DecidableEq G.ConnectedComponent] (c : G.ConnectedComponent) :
    (fun i ↦ if connectedComponentMk G i = c then 1 else 0) ∈
      LinearMap.ker (toLin' (lapMatrix ℝ G)) := by
  rw [LinearMap.mem_ker, lapMatrix_toLin'_apply_eq_zero_iff_forall_reachable]
  intro i j h
  split_ifs with h₁ h₂ h₃
  · rfl
  · rw [← ConnectedComponent.eq] at h
    exact (h₂ (h₁ ▸ h.symm)).elim
  · rw [← ConnectedComponent.eq] at h
    exact (h₁ (h₃ ▸ h)).elim
  · rfl

/-- Given a connected component `c` of a graph `G`, `lapMatrix_ker_basis_aux c` is the map
`V → ℝ` which is `1` on the vertices in `c` and `0` elsewhere.
The family of these maps indexed by the connected components of `G` proves to be a basis
of the kernel of `lapMatrix G R` -/
def lapMatrix_ker_basis_aux (c : G.ConnectedComponent) :
    LinearMap.ker (Matrix.toLin' (G.lapMatrix ℝ)) :=
  ⟨fun i ↦ if G.connectedComponentMk i = c then (1 : ℝ)  else 0,
    mem_ker_toLin'_lapMatrix_of_connectedComponent c⟩

lemma linearIndependent_lapMatrix_ker_basis_aux :
    LinearIndependent ℝ (lapMatrix_ker_basis_aux G) := by
  rw [Fintype.linearIndependent_iff]
  intro g h0
  rw [Subtype.ext_iff] at h0
  have h : ∑ c, g c • lapMatrix_ker_basis_aux G c = fun i ↦ g (connectedComponentMk G i) := by
    simp only [lapMatrix_ker_basis_aux, SetLike.mk_smul_mk, AddSubmonoid.coe_finset_sum]
    repeat rw [AddSubmonoid.coe_finset_sum]
    ext i
    simp only [Finset.sum_apply, Pi.smul_apply, smul_eq_mul, mul_ite, mul_one, mul_zero, sum_ite_eq,
      mem_univ, ↓reduceIte]
  rw [h] at h0
  intro c
  obtain ⟨i, h'⟩ : ∃ i : V, G.connectedComponentMk i = c := Quot.exists_rep c
  exact h' ▸ congrFun h0 i

lemma top_le_span_range_lapMatrix_ker_basis_aux :
    ⊤ ≤ Submodule.span ℝ (Set.range (lapMatrix_ker_basis_aux G)) := by
  intro x _
  rw [mem_span_range_iff_exists_fun]
  use Quot.lift x.val (by rw [← lapMatrix_toLin'_apply_eq_zero_iff_forall_reachable G x,
    LinearMap.map_coe_ker])
  ext j
  simp only [lapMatrix_ker_basis_aux]
  rw [AddSubmonoid.coe_finset_sum]
  simp only [SetLike.mk_smul_mk, Finset.sum_apply, Pi.smul_apply, smul_eq_mul, mul_ite, mul_one,
    mul_zero, sum_ite_eq, mem_univ, ↓reduceIte]
  rfl

/-- `lapMatrix_ker_basis G` is a basis of the nullspace indexed by its connected components,
the basis is made up of the functions `V → ℝ` which are `1` on the vertices of the given
connected component and `0` elsewhere. -/
noncomputable def lapMatrix_ker_basis :=
  Basis.mk (linearIndependent_lapMatrix_ker_basis_aux G)
    (top_le_span_range_lapMatrix_ker_basis_aux G)

end

/-- The number of connected components in `G` is the dimension of the nullspace its Laplacian. -/
theorem card_ConnectedComponent_eq_rank_ker_lapMatrix : Fintype.card G.ConnectedComponent =
<<<<<<< HEAD
    FiniteDimensional.finrank ℝ (LinearMap.ker (Matrix.toLin' (G.lapMatrix ℝ))) := by
  classical
  rw [FiniteDimensional.finrank_eq_card_basis (lapMatrix_ker_basis G)]
=======
    Module.finrank ℝ (LinearMap.ker (Matrix.toLin' (G.lapMatrix ℝ))) := by
  classical
  rw [Module.finrank_eq_card_basis (lapMatrix_ker_basis G)]
>>>>>>> d0df76bd

end SimpleGraph<|MERGE_RESOLUTION|>--- conflicted
+++ resolved
@@ -189,14 +189,8 @@
 
 /-- The number of connected components in `G` is the dimension of the nullspace its Laplacian. -/
 theorem card_ConnectedComponent_eq_rank_ker_lapMatrix : Fintype.card G.ConnectedComponent =
-<<<<<<< HEAD
-    FiniteDimensional.finrank ℝ (LinearMap.ker (Matrix.toLin' (G.lapMatrix ℝ))) := by
-  classical
-  rw [FiniteDimensional.finrank_eq_card_basis (lapMatrix_ker_basis G)]
-=======
     Module.finrank ℝ (LinearMap.ker (Matrix.toLin' (G.lapMatrix ℝ))) := by
   classical
   rw [Module.finrank_eq_card_basis (lapMatrix_ker_basis G)]
->>>>>>> d0df76bd
 
 end SimpleGraph