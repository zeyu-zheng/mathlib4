--- conflicted
+++ resolved
@@ -133,11 +133,7 @@
 variable [DecidableEq α] [Fintype α] [DecidableRel G.Adj]
 
 instance EdgeDisjointTriangles.instDecidable : Decidable G.EdgeDisjointTriangles :=
-<<<<<<< HEAD
-  decidable_of_iff ((G.cliqueFinset 3 : Set (Finset α)).Pairwise fun x y ↦ ((x ∩ y).card ≤ 1)) <| by
-=======
   decidable_of_iff ((G.cliqueFinset 3 : Set (Finset α)).Pairwise fun x y ↦ (#(x ∩ y) ≤ 1)) <| by
->>>>>>> d0df76bd
     simp only [coe_cliqueFinset, EdgeDisjointTriangles, Finset.card_le_one, ← coe_inter]; rfl
 
 instance LocallyLinear.instDecidable : Decidable G.LocallyLinear :=
@@ -169,11 +165,7 @@
   simp only [mem_cliqueFinset_iff, is3Clique_iff, forall_exists_index, and_imp]
   rintro _ a b c hab hac hbc rfl
   calc
-<<<<<<< HEAD
-    _ ≤ ({s(a, b), s(a, c), s(b, c)} : Finset _).card := card_le_card ?_
-=======
     _ ≤ #{s(a, b), s(a, c), s(b, c)} := card_le_card ?_
->>>>>>> d0df76bd
     _ ≤ 3 := (card_insert_le _ _).trans (succ_le_succ <| (card_insert_le _ _).trans_eq <| by
       rw [card_singleton])
   simp only [subset_iff, Sym2.forall, mem_sym2_iff, le_eq_subset, mem_bipartiteBelow, mem_insert,
@@ -284,11 +276,7 @@
   apply tsub_lt_self <;> positivity
 
 lemma FarFromTriangleFree.lt_one (hG : G.FarFromTriangleFree ε) : ε < 1 :=
-<<<<<<< HEAD
-  hG.lt_half.trans <| inv_lt_one one_lt_two
-=======
   hG.lt_half.trans two_inv_lt_one
->>>>>>> d0df76bd
 
 theorem FarFromTriangleFree.nonpos (h₀ : G.FarFromTriangleFree ε) (h₁ : G.CliqueFree 3) :
     ε ≤ 0 := by
