--- conflicted
+++ resolved
@@ -259,14 +259,7 @@
 end Finset
 
 section DistribLattice
-<<<<<<< HEAD
-
-section Finset
-
-variable [DistribLattice α] [DecidableEq α] [LinearOrderedCommSemiring β] [ExistsAddOfLE β]
-=======
 variable [DistribLattice α] [LinearOrderedCommSemiring β] [ExistsAddOfLE β]
->>>>>>> 1db5524f
   (f f₁ f₂ f₃ f₄ g μ : α → β)
 
 /-- The **Four Functions Theorem**, aka **Ahlswede-Daykin Inequality**. -/
