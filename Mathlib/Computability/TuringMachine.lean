/-
Copyright (c) 2018 Mario Carneiro. All rights reserved.
Released under Apache 2.0 license as described in the file LICENSE.
Authors: Mario Carneiro
-/
import Mathlib.Data.Fintype.Option
import Mathlib.Data.Fintype.Prod
import Mathlib.Data.Fintype.Pi
import Mathlib.Data.Vector.Basic
import Mathlib.Data.PFun
import Mathlib.Logic.Function.Iterate
import Mathlib.Order.Basic
import Mathlib.Tactic.ApplyFun
import Mathlib.Data.List.GetD

/-!
# Turing machines

This file defines a sequence of simple machine languages, starting with Turing machines and working
up to more complex languages based on Wang B-machines.

## Naming conventions

Each model of computation in this file shares a naming convention for the elements of a model of
computation. These are the parameters for the language:

* `Γ` is the alphabet on the tape.
* `Λ` is the set of labels, or internal machine states.
* `σ` is the type of internal memory, not on the tape. This does not exist in the TM0 model, and
  later models achieve this by mixing it into `Λ`.
* `K` is used in the TM2 model, which has multiple stacks, and denotes the number of such stacks.

All of these variables denote "essentially finite" types, but for technical reasons it is
convenient to allow them to be infinite anyway. When using an infinite type, we will be interested
to prove that only finitely many values of the type are ever interacted with.

Given these parameters, there are a few common structures for the model that arise:

* `Stmt` is the set of all actions that can be performed in one step. For the TM0 model this set is
  finite, and for later models it is an infinite inductive type representing "possible program
  texts".
* `Cfg` is the set of instantaneous configurations, that is, the state of the machine together with
  its environment.
* `Machine` is the set of all machines in the model. Usually this is approximately a function
  `Λ → Stmt`, although different models have different ways of halting and other actions.
* `step : Cfg → Option Cfg` is the function that describes how the state evolves over one step.
  If `step c = none`, then `c` is a terminal state, and the result of the computation is read off
  from `c`. Because of the type of `step`, these models are all deterministic by construction.
* `init : Input → Cfg` sets up the initial state. The type `Input` depends on the model;
  in most cases it is `List Γ`.
* `eval : Machine → Input → Part Output`, given a machine `M` and input `i`, starts from
  `init i`, runs `step` until it reaches an output, and then applies a function `Cfg → Output` to
  the final state to obtain the result. The type `Output` depends on the model.
* `Supports : Machine → Finset Λ → Prop` asserts that a machine `M` starts in `S : Finset Λ`, and
  can only ever jump to other states inside `S`. This implies that the behavior of `M` on any input
  cannot depend on its values outside `S`. We use this to allow `Λ` to be an infinite set when
  convenient, and prove that only finitely many of these states are actually accessible. This
  formalizes "essentially finite" mentioned above.
-/

assert_not_exists MonoidWithZero

<<<<<<< HEAD
-- After https://github.com/leanprover/lean4/pull/4400
-- the simp normal forms for `List` lookup use the `GetElem` typeclass, rather than `List.get?`.
-- This file has not been updated to reflect that change, so uses a number of deprecated lemmas.
-- Updating this file to allow restoring the deprecation linter would be much appreciated.
set_option linter.deprecated false

=======
>>>>>>> d0df76bd
open Mathlib (Vector)
open Relation

open Nat (iterate)

open Function (update iterate_succ iterate_succ_apply iterate_succ' iterate_succ_apply'
  iterate_zero_apply)

namespace Turing

/-- The `BlankExtends` partial order holds of `l₁` and `l₂` if `l₂` is obtained by adding
blanks (`default : Γ`) to the end of `l₁`. -/
def BlankExtends {Γ} [Inhabited Γ] (l₁ l₂ : List Γ) : Prop :=
  ∃ n, l₂ = l₁ ++ List.replicate n default

@[refl]
theorem BlankExtends.refl {Γ} [Inhabited Γ] (l : List Γ) : BlankExtends l l :=
  ⟨0, by simp⟩

@[trans]
theorem BlankExtends.trans {Γ} [Inhabited Γ] {l₁ l₂ l₃ : List Γ} :
    BlankExtends l₁ l₂ → BlankExtends l₂ l₃ → BlankExtends l₁ l₃ := by
  rintro ⟨i, rfl⟩ ⟨j, rfl⟩
  exact ⟨i + j, by simp⟩

theorem BlankExtends.below_of_le {Γ} [Inhabited Γ] {l l₁ l₂ : List Γ} :
    BlankExtends l l₁ → BlankExtends l l₂ → l₁.length ≤ l₂.length → BlankExtends l₁ l₂ := by
  rintro ⟨i, rfl⟩ ⟨j, rfl⟩ h; use j - i
  simp only [List.length_append, Nat.add_le_add_iff_left, List.length_replicate] at h
  simp only [← List.replicate_add, Nat.add_sub_cancel' h, List.append_assoc]

/-- Any two extensions by blank `l₁,l₂` of `l` have a common join (which can be taken to be the
longer of `l₁` and `l₂`). -/
def BlankExtends.above {Γ} [Inhabited Γ] {l l₁ l₂ : List Γ} (h₁ : BlankExtends l l₁)
    (h₂ : BlankExtends l l₂) : { l' // BlankExtends l₁ l' ∧ BlankExtends l₂ l' } :=
  if h : l₁.length ≤ l₂.length then ⟨l₂, h₁.below_of_le h₂ h, BlankExtends.refl _⟩
  else ⟨l₁, BlankExtends.refl _, h₂.below_of_le h₁ (le_of_not_ge h)⟩

theorem BlankExtends.above_of_le {Γ} [Inhabited Γ] {l l₁ l₂ : List Γ} :
    BlankExtends l₁ l → BlankExtends l₂ l → l₁.length ≤ l₂.length → BlankExtends l₁ l₂ := by
  rintro ⟨i, rfl⟩ ⟨j, e⟩ h; use i - j
  refine List.append_cancel_right (e.symm.trans ?_)
  rw [List.append_assoc, ← List.replicate_add, Nat.sub_add_cancel]
  apply_fun List.length at e
  simp only [List.length_append, List.length_replicate] at e
  rwa [← Nat.add_le_add_iff_left, e, Nat.add_le_add_iff_right]

/-- `BlankRel` is the symmetric closure of `BlankExtends`, turning it into an equivalence
relation. Two lists are related by `BlankRel` if one extends the other by blanks. -/
def BlankRel {Γ} [Inhabited Γ] (l₁ l₂ : List Γ) : Prop :=
  BlankExtends l₁ l₂ ∨ BlankExtends l₂ l₁

@[refl]
theorem BlankRel.refl {Γ} [Inhabited Γ] (l : List Γ) : BlankRel l l :=
  Or.inl (BlankExtends.refl _)

@[symm]
theorem BlankRel.symm {Γ} [Inhabited Γ] {l₁ l₂ : List Γ} : BlankRel l₁ l₂ → BlankRel l₂ l₁ :=
  Or.symm

@[trans]
theorem BlankRel.trans {Γ} [Inhabited Γ] {l₁ l₂ l₃ : List Γ} :
    BlankRel l₁ l₂ → BlankRel l₂ l₃ → BlankRel l₁ l₃ := by
  rintro (h₁ | h₁) (h₂ | h₂)
  · exact Or.inl (h₁.trans h₂)
  · rcases le_total l₁.length l₃.length with h | h
    · exact Or.inl (h₁.above_of_le h₂ h)
    · exact Or.inr (h₂.above_of_le h₁ h)
  · rcases le_total l₁.length l₃.length with h | h
    · exact Or.inl (h₁.below_of_le h₂ h)
    · exact Or.inr (h₂.below_of_le h₁ h)
  · exact Or.inr (h₂.trans h₁)

/-- Given two `BlankRel` lists, there exists (constructively) a common join. -/
def BlankRel.above {Γ} [Inhabited Γ] {l₁ l₂ : List Γ} (h : BlankRel l₁ l₂) :
    { l // BlankExtends l₁ l ∧ BlankExtends l₂ l } := by
  refine
    if hl : l₁.length ≤ l₂.length then ⟨l₂, Or.elim h id fun h' ↦ ?_, BlankExtends.refl _⟩
    else ⟨l₁, BlankExtends.refl _, Or.elim h (fun h' ↦ ?_) id⟩
  · exact (BlankExtends.refl _).above_of_le h' hl
  · exact (BlankExtends.refl _).above_of_le h' (le_of_not_ge hl)

/-- Given two `BlankRel` lists, there exists (constructively) a common meet. -/
def BlankRel.below {Γ} [Inhabited Γ] {l₁ l₂ : List Γ} (h : BlankRel l₁ l₂) :
    { l // BlankExtends l l₁ ∧ BlankExtends l l₂ } := by
  refine
    if hl : l₁.length ≤ l₂.length then ⟨l₁, BlankExtends.refl _, Or.elim h id fun h' ↦ ?_⟩
    else ⟨l₂, Or.elim h (fun h' ↦ ?_) id, BlankExtends.refl _⟩
  · exact (BlankExtends.refl _).above_of_le h' hl
  · exact (BlankExtends.refl _).above_of_le h' (le_of_not_ge hl)

theorem BlankRel.equivalence (Γ) [Inhabited Γ] : Equivalence (@BlankRel Γ _) :=
  ⟨BlankRel.refl, @BlankRel.symm _ _, @BlankRel.trans _ _⟩

/-- Construct a setoid instance for `BlankRel`. -/
def BlankRel.setoid (Γ) [Inhabited Γ] : Setoid (List Γ) :=
  ⟨_, BlankRel.equivalence _⟩

/-- A `ListBlank Γ` is a quotient of `List Γ` by extension by blanks at the end. This is used to
represent half-tapes of a Turing machine, so that we can pretend that the list continues
infinitely with blanks. -/
def ListBlank (Γ) [Inhabited Γ] :=
  Quotient (BlankRel.setoid Γ)

instance ListBlank.inhabited {Γ} [Inhabited Γ] : Inhabited (ListBlank Γ) :=
  ⟨Quotient.mk'' []⟩

instance ListBlank.hasEmptyc {Γ} [Inhabited Γ] : EmptyCollection (ListBlank Γ) :=
  ⟨Quotient.mk'' []⟩

/-- A modified version of `Quotient.liftOn'` specialized for `ListBlank`, with the stronger
precondition `BlankExtends` instead of `BlankRel`. -/
protected abbrev ListBlank.liftOn {Γ} [Inhabited Γ] {α} (l : ListBlank Γ) (f : List Γ → α)
    (H : ∀ a b, BlankExtends a b → f a = f b) : α :=
  l.liftOn' f <| by rintro a b (h | h) <;> [exact H _ _ h; exact (H _ _ h).symm]

/-- The quotient map turning a `List` into a `ListBlank`. -/
def ListBlank.mk {Γ} [Inhabited Γ] : List Γ → ListBlank Γ :=
  Quotient.mk''

@[elab_as_elim]
protected theorem ListBlank.induction_on {Γ} [Inhabited Γ] {p : ListBlank Γ → Prop}
    (q : ListBlank Γ) (h : ∀ a, p (ListBlank.mk a)) : p q :=
  Quotient.inductionOn' q h

/-- The head of a `ListBlank` is well defined. -/
def ListBlank.head {Γ} [Inhabited Γ] (l : ListBlank Γ) : Γ := by
  apply l.liftOn List.headI
  rintro a _ ⟨i, rfl⟩
  cases a
  · cases i <;> rfl
  rfl

@[simp]
theorem ListBlank.head_mk {Γ} [Inhabited Γ] (l : List Γ) :
    ListBlank.head (ListBlank.mk l) = l.headI :=
  rfl

/-- The tail of a `ListBlank` is well defined (up to the tail of blanks). -/
def ListBlank.tail {Γ} [Inhabited Γ] (l : ListBlank Γ) : ListBlank Γ := by
  apply l.liftOn (fun l ↦ ListBlank.mk l.tail)
  rintro a _ ⟨i, rfl⟩
  refine Quotient.sound' (Or.inl ?_)
  cases a
  · cases' i with i <;> [exact ⟨0, rfl⟩; exact ⟨i, rfl⟩]
  exact ⟨i, rfl⟩

@[simp]
theorem ListBlank.tail_mk {Γ} [Inhabited Γ] (l : List Γ) :
    ListBlank.tail (ListBlank.mk l) = ListBlank.mk l.tail :=
  rfl

/-- We can cons an element onto a `ListBlank`. -/
def ListBlank.cons {Γ} [Inhabited Γ] (a : Γ) (l : ListBlank Γ) : ListBlank Γ := by
  apply l.liftOn (fun l ↦ ListBlank.mk (List.cons a l))
  rintro _ _ ⟨i, rfl⟩
  exact Quotient.sound' (Or.inl ⟨i, rfl⟩)

@[simp]
theorem ListBlank.cons_mk {Γ} [Inhabited Γ] (a : Γ) (l : List Γ) :
    ListBlank.cons a (ListBlank.mk l) = ListBlank.mk (a :: l) :=
  rfl

@[simp]
theorem ListBlank.head_cons {Γ} [Inhabited Γ] (a : Γ) : ∀ l : ListBlank Γ, (l.cons a).head = a :=
  Quotient.ind' fun _ ↦ rfl

@[simp]
theorem ListBlank.tail_cons {Γ} [Inhabited Γ] (a : Γ) : ∀ l : ListBlank Γ, (l.cons a).tail = l :=
  Quotient.ind' fun _ ↦ rfl

/-- The `cons` and `head`/`tail` functions are mutually inverse, unlike in the case of `List` where
this only holds for nonempty lists. -/
@[simp]
theorem ListBlank.cons_head_tail {Γ} [Inhabited Γ] : ∀ l : ListBlank Γ, l.tail.cons l.head = l := by
  apply Quotient.ind'
  refine fun l ↦ Quotient.sound' (Or.inr ?_)
  cases l
  · exact ⟨1, rfl⟩
  · rfl

/-- The `cons` and `head`/`tail` functions are mutually inverse, unlike in the case of `List` where
this only holds for nonempty lists. -/
theorem ListBlank.exists_cons {Γ} [Inhabited Γ] (l : ListBlank Γ) :
    ∃ a l', l = ListBlank.cons a l' :=
  ⟨_, _, (ListBlank.cons_head_tail _).symm⟩

/-- The n-th element of a `ListBlank` is well defined for all `n : ℕ`, unlike in a `List`. -/
def ListBlank.nth {Γ} [Inhabited Γ] (l : ListBlank Γ) (n : ℕ) : Γ := by
  apply l.liftOn (fun l ↦ List.getI l n)
  rintro l _ ⟨i, rfl⟩
  cases' lt_or_le n _ with h h
  · rw [List.getI_append _ _ _ h]
  rw [List.getI_eq_default _ h]
  rcases le_or_lt _ n with h₂ | h₂
  · rw [List.getI_eq_default _ h₂]
  rw [List.getI_eq_getElem _ h₂, List.getElem_append_right h, List.getElem_replicate]

@[simp]
theorem ListBlank.nth_mk {Γ} [Inhabited Γ] (l : List Γ) (n : ℕ) :
    (ListBlank.mk l).nth n = l.getI n :=
  rfl

@[simp]
theorem ListBlank.nth_zero {Γ} [Inhabited Γ] (l : ListBlank Γ) : l.nth 0 = l.head := by
  conv => lhs; rw [← ListBlank.cons_head_tail l]
  exact Quotient.inductionOn' l.tail fun l ↦ rfl

@[simp]
theorem ListBlank.nth_succ {Γ} [Inhabited Γ] (l : ListBlank Γ) (n : ℕ) :
    l.nth (n + 1) = l.tail.nth n := by
  conv => lhs; rw [← ListBlank.cons_head_tail l]
  exact Quotient.inductionOn' l.tail fun l ↦ rfl

@[ext]
theorem ListBlank.ext {Γ} [i : Inhabited Γ] {L₁ L₂ : ListBlank Γ} :
    (∀ i, L₁.nth i = L₂.nth i) → L₁ = L₂ := by
  refine ListBlank.induction_on L₁ fun l₁ ↦ ListBlank.induction_on L₂ fun l₂ H ↦ ?_
  wlog h : l₁.length ≤ l₂.length
  · cases le_total l₁.length l₂.length <;> [skip; symm] <;> apply this <;> try assumption
    intro
    rw [H]
  refine Quotient.sound' (Or.inl ⟨l₂.length - l₁.length, ?_⟩)
  refine List.ext_getElem ?_ fun i h h₂ ↦ Eq.symm ?_
  · simp only [Nat.add_sub_cancel' h, List.length_append, List.length_replicate]
  simp only [ListBlank.nth_mk] at H
  cases' lt_or_le i l₁.length with h' h'
  · simp [h', List.getElem_append _ h₂, ← List.getI_eq_getElem _ h, ← List.getI_eq_getElem _ h', H]
  · rw [List.getElem_append_right h', List.getElem_replicate,
      ← List.getI_eq_default _ h', H, List.getI_eq_getElem _ h]

/-- Apply a function to a value stored at the nth position of the list. -/
@[simp]
def ListBlank.modifyNth {Γ} [Inhabited Γ] (f : Γ → Γ) : ℕ → ListBlank Γ → ListBlank Γ
  | 0, L => L.tail.cons (f L.head)
  | n + 1, L => (L.tail.modifyNth f n).cons L.head

theorem ListBlank.nth_modifyNth {Γ} [Inhabited Γ] (f : Γ → Γ) (n i) (L : ListBlank Γ) :
    (L.modifyNth f n).nth i = if i = n then f (L.nth i) else L.nth i := by
  induction' n with n IH generalizing i L
  · cases i <;> simp only [ListBlank.nth_zero, if_true, ListBlank.head_cons, ListBlank.modifyNth,
      ListBlank.nth_succ, if_false, ListBlank.tail_cons, reduceCtorEq]
  · cases i
    · rw [if_neg (Nat.succ_ne_zero _).symm]
      simp only [ListBlank.nth_zero, ListBlank.head_cons, ListBlank.modifyNth]
    · simp only [IH, ListBlank.modifyNth, ListBlank.nth_succ, ListBlank.tail_cons, Nat.succ.injEq]

/-- A pointed map of `Inhabited` types is a map that sends one default value to the other. -/
structure PointedMap.{u, v} (Γ : Type u) (Γ' : Type v) [Inhabited Γ] [Inhabited Γ'] :
    Type max u v where
  /-- The map underlying this instance. -/
  f : Γ → Γ'
  map_pt' : f default = default

instance {Γ Γ'} [Inhabited Γ] [Inhabited Γ'] : Inhabited (PointedMap Γ Γ') :=
  ⟨⟨default, rfl⟩⟩

instance {Γ Γ'} [Inhabited Γ] [Inhabited Γ'] : CoeFun (PointedMap Γ Γ') fun _ ↦ Γ → Γ' :=
  ⟨PointedMap.f⟩

-- @[simp] -- Porting note (https://github.com/leanprover-community/mathlib4/issues/10685): dsimp can prove this
theorem PointedMap.mk_val {Γ Γ'} [Inhabited Γ] [Inhabited Γ'] (f : Γ → Γ') (pt) :
    (PointedMap.mk f pt : Γ → Γ') = f :=
  rfl

@[simp]
theorem PointedMap.map_pt {Γ Γ'} [Inhabited Γ] [Inhabited Γ'] (f : PointedMap Γ Γ') :
    f default = default :=
  PointedMap.map_pt' _

@[simp]
theorem PointedMap.headI_map {Γ Γ'} [Inhabited Γ] [Inhabited Γ'] (f : PointedMap Γ Γ')
    (l : List Γ) : (l.map f).headI = f l.headI := by
  cases l <;> [exact (PointedMap.map_pt f).symm; rfl]

/-- The `map` function on lists is well defined on `ListBlank`s provided that the map is
pointed. -/
def ListBlank.map {Γ Γ'} [Inhabited Γ] [Inhabited Γ'] (f : PointedMap Γ Γ') (l : ListBlank Γ) :
    ListBlank Γ' := by
  apply l.liftOn (fun l ↦ ListBlank.mk (List.map f l))
  rintro l _ ⟨i, rfl⟩; refine Quotient.sound' (Or.inl ⟨i, ?_⟩)
  simp only [PointedMap.map_pt, List.map_append, List.map_replicate]

@[simp]
theorem ListBlank.map_mk {Γ Γ'} [Inhabited Γ] [Inhabited Γ'] (f : PointedMap Γ Γ') (l : List Γ) :
    (ListBlank.mk l).map f = ListBlank.mk (l.map f) :=
  rfl

@[simp]
theorem ListBlank.head_map {Γ Γ'} [Inhabited Γ] [Inhabited Γ'] (f : PointedMap Γ Γ')
    (l : ListBlank Γ) : (l.map f).head = f l.head := by
  conv => lhs; rw [← ListBlank.cons_head_tail l]
  exact Quotient.inductionOn' l fun a ↦ rfl

@[simp]
theorem ListBlank.tail_map {Γ Γ'} [Inhabited Γ] [Inhabited Γ'] (f : PointedMap Γ Γ')
    (l : ListBlank Γ) : (l.map f).tail = l.tail.map f := by
  conv => lhs; rw [← ListBlank.cons_head_tail l]
  exact Quotient.inductionOn' l fun a ↦ rfl

@[simp]
theorem ListBlank.map_cons {Γ Γ'} [Inhabited Γ] [Inhabited Γ'] (f : PointedMap Γ Γ')
    (l : ListBlank Γ) (a : Γ) : (l.cons a).map f = (l.map f).cons (f a) := by
  refine (ListBlank.cons_head_tail _).symm.trans ?_
  simp only [ListBlank.head_map, ListBlank.head_cons, ListBlank.tail_map, ListBlank.tail_cons]

@[simp]
theorem ListBlank.nth_map {Γ Γ'} [Inhabited Γ] [Inhabited Γ'] (f : PointedMap Γ Γ')
    (l : ListBlank Γ) (n : ℕ) : (l.map f).nth n = f (l.nth n) := by
  refine l.inductionOn fun l ↦ ?_
  -- Porting note: Added `suffices` to get `simp` to work.
  suffices ((mk l).map f).nth n = f ((mk l).nth n) by exact this
  simp only [ListBlank.map_mk, ListBlank.nth_mk, ← List.getD_default_eq_getI]
  rw [← List.getD_map _ _ f]
  simp

/-- The `i`-th projection as a pointed map. -/
def proj {ι : Type*} {Γ : ι → Type*} [∀ i, Inhabited (Γ i)] (i : ι) :
    PointedMap (∀ i, Γ i) (Γ i) :=
  ⟨fun a ↦ a i, rfl⟩

theorem proj_map_nth {ι : Type*} {Γ : ι → Type*} [∀ i, Inhabited (Γ i)] (i : ι) (L n) :
    (ListBlank.map (@proj ι Γ _ i) L).nth n = L.nth n i := by
  rw [ListBlank.nth_map]; rfl

theorem ListBlank.map_modifyNth {Γ Γ'} [Inhabited Γ] [Inhabited Γ'] (F : PointedMap Γ Γ')
    (f : Γ → Γ) (f' : Γ' → Γ') (H : ∀ x, F (f x) = f' (F x)) (n) (L : ListBlank Γ) :
    (L.modifyNth f n).map F = (L.map F).modifyNth f' n := by
  induction' n with n IH generalizing L <;>
    simp only [*, ListBlank.head_map, ListBlank.modifyNth, ListBlank.map_cons, ListBlank.tail_map]

/-- Append a list on the left side of a `ListBlank`. -/
@[simp]
def ListBlank.append {Γ} [Inhabited Γ] : List Γ → ListBlank Γ → ListBlank Γ
  | [], L => L
  | a :: l, L => ListBlank.cons a (ListBlank.append l L)

@[simp]
theorem ListBlank.append_mk {Γ} [Inhabited Γ] (l₁ l₂ : List Γ) :
    ListBlank.append l₁ (ListBlank.mk l₂) = ListBlank.mk (l₁ ++ l₂) := by
  induction l₁ <;>
    simp only [*, ListBlank.append, List.nil_append, List.cons_append, ListBlank.cons_mk]

theorem ListBlank.append_assoc {Γ} [Inhabited Γ] (l₁ l₂ : List Γ) (l₃ : ListBlank Γ) :
    ListBlank.append (l₁ ++ l₂) l₃ = ListBlank.append l₁ (ListBlank.append l₂ l₃) := by
  refine l₃.inductionOn fun l ↦ ?_
  -- Porting note: Added `suffices` to get `simp` to work.
  suffices append (l₁ ++ l₂) (mk l) = append l₁ (append l₂ (mk l)) by exact this
  simp only [ListBlank.append_mk, List.append_assoc]

/-- The `flatMap` function on lists is well defined on `ListBlank`s provided that the default
element is sent to a sequence of default elements. -/
def ListBlank.flatMap {Γ Γ'} [Inhabited Γ] [Inhabited Γ'] (l : ListBlank Γ) (f : Γ → List Γ')
    (hf : ∃ n, f default = List.replicate n default) : ListBlank Γ' := by
  apply l.liftOn (fun l ↦ ListBlank.mk (List.flatMap l f))
  rintro l _ ⟨i, rfl⟩; cases' hf with n e; refine Quotient.sound' (Or.inl ⟨i * n, ?_⟩)
  rw [List.flatMap_append, mul_comm]; congr
  induction' i with i IH
  · rfl
  simp only [IH, e, List.replicate_add, Nat.mul_succ, add_comm, List.replicate_succ,
    List.flatMap_cons]

@[deprecated (since := "2024-10-16")] alias ListBlank.bind := ListBlank.flatMap

@[simp]
theorem ListBlank.flatMap_mk
    {Γ Γ'} [Inhabited Γ] [Inhabited Γ'] (l : List Γ) (f : Γ → List Γ') (hf) :
    (ListBlank.mk l).flatMap f hf = ListBlank.mk (l.flatMap f) :=
  rfl

@[deprecated (since := "2024-10-16")] alias ListBlank.bind_mk := ListBlank.flatMap_mk

@[simp]
theorem ListBlank.cons_flatMap {Γ Γ'} [Inhabited Γ] [Inhabited Γ'] (a : Γ) (l : ListBlank Γ)
    (f : Γ → List Γ') (hf) : (l.cons a).flatMap f hf = (l.flatMap f hf).append (f a) := by
  refine l.inductionOn fun l ↦ ?_
  -- Porting note: Added `suffices` to get `simp` to work.
  suffices ((mk l).cons a).flatMap f hf = ((mk l).flatMap f hf).append (f a) by exact this
  simp only [ListBlank.append_mk, ListBlank.flatMap_mk, ListBlank.cons_mk, List.flatMap_cons]

@[deprecated (since := "2024-10-16")] alias ListBlank.cons_bind := ListBlank.cons_flatMap

/-- The tape of a Turing machine is composed of a head element (which we imagine to be the
current position of the head), together with two `ListBlank`s denoting the portions of the tape
going off to the left and right. When the Turing machine moves right, an element is pulled from the
right side and becomes the new head, while the head element is `cons`ed onto the left side. -/
structure Tape (Γ : Type*) [Inhabited Γ] where
  /-- The current position of the head. -/
  head : Γ
  /-- The portion of the tape going off to the left. -/
  left : ListBlank Γ
  /-- The portion of the tape going off to the right. -/
  right : ListBlank Γ

instance Tape.inhabited {Γ} [Inhabited Γ] : Inhabited (Tape Γ) :=
  ⟨by constructor <;> apply default⟩

/-- A direction for the Turing machine `move` command, either
  left or right. -/
inductive Dir
  | left
  | right
  deriving DecidableEq, Inhabited

/-- The "inclusive" left side of the tape, including both `left` and `head`. -/
def Tape.left₀ {Γ} [Inhabited Γ] (T : Tape Γ) : ListBlank Γ :=
  T.left.cons T.head

/-- The "inclusive" right side of the tape, including both `right` and `head`. -/
def Tape.right₀ {Γ} [Inhabited Γ] (T : Tape Γ) : ListBlank Γ :=
  T.right.cons T.head

/-- Move the tape in response to a motion of the Turing machine. Note that `T.move Dir.left` makes
`T.left` smaller; the Turing machine is moving left and the tape is moving right. -/
def Tape.move {Γ} [Inhabited Γ] : Dir → Tape Γ → Tape Γ
  | Dir.left, ⟨a, L, R⟩ => ⟨L.head, L.tail, R.cons a⟩
  | Dir.right, ⟨a, L, R⟩ => ⟨R.head, L.cons a, R.tail⟩

@[simp]
theorem Tape.move_left_right {Γ} [Inhabited Γ] (T : Tape Γ) :
    (T.move Dir.left).move Dir.right = T := by
  cases T; simp [Tape.move]

@[simp]
theorem Tape.move_right_left {Γ} [Inhabited Γ] (T : Tape Γ) :
    (T.move Dir.right).move Dir.left = T := by
  cases T; simp [Tape.move]

/-- Construct a tape from a left side and an inclusive right side. -/
def Tape.mk' {Γ} [Inhabited Γ] (L R : ListBlank Γ) : Tape Γ :=
  ⟨R.head, L, R.tail⟩

@[simp]
theorem Tape.mk'_left {Γ} [Inhabited Γ] (L R : ListBlank Γ) : (Tape.mk' L R).left = L :=
  rfl

@[simp]
theorem Tape.mk'_head {Γ} [Inhabited Γ] (L R : ListBlank Γ) : (Tape.mk' L R).head = R.head :=
  rfl

@[simp]
theorem Tape.mk'_right {Γ} [Inhabited Γ] (L R : ListBlank Γ) : (Tape.mk' L R).right = R.tail :=
  rfl

@[simp]
theorem Tape.mk'_right₀ {Γ} [Inhabited Γ] (L R : ListBlank Γ) : (Tape.mk' L R).right₀ = R :=
  ListBlank.cons_head_tail _

@[simp]
theorem Tape.mk'_left_right₀ {Γ} [Inhabited Γ] (T : Tape Γ) : Tape.mk' T.left T.right₀ = T := by
  cases T
  simp only [Tape.right₀, Tape.mk', ListBlank.head_cons, ListBlank.tail_cons, eq_self_iff_true,
    and_self_iff]

theorem Tape.exists_mk' {Γ} [Inhabited Γ] (T : Tape Γ) : ∃ L R, T = Tape.mk' L R :=
  ⟨_, _, (Tape.mk'_left_right₀ _).symm⟩

@[simp]
theorem Tape.move_left_mk' {Γ} [Inhabited Γ] (L R : ListBlank Γ) :
    (Tape.mk' L R).move Dir.left = Tape.mk' L.tail (R.cons L.head) := by
  simp only [Tape.move, Tape.mk', ListBlank.head_cons, eq_self_iff_true, ListBlank.cons_head_tail,
    and_self_iff, ListBlank.tail_cons]

@[simp]
theorem Tape.move_right_mk' {Γ} [Inhabited Γ] (L R : ListBlank Γ) :
    (Tape.mk' L R).move Dir.right = Tape.mk' (L.cons R.head) R.tail := by
  simp only [Tape.move, Tape.mk', ListBlank.head_cons, eq_self_iff_true, ListBlank.cons_head_tail,
    and_self_iff, ListBlank.tail_cons]

/-- Construct a tape from a left side and an inclusive right side. -/
def Tape.mk₂ {Γ} [Inhabited Γ] (L R : List Γ) : Tape Γ :=
  Tape.mk' (ListBlank.mk L) (ListBlank.mk R)

/-- Construct a tape from a list, with the head of the list at the TM head and the rest going
to the right. -/
def Tape.mk₁ {Γ} [Inhabited Γ] (l : List Γ) : Tape Γ :=
  Tape.mk₂ [] l

/-- The `nth` function of a tape is integer-valued, with index `0` being the head, negative indexes
on the left and positive indexes on the right. (Picture a number line.) -/
def Tape.nth {Γ} [Inhabited Γ] (T : Tape Γ) : ℤ → Γ
  | 0 => T.head
  | (n + 1 : ℕ) => T.right.nth n
  | -(n + 1 : ℕ) => T.left.nth n

@[simp]
theorem Tape.nth_zero {Γ} [Inhabited Γ] (T : Tape Γ) : T.nth 0 = T.1 :=
  rfl

theorem Tape.right₀_nth {Γ} [Inhabited Γ] (T : Tape Γ) (n : ℕ) : T.right₀.nth n = T.nth n := by
  cases n <;> simp only [Tape.nth, Tape.right₀, Int.ofNat_zero, ListBlank.nth_zero,
    ListBlank.nth_succ, ListBlank.head_cons, ListBlank.tail_cons]

@[simp]
theorem Tape.mk'_nth_nat {Γ} [Inhabited Γ] (L R : ListBlank Γ) (n : ℕ) :
    (Tape.mk' L R).nth n = R.nth n := by
  rw [← Tape.right₀_nth, Tape.mk'_right₀]

@[simp]
theorem Tape.move_left_nth {Γ} [Inhabited Γ] :
    ∀ (T : Tape Γ) (i : ℤ), (T.move Dir.left).nth i = T.nth (i - 1)
  | ⟨_, _, _⟩, -(_ + 1 : ℕ) => (ListBlank.nth_succ _ _).symm
  | ⟨_, _, _⟩, 0 => (ListBlank.nth_zero _).symm
  | ⟨_, _, _⟩, 1 => (ListBlank.nth_zero _).trans (ListBlank.head_cons _ _)
  | ⟨a, L, R⟩, (n + 1 : ℕ) + 1 => by
    rw [add_sub_cancel_right]
    change (R.cons a).nth (n + 1) = R.nth n
    rw [ListBlank.nth_succ, ListBlank.tail_cons]

@[simp]
theorem Tape.move_right_nth {Γ} [Inhabited Γ] (T : Tape Γ) (i : ℤ) :
    (T.move Dir.right).nth i = T.nth (i + 1) := by
  conv => rhs; rw [← T.move_right_left]
  rw [Tape.move_left_nth, add_sub_cancel_right]

@[simp]
theorem Tape.move_right_n_head {Γ} [Inhabited Γ] (T : Tape Γ) (i : ℕ) :
    ((Tape.move Dir.right)^[i] T).head = T.nth i := by
  induction i generalizing T
  · rfl
  · simp only [*, Tape.move_right_nth, Int.ofNat_succ, iterate_succ, Function.comp_apply]

/-- Replace the current value of the head on the tape. -/
def Tape.write {Γ} [Inhabited Γ] (b : Γ) (T : Tape Γ) : Tape Γ :=
  { T with head := b }

@[simp]
theorem Tape.write_self {Γ} [Inhabited Γ] : ∀ T : Tape Γ, T.write T.1 = T := by
  rintro ⟨⟩; rfl

@[simp]
theorem Tape.write_nth {Γ} [Inhabited Γ] (b : Γ) :
    ∀ (T : Tape Γ) {i : ℤ}, (T.write b).nth i = if i = 0 then b else T.nth i
  | _, 0 => rfl
  | _, (_ + 1 : ℕ) => rfl
  | _, -(_ + 1 : ℕ) => rfl

@[simp]
theorem Tape.write_mk' {Γ} [Inhabited Γ] (a b : Γ) (L R : ListBlank Γ) :
    (Tape.mk' L (R.cons a)).write b = Tape.mk' L (R.cons b) := by
  simp only [Tape.write, Tape.mk', ListBlank.head_cons, ListBlank.tail_cons, eq_self_iff_true,
    and_self_iff]

/-- Apply a pointed map to a tape to change the alphabet. -/
def Tape.map {Γ Γ'} [Inhabited Γ] [Inhabited Γ'] (f : PointedMap Γ Γ') (T : Tape Γ) : Tape Γ' :=
  ⟨f T.1, T.2.map f, T.3.map f⟩

@[simp]
theorem Tape.map_fst {Γ Γ'} [Inhabited Γ] [Inhabited Γ'] (f : PointedMap Γ Γ') :
    ∀ T : Tape Γ, (T.map f).1 = f T.1 := by
  rintro ⟨⟩; rfl

@[simp]
theorem Tape.map_write {Γ Γ'} [Inhabited Γ] [Inhabited Γ'] (f : PointedMap Γ Γ') (b : Γ) :
    ∀ T : Tape Γ, (T.write b).map f = (T.map f).write (f b) := by
  rintro ⟨⟩; rfl

-- Porting note: `simpNF` complains about LHS does not simplify when using the simp lemma on
--               itself, but it does indeed.
@[simp, nolint simpNF]
theorem Tape.write_move_right_n {Γ} [Inhabited Γ] (f : Γ → Γ) (L R : ListBlank Γ) (n : ℕ) :
    ((Tape.move Dir.right)^[n] (Tape.mk' L R)).write (f (R.nth n)) =
      (Tape.move Dir.right)^[n] (Tape.mk' L (R.modifyNth f n)) := by
  induction' n with n IH generalizing L R
  · simp only [ListBlank.nth_zero, ListBlank.modifyNth, iterate_zero_apply]
    rw [← Tape.write_mk', ListBlank.cons_head_tail]
  simp only [ListBlank.head_cons, ListBlank.nth_succ, ListBlank.modifyNth, Tape.move_right_mk',
    ListBlank.tail_cons, iterate_succ_apply, IH]

theorem Tape.map_move {Γ Γ'} [Inhabited Γ] [Inhabited Γ'] (f : PointedMap Γ Γ') (T : Tape Γ) (d) :
    (T.move d).map f = (T.map f).move d := by
  cases T
  cases d <;> simp only [Tape.move, Tape.map, ListBlank.head_map, eq_self_iff_true,
    ListBlank.map_cons, and_self_iff, ListBlank.tail_map]

theorem Tape.map_mk' {Γ Γ'} [Inhabited Γ] [Inhabited Γ'] (f : PointedMap Γ Γ') (L R : ListBlank Γ) :
    (Tape.mk' L R).map f = Tape.mk' (L.map f) (R.map f) := by
  simp only [Tape.mk', Tape.map, ListBlank.head_map, eq_self_iff_true, and_self_iff,
    ListBlank.tail_map]

theorem Tape.map_mk₂ {Γ Γ'} [Inhabited Γ] [Inhabited Γ'] (f : PointedMap Γ Γ') (L R : List Γ) :
    (Tape.mk₂ L R).map f = Tape.mk₂ (L.map f) (R.map f) := by
  simp only [Tape.mk₂, Tape.map_mk', ListBlank.map_mk]

theorem Tape.map_mk₁ {Γ Γ'} [Inhabited Γ] [Inhabited Γ'] (f : PointedMap Γ Γ') (l : List Γ) :
    (Tape.mk₁ l).map f = Tape.mk₁ (l.map f) :=
  Tape.map_mk₂ _ _ _

/-- Run a state transition function `σ → Option σ` "to completion". The return value is the last
state returned before a `none` result. If the state transition function always returns `some`,
then the computation diverges, returning `Part.none`. -/
def eval {σ} (f : σ → Option σ) : σ → Part σ :=
  PFun.fix fun s ↦ Part.some <| (f s).elim (Sum.inl s) Sum.inr

/-- The reflexive transitive closure of a state transition function. `Reaches f a b` means
there is a finite sequence of steps `f a = some a₁`, `f a₁ = some a₂`, ... such that `aₙ = b`.
This relation permits zero steps of the state transition function. -/
def Reaches {σ} (f : σ → Option σ) : σ → σ → Prop :=
  ReflTransGen fun a b ↦ b ∈ f a

/-- The transitive closure of a state transition function. `Reaches₁ f a b` means there is a
nonempty finite sequence of steps `f a = some a₁`, `f a₁ = some a₂`, ... such that `aₙ = b`.
This relation does not permit zero steps of the state transition function. -/
def Reaches₁ {σ} (f : σ → Option σ) : σ → σ → Prop :=
  TransGen fun a b ↦ b ∈ f a

theorem reaches₁_eq {σ} {f : σ → Option σ} {a b c} (h : f a = f b) :
    Reaches₁ f a c ↔ Reaches₁ f b c :=
  TransGen.head'_iff.trans (TransGen.head'_iff.trans <| by rw [h]).symm

theorem reaches_total {σ} {f : σ → Option σ} {a b c} (hab : Reaches f a b) (hac : Reaches f a c) :
    Reaches f b c ∨ Reaches f c b :=
  ReflTransGen.total_of_right_unique (fun _ _ _ ↦ Option.mem_unique) hab hac

theorem reaches₁_fwd {σ} {f : σ → Option σ} {a b c} (h₁ : Reaches₁ f a c) (h₂ : b ∈ f a) :
    Reaches f b c := by
  rcases TransGen.head'_iff.1 h₁ with ⟨b', hab, hbc⟩
  cases Option.mem_unique hab h₂; exact hbc

/-- A variation on `Reaches`. `Reaches₀ f a b` holds if whenever `Reaches₁ f b c` then
`Reaches₁ f a c`. This is a weaker property than `Reaches` and is useful for replacing states with
equivalent states without taking a step. -/
def Reaches₀ {σ} (f : σ → Option σ) (a b : σ) : Prop :=
  ∀ c, Reaches₁ f b c → Reaches₁ f a c

theorem Reaches₀.trans {σ} {f : σ → Option σ} {a b c : σ} (h₁ : Reaches₀ f a b)
    (h₂ : Reaches₀ f b c) : Reaches₀ f a c
  | _, h₃ => h₁ _ (h₂ _ h₃)

@[refl]
theorem Reaches₀.refl {σ} {f : σ → Option σ} (a : σ) : Reaches₀ f a a
  | _, h => h

theorem Reaches₀.single {σ} {f : σ → Option σ} {a b : σ} (h : b ∈ f a) : Reaches₀ f a b
  | _, h₂ => h₂.head h

theorem Reaches₀.head {σ} {f : σ → Option σ} {a b c : σ} (h : b ∈ f a) (h₂ : Reaches₀ f b c) :
    Reaches₀ f a c :=
  (Reaches₀.single h).trans h₂

theorem Reaches₀.tail {σ} {f : σ → Option σ} {a b c : σ} (h₁ : Reaches₀ f a b) (h : c ∈ f b) :
    Reaches₀ f a c :=
  h₁.trans (Reaches₀.single h)

theorem reaches₀_eq {σ} {f : σ → Option σ} {a b} (e : f a = f b) : Reaches₀ f a b
  | _, h => (reaches₁_eq e).2 h

theorem Reaches₁.to₀ {σ} {f : σ → Option σ} {a b : σ} (h : Reaches₁ f a b) : Reaches₀ f a b
  | _, h₂ => h.trans h₂

theorem Reaches.to₀ {σ} {f : σ → Option σ} {a b : σ} (h : Reaches f a b) : Reaches₀ f a b
  | _, h₂ => h₂.trans_right h

theorem Reaches₀.tail' {σ} {f : σ → Option σ} {a b c : σ} (h : Reaches₀ f a b) (h₂ : c ∈ f b) :
    Reaches₁ f a c :=
  h _ (TransGen.single h₂)

/-- (co-)Induction principle for `eval`. If a property `C` holds of any point `a` evaluating to `b`
which is either terminal (meaning `a = b`) or where the next point also satisfies `C`, then it
holds of any point where `eval f a` evaluates to `b`. This formalizes the notion that if
`eval f a` evaluates to `b` then it reaches terminal state `b` in finitely many steps. -/
@[elab_as_elim]
def evalInduction {σ} {f : σ → Option σ} {b : σ} {C : σ → Sort*} {a : σ}
    (h : b ∈ eval f a) (H : ∀ a, b ∈ eval f a → (∀ a', f a = some a' → C a') → C a) : C a :=
  PFun.fixInduction h fun a' ha' h' ↦
    H _ ha' fun b' e ↦ h' _ <| Part.mem_some_iff.2 <| by rw [e]; rfl

theorem mem_eval {σ} {f : σ → Option σ} {a b} : b ∈ eval f a ↔ Reaches f a b ∧ f b = none := by
  refine ⟨fun h ↦ ?_, fun ⟨h₁, h₂⟩ ↦ ?_⟩
  · -- Porting note: Explicitly specify `c`.
    refine @evalInduction _ _ _ (fun a ↦ Reaches f a b ∧ f b = none) _ h fun a h IH ↦ ?_
    cases' e : f a with a'
    · rw [Part.mem_unique h
          (PFun.mem_fix_iff.2 <| Or.inl <| Part.mem_some_iff.2 <| by rw [e]; rfl)]
      exact ⟨ReflTransGen.refl, e⟩
    · rcases PFun.mem_fix_iff.1 h with (h | ⟨_, h, _⟩) <;> rw [e] at h <;>
        cases Part.mem_some_iff.1 h
      cases' IH a' e with h₁ h₂
      exact ⟨ReflTransGen.head e h₁, h₂⟩
  · refine ReflTransGen.head_induction_on h₁ ?_ fun h _ IH ↦ ?_
    · refine PFun.mem_fix_iff.2 (Or.inl ?_)
      rw [h₂]
      apply Part.mem_some
    · refine PFun.mem_fix_iff.2 (Or.inr ⟨_, ?_, IH⟩)
      rw [h]
      apply Part.mem_some

theorem eval_maximal₁ {σ} {f : σ → Option σ} {a b} (h : b ∈ eval f a) (c) : ¬Reaches₁ f b c
  | bc => by
    let ⟨_, b0⟩ := mem_eval.1 h
    let ⟨b', h', _⟩ := TransGen.head'_iff.1 bc
    cases b0.symm.trans h'

theorem eval_maximal {σ} {f : σ → Option σ} {a b} (h : b ∈ eval f a) {c} : Reaches f b c ↔ c = b :=
  let ⟨_, b0⟩ := mem_eval.1 h
  reflTransGen_iff_eq fun b' h' ↦ by cases b0.symm.trans h'

theorem reaches_eval {σ} {f : σ → Option σ} {a b} (ab : Reaches f a b) : eval f a = eval f b := by
  refine Part.ext fun _ ↦ ⟨fun h ↦ ?_, fun h ↦ ?_⟩
  · have ⟨ac, c0⟩ := mem_eval.1 h
    exact mem_eval.2 ⟨(or_iff_left_of_imp fun cb ↦ (eval_maximal h).1 cb ▸ ReflTransGen.refl).1
      (reaches_total ab ac), c0⟩
  · have ⟨bc, c0⟩ := mem_eval.1 h
    exact mem_eval.2 ⟨ab.trans bc, c0⟩

/-- Given a relation `tr : σ₁ → σ₂ → Prop` between state spaces, and state transition functions
`f₁ : σ₁ → Option σ₁` and `f₂ : σ₂ → Option σ₂`, `Respects f₁ f₂ tr` means that if `tr a₁ a₂` holds
initially and `f₁` takes a step to `a₂` then `f₂` will take one or more steps before reaching a
state `b₂` satisfying `tr a₂ b₂`, and if `f₁ a₁` terminates then `f₂ a₂` also terminates.
Such a relation `tr` is also known as a refinement. -/
def Respects {σ₁ σ₂} (f₁ : σ₁ → Option σ₁) (f₂ : σ₂ → Option σ₂) (tr : σ₁ → σ₂ → Prop) :=
  ∀ ⦃a₁ a₂⦄, tr a₁ a₂ → (match f₁ a₁ with
    | some b₁ => ∃ b₂, tr b₁ b₂ ∧ Reaches₁ f₂ a₂ b₂
    | none => f₂ a₂ = none : Prop)

theorem tr_reaches₁ {σ₁ σ₂ f₁ f₂} {tr : σ₁ → σ₂ → Prop} (H : Respects f₁ f₂ tr) {a₁ a₂}
    (aa : tr a₁ a₂) {b₁} (ab : Reaches₁ f₁ a₁ b₁) : ∃ b₂, tr b₁ b₂ ∧ Reaches₁ f₂ a₂ b₂ := by
  induction' ab with c₁ ac c₁ d₁ _ cd IH
  · have := H aa
    rwa [show f₁ a₁ = _ from ac] at this
  · rcases IH with ⟨c₂, cc, ac₂⟩
    have := H cc
    rw [show f₁ c₁ = _ from cd] at this
    rcases this with ⟨d₂, dd, cd₂⟩
    exact ⟨_, dd, ac₂.trans cd₂⟩

theorem tr_reaches {σ₁ σ₂ f₁ f₂} {tr : σ₁ → σ₂ → Prop} (H : Respects f₁ f₂ tr) {a₁ a₂}
    (aa : tr a₁ a₂) {b₁} (ab : Reaches f₁ a₁ b₁) : ∃ b₂, tr b₁ b₂ ∧ Reaches f₂ a₂ b₂ := by
  rcases reflTransGen_iff_eq_or_transGen.1 ab with (rfl | ab)
  · exact ⟨_, aa, ReflTransGen.refl⟩
  · have ⟨b₂, bb, h⟩ := tr_reaches₁ H aa ab
    exact ⟨b₂, bb, h.to_reflTransGen⟩

theorem tr_reaches_rev {σ₁ σ₂ f₁ f₂} {tr : σ₁ → σ₂ → Prop} (H : Respects f₁ f₂ tr) {a₁ a₂}
    (aa : tr a₁ a₂) {b₂} (ab : Reaches f₂ a₂ b₂) :
    ∃ c₁ c₂, Reaches f₂ b₂ c₂ ∧ tr c₁ c₂ ∧ Reaches f₁ a₁ c₁ := by
  induction' ab with c₂ d₂ _ cd IH
  · exact ⟨_, _, ReflTransGen.refl, aa, ReflTransGen.refl⟩
  · rcases IH with ⟨e₁, e₂, ce, ee, ae⟩
    rcases ReflTransGen.cases_head ce with (rfl | ⟨d', cd', de⟩)
    · have := H ee
      revert this
      cases' eg : f₁ e₁ with g₁ <;> simp only [Respects, and_imp, exists_imp]
      · intro c0
        cases cd.symm.trans c0
      · intro g₂ gg cg
        rcases TransGen.head'_iff.1 cg with ⟨d', cd', dg⟩
        cases Option.mem_unique cd cd'
        exact ⟨_, _, dg, gg, ae.tail eg⟩
    · cases Option.mem_unique cd cd'
      exact ⟨_, _, de, ee, ae⟩

theorem tr_eval {σ₁ σ₂ f₁ f₂} {tr : σ₁ → σ₂ → Prop} (H : Respects f₁ f₂ tr) {a₁ b₁ a₂}
    (aa : tr a₁ a₂) (ab : b₁ ∈ eval f₁ a₁) : ∃ b₂, tr b₁ b₂ ∧ b₂ ∈ eval f₂ a₂ := by
  cases' mem_eval.1 ab with ab b0
  rcases tr_reaches H aa ab with ⟨b₂, bb, ab⟩
  refine ⟨_, bb, mem_eval.2 ⟨ab, ?_⟩⟩
  have := H bb; rwa [b0] at this

theorem tr_eval_rev {σ₁ σ₂ f₁ f₂} {tr : σ₁ → σ₂ → Prop} (H : Respects f₁ f₂ tr) {a₁ b₂ a₂}
    (aa : tr a₁ a₂) (ab : b₂ ∈ eval f₂ a₂) : ∃ b₁, tr b₁ b₂ ∧ b₁ ∈ eval f₁ a₁ := by
  cases' mem_eval.1 ab with ab b0
  rcases tr_reaches_rev H aa ab with ⟨c₁, c₂, bc, cc, ac⟩
  cases (reflTransGen_iff_eq (Option.eq_none_iff_forall_not_mem.1 b0)).1 bc
  refine ⟨_, cc, mem_eval.2 ⟨ac, ?_⟩⟩
  have := H cc
  cases' hfc : f₁ c₁ with d₁
  · rfl
  rw [hfc] at this
  rcases this with ⟨d₂, _, bd⟩
  rcases TransGen.head'_iff.1 bd with ⟨e, h, _⟩
  cases b0.symm.trans h

theorem tr_eval_dom {σ₁ σ₂ f₁ f₂} {tr : σ₁ → σ₂ → Prop} (H : Respects f₁ f₂ tr) {a₁ a₂}
    (aa : tr a₁ a₂) : (eval f₂ a₂).Dom ↔ (eval f₁ a₁).Dom :=
  ⟨fun h ↦
    let ⟨_, _, h, _⟩ := tr_eval_rev H aa ⟨h, rfl⟩
    h,
    fun h ↦
    let ⟨_, _, h, _⟩ := tr_eval H aa ⟨h, rfl⟩
    h⟩

/-- A simpler version of `Respects` when the state transition relation `tr` is a function. -/
def FRespects {σ₁ σ₂} (f₂ : σ₂ → Option σ₂) (tr : σ₁ → σ₂) (a₂ : σ₂) : Option σ₁ → Prop
  | some b₁ => Reaches₁ f₂ a₂ (tr b₁)
  | none => f₂ a₂ = none

theorem frespects_eq {σ₁ σ₂} {f₂ : σ₂ → Option σ₂} {tr : σ₁ → σ₂} {a₂ b₂} (h : f₂ a₂ = f₂ b₂) :
    ∀ {b₁}, FRespects f₂ tr a₂ b₁ ↔ FRespects f₂ tr b₂ b₁
  | some _ => reaches₁_eq h
  | none => by unfold FRespects; rw [h]

theorem fun_respects {σ₁ σ₂ f₁ f₂} {tr : σ₁ → σ₂} :
    (Respects f₁ f₂ fun a b ↦ tr a = b) ↔ ∀ ⦃a₁⦄, FRespects f₂ tr (tr a₁) (f₁ a₁) :=
  forall_congr' fun a₁ ↦ by
    cases f₁ a₁ <;> simp only [FRespects, Respects, exists_eq_left', forall_eq']

theorem tr_eval' {σ₁ σ₂} (f₁ : σ₁ → Option σ₁) (f₂ : σ₂ → Option σ₂) (tr : σ₁ → σ₂)
    (H : Respects f₁ f₂ fun a b ↦ tr a = b) (a₁) : eval f₂ (tr a₁) = tr <$> eval f₁ a₁ :=
  Part.ext fun b₂ ↦
    ⟨fun h ↦
      let ⟨b₁, bb, hb⟩ := tr_eval_rev H rfl h
      (Part.mem_map_iff _).2 ⟨b₁, hb, bb⟩,
      fun h ↦ by
      rcases (Part.mem_map_iff _).1 h with ⟨b₁, ab, bb⟩
      rcases tr_eval H rfl ab with ⟨_, rfl, h⟩
      rwa [bb] at h⟩

/-!
## The TM0 model

A TM0 Turing machine is essentially a Post-Turing machine, adapted for type theory.

A Post-Turing machine with symbol type `Γ` and label type `Λ` is a function
`Λ → Γ → Option (Λ × Stmt)`, where a `Stmt` can be either `move left`, `move right` or `write a`
for `a : Γ`. The machine works over a "tape", a doubly-infinite sequence of elements of `Γ`, and
an instantaneous configuration, `Cfg`, is a label `q : Λ` indicating the current internal state of
the machine, and a `Tape Γ` (which is essentially `ℤ →₀ Γ`). The evolution is described by the
`step` function:

* If `M q T.head = none`, then the machine halts.
* If `M q T.head = some (q', s)`, then the machine performs action `s : Stmt` and then transitions
  to state `q'`.

The initial state takes a `List Γ` and produces a `Tape Γ` where the head of the list is the head
of the tape and the rest of the list extends to the right, with the left side all blank. The final
state takes the entire right side of the tape right or equal to the current position of the
machine. (This is actually a `ListBlank Γ`, not a `List Γ`, because we don't know, at this level
of generality, where the output ends. If equality to `default : Γ` is decidable we can trim the list
to remove the infinite tail of blanks.)
-/


namespace TM0

section

-- type of tape symbols
variable (Γ : Type*)

-- type of "labels" or TM states
variable (Λ : Type*)

/-- A Turing machine "statement" is just a command to either move
  left or right, or write a symbol on the tape. -/
inductive Stmt
  | move : Dir → Stmt
  | write : Γ → Stmt

local notation "Stmt₀" => Stmt Γ  -- Porting note (https://github.com/leanprover-community/mathlib4/issues/10750): added this to clean up types.

instance Stmt.inhabited [Inhabited Γ] : Inhabited Stmt₀ :=
  ⟨Stmt.write default⟩

/-- A Post-Turing machine with symbol type `Γ` and label type `Λ`
  is a function which, given the current state `q : Λ` and
  the tape head `a : Γ`, either halts (returns `none`) or returns
  a new state `q' : Λ` and a `Stmt` describing what to do,
  either a move left or right, or a write command.

  Both `Λ` and `Γ` are required to be inhabited; the default value
  for `Γ` is the "blank" tape value, and the default value of `Λ` is
  the initial state. -/
@[nolint unusedArguments] -- this is a deliberate addition, see comment
def Machine [Inhabited Λ] :=
  Λ → Γ → Option (Λ × Stmt₀)

local notation "Machine₀" => Machine Γ Λ  -- Porting note (https://github.com/leanprover-community/mathlib4/issues/10750): added this to clean up types.

instance Machine.inhabited [Inhabited Λ] : Inhabited Machine₀ := by
  unfold Machine; infer_instance

/-- The configuration state of a Turing machine during operation
  consists of a label (machine state), and a tape.
  The tape is represented in the form `(a, L, R)`, meaning the tape looks like `L.rev ++ [a] ++ R`
  with the machine currently reading the `a`. The lists are
  automatically extended with blanks as the machine moves around. -/
structure Cfg [Inhabited Γ] where
  /-- The current machine state. -/
  q : Λ
  /-- The current state of the tape: current symbol, left and right parts. -/
  Tape : Tape Γ

<<<<<<< HEAD
local notation "Cfg₀" => Cfg Γ Λ  -- Porting note (#10750): added this to clean up types.
=======
local notation "Cfg₀" => Cfg Γ Λ  -- Porting note (https://github.com/leanprover-community/mathlib4/issues/10750): added this to clean up types.
>>>>>>> d0df76bd

variable {Γ Λ}
variable [Inhabited Λ]

section
variable [Inhabited Γ]

instance Cfg.inhabited : Inhabited Cfg₀ := ⟨⟨default, default⟩⟩

/-- Execution semantics of the Turing machine. -/
def step (M : Machine₀) : Cfg₀ → Option Cfg₀ :=
  fun ⟨q, T⟩ ↦ (M q T.1).map fun ⟨q', a⟩ ↦ ⟨q', match a with
    | Stmt.move d => T.move d
    | Stmt.write a => T.write a⟩

/-- The statement `Reaches M s₁ s₂` means that `s₂` is obtained
  starting from `s₁` after a finite number of steps from `s₂`. -/
def Reaches (M : Machine₀) : Cfg₀ → Cfg₀ → Prop := ReflTransGen fun a b ↦ b ∈ step M a

/-- The initial configuration. -/
def init (l : List Γ) : Cfg₀ := ⟨default, Tape.mk₁ l⟩

/-- Evaluate a Turing machine on initial input to a final state,
  if it terminates. -/
def eval (M : Machine₀) (l : List Γ) : Part (ListBlank Γ) :=
  (Turing.eval (step M) (init l)).map fun c ↦ c.Tape.right₀

/-- The raw definition of a Turing machine does not require that
  `Γ` and `Λ` are finite, and in practice we will be interested
  in the infinite `Λ` case. We recover instead a notion of
  "effectively finite" Turing machines, which only make use of a
  finite subset of their states. We say that a set `S ⊆ Λ`
  supports a Turing machine `M` if `S` is closed under the
  transition function and contains the initial state. -/
def Supports (M : Machine₀) (S : Set Λ) :=
  default ∈ S ∧ ∀ {q a q' s}, (q', s) ∈ M q a → q ∈ S → q' ∈ S

theorem step_supports (M : Machine₀) {S : Set Λ} (ss : Supports M S) :
    ∀ {c c' : Cfg₀}, c' ∈ step M c → c.q ∈ S → c'.q ∈ S := by
  intro ⟨q, T⟩ c' h₁ h₂
  rcases Option.map_eq_some'.1 h₁ with ⟨⟨q', a⟩, h, rfl⟩
  exact ss.2 h h₂

end

theorem univ_supports (M : Machine₀) : Supports M Set.univ := by
  constructor <;> intros <;> apply Set.mem_univ

end

section

variable {Γ : Type*} [Inhabited Γ]
variable {Γ' : Type*} [Inhabited Γ']
variable {Λ : Type*} [Inhabited Λ]
variable {Λ' : Type*} [Inhabited Λ']

/-- Map a TM statement across a function. This does nothing to move statements and maps the write
values. -/
def Stmt.map (f : PointedMap Γ Γ') : Stmt Γ → Stmt Γ'
  | Stmt.move d => Stmt.move d
  | Stmt.write a => Stmt.write (f a)

/-- Map a configuration across a function, given `f : Γ → Γ'` a map of the alphabets and
`g : Λ → Λ'` a map of the machine states. -/
def Cfg.map (f : PointedMap Γ Γ') (g : Λ → Λ') : Cfg Γ Λ → Cfg Γ' Λ'
  | ⟨q, T⟩ => ⟨g q, T.map f⟩

variable (M : Machine Γ Λ) (f₁ : PointedMap Γ Γ') (f₂ : PointedMap Γ' Γ) (g₁ : Λ → Λ') (g₂ : Λ' → Λ)

/-- Because the state transition function uses the alphabet and machine states in both the input
and output, to map a machine from one alphabet and machine state space to another we need functions
in both directions, essentially an `Equiv` without the laws. -/
def Machine.map : Machine Γ' Λ'
  | q, l => (M (g₂ q) (f₂ l)).map (Prod.map g₁ (Stmt.map f₁))

theorem Machine.map_step {S : Set Λ} (f₂₁ : Function.RightInverse f₁ f₂)
    (g₂₁ : ∀ q ∈ S, g₂ (g₁ q) = q) :
    ∀ c : Cfg Γ Λ,
      c.q ∈ S → (step M c).map (Cfg.map f₁ g₁) = step (M.map f₁ f₂ g₁ g₂) (Cfg.map f₁ g₁ c)
  | ⟨q, T⟩, h => by
    unfold step Machine.map Cfg.map
    simp only [Turing.Tape.map_fst, g₂₁ q h, f₂₁ _]
    rcases M q T.1 with (_ | ⟨q', d | a⟩); · rfl
    · simp only [step, Cfg.map, Option.map_some', Tape.map_move f₁]
      rfl
    · simp only [step, Cfg.map, Option.map_some', Tape.map_write]
      rfl

theorem map_init (g₁ : PointedMap Λ Λ') (l : List Γ) : (init l).map f₁ g₁ = init (l.map f₁) :=
  congr (congr_arg Cfg.mk g₁.map_pt) (Tape.map_mk₁ _ _)

theorem Machine.map_respects (g₁ : PointedMap Λ Λ') (g₂ : Λ' → Λ) {S} (ss : Supports M S)
    (f₂₁ : Function.RightInverse f₁ f₂) (g₂₁ : ∀ q ∈ S, g₂ (g₁ q) = q) :
    Respects (step M) (step (M.map f₁ f₂ g₁ g₂)) fun a b ↦ a.q ∈ S ∧ Cfg.map f₁ g₁ a = b := by
  intro c _ ⟨cs, rfl⟩
  cases e : step M c
  · rw [← M.map_step f₁ f₂ g₁ g₂ f₂₁ g₂₁ _ cs, e]
    rfl
  · refine ⟨_, ⟨step_supports M ss e cs, rfl⟩, TransGen.single ?_⟩
    rw [← M.map_step f₁ f₂ g₁ g₂ f₂₁ g₂₁ _ cs, e]
    rfl

end

end TM0

/-!
## The TM1 model

The TM1 model is a simplification and extension of TM0 (Post-Turing model) in the direction of
Wang B-machines. The machine's internal state is extended with a (finite) store `σ` of variables
that may be accessed and updated at any time.

A machine is given by a `Λ` indexed set of procedures or functions. Each function has a body which
is a `Stmt`. Most of the regular commands are allowed to use the current value `a` of the local
variables and the value `T.head` on the tape to calculate what to write or how to change local
state, but the statements themselves have a fixed structure. The `Stmt`s can be as follows:

* `move d q`: move left or right, and then do `q`
* `write (f : Γ → σ → Γ) q`: write `f a T.head` to the tape, then do `q`
* `load (f : Γ → σ → σ) q`: change the internal state to `f a T.head`
* `branch (f : Γ → σ → Bool) qtrue qfalse`: If `f a T.head` is true, do `qtrue`, else `qfalse`
* `goto (f : Γ → σ → Λ)`: Go to label `f a T.head`
* `halt`: Transition to the halting state, which halts on the following step

Note that here most statements do not have labels; `goto` commands can only go to a new function.
Only the `goto` and `halt` statements actually take a step; the rest is done by recursion on
statements and so take 0 steps. (There is a uniform bound on how many statements can be executed
before the next `goto`, so this is an `O(1)` speedup with the constant depending on the machine.)

The `halt` command has a one step stutter before actually halting so that any changes made before
the halt have a chance to be "committed", since the `eval` relation uses the final configuration
before the halt as the output, and `move` and `write` etc. take 0 steps in this model.
-/


namespace TM1


section

variable (Γ : Type*)

-- Type of tape symbols
variable (Λ : Type*)

-- Type of function labels
variable (σ : Type*)

-- Type of variable settings
/-- The TM1 model is a simplification and extension of TM0
  (Post-Turing model) in the direction of Wang B-machines. The machine's
  internal state is extended with a (finite) store `σ` of variables
  that may be accessed and updated at any time.
  A machine is given by a `Λ` indexed set of procedures or functions.
  Each function has a body which is a `Stmt`, which can either be a
  `move` or `write` command, a `branch` (if statement based on the
  current tape value), a `load` (set the variable value),
  a `goto` (call another function), or `halt`. Note that here
  most statements do not have labels; `goto` commands can only
  go to a new function. All commands have access to the variable value
  and current tape value. -/
inductive Stmt
  | move : Dir → Stmt → Stmt
  | write : (Γ → σ → Γ) → Stmt → Stmt
  | load : (Γ → σ → σ) → Stmt → Stmt
  | branch : (Γ → σ → Bool) → Stmt → Stmt → Stmt
  | goto : (Γ → σ → Λ) → Stmt
  | halt : Stmt

local notation "Stmt₁" => Stmt Γ Λ σ  -- Porting note (https://github.com/leanprover-community/mathlib4/issues/10750): added this to clean up types.

open Stmt

instance Stmt.inhabited : Inhabited Stmt₁ := ⟨halt⟩

/-- The configuration of a TM1 machine is given by the currently
  evaluating statement, the variable store value, and the tape. -/
structure Cfg [Inhabited Γ] where
  /-- The statement (if any) which is currently evaluated -/
  l : Option Λ
  /-- The current value of the variable store -/
  var : σ
  /-- The current state of the tape -/
  Tape : Tape Γ

local notation "Cfg₁" => Cfg Γ Λ σ  -- Porting note (https://github.com/leanprover-community/mathlib4/issues/10750): added this to clean up types.

instance Cfg.inhabited [Inhabited Γ] [Inhabited σ] : Inhabited Cfg₁ :=
  ⟨⟨default, default, default⟩⟩

variable {Γ Λ σ}

/-- The semantics of TM1 evaluation. -/
def stepAux [Inhabited Γ] : Stmt₁ → σ → Tape Γ → Cfg₁
  | move d q, v, T => stepAux q v (T.move d)
  | write a q, v, T => stepAux q v (T.write (a T.1 v))
  | load s q, v, T => stepAux q (s T.1 v) T
  | branch p q₁ q₂, v, T => cond (p T.1 v) (stepAux q₁ v T) (stepAux q₂ v T)
  | goto l, v, T => ⟨some (l T.1 v), v, T⟩
  | halt, v, T => ⟨none, v, T⟩

/-- The state transition function. -/
def step [Inhabited Γ] (M : Λ → Stmt₁) : Cfg₁ → Option Cfg₁
  | ⟨none, _, _⟩ => none
  | ⟨some l, v, T⟩ => some (stepAux (M l) v T)

/-- A set `S` of labels supports the statement `q` if all the `goto`
  statements in `q` refer only to other functions in `S`. -/
def SupportsStmt (S : Finset Λ) : Stmt₁ → Prop
  | move _ q => SupportsStmt S q
  | write _ q => SupportsStmt S q
  | load _ q => SupportsStmt S q
  | branch _ q₁ q₂ => SupportsStmt S q₁ ∧ SupportsStmt S q₂
  | goto l => ∀ a v, l a v ∈ S
  | halt => True

open scoped Classical

/-- The subterm closure of a statement. -/
noncomputable def stmts₁ : Stmt₁ → Finset Stmt₁
  | Q@(move _ q) => insert Q (stmts₁ q)
  | Q@(write _ q) => insert Q (stmts₁ q)
  | Q@(load _ q) => insert Q (stmts₁ q)
  | Q@(branch _ q₁ q₂) => insert Q (stmts₁ q₁ ∪ stmts₁ q₂)
  | Q => {Q}

theorem stmts₁_self {q : Stmt₁} : q ∈ stmts₁ q := by
  cases q <;> simp only [stmts₁, Finset.mem_insert_self, Finset.mem_singleton_self]

theorem stmts₁_trans {q₁ q₂ : Stmt₁} : q₁ ∈ stmts₁ q₂ → stmts₁ q₁ ⊆ stmts₁ q₂ := by
  intro h₁₂ q₀ h₀₁
  induction q₂ with (
    simp only [stmts₁] at h₁₂ ⊢
    simp only [Finset.mem_insert, Finset.mem_union, Finset.mem_singleton] at h₁₂)
  | branch p q₁ q₂ IH₁ IH₂ =>
    rcases h₁₂ with (rfl | h₁₂ | h₁₂)
    · unfold stmts₁ at h₀₁
      exact h₀₁
    · exact Finset.mem_insert_of_mem (Finset.mem_union_left _ <| IH₁ h₁₂)
    · exact Finset.mem_insert_of_mem (Finset.mem_union_right _ <| IH₂ h₁₂)
  | goto l => subst h₁₂; exact h₀₁
  | halt => subst h₁₂; exact h₀₁
  | _ _ q IH =>
    rcases h₁₂ with rfl | h₁₂
    · exact h₀₁
    · exact Finset.mem_insert_of_mem (IH h₁₂)

theorem stmts₁_supportsStmt_mono {S : Finset Λ} {q₁ q₂ : Stmt₁} (h : q₁ ∈ stmts₁ q₂)
    (hs : SupportsStmt S q₂) : SupportsStmt S q₁ := by
  induction q₂ with
    simp only [stmts₁, SupportsStmt, Finset.mem_insert, Finset.mem_union, Finset.mem_singleton]
      at h hs
  | branch p q₁ q₂ IH₁ IH₂ => rcases h with (rfl | h | h); exacts [hs, IH₁ h hs.1, IH₂ h hs.2]
  | goto l => subst h; exact hs
  | halt => subst h; trivial
  | _ _ q IH => rcases h with (rfl | h) <;> [exact hs; exact IH h hs]

/-- The set of all statements in a Turing machine, plus one extra value `none` representing the
halt state. This is used in the TM1 to TM0 reduction. -/
noncomputable def stmts (M : Λ → Stmt₁) (S : Finset Λ) : Finset (Option Stmt₁) :=
  Finset.insertNone (S.biUnion fun q ↦ stmts₁ (M q))

theorem stmts_trans {M : Λ → Stmt₁} {S : Finset Λ} {q₁ q₂ : Stmt₁} (h₁ : q₁ ∈ stmts₁ q₂) :
    some q₂ ∈ stmts M S → some q₁ ∈ stmts M S := by
  simp only [stmts, Finset.mem_insertNone, Finset.mem_biUnion, Option.mem_def, Option.some.injEq,
    forall_eq', exists_imp, and_imp]
  exact fun l ls h₂ ↦ ⟨_, ls, stmts₁_trans h₂ h₁⟩

variable [Inhabited Λ]

/-- A set `S` of labels supports machine `M` if all the `goto`
  statements in the functions in `S` refer only to other functions
  in `S`. -/
def Supports (M : Λ → Stmt₁) (S : Finset Λ) :=
  default ∈ S ∧ ∀ q ∈ S, SupportsStmt S (M q)

theorem stmts_supportsStmt {M : Λ → Stmt₁} {S : Finset Λ} {q : Stmt₁} (ss : Supports M S) :
    some q ∈ stmts M S → SupportsStmt S q := by
  simp only [stmts, Finset.mem_insertNone, Finset.mem_biUnion, Option.mem_def, Option.some.injEq,
    forall_eq', exists_imp, and_imp]
  exact fun l ls h ↦ stmts₁_supportsStmt_mono h (ss.2 _ ls)

variable [Inhabited Γ]

theorem step_supports (M : Λ → Stmt₁) {S : Finset Λ} (ss : Supports M S) :
    ∀ {c c' : Cfg₁}, c' ∈ step M c → c.l ∈ Finset.insertNone S → c'.l ∈ Finset.insertNone S
  | ⟨some l₁, v, T⟩, c', h₁, h₂ => by
    replace h₂ := ss.2 _ (Finset.some_mem_insertNone.1 h₂)
    simp only [step, Option.mem_def, Option.some.injEq] at h₁; subst c'
    revert h₂; induction M l₁ generalizing v T with intro hs
    | branch p q₁' q₂' IH₁ IH₂ =>
      unfold stepAux; cases p T.1 v
      · exact IH₂ _ _ hs.2
      · exact IH₁ _ _ hs.1
    | goto => exact Finset.some_mem_insertNone.2 (hs _ _)
    | halt => apply Multiset.mem_cons_self
    | _ _ q IH => exact IH _ _ hs

variable [Inhabited σ]

/-- The initial state, given a finite input that is placed on the tape starting at the TM head and
going to the right. -/
def init (l : List Γ) : Cfg₁ :=
  ⟨some default, default, Tape.mk₁ l⟩

/-- Evaluate a TM to completion, resulting in an output list on the tape (with an indeterminate
number of blanks on the end). -/
def eval (M : Λ → Stmt₁) (l : List Γ) : Part (ListBlank Γ) :=
  (Turing.eval (step M) (init l)).map fun c ↦ c.Tape.right₀

end

end TM1

/-!
## TM1 emulator in TM0

To prove that TM1 computable functions are TM0 computable, we need to reduce each TM1 program to a
TM0 program. So suppose a TM1 program is given. We take the following:

* The alphabet `Γ` is the same for both TM1 and TM0
* The set of states `Λ'` is defined to be `Option Stmt₁ × σ`, that is, a TM1 statement or `none`
  representing halt, and the possible settings of the internal variables.
  Note that this is an infinite set, because `Stmt₁` is infinite. This is okay because we assume
  that from the initial TM1 state, only finitely many other labels are reachable, and there are
  only finitely many statements that appear in all of these functions.

Even though `Stmt₁` contains a statement called `halt`, we must separate it from `none`
(`some halt` steps to `none` and `none` actually halts) because there is a one step stutter in the
TM1 semantics.
-/


namespace TM1to0

variable {Γ : Type*}
variable {Λ : Type*} [Inhabited Λ]
variable {σ : Type*} [Inhabited σ]

local notation "Stmt₁" => TM1.Stmt Γ Λ σ

local notation "Cfg₁" => TM1.Cfg Γ Λ σ

local notation "Stmt₀" => TM0.Stmt Γ

variable (M : Λ → TM1.Stmt Γ Λ σ)  -- Porting note: Unfolded `Stmt₁`.

-- Porting note: `Inhabited`s are not necessary, but `M` is necessary.
set_option linter.unusedVariables false in
/-- The base machine state space is a pair of an `Option Stmt₁` representing the current program
to be executed, or `none` for the halt state, and a `σ` which is the local state (stored in the TM,
not the tape). Because there are an infinite number of programs, this state space is infinite, but
for a finitely supported TM1 machine and a finite type `σ`, only finitely many of these states are
reachable. -/
@[nolint unusedArguments] -- We need the M assumption
def Λ' (M : Λ → TM1.Stmt Γ Λ σ) :=
  Option Stmt₁ × σ

local notation "Λ'₁₀" => Λ' M -- Porting note (https://github.com/leanprover-community/mathlib4/issues/10750): added this to clean up types.

instance : Inhabited Λ'₁₀ :=
  ⟨(some (M default), default)⟩

open TM0.Stmt

/-- The core TM1 → TM0 translation function. Here `s` is the current value on the tape, and the
`Stmt₁` is the TM1 statement to translate, with local state `v : σ`. We evaluate all regular
instructions recursively until we reach either a `move` or `write` command, or a `goto`; in the
latter case we emit a dummy `write s` step and transition to the new target location. -/
def trAux (s : Γ) : Stmt₁ → σ → Λ'₁₀ × Stmt₀
  | TM1.Stmt.move d q, v => ((some q, v), move d)
  | TM1.Stmt.write a q, v => ((some q, v), write (a s v))
  | TM1.Stmt.load a q, v => trAux s q (a s v)
  | TM1.Stmt.branch p q₁ q₂, v => cond (p s v) (trAux s q₁ v) (trAux s q₂ v)
  | TM1.Stmt.goto l, v => ((some (M (l s v)), v), write s)
  | TM1.Stmt.halt, v => ((none, v), write s)

local notation "Cfg₁₀" => TM0.Cfg Γ Λ'₁₀

/-- The translated TM0 machine (given the TM1 machine input). -/
def tr : TM0.Machine Γ Λ'₁₀
  | (none, _), _ => none
  | (some q, v), s => some (trAux M s q v)

/-- Translate configurations from TM1 to TM0. -/
def trCfg [Inhabited Γ] : Cfg₁ → Cfg₁₀
  | ⟨l, v, T⟩ => ⟨(l.map M, v), T⟩

theorem tr_respects [Inhabited Γ] :
    Respects (TM1.step M) (TM0.step (tr M)) fun (c₁ : Cfg₁) (c₂ : Cfg₁₀) ↦ trCfg M c₁ = c₂ :=
  fun_respects.2 fun ⟨l₁, v, T⟩ ↦ by
    cases' l₁ with l₁; · exact rfl
    simp only [trCfg, TM1.step, FRespects, Option.map]
    induction M l₁ generalizing v T with
    | move _ _ IH => exact TransGen.head rfl (IH _ _)
    | write _ _ IH => exact TransGen.head rfl (IH _ _)
    | load _ _ IH => exact (reaches₁_eq (by rfl)).2 (IH _ _)
    | branch p _ _ IH₁ IH₂ =>
      unfold TM1.stepAux; cases e : p T.1 v
      · exact (reaches₁_eq (by simp only [TM0.step, tr, trAux, e]; rfl)).2 (IH₂ _ _)
      · exact (reaches₁_eq (by simp only [TM0.step, tr, trAux, e]; rfl)).2 (IH₁ _ _)
    | _ =>
      exact TransGen.single (congr_arg some (congr (congr_arg TM0.Cfg.mk rfl) (Tape.write_self T)))

theorem tr_eval [Inhabited Γ] (l : List Γ) : TM0.eval (tr M) l = TM1.eval M l :=
  (congr_arg _ (tr_eval' _ _ _ (tr_respects M) ⟨some _, _, _⟩)).trans
    (by
      rw [Part.map_eq_map, Part.map_map, TM1.eval]
      congr with ⟨⟩)

variable [Fintype σ]

/-- Given a finite set of accessible `Λ` machine states, there is a finite set of accessible
machine states in the target (even though the type `Λ'` is infinite). -/
noncomputable def trStmts (S : Finset Λ) : Finset Λ'₁₀ :=
  (TM1.stmts M S) ×ˢ Finset.univ

open scoped Classical

attribute [local simp] TM1.stmts₁_self

theorem tr_supports {S : Finset Λ} (ss : TM1.Supports M S) :
    TM0.Supports (tr M) ↑(trStmts M S) := by
  constructor
  · apply Finset.mem_product.2
    constructor
    · simp only [default, TM1.stmts, Finset.mem_insertNone, Option.mem_def, Option.some_inj,
        forall_eq', Finset.mem_biUnion]
      exact ⟨_, ss.1, TM1.stmts₁_self⟩
    · apply Finset.mem_univ
  · intro q a q' s h₁ h₂
    rcases q with ⟨_ | q, v⟩; · cases h₁
    cases' q' with q' v'
    simp only [trStmts, Finset.mem_coe] at h₂ ⊢
    rw [Finset.mem_product] at h₂ ⊢
    simp only [Finset.mem_univ, and_true] at h₂ ⊢
    cases q'; · exact Multiset.mem_cons_self _ _
    simp only [tr, Option.mem_def] at h₁
    have := TM1.stmts_supportsStmt ss h₂
    revert this; induction q generalizing v with intro hs
    | move d q =>
      cases h₁; refine TM1.stmts_trans ?_ h₂
      unfold TM1.stmts₁
      exact Finset.mem_insert_of_mem TM1.stmts₁_self
    | write b q =>
      cases h₁; refine TM1.stmts_trans ?_ h₂
      unfold TM1.stmts₁
      exact Finset.mem_insert_of_mem TM1.stmts₁_self
    | load b q IH =>
      refine IH _ (TM1.stmts_trans ?_ h₂) h₁ hs
      unfold TM1.stmts₁
      exact Finset.mem_insert_of_mem TM1.stmts₁_self
    | branch p q₁ q₂ IH₁ IH₂ =>
      cases h : p a v <;> rw [trAux, h] at h₁
      · refine IH₂ _ (TM1.stmts_trans ?_ h₂) h₁ hs.2
        unfold TM1.stmts₁
        exact Finset.mem_insert_of_mem (Finset.mem_union_right _ TM1.stmts₁_self)
      · refine IH₁ _ (TM1.stmts_trans ?_ h₂) h₁ hs.1
        unfold TM1.stmts₁
        exact Finset.mem_insert_of_mem (Finset.mem_union_left _ TM1.stmts₁_self)
    | goto l =>
      cases h₁
      exact Finset.some_mem_insertNone.2 (Finset.mem_biUnion.2 ⟨_, hs _ _, TM1.stmts₁_self⟩)
    | halt => cases h₁

end TM1to0

/-!
## TM1(Γ) emulator in TM1(Bool)

The most parsimonious Turing machine model that is still Turing complete is `TM0` with `Γ = Bool`.
Because our construction in the previous section reducing `TM1` to `TM0` doesn't change the
alphabet, we can do the alphabet reduction on `TM1` instead of `TM0` directly.

The basic idea is to use a bijection between `Γ` and a subset of `Vector Bool n`, where `n` is a
fixed constant. Each tape element is represented as a block of `n` bools. Whenever the machine
wants to read a symbol from the tape, it traverses over the block, performing `n` `branch`
instructions to each any of the `2^n` results.

For the `write` instruction, we have to use a `goto` because we need to follow a different code
path depending on the local state, which is not available in the TM1 model, so instead we jump to
a label computed using the read value and the local state, which performs the writing and returns
to normal execution.

Emulation overhead is `O(1)`. If not for the above `write` behavior it would be 1-1 because we are
exploiting the 0-step behavior of regular commands to avoid taking steps, but there are
nevertheless a bounded number of `write` calls between `goto` statements because TM1 statements are
finitely long.
-/


namespace TM1to1

open TM1
variable {Γ : Type*}

theorem exists_enc_dec [Inhabited Γ] [Finite Γ] :
    ∃ (n : ℕ) (enc : Γ → Vector Bool n) (dec : Vector Bool n → Γ),
      enc default = Vector.replicate n false ∧ ∀ a, dec (enc a) = a := by
  rcases Finite.exists_equiv_fin Γ with ⟨n, ⟨e⟩⟩
  letI : DecidableEq Γ := e.decidableEq
  let G : Fin n ↪ Fin n → Bool :=
    ⟨fun a b ↦ a = b, fun a b h ↦
      Bool.of_decide_true <| (congr_fun h b).trans <| Bool.decide_true rfl⟩
  let H := (e.toEmbedding.trans G).trans (Equiv.vectorEquivFin _ _).symm.toEmbedding
  let enc := H.setValue default (Vector.replicate n false)
  exact ⟨_, enc, Function.invFun enc, H.setValue_eq _ _, Function.leftInverse_invFun enc.2⟩

variable {Λ σ : Type*}

local notation "Stmt₁" => Stmt Γ Λ σ

local notation "Cfg₁" => Cfg Γ Λ σ

/-- The configuration state of the TM. -/
inductive Λ'
  | normal : Λ → Λ'
  | write : Γ → Stmt₁ → Λ'

local notation "Λ'₁" => @Λ' Γ Λ σ  -- Porting note (https://github.com/leanprover-community/mathlib4/issues/10750): added this to clean up types.

instance [Inhabited Λ] : Inhabited Λ'₁ :=
  ⟨Λ'.normal default⟩

local notation "Stmt'₁" => Stmt Bool Λ'₁ σ

local notation "Cfg'₁" => Cfg Bool Λ'₁ σ

/-- Read a vector of length `n` from the tape. -/
def readAux : ∀ n, (Vector Bool n → Stmt'₁) → Stmt'₁
  | 0, f => f Vector.nil
  | i + 1, f =>
    Stmt.branch (fun a _ ↦ a) (Stmt.move Dir.right <| readAux i fun v ↦ f (true ::ᵥ v))
      (Stmt.move Dir.right <| readAux i fun v ↦ f (false ::ᵥ v))

variable {n : ℕ} (enc : Γ → Vector Bool n) (dec : Vector Bool n → Γ)

/-- A move left or right corresponds to `n` moves across the super-cell. -/
def move (d : Dir) (q : Stmt'₁) : Stmt'₁ :=
  (Stmt.move d)^[n] q

local notation "moveₙ" => @move Γ Λ σ n  -- Porting note (https://github.com/leanprover-community/mathlib4/issues/10750): added this to clean up types.

/-- To read a symbol from the tape, we use `readAux` to traverse the symbol,
then return to the original position with `n` moves to the left. -/
def read (f : Γ → Stmt'₁) : Stmt'₁ :=
  readAux n fun v ↦ moveₙ Dir.left <| f (dec v)

/-- Write a list of bools on the tape. -/
def write : List Bool → Stmt'₁ → Stmt'₁
  | [], q => q
  | a :: l, q => (Stmt.write fun _ _ ↦ a) <| Stmt.move Dir.right <| write l q

/-- Translate a normal instruction. For the `write` command, we use a `goto` indirection so that
we can access the current value of the tape. -/
def trNormal : Stmt₁ → Stmt'₁
  | Stmt.move d q => moveₙ d <| trNormal q
  | Stmt.write f q => read dec fun a ↦ Stmt.goto fun _ s ↦ Λ'.write (f a s) q
  | Stmt.load f q => read dec fun a ↦ (Stmt.load fun _ s ↦ f a s) <| trNormal q
  | Stmt.branch p q₁ q₂ =>
    read dec fun a ↦ Stmt.branch (fun _ s ↦ p a s) (trNormal q₁) (trNormal q₂)
  | Stmt.goto l => read dec fun a ↦ Stmt.goto fun _ s ↦ Λ'.normal (l a s)
  | Stmt.halt => Stmt.halt

theorem stepAux_move (d : Dir) (q : Stmt'₁) (v : σ) (T : Tape Bool) :
    stepAux (moveₙ d q) v T = stepAux q v ((Tape.move d)^[n] T) := by
  suffices ∀ i, stepAux ((Stmt.move d)^[i] q) v T = stepAux q v ((Tape.move d)^[i] T) from this n
  intro i; induction' i with i IH generalizing T; · rfl
  rw [iterate_succ', iterate_succ]
  simp only [stepAux, Function.comp_apply]
  rw [IH]

theorem supportsStmt_move {S : Finset Λ'₁} {d : Dir} {q : Stmt'₁} :
    SupportsStmt S (moveₙ d q) = SupportsStmt S q := by
  suffices ∀ {i}, SupportsStmt S ((Stmt.move d)^[i] q) = _ from this
  intro i; induction i generalizing q <;> simp only [*, iterate]; rfl

theorem supportsStmt_write {S : Finset Λ'₁} {l : List Bool} {q : Stmt'₁} :
    SupportsStmt S (write l q) = SupportsStmt S q := by
  induction' l with _ l IH <;> simp only [write, SupportsStmt, *]

theorem supportsStmt_read {S : Finset Λ'₁} :
    ∀ {f : Γ → Stmt'₁}, (∀ a, SupportsStmt S (f a)) → SupportsStmt S (read dec f) :=
  suffices
    ∀ (i) (f : Vector Bool i → Stmt'₁), (∀ v, SupportsStmt S (f v)) → SupportsStmt S (readAux i f)
    from fun hf ↦ this n _ (by intro; simp only [supportsStmt_move, hf])
  fun i f hf ↦ by
  induction' i with i IH; · exact hf _
  constructor <;> apply IH <;> intro <;> apply hf

variable (M : Λ → TM1.Stmt Γ Λ σ)  -- Porting note: Unfolded `Stmt₁`.

section
variable [Inhabited Γ] (enc0 : enc default = Vector.replicate n false)

section
variable {enc}

/-- The low level tape corresponding to the given tape over alphabet `Γ`. -/
def trTape' (L R : ListBlank Γ) : Tape Bool := by
  refine
      Tape.mk' (L.flatMap (fun x ↦ (enc x).toList.reverse) ⟨n, ?_⟩)
        (R.flatMap (fun x ↦ (enc x).toList) ⟨n, ?_⟩) <;>
    simp only [enc0, Vector.replicate, List.reverse_replicate, Bool.default_bool, Vector.toList_mk]

/-- The low level tape corresponding to the given tape over alphabet `Γ`. -/
def trTape (T : Tape Γ) : Tape Bool :=
  trTape' enc0 T.left T.right₀

theorem trTape_mk' (L R : ListBlank Γ) : trTape enc0 (Tape.mk' L R) = trTape' enc0 L R := by
  simp only [trTape, Tape.mk'_left, Tape.mk'_right₀]

end

/-- The top level program. -/
def tr : Λ'₁ → Stmt'₁
  | Λ'.normal l => trNormal dec (M l)
  | Λ'.write a q => write (enc a).toList <| moveₙ Dir.left <| trNormal dec q

/-- The machine configuration translation. -/
def trCfg : Cfg₁ → Cfg'₁
  | ⟨l, v, T⟩ => ⟨l.map Λ'.normal, v, trTape enc0 T⟩

variable {enc}

theorem trTape'_move_left (L R : ListBlank Γ) :
    (Tape.move Dir.left)^[n] (trTape' enc0 L R) = trTape' enc0 L.tail (R.cons L.head) := by
  obtain ⟨a, L, rfl⟩ := L.exists_cons
  simp only [trTape', ListBlank.cons_flatMap, ListBlank.head_cons, ListBlank.tail_cons]
  suffices ∀ {L' R' l₁ l₂} (_ : Vector.toList (enc a) = List.reverseAux l₁ l₂),
      (Tape.move Dir.left)^[l₁.length]
      (Tape.mk' (ListBlank.append l₁ L') (ListBlank.append l₂ R')) =
      Tape.mk' L' (ListBlank.append (Vector.toList (enc a)) R') by
    simpa only [List.length_reverse, Vector.toList_length] using this (List.reverse_reverse _).symm
  intro _ _ l₁ l₂ e
  induction' l₁ with b l₁ IH generalizing l₂
  · cases e
    rfl
  simp only [List.length, List.cons_append, iterate_succ_apply]
  convert IH e
  simp only [ListBlank.tail_cons, ListBlank.append, Tape.move_left_mk', ListBlank.head_cons]

theorem trTape'_move_right (L R : ListBlank Γ) :
    (Tape.move Dir.right)^[n] (trTape' enc0 L R) = trTape' enc0 (L.cons R.head) R.tail := by
  suffices ∀ i L, (Tape.move Dir.right)^[i] ((Tape.move Dir.left)^[i] L) = L by
    refine (Eq.symm ?_).trans (this n _)
    simp only [trTape'_move_left, ListBlank.cons_head_tail, ListBlank.head_cons,
      ListBlank.tail_cons]
  intro i _
  induction' i with i IH
  · rfl
  rw [iterate_succ_apply, iterate_succ_apply', Tape.move_left_right, IH]

theorem stepAux_write (q : Stmt'₁) (v : σ) (a b : Γ) (L R : ListBlank Γ) :
    stepAux (write (enc a).toList q) v (trTape' enc0 L (ListBlank.cons b R)) =
      stepAux q v (trTape' enc0 (ListBlank.cons a L) R) := by
  simp only [trTape', ListBlank.cons_flatMap]
  suffices ∀ {L' R'} (l₁ l₂ l₂' : List Bool) (_ : l₂'.length = l₂.length),
      stepAux (write l₂ q) v (Tape.mk' (ListBlank.append l₁ L') (ListBlank.append l₂' R')) =
      stepAux q v (Tape.mk' (L'.append (List.reverseAux l₂ l₁)) R') by
    exact this [] _ _ ((enc b).2.trans (enc a).2.symm)
  clear a b L R
  intro L' R' l₁ l₂ l₂' e
  induction' l₂ with a l₂ IH generalizing l₁ l₂'
  · cases List.length_eq_zero.1 e
    rfl
  cases' l₂' with b l₂' <;>
    simp only [List.length_nil, List.length_cons, Nat.succ_inj', reduceCtorEq] at e
  rw [List.reverseAux, ← IH (a :: l₁) l₂' e]
  simp only [stepAux, ListBlank.append, Tape.write_mk', Tape.move_right_mk', ListBlank.head_cons,
    ListBlank.tail_cons]

variable (encdec : ∀ a, dec (enc a) = a)
include encdec

theorem stepAux_read (f : Γ → Stmt'₁) (v : σ) (L R : ListBlank Γ) :
    stepAux (read dec f) v (trTape' enc0 L R) = stepAux (f R.head) v (trTape' enc0 L R) := by
  suffices ∀ f, stepAux (readAux n f) v (trTape' enc0 L R) =
      stepAux (f (enc R.head)) v (trTape' enc0 (L.cons R.head) R.tail) by
    rw [read, this, stepAux_move, encdec, trTape'_move_left enc0]
    simp only [ListBlank.head_cons, ListBlank.cons_head_tail, ListBlank.tail_cons]
  obtain ⟨a, R, rfl⟩ := R.exists_cons
  simp only [ListBlank.head_cons, ListBlank.tail_cons, trTape', ListBlank.cons_flatMap,
    ListBlank.append_assoc]
  suffices ∀ i f L' R' l₁ l₂ h,
      stepAux (readAux i f) v (Tape.mk' (ListBlank.append l₁ L') (ListBlank.append l₂ R')) =
      stepAux (f ⟨l₂, h⟩) v (Tape.mk' (ListBlank.append (l₂.reverseAux l₁) L') R') by
    intro f
    -- Porting note: Here was `change`.
    exact this n f (L.flatMap (fun x => (enc x).1.reverse) _)
      (R.flatMap (fun x => (enc x).1) _) [] _ (enc a).2
  clear f L a R
  intro i f L' R' l₁ l₂ _
  subst i
  induction' l₂ with a l₂ IH generalizing l₁
  · rfl
  trans
    stepAux (readAux l₂.length fun v ↦ f (a ::ᵥ v)) v
      (Tape.mk' ((L'.append l₁).cons a) (R'.append l₂))
  · dsimp [readAux, stepAux]
    simp only [ListBlank.head_cons, Tape.move_right_mk', ListBlank.tail_cons]
    cases a <;> rfl
  rw [← ListBlank.append, IH]
  rfl

variable {enc0} in
theorem tr_respects :
    Respects (step M) (step (tr enc dec M)) fun c₁ c₂ ↦ trCfg enc enc0 c₁ = c₂ :=
  fun_respects.2 fun ⟨l₁, v, T⟩ ↦ by
    obtain ⟨L, R, rfl⟩ := T.exists_mk'
    cases' l₁ with l₁
    · exact rfl
    suffices ∀ q R, Reaches (step (tr enc dec M)) (stepAux (trNormal dec q) v (trTape' enc0 L R))
        (trCfg enc enc0 (stepAux q v (Tape.mk' L R))) by
      refine TransGen.head' rfl ?_
      rw [trTape_mk']
      exact this _ R
    clear R l₁
    intro q R
    induction q generalizing v L R with
    | move d q IH =>
      cases d <;>
          simp only [trNormal, iterate, stepAux_move, stepAux, ListBlank.head_cons,
            Tape.move_left_mk', ListBlank.cons_head_tail, ListBlank.tail_cons,
            trTape'_move_left enc0, trTape'_move_right enc0] <;>
        apply IH
    | write f q IH =>
      simp only [trNormal, stepAux_read dec enc0 encdec, stepAux]
      refine ReflTransGen.head rfl ?_
      obtain ⟨a, R, rfl⟩ := R.exists_cons
      rw [tr, Tape.mk'_head, stepAux_write, ListBlank.head_cons, stepAux_move,
        trTape'_move_left enc0, ListBlank.head_cons, ListBlank.tail_cons, Tape.write_mk']
      apply IH
    | load a q IH =>
      simp only [trNormal, stepAux_read dec enc0 encdec]
      apply IH
    | branch p q₁ q₂ IH₁ IH₂ =>
      simp only [trNormal, stepAux_read dec enc0 encdec, stepAux, Tape.mk'_head]
      cases p R.head v <;> [apply IH₂; apply IH₁]
    | goto l =>
      simp only [trNormal, stepAux_read dec enc0 encdec, stepAux, trCfg, trTape_mk']
      apply ReflTransGen.refl
    | halt =>
      simp only [trNormal, stepAux, trCfg, stepAux_move, trTape'_move_left enc0,
        trTape'_move_right enc0, trTape_mk']
      apply ReflTransGen.refl

end

open scoped Classical

variable [Fintype Γ]

/-- The set of accessible `Λ'.write` machine states. -/
noncomputable def writes : Stmt₁ → Finset Λ'₁
  | Stmt.move _ q => writes q
  | Stmt.write _ q => (Finset.univ.image fun a ↦ Λ'.write a q) ∪ writes q
  | Stmt.load _ q => writes q
  | Stmt.branch _ q₁ q₂ => writes q₁ ∪ writes q₂
  | Stmt.goto _ => ∅
  | Stmt.halt => ∅

/-- The set of accessible machine states, assuming that the input machine is supported on `S`,
are the normal states embedded from `S`, plus all write states accessible from these states. -/
noncomputable def trSupp (S : Finset Λ) : Finset Λ'₁ :=
  S.biUnion fun l ↦ insert (Λ'.normal l) (writes (M l))

theorem tr_supports [Inhabited Λ] {S : Finset Λ} (ss : Supports M S) :
    Supports (tr enc dec M) (trSupp M S) :=
  ⟨Finset.mem_biUnion.2 ⟨_, ss.1, Finset.mem_insert_self _ _⟩, fun q h ↦ by
    suffices ∀ q, SupportsStmt S q → (∀ q' ∈ writes q, q' ∈ trSupp M S) →
        SupportsStmt (trSupp M S) (trNormal dec q) ∧
        ∀ q' ∈ writes q, SupportsStmt (trSupp M S) (tr enc dec M q') by
      rcases Finset.mem_biUnion.1 h with ⟨l, hl, h⟩
      have :=
        this _ (ss.2 _ hl) fun q' hq ↦ Finset.mem_biUnion.2 ⟨_, hl, Finset.mem_insert_of_mem hq⟩
      rcases Finset.mem_insert.1 h with (rfl | h)
      exacts [this.1, this.2 _ h]
    intro q hs hw
    induction q with
    | move d q IH =>
      unfold writes at hw ⊢
      replace IH := IH hs hw; refine ⟨?_, IH.2⟩
      cases d <;> simp only [trNormal, iterate, supportsStmt_move, IH]
    | write f q IH =>
      unfold writes at hw ⊢
      simp only [Finset.mem_image, Finset.mem_union, Finset.mem_univ, exists_prop, true_and]
        at hw ⊢
      replace IH := IH hs fun q hq ↦ hw q (Or.inr hq)
      refine ⟨supportsStmt_read _ fun a _ s ↦ hw _ (Or.inl ⟨_, rfl⟩), fun q' hq ↦ ?_⟩
      rcases hq with (⟨a, q₂, rfl⟩ | hq)
      · simp only [tr, supportsStmt_write, supportsStmt_move, IH.1]
      · exact IH.2 _ hq
    | load a q IH =>
      unfold writes at hw ⊢
      replace IH := IH hs hw
      exact ⟨supportsStmt_read _ fun _ ↦ IH.1, IH.2⟩
    | branch p q₁ q₂ IH₁ IH₂ =>
      unfold writes at hw ⊢
      simp only [Finset.mem_union] at hw ⊢
      replace IH₁ := IH₁ hs.1 fun q hq ↦ hw q (Or.inl hq)
      replace IH₂ := IH₂ hs.2 fun q hq ↦ hw q (Or.inr hq)
      exact ⟨supportsStmt_read _ fun _ ↦ ⟨IH₁.1, IH₂.1⟩, fun q ↦ Or.rec (IH₁.2 _) (IH₂.2 _)⟩
    | goto l =>
      simp only [writes, Finset.not_mem_empty]; refine ⟨?_, fun _ ↦ False.elim⟩
      refine supportsStmt_read _ fun a _ s ↦ ?_
      exact Finset.mem_biUnion.2 ⟨_, hs _ _, Finset.mem_insert_self _ _⟩
    | halt =>
      simp only [writes, Finset.not_mem_empty]; refine ⟨?_, fun _ ↦ False.elim⟩
      simp only [SupportsStmt, supportsStmt_move, trNormal]⟩

end TM1to1

/-!
## TM0 emulator in TM1

To establish that TM0 and TM1 are equivalent computational models, we must also have a TM0 emulator
in TM1. The main complication here is that TM0 allows an action to depend on the value at the head
and local state, while TM1 doesn't (in order to have more programming language-like semantics).
So we use a computed `goto` to go to a state that performs the desired action and then returns to
normal execution.

One issue with this is that the `halt` instruction is supposed to halt immediately, not take a step
to a halting state. To resolve this we do a check for `halt` first, then `goto` (with an
unreachable branch).
-/


namespace TM0to1

variable {Γ : Type*} [Inhabited Γ]
variable {Λ : Type*} [Inhabited Λ]

/-- The machine states for a TM1 emulating a TM0 machine. States of the TM0 machine are embedded
as `normal q` states, but the actual operation is split into two parts, a jump to `act s q`
followed by the action and a jump to the next `normal` state. -/
inductive Λ'
  | normal : Λ → Λ'
  | act : TM0.Stmt Γ → Λ → Λ'

local notation "Λ'₁" => @Λ' Γ Λ  -- Porting note (https://github.com/leanprover-community/mathlib4/issues/10750): added this to clean up types.

instance : Inhabited Λ'₁ :=
  ⟨Λ'.normal default⟩

local notation "Cfg₀" => TM0.Cfg Γ Λ

local notation "Stmt₁" => TM1.Stmt Γ Λ'₁ Unit

local notation "Cfg₁" => TM1.Cfg Γ Λ'₁ Unit

variable (M : TM0.Machine Γ Λ)

open TM1.Stmt

/-- The program. -/
def tr : Λ'₁ → Stmt₁
  | Λ'.normal q =>
    branch (fun a _ ↦ (M q a).isNone) halt <|
      goto fun a _ ↦ match M q a with
      | none => default -- unreachable
      | some (q', s) => Λ'.act s q'
  | Λ'.act (TM0.Stmt.move d) q => move d <| goto fun _ _ ↦ Λ'.normal q
  | Λ'.act (TM0.Stmt.write a) q => (write fun _ _ ↦ a) <| goto fun _ _ ↦ Λ'.normal q

/-- The configuration translation. -/
def trCfg : Cfg₀ → Cfg₁
  | ⟨q, T⟩ => ⟨cond (M q T.1).isSome (some (Λ'.normal q)) none, (), T⟩

theorem tr_respects : Respects (TM0.step M) (TM1.step (tr M)) fun a b ↦ trCfg M a = b :=
  fun_respects.2 fun ⟨q, T⟩ ↦ by
    cases' e : M q T.1 with val
    · simp only [TM0.step, trCfg, e]; exact Eq.refl none
    cases' val with q' s
    simp only [FRespects, TM0.step, trCfg, e, Option.isSome, cond, Option.map_some']
    revert e  -- Porting note: Added this so that `e` doesn't get into the `match`.
    have : TM1.step (tr M) ⟨some (Λ'.act s q'), (), T⟩ = some ⟨some (Λ'.normal q'), (), match s with
        | TM0.Stmt.move d => T.move d
        | TM0.Stmt.write a => T.write a⟩ := by
      cases' s with d a <;> rfl
    intro e
    refine TransGen.head ?_ (TransGen.head' this ?_)
    · simp only [TM1.step, TM1.stepAux]
      rw [e]
      rfl
    cases e' : M q' _
    · apply ReflTransGen.single
      simp only [TM1.step, TM1.stepAux]
      rw [e']
      rfl
    · rfl

end TM0to1

/-!
## The TM2 model

The TM2 model removes the tape entirely from the TM1 model, replacing it with an arbitrary (finite)
collection of stacks, each with elements of different types (the alphabet of stack `k : K` is
`Γ k`). The statements are:

* `push k (f : σ → Γ k) q` puts `f a` on the `k`-th stack, then does `q`.
* `pop k (f : σ → Option (Γ k) → σ) q` changes the state to `f a (S k).head`, where `S k` is the
  value of the `k`-th stack, and removes this element from the stack, then does `q`.
* `peek k (f : σ → Option (Γ k) → σ) q` changes the state to `f a (S k).head`, where `S k` is the
  value of the `k`-th stack, then does `q`.
* `load (f : σ → σ) q` reads nothing but applies `f` to the internal state, then does `q`.
* `branch (f : σ → Bool) qtrue qfalse` does `qtrue` or `qfalse` according to `f a`.
* `goto (f : σ → Λ)` jumps to label `f a`.
* `halt` halts on the next step.

The configuration is a tuple `(l, var, stk)` where `l : Option Λ` is the current label to run or
`none` for the halting state, `var : σ` is the (finite) internal state, and `stk : ∀ k, List (Γ k)`
is the collection of stacks. (Note that unlike the `TM0` and `TM1` models, these are not
`ListBlank`s, they have definite ends that can be detected by the `pop` command.)

Given a designated stack `k` and a value `L : List (Γ k)`, the initial configuration has all the
stacks empty except the designated "input" stack; in `eval` this designated stack also functions
as the output stack.
-/


namespace TM2

variable {K : Type*}

-- Index type of stacks
variable (Γ : K → Type*)

-- Type of stack elements
variable (Λ : Type*)

-- Type of function labels
variable (σ : Type*)

-- Type of variable settings
/-- The TM2 model removes the tape entirely from the TM1 model,
  replacing it with an arbitrary (finite) collection of stacks.
  The operation `push` puts an element on one of the stacks,
  and `pop` removes an element from a stack (and modifying the
  internal state based on the result). `peek` modifies the
  internal state but does not remove an element. -/
inductive Stmt
  | push : ∀ k, (σ → Γ k) → Stmt → Stmt
  | peek : ∀ k, (σ → Option (Γ k) → σ) → Stmt → Stmt
  | pop : ∀ k, (σ → Option (Γ k) → σ) → Stmt → Stmt
  | load : (σ → σ) → Stmt → Stmt
  | branch : (σ → Bool) → Stmt → Stmt → Stmt
  | goto : (σ → Λ) → Stmt
  | halt : Stmt

local notation "Stmt₂" => Stmt Γ Λ σ  -- Porting note (https://github.com/leanprover-community/mathlib4/issues/10750): added this to clean up types.

open Stmt

instance Stmt.inhabited : Inhabited Stmt₂ :=
  ⟨halt⟩

/-- A configuration in the TM2 model is a label (or `none` for the halt state), the state of
local variables, and the stacks. (Note that the stacks are not `ListBlank`s, they have a definite
size.) -/
structure Cfg where
  /-- The current label to run (or `none` for the halting state) -/
  l : Option Λ
  /-- The internal state -/
  var : σ
  /-- The (finite) collection of internal stacks -/
  stk : ∀ k, List (Γ k)

local notation "Cfg₂" => Cfg Γ Λ σ  -- Porting note (https://github.com/leanprover-community/mathlib4/issues/10750): added this to clean up types.

instance Cfg.inhabited [Inhabited σ] : Inhabited Cfg₂ :=
  ⟨⟨default, default, default⟩⟩

variable {Γ Λ σ}

section
variable [DecidableEq K]

/-- The step function for the TM2 model. -/
@[simp]
def stepAux : Stmt₂ → σ → (∀ k, List (Γ k)) → Cfg₂
  | push k f q, v, S => stepAux q v (update S k (f v :: S k))
  | peek k f q, v, S => stepAux q (f v (S k).head?) S
  | pop k f q, v, S => stepAux q (f v (S k).head?) (update S k (S k).tail)
  | load a q, v, S => stepAux q (a v) S
  | branch f q₁ q₂, v, S => cond (f v) (stepAux q₁ v S) (stepAux q₂ v S)
  | goto f, v, S => ⟨some (f v), v, S⟩
  | halt, v, S => ⟨none, v, S⟩

/-- The step function for the TM2 model. -/
@[simp]
def step (M : Λ → Stmt₂) : Cfg₂ → Option Cfg₂
  | ⟨none, _, _⟩ => none
  | ⟨some l, v, S⟩ => some (stepAux (M l) v S)

/-- The (reflexive) reachability relation for the TM2 model. -/
def Reaches (M : Λ → Stmt₂) : Cfg₂ → Cfg₂ → Prop :=
  ReflTransGen fun a b ↦ b ∈ step M a

end

/-- Given a set `S` of states, `SupportsStmt S q` means that `q` only jumps to states in `S`. -/
def SupportsStmt (S : Finset Λ) : Stmt₂ → Prop
  | push _ _ q => SupportsStmt S q
  | peek _ _ q => SupportsStmt S q
  | pop _ _ q => SupportsStmt S q
  | load _ q => SupportsStmt S q
  | branch _ q₁ q₂ => SupportsStmt S q₁ ∧ SupportsStmt S q₂
  | goto l => ∀ v, l v ∈ S
  | halt => True

section
open scoped Classical

/-- The set of subtree statements in a statement. -/
noncomputable def stmts₁ : Stmt₂ → Finset Stmt₂
  | Q@(push _ _ q) => insert Q (stmts₁ q)
  | Q@(peek _ _ q) => insert Q (stmts₁ q)
  | Q@(pop _ _ q) => insert Q (stmts₁ q)
  | Q@(load _ q) => insert Q (stmts₁ q)
  | Q@(branch _ q₁ q₂) => insert Q (stmts₁ q₁ ∪ stmts₁ q₂)
  | Q@(goto _) => {Q}
  | Q@halt => {Q}

theorem stmts₁_self {q : Stmt₂} : q ∈ stmts₁ q := by
  cases q <;> simp only [Finset.mem_insert_self, Finset.mem_singleton_self, stmts₁]

theorem stmts₁_trans {q₁ q₂ : Stmt₂} : q₁ ∈ stmts₁ q₂ → stmts₁ q₁ ⊆ stmts₁ q₂ := by
  intro h₁₂ q₀ h₀₁
  induction q₂ with (
    simp only [stmts₁] at h₁₂ ⊢
    simp only [Finset.mem_insert, Finset.mem_singleton, Finset.mem_union] at h₁₂)
  | branch f q₁ q₂ IH₁ IH₂ =>
    rcases h₁₂ with (rfl | h₁₂ | h₁₂)
    · unfold stmts₁ at h₀₁
      exact h₀₁
    · exact Finset.mem_insert_of_mem (Finset.mem_union_left _ (IH₁ h₁₂))
    · exact Finset.mem_insert_of_mem (Finset.mem_union_right _ (IH₂ h₁₂))
  | goto l => subst h₁₂; exact h₀₁
  | halt => subst h₁₂; exact h₀₁
  | load  _ q IH | _ _ _ q IH =>
    rcases h₁₂ with (rfl | h₁₂)
    · unfold stmts₁ at h₀₁
      exact h₀₁
    · exact Finset.mem_insert_of_mem (IH h₁₂)

theorem stmts₁_supportsStmt_mono {S : Finset Λ} {q₁ q₂ : Stmt₂} (h : q₁ ∈ stmts₁ q₂)
    (hs : SupportsStmt S q₂) : SupportsStmt S q₁ := by
  induction q₂ with
    simp only [stmts₁, SupportsStmt, Finset.mem_insert, Finset.mem_union, Finset.mem_singleton]
      at h hs
  | branch f q₁ q₂ IH₁ IH₂ => rcases h with (rfl | h | h); exacts [hs, IH₁ h hs.1, IH₂ h hs.2]
  | goto l => subst h; exact hs
  | halt => subst h; trivial
  | load _ _ IH | _ _ _ _ IH => rcases h with (rfl | h) <;> [exact hs; exact IH h hs]

/-- The set of statements accessible from initial set `S` of labels. -/
noncomputable def stmts (M : Λ → Stmt₂) (S : Finset Λ) : Finset (Option Stmt₂) :=
  Finset.insertNone (S.biUnion fun q ↦ stmts₁ (M q))

theorem stmts_trans {M : Λ → Stmt₂} {S : Finset Λ} {q₁ q₂ : Stmt₂} (h₁ : q₁ ∈ stmts₁ q₂) :
    some q₂ ∈ stmts M S → some q₁ ∈ stmts M S := by
  simp only [stmts, Finset.mem_insertNone, Finset.mem_biUnion, Option.mem_def, Option.some.injEq,
    forall_eq', exists_imp, and_imp]
  exact fun l ls h₂ ↦ ⟨_, ls, stmts₁_trans h₂ h₁⟩

end

variable [Inhabited Λ]

/-- Given a TM2 machine `M` and a set `S` of states, `Supports M S` means that all states in
`S` jump only to other states in `S`. -/
def Supports (M : Λ → Stmt₂) (S : Finset Λ) :=
  default ∈ S ∧ ∀ q ∈ S, SupportsStmt S (M q)

theorem stmts_supportsStmt {M : Λ → Stmt₂} {S : Finset Λ} {q : Stmt₂} (ss : Supports M S) :
    some q ∈ stmts M S → SupportsStmt S q := by
  simp only [stmts, Finset.mem_insertNone, Finset.mem_biUnion, Option.mem_def, Option.some.injEq,
    forall_eq', exists_imp, and_imp]
  exact fun l ls h ↦ stmts₁_supportsStmt_mono h (ss.2 _ ls)

variable [DecidableEq K]

theorem step_supports (M : Λ → Stmt₂) {S : Finset Λ} (ss : Supports M S) :
    ∀ {c c' : Cfg₂}, c' ∈ step M c → c.l ∈ Finset.insertNone S → c'.l ∈ Finset.insertNone S
  | ⟨some l₁, v, T⟩, c', h₁, h₂ => by
    replace h₂ := ss.2 _ (Finset.some_mem_insertNone.1 h₂)
    simp only [step, Option.mem_def, Option.some.injEq] at h₁; subst c'
    revert h₂; induction M l₁ generalizing v T with intro hs
    | branch p q₁' q₂' IH₁ IH₂ =>
      unfold stepAux; cases p v
      · exact IH₂ _ _ hs.2
      · exact IH₁ _ _ hs.1
    | goto => exact Finset.some_mem_insertNone.2 (hs _)
    | halt => apply Multiset.mem_cons_self
    | load _ _ IH | _ _ _ _ IH => exact IH _ _ hs

variable [Inhabited σ]

/-- The initial state of the TM2 model. The input is provided on a designated stack. -/
def init (k : K) (L : List (Γ k)) : Cfg₂ :=
  ⟨some default, default, update (fun _ ↦ []) k L⟩

/-- Evaluates a TM2 program to completion, with the output on the same stack as the input. -/
def eval (M : Λ → Stmt₂) (k : K) (L : List (Γ k)) : Part (List (Γ k)) :=
  (Turing.eval (step M) (init k L)).map fun c ↦ c.stk k

end TM2

/-!
## TM2 emulator in TM1

To prove that TM2 computable functions are TM1 computable, we need to reduce each TM2 program to a
TM1 program. So suppose a TM2 program is given. This program has to maintain a whole collection of
stacks, but we have only one tape, so we must "multiplex" them all together. Pictorially, if stack
1 contains `[a, b]` and stack 2 contains `[c, d, e, f]` then the tape looks like this:

```
 bottom:  ... | _ | T | _ | _ | _ | _ | ...
 stack 1: ... | _ | b | a | _ | _ | _ | ...
 stack 2: ... | _ | f | e | d | c | _ | ...
```

where a tape element is a vertical slice through the diagram. Here the alphabet is
`Γ' := Bool × ∀ k, Option (Γ k)`, where:

* `bottom : Bool` is marked only in one place, the initial position of the TM, and represents the
  tail of all stacks. It is never modified.
* `stk k : Option (Γ k)` is the value of the `k`-th stack, if in range, otherwise `none` (which is
  the blank value). Note that the head of the stack is at the far end; this is so that push and pop
  don't have to do any shifting.

In "resting" position, the TM is sitting at the position marked `bottom`. For non-stack actions,
it operates in place, but for the stack actions `push`, `peek`, and `pop`, it must shuttle to the
end of the appropriate stack, make its changes, and then return to the bottom. So the states are:

* `normal (l : Λ)`: waiting at `bottom` to execute function `l`
* `go k (s : StAct k) (q : Stmt₂)`: travelling to the right to get to the end of stack `k` in
  order to perform stack action `s`, and later continue with executing `q`
* `ret (q : Stmt₂)`: travelling to the left after having performed a stack action, and executing
  `q` once we arrive

Because of the shuttling, emulation overhead is `O(n)`, where `n` is the current maximum of the
length of all stacks. Therefore a program that takes `k` steps to run in TM2 takes `O((m+k)k)`
steps to run when emulated in TM1, where `m` is the length of the input.
-/


namespace TM2to1

-- A displaced lemma proved in unnecessary generality
theorem stk_nth_val {K : Type*} {Γ : K → Type*} {L : ListBlank (∀ k, Option (Γ k))} {k S} (n)
    (hL : ListBlank.map (proj k) L = ListBlank.mk (List.map some S).reverse) :
    L.nth n k = S.reverse[n]? := by
  rw [← proj_map_nth, hL, ← List.map_reverse, ListBlank.nth_mk,
    List.getI_eq_iget_getElem?, List.getElem?_map]
  cases S.reverse[n]? <;> rfl

variable {K : Type*}
variable {Γ : K → Type*}
variable {Λ σ : Type*}

local notation "Stmt₂" => TM2.Stmt Γ Λ σ

local notation "Cfg₂" => TM2.Cfg Γ Λ σ

-- Porting note: `DecidableEq K` is not necessary.
/-- The alphabet of the TM2 simulator on TM1 is a marker for the stack bottom,
plus a vector of stack elements for each stack, or none if the stack does not extend this far. -/
def Γ' :=
  Bool × ∀ k, Option (Γ k)

local notation "Γ'₂₁" => @Γ' K Γ  -- Porting note (https://github.com/leanprover-community/mathlib4/issues/10750): added this to clean up types.

instance Γ'.inhabited : Inhabited Γ'₂₁ :=
  ⟨⟨false, fun _ ↦ none⟩⟩

instance Γ'.fintype [DecidableEq K] [Fintype K] [∀ k, Fintype (Γ k)] : Fintype Γ'₂₁ :=
  instFintypeProd _ _

/-- The bottom marker is fixed throughout the calculation, so we use the `addBottom` function
to express the program state in terms of a tape with only the stacks themselves. -/
def addBottom (L : ListBlank (∀ k, Option (Γ k))) : ListBlank Γ'₂₁ :=
  ListBlank.cons (true, L.head) (L.tail.map ⟨Prod.mk false, rfl⟩)

theorem addBottom_map (L : ListBlank (∀ k, Option (Γ k))) :
    (addBottom L).map ⟨Prod.snd, by rfl⟩ = L := by
  simp only [addBottom, ListBlank.map_cons]
  convert ListBlank.cons_head_tail L
  generalize ListBlank.tail L = L'
  refine L'.induction_on fun l ↦ ?_; simp

theorem addBottom_modifyNth (f : (∀ k, Option (Γ k)) → ∀ k, Option (Γ k))
    (L : ListBlank (∀ k, Option (Γ k))) (n : ℕ) :
    (addBottom L).modifyNth (fun a ↦ (a.1, f a.2)) n = addBottom (L.modifyNth f n) := by
  cases n <;>
    simp only [addBottom, ListBlank.head_cons, ListBlank.modifyNth, ListBlank.tail_cons]
  congr; symm; apply ListBlank.map_modifyNth; intro; rfl

theorem addBottom_nth_snd (L : ListBlank (∀ k, Option (Γ k))) (n : ℕ) :
    ((addBottom L).nth n).2 = L.nth n := by
  conv => rhs; rw [← addBottom_map L, ListBlank.nth_map]

theorem addBottom_nth_succ_fst (L : ListBlank (∀ k, Option (Γ k))) (n : ℕ) :
    ((addBottom L).nth (n + 1)).1 = false := by
  rw [ListBlank.nth_succ, addBottom, ListBlank.tail_cons, ListBlank.nth_map]

theorem addBottom_head_fst (L : ListBlank (∀ k, Option (Γ k))) : (addBottom L).head.1 = true := by
  rw [addBottom, ListBlank.head_cons]

/-- A stack action is a command that interacts with the top of a stack. Our default position
is at the bottom of all the stacks, so we have to hold on to this action while going to the end
to modify the stack. -/
inductive StAct (k : K)
  | push : (σ → Γ k) → StAct k
  | peek : (σ → Option (Γ k) → σ) → StAct k
  | pop : (σ → Option (Γ k) → σ) → StAct k

local notation "StAct₂" => @StAct K Γ σ  -- Porting note (https://github.com/leanprover-community/mathlib4/issues/10750): added this to clean up types.

instance StAct.inhabited {k : K} : Inhabited (StAct₂ k) :=
  ⟨StAct.peek fun s _ ↦ s⟩

section

open StAct

-- Porting note: `Inhabited Γ` is not necessary.
/-- The TM2 statement corresponding to a stack action. -/
def stRun {k : K} : StAct₂ k → Stmt₂ → Stmt₂
  | push f => TM2.Stmt.push k f
  | peek f => TM2.Stmt.peek k f
  | pop f => TM2.Stmt.pop k f

/-- The effect of a stack action on the local variables, given the value of the stack. -/
def stVar {k : K} (v : σ) (l : List (Γ k)) : StAct₂ k → σ
  | push _ => v
  | peek f => f v l.head?
  | pop f => f v l.head?

/-- The effect of a stack action on the stack. -/
def stWrite {k : K} (v : σ) (l : List (Γ k)) : StAct₂ k → List (Γ k)
  | push f => f v :: l
  | peek _ => l
  | pop _ => l.tail

/-- We have partitioned the TM2 statements into "stack actions", which require going to the end
of the stack, and all other actions, which do not. This is a modified recursor which lumps the
stack actions into one. -/
@[elab_as_elim]
def stmtStRec.{l} {C : Stmt₂ → Sort l} (H₁ : ∀ (k) (s : StAct₂ k) (q) (_ : C q), C (stRun s q))
    (H₂ : ∀ (a q) (_ : C q), C (TM2.Stmt.load a q))
    (H₃ : ∀ (p q₁ q₂) (_ : C q₁) (_ : C q₂), C (TM2.Stmt.branch p q₁ q₂))
    (H₄ : ∀ l, C (TM2.Stmt.goto l)) (H₅ : C TM2.Stmt.halt) : ∀ n, C n
  | TM2.Stmt.push _ f q => H₁ _ (push f) _ (stmtStRec H₁ H₂ H₃ H₄ H₅ q)
  | TM2.Stmt.peek _ f q => H₁ _ (peek f) _ (stmtStRec H₁ H₂ H₃ H₄ H₅ q)
  | TM2.Stmt.pop _ f q => H₁ _ (pop f) _ (stmtStRec H₁ H₂ H₃ H₄ H₅ q)
  | TM2.Stmt.load _ q => H₂ _ _ (stmtStRec H₁ H₂ H₃ H₄ H₅ q)
  | TM2.Stmt.branch _ q₁ q₂ => H₃ _ _ _ (stmtStRec H₁ H₂ H₃ H₄ H₅ q₁) (stmtStRec H₁ H₂ H₃ H₄ H₅ q₂)
  | TM2.Stmt.goto _ => H₄ _
  | TM2.Stmt.halt => H₅

theorem supports_run (S : Finset Λ) {k : K} (s : StAct₂ k) (q : Stmt₂) :
    TM2.SupportsStmt S (stRun s q) ↔ TM2.SupportsStmt S q := by
  cases s <;> rfl

end

/-- The machine states of the TM2 emulator. We can either be in a normal state when waiting for the
next TM2 action, or we can be in the "go" and "return" states to go to the top of the stack and
return to the bottom, respectively. -/
inductive Λ'
  | normal : Λ → Λ'
  | go (k : K) : StAct₂ k → Stmt₂ → Λ'
  | ret : Stmt₂ → Λ'

local notation "Λ'₂₁" => @Λ' K Γ Λ σ  -- Porting note (https://github.com/leanprover-community/mathlib4/issues/10750): added this to clean up types.

open Λ'

instance Λ'.inhabited [Inhabited Λ] : Inhabited Λ'₂₁ :=
  ⟨normal default⟩

local notation "Stmt₂₁" => TM1.Stmt Γ'₂₁ Λ'₂₁ σ
local notation "Cfg₂₁" => TM1.Cfg Γ'₂₁ Λ'₂₁ σ

open TM1.Stmt

section
variable [DecidableEq K]

/-- The program corresponding to state transitions at the end of a stack. Here we start out just
after the top of the stack, and should end just after the new top of the stack. -/
def trStAct {k : K} (q : Stmt₂₁) : StAct₂ k → Stmt₂₁
  | StAct.push f => (write fun a s ↦ (a.1, update a.2 k <| some <| f s)) <| move Dir.right q
  | StAct.peek f => move Dir.left <| (load fun a s ↦ f s (a.2 k)) <| move Dir.right q
  | StAct.pop f =>
    branch (fun a _ ↦ a.1) (load (fun _ s ↦ f s none) q)
      (move Dir.left <|
        (load fun a s ↦ f s (a.2 k)) <| write (fun a _ ↦ (a.1, update a.2 k none)) q)

/-- The initial state for the TM2 emulator, given an initial TM2 state. All stacks start out empty
except for the input stack, and the stack bottom mark is set at the head. -/
def trInit (k : K) (L : List (Γ k)) : List Γ'₂₁ :=
  let L' : List Γ'₂₁ := L.reverse.map fun a ↦ (false, update (fun _ ↦ none) k (some a))
  (true, L'.headI.2) :: L'.tail

theorem step_run {k : K} (q : Stmt₂) (v : σ) (S : ∀ k, List (Γ k)) : ∀ s : StAct₂ k,
    TM2.stepAux (stRun s q) v S = TM2.stepAux q (stVar v (S k) s) (update S k (stWrite v (S k) s))
  | StAct.push _ => rfl
  | StAct.peek f => by unfold stWrite; rw [Function.update_eq_self]; rfl
  | StAct.pop _ => rfl

end

end

/-- The translation of TM2 statements to TM1 statements. regular actions have direct equivalents,
but stack actions are deferred by going to the corresponding `go` state, so that we can find the
appropriate stack top. -/
def trNormal : Stmt₂ → Stmt₂₁
  | TM2.Stmt.push k f q => goto fun _ _ ↦ go k (StAct.push f) q
  | TM2.Stmt.peek k f q => goto fun _ _ ↦ go k (StAct.peek f) q
  | TM2.Stmt.pop k f q => goto fun _ _ ↦ go k (StAct.pop f) q
  | TM2.Stmt.load a q => load (fun _ ↦ a) (trNormal q)
  | TM2.Stmt.branch f q₁ q₂ => branch (fun _ ↦ f) (trNormal q₁) (trNormal q₂)
  | TM2.Stmt.goto l => goto fun _ s ↦ normal (l s)
  | TM2.Stmt.halt => halt

theorem trNormal_run {k : K} (s : StAct₂ k) (q : Stmt₂) :
    trNormal (stRun s q) = goto fun _ _ ↦ go k s q := by
  cases s <;> rfl

section
open scoped Classical

/-- The set of machine states accessible from an initial TM2 statement. -/
noncomputable def trStmts₁ : Stmt₂ → Finset Λ'₂₁
  | TM2.Stmt.push k f q => {go k (StAct.push f) q, ret q} ∪ trStmts₁ q
  | TM2.Stmt.peek k f q => {go k (StAct.peek f) q, ret q} ∪ trStmts₁ q
  | TM2.Stmt.pop k f q => {go k (StAct.pop f) q, ret q} ∪ trStmts₁ q
  | TM2.Stmt.load _ q => trStmts₁ q
  | TM2.Stmt.branch _ q₁ q₂ => trStmts₁ q₁ ∪ trStmts₁ q₂
  | _ => ∅

theorem trStmts₁_run {k : K} {s : StAct₂ k} {q : Stmt₂} :
    trStmts₁ (stRun s q) = {go k s q, ret q} ∪ trStmts₁ q := by
  cases s <;> simp only [trStmts₁]

theorem tr_respects_aux₂ [DecidableEq K] {k : K} {q : Stmt₂₁} {v : σ} {S : ∀ k, List (Γ k)}
    {L : ListBlank (∀ k, Option (Γ k))}
    (hL : ∀ k, L.map (proj k) = ListBlank.mk ((S k).map some).reverse) (o : StAct₂ k) :
    let v' := stVar v (S k) o
    let Sk' := stWrite v (S k) o
    let S' := update S k Sk'
    ∃ L' : ListBlank (∀ k, Option (Γ k)),
      (∀ k, L'.map (proj k) = ListBlank.mk ((S' k).map some).reverse) ∧
        TM1.stepAux (trStAct q o) v
            ((Tape.move Dir.right)^[(S k).length] (Tape.mk' ∅ (addBottom L))) =
          TM1.stepAux q v' ((Tape.move Dir.right)^[(S' k).length] (Tape.mk' ∅ (addBottom L'))) := by
  simp only [Function.update_same]; cases o with simp only [stWrite, stVar, trStAct, TM1.stepAux]
  | push f =>
    have := Tape.write_move_right_n fun a : Γ' ↦ (a.1, update a.2 k (some (f v)))
    refine
      ⟨_, fun k' ↦ ?_, by
        -- Porting note: `rw [...]` to `erw [...]; rfl`.
        -- https://github.com/leanprover-community/mathlib4/issues/5164
        erw [Tape.move_right_n_head, List.length, Tape.mk'_nth_nat, this,
          addBottom_modifyNth fun a ↦ update a k (some (f v)), Nat.add_one, iterate_succ']
        rfl⟩
    refine ListBlank.ext fun i ↦ ?_
    rw [ListBlank.nth_map, ListBlank.nth_modifyNth, proj, PointedMap.mk_val]
    by_cases h' : k' = k
    · subst k'
      split_ifs with h
        <;> simp only [List.reverse_cons, Function.update_same, ListBlank.nth_mk, List.map]
      · rw [List.getI_eq_getElem _, List.getElem_append_right] <;>
        simp only [List.length_append, List.length_reverse, List.length_map, ← h,
          Nat.sub_self, List.length_singleton, List.getElem_singleton,
          le_refl, Nat.lt_succ_self]
      rw [← proj_map_nth, hL, ListBlank.nth_mk]
      cases' lt_or_gt_of_ne h with h h
      · rw [List.getI_append]
        simpa only [List.length_map, List.length_reverse] using h
      · rw [gt_iff_lt] at h
        rw [List.getI_eq_default, List.getI_eq_default] <;>
          simp only [Nat.add_one_le_iff, h, List.length, le_of_lt, List.length_reverse,
            List.length_append, List.length_map]
    · split_ifs <;> rw [Function.update_noteq h', ← proj_map_nth, hL]
      rw [Function.update_noteq h']
  | peek f =>
    rw [Function.update_eq_self]
    use L, hL; rw [Tape.move_left_right]; congr
    cases e : S k; · rfl
    rw [List.length_cons, iterate_succ', Function.comp, Tape.move_right_left,
      Tape.move_right_n_head, Tape.mk'_nth_nat, addBottom_nth_snd, stk_nth_val _ (hL k), e,
      List.reverse_cons, ← List.length_reverse, List.getElem?_concat_length]
    rfl
  | pop f =>
    cases' e : S k with hd tl
    · simp only [Tape.mk'_head, ListBlank.head_cons, Tape.move_left_mk', List.length,
        Tape.write_mk', List.head?, iterate_zero_apply, List.tail_nil]
      rw [← e, Function.update_eq_self]
      exact ⟨L, hL, by rw [addBottom_head_fst, cond]⟩
    · refine
        ⟨_, fun k' ↦ ?_, by
          erw [List.length_cons, Tape.move_right_n_head, Tape.mk'_nth_nat, addBottom_nth_succ_fst,
            cond_false, iterate_succ', Function.comp, Tape.move_right_left, Tape.move_right_n_head,
            Tape.mk'_nth_nat, Tape.write_move_right_n fun a : Γ' ↦ (a.1, update a.2 k none),
            addBottom_modifyNth fun a ↦ update a k none, addBottom_nth_snd,
            stk_nth_val _ (hL k), e,
            show (List.cons hd tl).reverse[tl.length]? = some hd by
              rw [List.reverse_cons, ← List.length_reverse, List.getElem?_concat_length],
            List.head?, List.tail]⟩
      refine ListBlank.ext fun i ↦ ?_
      rw [ListBlank.nth_map, ListBlank.nth_modifyNth, proj, PointedMap.mk_val]
      by_cases h' : k' = k
      · subst k'
        split_ifs with h <;> simp only [Function.update_same, ListBlank.nth_mk, List.tail]
        · rw [List.getI_eq_default]
          · rfl
          rw [h, List.length_reverse, List.length_map]
        rw [← proj_map_nth, hL, ListBlank.nth_mk, e, List.map, List.reverse_cons]
        cases' lt_or_gt_of_ne h with h h
        · rw [List.getI_append]
          simpa only [List.length_map, List.length_reverse] using h
        · rw [gt_iff_lt] at h
          rw [List.getI_eq_default, List.getI_eq_default] <;>
            simp only [Nat.add_one_le_iff, h, List.length, le_of_lt, List.length_reverse,
              List.length_append, List.length_map]
      · split_ifs <;> rw [Function.update_noteq h', ← proj_map_nth, hL]
        rw [Function.update_noteq h']

end

variable [DecidableEq K]
variable (M : Λ → TM2.Stmt Γ Λ σ)  -- Porting note: Unfolded `Stmt₂`.

/-- The TM2 emulator machine states written as a TM1 program.
This handles the `go` and `ret` states, which shuttle to and from a stack top. -/
def tr : Λ'₂₁ → Stmt₂₁
  | normal q => trNormal (M q)
  | go k s q =>
    branch (fun a _ ↦ (a.2 k).isNone) (trStAct (goto fun _ _ ↦ ret q) s)
      (move Dir.right <| goto fun _ _ ↦ go k s q)
  | ret q => branch (fun a _ ↦ a.1) (trNormal q) (move Dir.left <| goto fun _ _ ↦ ret q)

-- Porting note: unknown attribute
-- attribute [local pp_using_anonymous_constructor] Turing.TM1.Cfg

/-- The relation between TM2 configurations and TM1 configurations of the TM2 emulator. -/
inductive TrCfg : Cfg₂ → Cfg₂₁ → Prop
  | mk {q : Option Λ} {v : σ} {S : ∀ k, List (Γ k)} (L : ListBlank (∀ k, Option (Γ k))) :
    (∀ k, L.map (proj k) = ListBlank.mk ((S k).map some).reverse) →
      TrCfg ⟨q, v, S⟩ ⟨q.map normal, v, Tape.mk' ∅ (addBottom L)⟩

theorem tr_respects_aux₁ {k} (o q v) {S : List (Γ k)} {L : ListBlank (∀ k, Option (Γ k))}
    (hL : L.map (proj k) = ListBlank.mk (S.map some).reverse) (n) (H : n ≤ S.length) :
    Reaches₀ (TM1.step (tr M)) ⟨some (go k o q), v, Tape.mk' ∅ (addBottom L)⟩
      ⟨some (go k o q), v, (Tape.move Dir.right)^[n] (Tape.mk' ∅ (addBottom L))⟩ := by
  induction' n with n IH; · rfl
  apply (IH (le_of_lt H)).tail
  rw [iterate_succ_apply']
  simp only [TM1.step, TM1.stepAux, tr, Tape.mk'_nth_nat, Tape.move_right_n_head,
    addBottom_nth_snd, Option.mem_def]
  rw [stk_nth_val _ hL, List.getElem?_eq_getElem]
  · rfl
  · rwa [List.length_reverse]

theorem tr_respects_aux₃ {q v} {L : ListBlank (∀ k, Option (Γ k))} (n) : Reaches₀ (TM1.step (tr M))
    ⟨some (ret q), v, (Tape.move Dir.right)^[n] (Tape.mk' ∅ (addBottom L))⟩
    ⟨some (ret q), v, Tape.mk' ∅ (addBottom L)⟩ := by
  induction' n with n IH; · rfl
  refine Reaches₀.head ?_ IH
  simp only [Option.mem_def, TM1.step]
  rw [Option.some_inj, tr, TM1.stepAux, Tape.move_right_n_head, Tape.mk'_nth_nat,
    addBottom_nth_succ_fst, TM1.stepAux, iterate_succ', Function.comp_apply, Tape.move_right_left]
  rfl

theorem tr_respects_aux {q v T k} {S : ∀ k, List (Γ k)}
    (hT : ∀ k, ListBlank.map (proj k) T = ListBlank.mk ((S k).map some).reverse) (o : StAct₂ k)
    (IH : ∀ {v : σ} {S : ∀ k : K, List (Γ k)} {T : ListBlank (∀ k, Option (Γ k))},
      (∀ k, ListBlank.map (proj k) T = ListBlank.mk ((S k).map some).reverse) →
      ∃ b, TrCfg (TM2.stepAux q v S) b ∧
        Reaches (TM1.step (tr M)) (TM1.stepAux (trNormal q) v (Tape.mk' ∅ (addBottom T))) b) :
    ∃ b, TrCfg (TM2.stepAux (stRun o q) v S) b ∧ Reaches (TM1.step (tr M))
      (TM1.stepAux (trNormal (stRun o q)) v (Tape.mk' ∅ (addBottom T))) b := by
  simp only [trNormal_run, step_run]
  have hgo := tr_respects_aux₁ M o q v (hT k) _ le_rfl
  obtain ⟨T', hT', hrun⟩ := tr_respects_aux₂ (Λ := Λ) hT o
  have := hgo.tail' rfl
  rw [tr, TM1.stepAux, Tape.move_right_n_head, Tape.mk'_nth_nat, addBottom_nth_snd,
    stk_nth_val _ (hT k), List.getElem?_len_le (le_of_eq (List.length_reverse _)),
    Option.isNone, cond, hrun, TM1.stepAux] at this
  obtain ⟨c, gc, rc⟩ := IH hT'
  refine ⟨c, gc, (this.to₀.trans (tr_respects_aux₃ M _) c (TransGen.head' rfl ?_)).to_reflTransGen⟩
  rw [tr, TM1.stepAux, Tape.mk'_head, addBottom_head_fst]
  exact rc

attribute [local simp] Respects TM2.step TM2.stepAux trNormal

theorem tr_respects : Respects (TM2.step M) (TM1.step (tr M)) TrCfg := by
  -- Porting note (https://github.com/leanprover-community/mathlib4/issues/12129): additional beta reduction needed
  intro c₁ c₂ h
  cases' h with l v S L hT
  cases' l with l; · constructor
  rsuffices ⟨b, c, r⟩ : ∃ b, _ ∧ Reaches (TM1.step (tr M)) _ _
  · exact ⟨b, c, TransGen.head' rfl r⟩
  simp only [tr]
  -- Porting note: `refine'` failed because of implicit lambda, so `induction` is used.
  generalize M l = N
  induction N using stmtStRec generalizing v S L hT with
  | H₁ k s q IH => exact tr_respects_aux M hT s @IH
  | H₂ a _ IH => exact IH _ hT
  | H₃ p q₁ q₂ IH₁ IH₂ =>
    unfold TM2.stepAux trNormal TM1.stepAux
    beta_reduce
    cases p v <;> [exact IH₂ _ hT; exact IH₁ _ hT]
  | H₄ => exact ⟨_, ⟨_, hT⟩, ReflTransGen.refl⟩
  | H₅ => exact ⟨_, ⟨_, hT⟩, ReflTransGen.refl⟩

section
variable [Inhabited Λ] [Inhabited σ]

theorem trCfg_init (k) (L : List (Γ k)) : TrCfg (TM2.init k L) (TM1.init (trInit k L) : Cfg₂₁) := by
  rw [(_ : TM1.init _ = _)]
  · refine ⟨ListBlank.mk (L.reverse.map fun a ↦ update default k (some a)), fun k' ↦ ?_⟩
    refine ListBlank.ext fun i ↦ ?_
    rw [ListBlank.map_mk, ListBlank.nth_mk, List.getI_eq_iget_getElem?, List.map_map]
    have : ((proj k').f ∘ fun a => update (β := fun k => Option (Γ k)) default k (some a))
      = fun a => (proj k').f (update (β := fun k => Option (Γ k)) default k (some a)) := rfl
    rw [this, List.getElem?_map, proj, PointedMap.mk_val]
    simp only []
    by_cases h : k' = k
    · subst k'
      simp only [Function.update_same]
      rw [ListBlank.nth_mk, List.getI_eq_iget_getElem?, ← List.map_reverse, List.getElem?_map]
    · simp only [Function.update_noteq h]
      rw [ListBlank.nth_mk, List.getI_eq_iget_getElem?, List.map, List.reverse_nil]
      cases L.reverse[i]? <;> rfl
  · rw [trInit, TM1.init]
    congr <;> cases L.reverse <;> try rfl
    simp only [List.map_map, List.tail_cons, List.map]
    rfl

theorem tr_eval_dom (k) (L : List (Γ k)) :
    (TM1.eval (tr M) (trInit k L)).Dom ↔ (TM2.eval M k L).Dom :=
  Turing.tr_eval_dom (tr_respects M) (trCfg_init k L)

theorem tr_eval (k) (L : List (Γ k)) {L₁ L₂} (H₁ : L₁ ∈ TM1.eval (tr M) (trInit k L))
    (H₂ : L₂ ∈ TM2.eval M k L) :
    ∃ (S : ∀ k, List (Γ k)) (L' : ListBlank (∀ k, Option (Γ k))),
      addBottom L' = L₁ ∧
        (∀ k, L'.map (proj k) = ListBlank.mk ((S k).map some).reverse) ∧ S k = L₂ := by
  obtain ⟨c₁, h₁, rfl⟩ := (Part.mem_map_iff _).1 H₁
  obtain ⟨c₂, h₂, rfl⟩ := (Part.mem_map_iff _).1 H₂
  obtain ⟨_, ⟨L', hT⟩, h₃⟩ := Turing.tr_eval (tr_respects M) (trCfg_init k L) h₂
  cases Part.mem_unique h₁ h₃
  exact ⟨_, L', by simp only [Tape.mk'_right₀], hT, rfl⟩

end

section
open scoped Classical
variable [Inhabited Λ]

/-- The support of a set of TM2 states in the TM2 emulator. -/
noncomputable def trSupp (S : Finset Λ) : Finset Λ'₂₁ :=
  S.biUnion fun l ↦ insert (normal l) (trStmts₁ (M l))

theorem tr_supports {S} (ss : TM2.Supports M S) : TM1.Supports (tr M) (trSupp M S) :=
  ⟨Finset.mem_biUnion.2 ⟨_, ss.1, Finset.mem_insert.2 <| Or.inl rfl⟩, fun l' h ↦ by
    suffices ∀ (q) (_ : TM2.SupportsStmt S q) (_ : ∀ x ∈ trStmts₁ q, x ∈ trSupp M S),
        TM1.SupportsStmt (trSupp M S) (trNormal q) ∧
        ∀ l' ∈ trStmts₁ q, TM1.SupportsStmt (trSupp M S) (tr M l') by
      rcases Finset.mem_biUnion.1 h with ⟨l, lS, h⟩
      have :=
        this _ (ss.2 l lS) fun x hx ↦ Finset.mem_biUnion.2 ⟨_, lS, Finset.mem_insert_of_mem hx⟩
      rcases Finset.mem_insert.1 h with (rfl | h) <;> [exact this.1; exact this.2 _ h]
    clear h l'
    refine stmtStRec ?_ ?_ ?_ ?_ ?_
    · intro _ s _ IH ss' sub -- stack op
      rw [TM2to1.supports_run] at ss'
      simp only [TM2to1.trStmts₁_run, Finset.mem_union, Finset.mem_insert, Finset.mem_singleton]
        at sub
      have hgo := sub _ (Or.inl <| Or.inl rfl)
      have hret := sub _ (Or.inl <| Or.inr rfl)
      cases' IH ss' fun x hx ↦ sub x <| Or.inr hx with IH₁ IH₂
      refine ⟨by simp only [trNormal_run, TM1.SupportsStmt]; intros; exact hgo, fun l h ↦ ?_⟩
      rw [trStmts₁_run] at h
      simp only [TM2to1.trStmts₁_run, Finset.mem_union, Finset.mem_insert, Finset.mem_singleton]
        at h
      rcases h with (⟨rfl | rfl⟩ | h)
      · cases s
        · exact ⟨fun _ _ ↦ hret, fun _ _ ↦ hgo⟩
        · exact ⟨fun _ _ ↦ hret, fun _ _ ↦ hgo⟩
        · exact ⟨⟨fun _ _ ↦ hret, fun _ _ ↦ hret⟩, fun _ _ ↦ hgo⟩
      · unfold TM1.SupportsStmt TM2to1.tr
        exact ⟨IH₁, fun _ _ ↦ hret⟩
      · exact IH₂ _ h
    · intro _ _ IH ss' sub -- load
      unfold TM2to1.trStmts₁ at sub ⊢
      exact IH ss' sub
    · intro _ _ _ IH₁ IH₂ ss' sub -- branch
      unfold TM2to1.trStmts₁ at sub
      cases' IH₁ ss'.1 fun x hx ↦ sub x <| Finset.mem_union_left _ hx with IH₁₁ IH₁₂
      cases' IH₂ ss'.2 fun x hx ↦ sub x <| Finset.mem_union_right _ hx with IH₂₁ IH₂₂
      refine ⟨⟨IH₁₁, IH₂₁⟩, fun l h ↦ ?_⟩
      rw [trStmts₁] at h
      rcases Finset.mem_union.1 h with (h | h) <;> [exact IH₁₂ _ h; exact IH₂₂ _ h]
    · intro _ ss' _ -- goto
      simp only [trStmts₁, Finset.not_mem_empty]; refine ⟨?_, fun _ ↦ False.elim⟩
      exact fun _ v ↦ Finset.mem_biUnion.2 ⟨_, ss' v, Finset.mem_insert_self _ _⟩
    · intro _ _ -- halt
      simp only [trStmts₁, Finset.not_mem_empty]
      exact ⟨trivial, fun _ ↦ False.elim⟩⟩

end

end TM2to1

end Turing

set_option linter.style.longFile 2700<|MERGE_RESOLUTION|>--- conflicted
+++ resolved
@@ -60,15 +60,6 @@
 
 assert_not_exists MonoidWithZero
 
-<<<<<<< HEAD
--- After https://github.com/leanprover/lean4/pull/4400
--- the simp normal forms for `List` lookup use the `GetElem` typeclass, rather than `List.get?`.
--- This file has not been updated to reflect that change, so uses a number of deprecated lemmas.
--- Updating this file to allow restoring the deprecation linter would be much appreciated.
-set_option linter.deprecated false
-
-=======
->>>>>>> d0df76bd
 open Mathlib (Vector)
 open Relation
 
@@ -952,11 +943,7 @@
   /-- The current state of the tape: current symbol, left and right parts. -/
   Tape : Tape Γ
 
-<<<<<<< HEAD
-local notation "Cfg₀" => Cfg Γ Λ  -- Porting note (#10750): added this to clean up types.
-=======
 local notation "Cfg₀" => Cfg Γ Λ  -- Porting note (https://github.com/leanprover-community/mathlib4/issues/10750): added this to clean up types.
->>>>>>> d0df76bd
 
 variable {Γ Λ}
 variable [Inhabited Λ]
@@ -2272,8 +2259,6 @@
   | StAct.push _ => rfl
   | StAct.peek f => by unfold stWrite; rw [Function.update_eq_self]; rfl
   | StAct.pop _ => rfl
-
-end
 
 end
 
