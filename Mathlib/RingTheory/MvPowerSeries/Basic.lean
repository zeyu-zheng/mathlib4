--- conflicted
+++ resolved
@@ -414,11 +414,7 @@
 theorem X_pow_eq (s : σ) (n : ℕ) : (X s : MvPowerSeries σ R) ^ n = monomial R (single s n) 1 := by
   induction' n with n ih
   · simp
-<<<<<<< HEAD
-  · rw [pow_succ', ih, Finsupp.single_add, X, monomial_mul_monomial, one_mul]
-=======
-  · rw [pow_succ, ih, Nat.succ_eq_add_one, Finsupp.single_add, X, monomial_mul_monomial, one_mul]
->>>>>>> ea26fdaf
+  · rw [pow_succ, ih, Finsupp.single_add, X, monomial_mul_monomial, one_mul]
 set_option linter.uppercaseLean3 false in
 #align mv_power_series.X_pow_eq MvPowerSeries.X_pow_eq
 
