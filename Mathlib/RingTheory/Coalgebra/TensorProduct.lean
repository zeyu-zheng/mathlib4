--- conflicted
+++ resolved
@@ -9,51 +9,14 @@
 /-!
 # Tensor products of coalgebras
 
-<<<<<<< HEAD
-Given two `R`-coalgebras `M, N`, we can define a natural comultiplication map
-`Δ : M ⊗[R] N → (M ⊗[R] N) ⊗[R] (M ⊗[R] N)` and counit map `ε : M ⊗[R] N → R` induced by
-the comultiplication and counit maps of `M` and `N`.
-=======
 Suppose `S` is an `R`-algebra. Given an `S`-coalgebra `A` and `R`-coalgebra `B`, we can define
 a natural comultiplication map `Δ : A ⊗[R] B → (A ⊗[R] B) ⊗[S] (A ⊗[R] B)`
 and counit map `ε : A ⊗[R] B → S` induced by the comultiplication and counit maps of `A` and `B`.
->>>>>>> 84297b2b
 
 In this file we show that `Δ, ε` satisfy the axioms of a coalgebra, and also define other data
 in the monoidal structure on `R`-coalgebras, like the tensor product of two coalgebra morphisms
 as a coalgebra morphism.
 
-<<<<<<< HEAD
--/
-
-open TensorProduct
-
-variable {R A B : Type*} [CommSemiring R] [AddCommMonoid B] [AddCommMonoid A]
-    [Module R A] [Module R B] [Coalgebra R A] [Coalgebra R B]
-
-namespace TensorProduct
-
-open Coalgebra
-
-noncomputable
-instance instCoalgebraStruct : CoalgebraStruct R (A ⊗[R] B) where
-  comul :=
-    AlgebraTensorModule.tensorTensorTensorComm R R A A B B ∘ₗ
-      AlgebraTensorModule.map comul comul
-  counit := AlgebraTensorModule.rid R R R ∘ₗ AlgebraTensorModule.map counit counit
-
-lemma comul_def :
-    Coalgebra.comul (R := R) (A := A ⊗[R] B) =
-      AlgebraTensorModule.tensorTensorTensorComm R R A A B B ∘ₗ
-        AlgebraTensorModule.map Coalgebra.comul Coalgebra.comul :=
-  rfl
-
-@[deprecated (since := "2025-04-09")] alias instCoalgebraStruct_comul := comul_def
-
-lemma counit_def :
-    Coalgebra.counit (R := R) (A := A ⊗[R] B) =
-      AlgebraTensorModule.rid R R R ∘ₗ AlgebraTensorModule.map counit counit :=
-=======
 In particular, when `R = S` we get tensor products of coalgebras, and when `A = S` we get
 the base change `S ⊗[R] B` as an `S`-coalgebra.
 
@@ -87,7 +50,6 @@
 lemma counit_def :
     Coalgebra.counit (R := S) (A := A ⊗[R] B) =
       AlgebraTensorModule.rid R S S ∘ₗ AlgebraTensorModule.map counit counit :=
->>>>>>> 84297b2b
   rfl
 
 @[deprecated (since := "2025-04-09")] alias instCoalgebraStruct_counit := counit_def
@@ -95,19 +57,11 @@
 @[simp]
 lemma comul_tmul (x : A) (y : B) :
     comul (x ⊗ₜ y) =
-<<<<<<< HEAD
-      AlgebraTensorModule.tensorTensorTensorComm R R A A B B (comul x ⊗ₜ comul y) := rfl
-
-@[simp]
-lemma counit_tmul (x : A) (y : B) :
-    counit (R := R) (x ⊗ₜ[R] y) = counit (R := R) y • counit (R := R) x := rfl
-=======
       AlgebraTensorModule.tensorTensorTensorComm R S R S A A B B (comul x ⊗ₜ comul y) := rfl
 
 @[simp]
 lemma counit_tmul (x : A) (y : B) :
     counit (R := S) (x ⊗ₜ[R] y) = counit (R := R) y • counit (R := S) x := rfl
->>>>>>> 84297b2b
 
 open Lean.Parser.Tactic in
 /-- `hopf_tensor_induction x with x₁ x₂` attempts to replace `x` by
@@ -125,21 +79,6 @@
       | tmul $var₁ $var₂ => ?_))
 
 private lemma coassoc :
-<<<<<<< HEAD
-    TensorProduct.assoc R (A ⊗[R] B) (A ⊗[R] B) (A ⊗[R] B) ∘ₗ
-      (comul (R := R) (A := (A ⊗[R] B))).rTensor (A ⊗[R] B) ∘ₗ
-        (comul (R := R) (A := (A ⊗[R] B))) =
-    (comul (R := R) (A := (A ⊗[R] B))).lTensor (A ⊗[R] B) ∘ₗ
-      (comul (R := R) (A := (A ⊗[R] B))) := by
-  ext x y
-  let F : (A ⊗[R] A ⊗[R] A) ⊗[R] (B ⊗[R] B ⊗[R] B) ≃ₗ[R]
-    (A ⊗[R] B) ⊗[R] (A ⊗[R] B) ⊗[R] A ⊗[R] B :=
-    AlgebraTensorModule.tensorTensorTensorComm _ _ _ _ _ _ ≪≫ₗ
-      AlgebraTensorModule.congr (.refl _ _)
-        (AlgebraTensorModule.tensorTensorTensorComm _ _ _ _ _ _)
-  let F' : (A ⊗[R] A ⊗[R] A) ⊗[R] (B ⊗[R] B ⊗[R] B) →ₗ[R]
-      (A ⊗[R] B) ⊗[R] (A ⊗[R] B) ⊗[R] A ⊗[R] B :=
-=======
     TensorProduct.assoc S (A ⊗[R] B) (A ⊗[R] B) (A ⊗[R] B) ∘ₗ
       (comul (R := S) (A := (A ⊗[R] B))).rTensor (A ⊗[R] B) ∘ₗ
         (comul (R := S) (A := (A ⊗[R] B))) =
@@ -153,24 +92,10 @@
         (AlgebraTensorModule.tensorTensorTensorComm _ _ _ _ _ _ _ _)
   let F' : (A ⊗[S] A ⊗[S] A) ⊗[R] (B ⊗[R] B ⊗[R] B) →ₗ[S]
       (A ⊗[R] B) ⊗[S] (A ⊗[R] B) ⊗[S] A ⊗[R] B :=
->>>>>>> 84297b2b
     TensorProduct.mapOfCompatibleSMul _ _ _ _ ∘ₗ
         TensorProduct.map .id (TensorProduct.mapOfCompatibleSMul _ _ _ _) ∘ₗ F.toLinearMap
   convert congr(F ($(Coalgebra.coassoc_apply x) ⊗ₜ[R] $(Coalgebra.coassoc_apply y))) using 1
   · dsimp
-<<<<<<< HEAD
-    hopf_tensor_induction comul (R := R) x with x₁ x₂
-    hopf_tensor_induction comul (R := R) y with y₁ y₂
-    dsimp
-    hopf_tensor_induction comul (R := R) x₁ with x₁₁ x₁₂
-    hopf_tensor_induction comul (R := R) y₁ with y₁₁ y₁₂
-    rfl
-  · dsimp
-    hopf_tensor_induction comul (R := R) x with x₁ x₂
-    hopf_tensor_induction comul (R := R) y with y₁ y₂
-    dsimp
-    hopf_tensor_induction comul (R := R) x₂ with x₂₁ x₂₂
-=======
     hopf_tensor_induction comul (R := S) x with x₁ x₂
     hopf_tensor_induction comul (R := R) y with y₁ y₂
     dsimp
@@ -182,26 +107,10 @@
     hopf_tensor_induction comul (R := R) y with y₁ y₂
     dsimp
     hopf_tensor_induction comul (R := S) x₂ with x₂₁ x₂₂
->>>>>>> 84297b2b
     hopf_tensor_induction comul (R := R) y₂ with y₂₁ y₂₂
     rfl
 
 noncomputable
-<<<<<<< HEAD
-instance instCoalgebra : Coalgebra R (A ⊗[R] B) where
-  coassoc := coassoc (R := R)
-  rTensor_counit_comp_comul := by
-    ext x y
-    convert congr((TensorProduct.lid R _).symm
-      (TensorProduct.lid _ _ $(rTensor_counit_comul (R := R) x) ⊗ₜ[R]
-        TensorProduct.lid _ _ $(rTensor_counit_comul (R := R) y)))
-    · dsimp
-      hopf_tensor_induction comul (R := R) x with x₁ x₂
-      hopf_tensor_induction comul (R := R) y with y₁ y₂
-      apply (TensorProduct.lid R _).injective
-      dsimp
-      rw [tmul_smul, mul_smul, one_smul, smul_tmul']
-=======
 instance instCoalgebra : Coalgebra S (A ⊗[R] B) where
   coassoc := coassoc (R := R)
   rTensor_counit_comp_comul := by
@@ -215,25 +124,10 @@
       apply (TensorProduct.lid S _).injective
       dsimp
       rw [tmul_smul, smul_assoc, one_smul, smul_tmul']
->>>>>>> 84297b2b
     · dsimp
       simp only [one_smul]
   lTensor_counit_comp_comul := by
     ext x y
-<<<<<<< HEAD
-    convert congr((TensorProduct.rid R _).symm
-      (TensorProduct.rid _ _ $(lTensor_counit_comul (R := R) x) ⊗ₜ[R]
-        TensorProduct.rid _ _ $(lTensor_counit_comul (R := R) y)))
-    · dsimp
-      hopf_tensor_induction comul (R := R) x with x₁ x₂
-      hopf_tensor_induction comul (R := R) y with y₁ y₂
-      apply (TensorProduct.rid R _).injective
-      dsimp
-      rw [tmul_smul, mul_smul, one_smul, smul_tmul']
-    · dsimp
-      simp only [one_smul]
-
-=======
     convert congr((TensorProduct.rid S _).symm
       (TensorProduct.rid _ _ $(lTensor_counit_comul (R := S) x) ⊗ₜ[R]
         TensorProduct.rid _ _ $(lTensor_counit_comul (R := R) y)))
@@ -255,45 +149,28 @@
     hopf_tensor_induction comul (R := R) y with y₁ y₂
     simp
 
->>>>>>> 84297b2b
 end TensorProduct
 
 namespace Coalgebra
 namespace TensorProduct
 
-<<<<<<< HEAD
-variable {R M N P Q : Type*} [CommSemiring R]
-  [AddCommMonoid M] [AddCommMonoid N] [AddCommMonoid P] [AddCommMonoid Q] [Module R M] [Module R N]
-  [Module R P] [Module R Q] [Coalgebra R M]
-  [Coalgebra R N] [Coalgebra R P] [Coalgebra R Q]
-=======
 variable {R S M N P Q : Type*} [CommSemiring R] [CommSemiring S] [Algebra R S]
   [AddCommMonoid M] [AddCommMonoid N] [AddCommMonoid P] [AddCommMonoid Q] [Module R M] [Module R N]
   [Module R P] [Module R Q] [Module S M] [IsScalarTower R S M] [Coalgebra S M] [Module S N]
   [IsScalarTower R S N] [Coalgebra S N] [Coalgebra R P] [Coalgebra R Q]
->>>>>>> 84297b2b
 
 section
 
 /-- The tensor product of two coalgebra morphisms as a coalgebra morphism. -/
-<<<<<<< HEAD
-noncomputable def map (f : M →ₗc[R] N) (g : P →ₗc[R] Q) :
-    M ⊗[R] P →ₗc[R] N ⊗[R] Q where
-=======
 noncomputable def map (f : M →ₗc[S] N) (g : P →ₗc[R] Q) :
     M ⊗[R] P →ₗc[S] N ⊗[R] Q where
->>>>>>> 84297b2b
   toLinearMap := AlgebraTensorModule.map f.toLinearMap g.toLinearMap
   counit_comp := by ext; simp
   map_comp_comul := by
     ext x y
     dsimp
     simp only [← CoalgHomClass.map_comp_comul_apply]
-<<<<<<< HEAD
-    hopf_tensor_induction comul (R := R) x with x₁ x₂
-=======
-    hopf_tensor_induction comul (R := S) x with x₁ x₂
->>>>>>> 84297b2b
+    hopf_tensor_induction comul (R := S) x with x₁ x₂
     hopf_tensor_induction comul (R := R) y with y₁ y₂
     simp
 
@@ -303,28 +180,13 @@
   rfl
 
 @[simp]
-<<<<<<< HEAD
-theorem map_toLinearMap (f : M →ₗc[R] N) (g : P →ₗc[R] Q) :
-    map f g = AlgebraTensorModule.map (f : M →ₗ[R] N) (g : P →ₗ[R] Q) := rfl
-=======
 theorem map_toLinearMap (f : M →ₗc[S] N) (g : P →ₗc[R] Q) :
     map f g = AlgebraTensorModule.map (f : M →ₗ[S] N) (g : P →ₗ[R] Q) := rfl
->>>>>>> 84297b2b
 
 variable (R S M N P)
 
 /-- The associator for tensor products of R-coalgebras, as a coalgebra equivalence. -/
 protected noncomputable def assoc :
-<<<<<<< HEAD
-    (M ⊗[R] N) ⊗[R] P ≃ₗc[R] M ⊗[R] (N ⊗[R] P) :=
-  { AlgebraTensorModule.assoc R R R M N P with
-    counit_comp := by ext; simp [mul_assoc]
-    map_comp_comul := by
-      ext x y z
-      dsimp
-      hopf_tensor_induction comul (R := R) x with x₁ x₂
-      hopf_tensor_induction comul (R := R) y with y₁ y₂
-=======
     (M ⊗[S] N) ⊗[R] P ≃ₗc[S] M ⊗[S] (N ⊗[R] P) :=
   { AlgebraTensorModule.assoc R S S M N P with
     counit_comp := by ext; simp
@@ -333,7 +195,6 @@
       dsimp
       hopf_tensor_induction comul (R := S) x with x₁ x₂
       hopf_tensor_induction comul (R := S) y with y₁ y₂
->>>>>>> 84297b2b
       hopf_tensor_induction comul (R := R) z with z₁ z₂
       simp }
 
@@ -351,11 +212,7 @@
 
 @[simp]
 theorem assoc_toLinearEquiv :
-<<<<<<< HEAD
-    Coalgebra.TensorProduct.assoc R M N P = AlgebraTensorModule.assoc R R R M N P := rfl
-=======
     Coalgebra.TensorProduct.assoc R S M N P = AlgebraTensorModule.assoc R S S M N P := rfl
->>>>>>> 84297b2b
 
 variable (R P)
 
@@ -382,44 +239,23 @@
 
 @[simp]
 theorem lid_symm_apply (a : P) : (Coalgebra.TensorProduct.lid R P).symm a = 1 ⊗ₜ a := rfl
-<<<<<<< HEAD
-
-variable (R M)
-=======
->>>>>>> 84297b2b
 
 variable (R S M) in
 /-- The base ring is a right identity for the tensor product of coalgebras, up to
 coalgebra equivalence. -/
-<<<<<<< HEAD
-protected noncomputable def rid : M ⊗[R] R ≃ₗc[R] M :=
-  { AlgebraTensorModule.rid R R M with
-=======
 protected noncomputable def rid : M ⊗[R] R ≃ₗc[S] M :=
   { AlgebraTensorModule.rid R S M with
->>>>>>> 84297b2b
     counit_comp := by ext; simp
     map_comp_comul := by
       ext x
       dsimp
       simp only [one_smul]
-<<<<<<< HEAD
-      hopf_tensor_induction comul (R := R) x with x₁ x₂
-      simp }
-
-variable {R M}
-
-@[simp]
-theorem rid_toLinearEquiv :
-    (Coalgebra.TensorProduct.rid R M) = AlgebraTensorModule.rid R R M := rfl
-=======
       hopf_tensor_induction comul (R := S) x with x₁ x₂
       simp }
 
 @[simp]
 theorem rid_toLinearEquiv :
     (Coalgebra.TensorProduct.rid R S M) = AlgebraTensorModule.rid R S M := rfl
->>>>>>> 84297b2b
 
 @[simp]
 theorem rid_tmul (r : R) (a : M) : Coalgebra.TensorProduct.rid R S M (a ⊗ₜ r) = r • a := rfl
