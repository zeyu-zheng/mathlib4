/-
Copyright (c) 2024 Christian Merten. All rights reserved.
Released under Apache 2.0 license as described in the file LICENSE.
Authors: Jung Tao Cheng, Christian Merten, Andrew Yang
-/
import Mathlib.LinearAlgebra.TensorProduct.RightExactness
import Mathlib.RingTheory.FinitePresentation
import Mathlib.RingTheory.Extension.Generators
import Mathlib.RingTheory.MvPolynomial.Localization
import Mathlib.RingTheory.TensorProduct.MvPolynomial

/-!

# Presentations of algebras

A presentation of an `R`-algebra `S` is a distinguished family of generators and relations.

## Main definition

- `Algebra.Presentation`: A presentation of an `R`-algebra `S` is a family of
  generators with
  1. `rels`: The type of relations.
  2. `relation : relations → MvPolynomial vars R`: The assignment of
     each relation to a polynomial in the generators.
- `Algebra.Presentation.IsFinite`: A presentation is called finite, if both variables and relations
  are finite.
- `Algebra.Presentation.dimension`: The dimension of a presentation is the number of generators
  minus the number of relations.

We also give constructors for localization, base change and composition.

## TODO

- Define `Hom`s of presentations.

## Notes

This contribution was created as part of the AIM workshop "Formalizing algebraic geometry"
in June 2024.

-/

universe t w u v

open TensorProduct MvPolynomial

variable (R : Type u) (S : Type v) (ι : Type w) (σ : Type t) [CommRing R] [CommRing S] [Algebra R S]

/--
A presentation of an `R`-algebra `S` is a family of
generators with `σ → MvPolynomial vars R`: The assignment of
each relation to a polynomial in the generators.
-/
@[nolint checkUnivs]
structure Algebra.Presentation extends Algebra.Generators R S ι where
  /-- The assignment of each relation to a polynomial in the generators. -/
  relation : σ → toGenerators.Ring
  /-- The relations span the kernel of the canonical map. -/
  span_range_relation_eq_ker :
    Ideal.span (Set.range relation) = toGenerators.ker

namespace Algebra.Presentation

variable {R S ι σ}
variable (P : Presentation R S ι σ)

@[simp]
lemma aeval_val_relation (i) : aeval P.val (P.relation i) = 0 := by
  rw [← RingHom.mem_ker, ← P.ker_eq_ker_aeval_val, ← P.span_range_relation_eq_ker]
  exact Ideal.subset_span ⟨i, rfl⟩

lemma relation_mem_ker (i) : P.relation i ∈ P.ker := by
  rw [← P.span_range_relation_eq_ker]
  apply Ideal.subset_span
  use i

/-- The polynomial algebra wrt a family of generators modulo a family of relations. -/
protected abbrev Quotient : Type (max w u) := P.Ring ⧸ P.ker

/-- `P.Quotient` is `P.Ring`-isomorphic to `S` and in particular `R`-isomorphic to `S`. -/
def quotientEquiv : P.Quotient ≃ₐ[P.Ring] S :=
  Ideal.quotientKerAlgEquivOfRightInverse (f := Algebra.ofId P.Ring S) (g := P.σ) <| fun x ↦ by
    rw [Algebra.ofId_apply, P.algebraMap_apply, P.aeval_val_σ]

@[simp]
lemma quotientEquiv_mk (p : P.Ring) : P.quotientEquiv p = algebraMap P.Ring S p :=
  rfl

@[simp]
lemma quotientEquiv_symm (x : S) : P.quotientEquiv.symm x = P.σ x :=
  rfl

set_option linter.unusedVariables false in
/--
Dimension of a presentation defined as the cardinality of the generators
minus the cardinality of the relations.

Note: this definition is completely non-sensical for non-finite presentations and
even then for this to make sense, you should assume that the presentation
is a complete intersection.
-/
@[nolint unusedArguments]
noncomputable def dimension (P : Presentation R S ι σ) : ℕ :=
  Nat.card ι - Nat.card σ

-- /-- A presentation is finite if there are only finitely-many
-- relations and finitely-many relations. -/
-- class IsFinite (P : Presentation R S ι σ) : Prop where
--   finite_vars : Finite ι
--   finite_rels : Finite σ

-- attribute [instance] IsFinite.finite_vars IsFinite.finite_rels

lemma ideal_fg_of_isFinite [Finite σ] : P.ker.FG := by
  use (Set.finite_range P.relation).toFinset
  simp [span_range_relation_eq_ker]

/-- If a presentation is finite, the corresponding quotient is
of finite presentation. -/
instance [Finite σ] [Finite ι] : FinitePresentation R P.Quotient :=
  FinitePresentation.quotient P.ideal_fg_of_isFinite

lemma finitePresentation_of_isFinite [Finite σ] [Finite ι] (P : Presentation R S ι σ) :
    FinitePresentation R S :=
  FinitePresentation.equiv (P.quotientEquiv.restrictScalars R)

variable (R S) in
lemma exists_presentation_fin [FinitePresentation R S] :
    ∃ n m, Nonempty (Presentation R S (Fin n) (Fin m)) :=
  letI H := FinitePresentation.out (R := R) (A := S)
  letI n : ℕ := H.choose
  letI f : MvPolynomial (Fin n) R →ₐ[R] S := H.choose_spec.choose
  haveI hf : Function.Surjective f := H.choose_spec.choose_spec.1
  haveI hf' : (RingHom.ker f).FG := H.choose_spec.choose_spec.2
  letI H' := Submodule.fg_iff_exists_fin_generating_family.mp hf'
  let m : ℕ := H'.choose
  let v : Fin m → MvPolynomial (Fin n) R := H'.choose_spec.choose
  let hv : Ideal.span (Set.range v) = RingHom.ker f := H'.choose_spec.choose_spec
  ⟨n, m,
    ⟨{__ := Generators.ofSurjective (fun x ↦ f (.X x)) (by convert hf; ext; simp)
      relation := v
      span_range_relation_eq_ker := hv.trans (by congr; ext; simp) }⟩⟩

variable (R S) in
/-- The index of generators to `ofFinitePresentation`. -/
noncomputable
def ofFinitePresentationN [FinitePresentation R S] : ℕ :=
  (exists_presentation_fin R S).choose

variable (R S) in
/-- The index of relations to `ofFinitePresentation`. -/
noncomputable
def ofFinitePresentationM [FinitePresentation R S] : ℕ :=
  (exists_presentation_fin R S).choose_spec.choose

variable (R S) in
/-- An arbitrary choice of a finite presentation of a finitely presented algebra. -/
noncomputable
def ofFinitePresentation [FinitePresentation R S] :
    Presentation R S (Fin (ofFinitePresentationN R S)) (Fin (ofFinitePresentationM R S)) :=
  (exists_presentation_fin R S).choose_spec.choose_spec.some
section Construction

/-- If `algebraMap R S` is bijective, the empty generators are a presentation with no relations. -/
noncomputable def ofBijectiveAlgebraMap (h : Function.Bijective (algebraMap R S)) :
    Presentation R S PEmpty.{w + 1} PEmpty.{t + 1} where
  __ := Generators.ofSurjectiveAlgebraMap h.surjective
  relation := PEmpty.elim
  span_range_relation_eq_ker := by
    simp only [Set.range_eq_empty, Ideal.span_empty]
    symm
    rw [← RingHom.injective_iff_ker_eq_bot]
    show Function.Injective (aeval PEmpty.elim)
    rw [aeval_injective_iff_of_isEmpty]
    exact h.injective

lemma ofBijectiveAlgebraMap_dimension (h : Function.Bijective (algebraMap R S)) :
    (ofBijectiveAlgebraMap h).dimension = 0 := by
  simp [dimension]

variable (R) in
/-- The canonical `R`-presentation of `R` with no generators and no relations. -/
noncomputable def id : Presentation R R PEmpty.{w + 1} PEmpty.{t + 1} :=
  ofBijectiveAlgebraMap Function.bijective_id

lemma id_dimension : (Presentation.id R).dimension = 0 :=
  ofBijectiveAlgebraMap_dimension (R := R) Function.bijective_id

section Localization

variable (r : R) [IsLocalization.Away r S]

open IsLocalization.Away

lemma _root_.Algebra.Generators.ker_localizationAway :
    (Generators.localizationAway (S := S) r).ker = Ideal.span { C r * X () - 1 } := by
  have : aeval (S₁ := S) (Generators.localizationAway r).val =
      (mvPolynomialQuotientEquiv S r).toAlgHom.comp
        (Ideal.Quotient.mkₐ R (Ideal.span {C r * X () - 1})) := by
    ext x
    simp only [aeval_X, Generators.localizationAway_val,
      AlgEquiv.toAlgHom_eq_coe, AlgHom.coe_comp, AlgHom.coe_coe, Ideal.Quotient.mkₐ_eq_mk,
      Function.comp_apply]
    rw [IsLocalization.Away.mvPolynomialQuotientEquiv_apply, aeval_X]
  rw [Generators.ker_eq_ker_aeval_val, this, AlgEquiv.toAlgHom_eq_coe, ← RingHom.ker_coe_toRingHom,
    AlgHom.comp_toRingHom, ← RingHom.comap_ker]
  simp only [AlgEquiv.toAlgHom_eq_coe, AlgHom.toRingHom_eq_coe,
    AlgEquiv.toAlgHom_toRingHom]
  show Ideal.comap _ (RingHom.ker (mvPolynomialQuotientEquiv S r)) = Ideal.span {C r * X () - 1}
  simp [RingHom.ker_equiv, ← RingHom.ker_eq_comap_bot]

variable (S) in
/-- If `S` is the localization of `R` away from `r`, we can construct a natural
presentation of `S` as `R`-algebra with a single generator `X` and the relation `r * X - 1 = 0`. -/
@[simps relation]
noncomputable def localizationAway : Presentation R S Unit Unit where
  toGenerators := Generators.localizationAway r
  relation _ := C r * X () - 1
  span_range_relation_eq_ker := by
    simp only [Set.range_const]
    exact (Generators.ker_localizationAway r).symm

@[simp]
lemma localizationAway_dimension_zero : (localizationAway S r).dimension = 0 := by
  simp [Presentation.dimension, localizationAway]

end Localization

section BaseChange

variable (T) [CommRing T] [Algebra R T] (P : Presentation R S ι σ)

private lemma span_range_relation_eq_ker_baseChange :
    Ideal.span (Set.range fun i ↦ (MvPolynomial.map (algebraMap R T)) (P.relation i)) =
      RingHom.ker (aeval (R := T) (S₁ := T ⊗[R] S) P.baseChange.val) := by
  apply le_antisymm
  · rw [Ideal.span_le]
    intro x ⟨y, hy⟩
    have Z := aeval_val_relation P y
    apply_fun TensorProduct.includeRight (R := R) (A := T) at Z
    rw [map_zero] at Z
    simp only [SetLike.mem_coe, RingHom.mem_ker, ← Z, ← hy, algebraMap_apply,
      TensorProduct.includeRight_apply]
    erw [aeval_map_algebraMap T P.baseChange.val (P.relation y)]
    show _ = TensorProduct.includeRight.toRingHom _
    rw [map_aeval, AlgHom.toRingHom_eq_coe, RingHom.coe_coe,
      TensorProduct.includeRight.comp_algebraMap]
    rfl
  · intro x hx
    rw [RingHom.mem_ker] at hx
    have H := Algebra.TensorProduct.lTensor_ker (A := T) (IsScalarTower.toAlgHom R P.Ring S)
      P.algebraMap_surjective
    let e := MvPolynomial.algebraTensorAlgEquiv (R := R) (σ := ι) (A := T)
    have H' : e.symm x ∈ RingHom.ker (TensorProduct.map (AlgHom.id R T)
        (IsScalarTower.toAlgHom R P.Ring S)) := by
      rw [RingHom.mem_ker, ← hx]
      clear hx
      induction x using MvPolynomial.induction_on with
      | C a =>
        simp only [Generators.algebraMap_apply, algHom_C, TensorProduct.algebraMap_apply,
          id.map_eq_id, RingHom.id_apply, e]
        rw [← MvPolynomial.algebraMap_eq, AlgEquiv.commutes]
        simp only [TensorProduct.algebraMap_apply, id.map_eq_id, RingHom.id_apply,
          TensorProduct.map_tmul, AlgHom.coe_id, id_eq, map_one, algebraMap_eq]
      | add p q hp hq => simp only [map_add, hp, hq]
      | mul_X p i hp =>
        simp only [map_mul, algebraTensorAlgEquiv_symm_X, hp, TensorProduct.map_tmul, map_one,
          IsScalarTower.coe_toAlgHom', Generators.algebraMap_apply, aeval_X, e]
        rfl
    rw [H] at H'
    replace H' : e.symm x ∈ Ideal.map TensorProduct.includeRight P.ker := H'
    rw [← P.span_range_relation_eq_ker, ← Ideal.mem_comap, ← Ideal.comap_coe,
      ← AlgEquiv.toRingEquiv_toRingHom, Ideal.comap_coe, AlgEquiv.symm_toRingEquiv,
      Ideal.comap_symm, ← Ideal.map_coe, ← Ideal.map_coe _ (Ideal.span _), Ideal.map_map,
      Ideal.map_span, ← Set.range_comp, AlgEquiv.toRingEquiv_toRingHom, RingHom.coe_comp,
      RingHom.coe_coe] at H'
    convert H'
    simp [e]

/-- If `P` is a presentation of `S` over `R` and `T` is an `R`-algebra, we
obtain a natural presentation of `T ⊗[R] S` over `T`. -/
@[simps relation]
noncomputable
def baseChange : Presentation T (T ⊗[R] S) ι σ  where
  __ := Generators.baseChange P.toGenerators
  relation i := MvPolynomial.map (algebraMap R T) (P.relation i)
  span_range_relation_eq_ker := P.span_range_relation_eq_ker_baseChange T

lemma baseChange_toGenerators : (P.baseChange T).toGenerators = P.toGenerators.baseChange := rfl

end BaseChange

section Composition

/-!
### Composition of presentations

Let `S` be an `R`-algebra with presentation `P` and `T` be an `S`-algebra with
presentation `Q`. In this section we construct a presentation of `T` as an `R`-algebra.

For the underlying generators see `Algebra.Generators.comp`. The family of relations is
indexed by `σ' ⊕ σ`.

We have two canonical maps:
`MvPolynomial ι R →ₐ[R] MvPolynomial (ι' ⊕ ι) R` induced by `Sum.inr`
and `aux : MvPolynomial (ι' ⊕ ι) R →ₐ[R] MvPolynomial ι' S` induced by
the evaluation `MvPolynomial ι R →ₐ[R] S` (see below).

Now `i : σ` is mapped to the image of `P.relation i` under the first map and
`j : σ'` is mapped to a pre-image under `aux` of `Q.relation j` (see `comp_relation_aux`
for the construction of the pre-image and `comp_relation_aux_map` for a proof that it is indeed
a pre-image).

The evaluation map factors as:
`MvPolynomial (ι' ⊕ ι) R →ₐ[R] MvPolynomial ι' S →ₐ[R] T`, where
the first map is `aux`. The goal is to compute that the kernel of this composition
is spanned by the relations indexed by `σ' ⊕ σ` (`span_range_relation_eq_ker_comp`).
One easily sees that this kernel is the pre-image under `aux` of the kernel of the evaluation
of `Q`, where the latter is by assumption spanned by the relations `Q.relation j`.

Since `aux` is surjective (`aux_surjective`), the pre-image is the sum of the ideal spanned
by the constructed pre-images of the `Q.relation j` and the kernel of `aux`. It hence
remains to show that the kernel of `aux` is spanned by the image of the `P.relation i`
under the canonical map `MvPolynomial ι R →ₐ[R] MvPolynomial (ι' ⊕ ι) R`. By
assumption this span is the kernel of the evaluation map of `P`. For this, we use the isomorphism
`MvPolynomial (ι' ⊕ ι) R ≃ₐ[R] MvPolynomial ι' (MvPolynomial ι R)` and
`MvPolynomial.ker_map`.

-/

variable {ι' σ' T : Type*} [CommRing T] [Algebra S T]
variable (Q : Presentation S T ι' σ') (P : Presentation R S ι σ)

set_option linter.unusedVariables false in
/-- The evaluation map `MvPolynomial (ι' ⊕ ι) →ₐ[R] T` factors via this map. For more
details, see the module docstring at the beginning of the section. -/
private noncomputable def aux (Q : Presentation S T ι' σ') (P : Presentation R S ι σ) :
    MvPolynomial (ι' ⊕ ι) R →ₐ[R] MvPolynomial ι' S :=
  aeval (Sum.elim X (MvPolynomial.C ∘ P.val))

/-- A choice of pre-image of `Q.relation r` under `aux`. -/
private noncomputable def comp_relation_aux (r : σ') : MvPolynomial (ι' ⊕ ι) R :=
  Finsupp.sum (Q.relation r)
    (fun x j ↦ (MvPolynomial.rename Sum.inr <| P.σ j) * monomial (x.mapDomain Sum.inl) 1)

@[simp]
private lemma aux_X (i : ι' ⊕ ι) : (Q.aux P) (X i) = Sum.elim X (C ∘ P.val) i :=
  aeval_X (Sum.elim X (C ∘ P.val)) i

/-- The pre-images constructed in `comp_relation_aux` are indeed pre-images under `aux`. -/
private lemma comp_relation_aux_map (r : σ') :
    (Q.aux P) (Q.comp_relation_aux P r) = Q.relation r := by
  simp only [aux, comp_relation_aux, Sum.elim_inl, map_finsuppSum]
  simp only [map_mul, aeval_rename, aeval_monomial, Sum.elim_comp_inr]
  conv_rhs => rw [← Finsupp.sum_single (Q.relation r)]
  congr
  ext u s m
  simp only [MvPolynomial.single_eq_monomial, aeval, AlgHom.coe_mk, coe_eval₂Hom]
  rw [monomial_eq, IsScalarTower.algebraMap_eq R S, algebraMap_eq, ← eval₂_comp_left, ← aeval_def]
  simp [Finsupp.prod_mapDomain_index_inj (Sum.inl_injective)]

private lemma aux_surjective : Function.Surjective (Q.aux P) := fun p ↦ by
  induction p using MvPolynomial.induction_on with
  | C a =>
    use rename Sum.inr <| P.σ a
    simp only [aux, aeval_rename, Sum.elim_comp_inr]
<<<<<<< HEAD
    have (p : MvPolynomial ι R) :
        aeval (C ∘ P.val) p = (C (aeval P.val p) : MvPolynomial ι' S) := by
      induction' p using MvPolynomial.induction_on with a p q hp hq p i h
      · simp
      · simp [hp, hq]
      · simp [h]
=======
    have (p : MvPolynomial P.vars R) :
        aeval (C ∘ P.val) p = (C (aeval P.val p) : MvPolynomial Q.vars S) := by
      induction p using MvPolynomial.induction_on with
      | C a => simp
      | add p q hp hq => simp [hp, hq]
      | mul_X p i h => simp [h]
>>>>>>> ebe90d28
    simp [this]
  | add p q hp hq =>
    obtain ⟨a, rfl⟩ := hp
    obtain ⟨b, rfl⟩ := hq
    exact ⟨a + b, map_add _ _ _⟩
  | mul_X p i h =>
    obtain ⟨a, rfl⟩ := h
    exact ⟨(a * X (Sum.inl i)), by simp⟩

private lemma aux_image_relation :
    Q.aux P '' (Set.range (Algebra.Presentation.comp_relation_aux Q P)) = Set.range Q.relation := by
  ext x
  constructor
  · rintro ⟨y, ⟨a, rfl⟩, rfl⟩
    exact ⟨a, (Q.comp_relation_aux_map P a).symm⟩
  · rintro ⟨y, rfl⟩
    use Q.comp_relation_aux P y
    simp only [Set.mem_range, exists_apply_eq_apply, true_and, comp_relation_aux_map]

private lemma aux_eq_comp : Q.aux P =
    (MvPolynomial.mapAlgHom (aeval P.val)).comp (sumAlgEquiv R ι' ι).toAlgHom := by
  ext i : 1
  cases i <;> simp

private lemma aux_ker :
    RingHom.ker (Q.aux P) = Ideal.map (rename Sum.inr) (RingHom.ker (aeval P.val)) := by
  rw [aux_eq_comp, ← AlgHom.comap_ker, MvPolynomial.ker_mapAlgHom]
  show Ideal.comap _ (Ideal.map (IsScalarTower.toAlgHom R (MvPolynomial ι R) _) _) = _
  rw [← sumAlgEquiv_comp_rename_inr, ← Ideal.map_mapₐ, Ideal.comap_map_of_bijective]
  simpa using AlgEquiv.bijective (sumAlgEquiv R ι' ι)

variable [Algebra R T] [IsScalarTower R S T]

private lemma aeval_comp_val_eq :
    (aeval (Q.comp P.toGenerators).val) =
      (aevalTower (IsScalarTower.toAlgHom R S T) Q.val).comp (Q.aux P) := by
  ext i
  simp only [AlgHom.coe_comp, Function.comp_apply]
  erw [Q.aux_X P i]
  cases i <;> simp

private lemma span_range_relation_eq_ker_comp : Ideal.span
    (Set.range (Sum.elim (Algebra.Presentation.comp_relation_aux Q P)
      fun rp ↦ (rename Sum.inr) (P.relation rp))) = (Q.comp P.toGenerators).ker := by
  rw [Generators.ker_eq_ker_aeval_val, Q.aeval_comp_val_eq, ← AlgHom.comap_ker]
  show _ = Ideal.comap _ (RingHom.ker (aeval Q.val))
  rw [← Q.ker_eq_ker_aeval_val, ← Q.span_range_relation_eq_ker, ← Q.aux_image_relation P,
    ← Ideal.map_span, Ideal.comap_map_of_surjective' _ (Q.aux_surjective P)]
  rw [Set.Sum.elim_range, Ideal.span_union, Q.aux_ker, ← P.ker_eq_ker_aeval_val,
    ← P.span_range_relation_eq_ker, Ideal.map_span]
  congr
  ext
  simp

/-- Given presentations of `T` over `S` and of `S` over `R`,
we may construct a presentation of `T` over `R`. -/
@[simps -isSimp relation]
noncomputable def comp : Presentation R T (ι' ⊕ ι) (σ' ⊕ σ) where
  toGenerators := Q.toGenerators.comp P.toGenerators
  relation := Sum.elim (Q.comp_relation_aux P)
    (fun rp ↦ MvPolynomial.rename Sum.inr <| P.relation rp)
  span_range_relation_eq_ker := Q.span_range_relation_eq_ker_comp P

lemma toGenerators_comp : (Q.comp P).toGenerators = Q.toGenerators.comp P.toGenerators := rfl

@[simp]
lemma comp_relation_inr (r : σ) :
    (Q.comp P).relation (Sum.inr r) = rename Sum.inr (P.relation r) :=
  rfl

lemma comp_aeval_relation_inl (r : σ') :
    aeval (Sum.elim X (MvPolynomial.C ∘ P.val)) ((Q.comp P).relation (Sum.inl r)) =
      Q.relation r := by
  show (Q.aux P) _ = _
  simp [comp_relation, comp_relation_aux_map]

end Composition

/-- Given a presentation `P` and equivalences `ι ≃ ι` and
`κ ≃ σ`, this is the induced presentation with variables indexed
by `ι` and relations indexed by `κ -/
@[simps toGenerators]
noncomputable def reindex (P : Presentation R S ι σ)
    {ι' σ' : Type*} (e : ι' ≃ ι) (f : σ' ≃ σ) :
    Presentation R S ι' σ' where
  __ := P.toGenerators.reindex e
  relation := rename e.symm ∘ P.relation ∘ f
  span_range_relation_eq_ker := by
    rw [Generators.ker_eq_ker_aeval_val, Generators.reindex_val, ← aeval_comp_rename,
      ← AlgHom.comap_ker, ← P.ker_eq_ker_aeval_val, ← P.span_range_relation_eq_ker,
      Set.range_comp, Set.range_comp, Equiv.range_eq_univ, Set.image_univ,
      ← Ideal.map_span (rename ⇑e.symm)]
    have hf : Function.Bijective (MvPolynomial.rename e.symm) := (renameEquiv R e.symm).bijective
    apply Ideal.comap_injective_of_surjective _ hf.2
    simp_rw [Ideal.comap_comapₐ, rename_comp_rename, Equiv.self_comp_symm]
    simp [Ideal.comap_map_of_bijective _ hf, rename_id]

@[simp]
lemma dimension_reindex (P : Presentation R S ι σ) {ι' σ' : Type*} (e : ι' ≃ ι) (f : σ' ≃ σ) :
    (P.reindex e f).dimension = P.dimension := by
  simp [dimension, Nat.card_congr e, Nat.card_congr f]

end Construction

end Presentation

end Algebra<|MERGE_RESOLUTION|>--- conflicted
+++ resolved
@@ -364,21 +364,12 @@
   | C a =>
     use rename Sum.inr <| P.σ a
     simp only [aux, aeval_rename, Sum.elim_comp_inr]
-<<<<<<< HEAD
     have (p : MvPolynomial ι R) :
         aeval (C ∘ P.val) p = (C (aeval P.val p) : MvPolynomial ι' S) := by
-      induction' p using MvPolynomial.induction_on with a p q hp hq p i h
-      · simp
-      · simp [hp, hq]
-      · simp [h]
-=======
-    have (p : MvPolynomial P.vars R) :
-        aeval (C ∘ P.val) p = (C (aeval P.val p) : MvPolynomial Q.vars S) := by
       induction p using MvPolynomial.induction_on with
       | C a => simp
       | add p q hp hq => simp [hp, hq]
       | mul_X p i h => simp [h]
->>>>>>> ebe90d28
     simp [this]
   | add p q hp hq =>
     obtain ⟨a, rfl⟩ := hp
