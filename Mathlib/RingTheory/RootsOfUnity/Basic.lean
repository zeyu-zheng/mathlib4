--- conflicted
+++ resolved
@@ -243,747 +243,10 @@
 
 end rootsOfUnity
 
-<<<<<<< HEAD
-/-- An element `ζ` is a primitive `k`-th root of unity if `ζ ^ k = 1`,
-and if `l` satisfies `ζ ^ l = 1` then `k ∣ l`. -/
-@[mk_iff IsPrimitiveRoot.iff_def]
-structure IsPrimitiveRoot (ζ : M) (k : ℕ) : Prop where
-  pow_eq_one : ζ ^ (k : ℕ) = 1
-  dvd_of_pow_eq_one : ∀ l : ℕ, ζ ^ l = 1 → k ∣ l
-
-/-- Turn a primitive root μ into a member of the `rootsOfUnity` subgroup. -/
-@[simps!]
-def IsPrimitiveRoot.toRootsOfUnity {μ : M} {n : ℕ+} (h : IsPrimitiveRoot μ n) : rootsOfUnity n M :=
-  rootsOfUnity.mkOfPowEq μ h.pow_eq_one
-
-section primitiveRoots
-
-variable {k : ℕ}
-
-/-- `primitiveRoots k R` is the finset of primitive `k`-th roots of unity
-in the integral domain `R`. -/
-def primitiveRoots (k : ℕ) (R : Type*) [CommRing R] [IsDomain R] : Finset R :=
-  (nthRoots k (1 : R)).toFinset.filter fun ζ => IsPrimitiveRoot ζ k
-
-variable [CommRing R] [IsDomain R]
-
-@[simp]
-theorem mem_primitiveRoots {ζ : R} (h0 : 0 < k) : ζ ∈ primitiveRoots k R ↔ IsPrimitiveRoot ζ k := by
-  rw [primitiveRoots, mem_filter, Multiset.mem_toFinset, mem_nthRoots h0, and_iff_right_iff_imp]
-  exact IsPrimitiveRoot.pow_eq_one
-
-@[simp]
-theorem primitiveRoots_zero : primitiveRoots 0 R = ∅ := by
-  rw [primitiveRoots, nthRoots_zero, Multiset.toFinset_zero, Finset.filter_empty]
-
-theorem isPrimitiveRoot_of_mem_primitiveRoots {ζ : R} (h : ζ ∈ primitiveRoots k R) :
-    IsPrimitiveRoot ζ k :=
-  k.eq_zero_or_pos.elim (fun hk => by simp [hk] at h) fun hk => (mem_primitiveRoots hk).1 h
-
-end primitiveRoots
-
-namespace IsPrimitiveRoot
-
-variable {k l : ℕ}
-
-theorem mk_of_lt (ζ : M) (hk : 0 < k) (h1 : ζ ^ k = 1) (h : ∀ l : ℕ, 0 < l → l < k → ζ ^ l ≠ 1) :
-    IsPrimitiveRoot ζ k := by
-  refine ⟨h1, fun l hl => ?_⟩
-  suffices k.gcd l = k by exact this ▸ k.gcd_dvd_right l
-  rw [eq_iff_le_not_lt]
-  refine ⟨Nat.le_of_dvd hk (k.gcd_dvd_left l), ?_⟩
-  intro h'; apply h _ (Nat.gcd_pos_of_pos_left _ hk) h'
-  exact pow_gcd_eq_one _ h1 hl
-
-section CommMonoid
-
-variable {ζ : M} {f : F}
-
-@[nontriviality]
-theorem of_subsingleton [Subsingleton M] (x : M) : IsPrimitiveRoot x 1 :=
-  ⟨Subsingleton.elim _ _, fun _ _ => one_dvd _⟩
-
-theorem pow_eq_one_iff_dvd (h : IsPrimitiveRoot ζ k) (l : ℕ) : ζ ^ l = 1 ↔ k ∣ l :=
-  ⟨h.dvd_of_pow_eq_one l, by
-    rintro ⟨i, rfl⟩; simp only [pow_mul, h.pow_eq_one, one_pow, PNat.mul_coe]⟩
-
-theorem isUnit (h : IsPrimitiveRoot ζ k) (h0 : 0 < k) : IsUnit ζ := by
-  apply isUnit_of_mul_eq_one ζ (ζ ^ (k - 1))
-  rw [← pow_succ', tsub_add_cancel_of_le h0.nat_succ_le, h.pow_eq_one]
-
-theorem pow_ne_one_of_pos_of_lt (h : IsPrimitiveRoot ζ k) (h0 : 0 < l) (hl : l < k) : ζ ^ l ≠ 1 :=
-  mt (Nat.le_of_dvd h0 ∘ h.dvd_of_pow_eq_one _) <| not_le_of_lt hl
-
-theorem ne_one (h : IsPrimitiveRoot ζ k) (hk : 1 < k) : ζ ≠ 1 :=
-  h.pow_ne_one_of_pos_of_lt zero_lt_one hk ∘ (pow_one ζ).trans
-
-theorem pow_inj (h : IsPrimitiveRoot ζ k) ⦃i j : ℕ⦄ (hi : i < k) (hj : j < k) (H : ζ ^ i = ζ ^ j) :
-    i = j := by
-  wlog hij : i ≤ j generalizing i j
-  · exact (this hj hi H.symm (le_of_not_le hij)).symm
-  apply le_antisymm hij
-  rw [← tsub_eq_zero_iff_le]
-  apply Nat.eq_zero_of_dvd_of_lt _ (lt_of_le_of_lt tsub_le_self hj)
-  apply h.dvd_of_pow_eq_one
-  rw [← ((h.isUnit (lt_of_le_of_lt (Nat.zero_le _) hi)).pow i).mul_left_inj, ← pow_add,
-    tsub_add_cancel_of_le hij, H, one_mul]
-
-theorem one : IsPrimitiveRoot (1 : M) 1 :=
-  { pow_eq_one := pow_one _
-    dvd_of_pow_eq_one := fun _ _ => one_dvd _ }
-
-@[simp]
-theorem one_right_iff : IsPrimitiveRoot ζ 1 ↔ ζ = 1 := by
-  constructor
-  · intro h; rw [← pow_one ζ, h.pow_eq_one]
-  · rintro rfl; exact one
-
-@[simp]
-theorem coe_submonoidClass_iff {M B : Type*} [CommMonoid M] [SetLike B M] [SubmonoidClass B M]
-    {N : B} {ζ : N} : IsPrimitiveRoot (ζ : M) k ↔ IsPrimitiveRoot ζ k := by
-  simp_rw [iff_def]
-  norm_cast
-
-@[simp]
-theorem coe_units_iff {ζ : Mˣ} : IsPrimitiveRoot (ζ : M) k ↔ IsPrimitiveRoot ζ k := by
-  simp only [iff_def, Units.ext_iff, Units.val_pow_eq_pow_val, Units.val_one]
-
-lemma isUnit_unit {ζ : M} {n} (hn) (hζ : IsPrimitiveRoot ζ n) :
-    IsPrimitiveRoot (hζ.isUnit hn).unit n := coe_units_iff.mp hζ
-
-lemma isUnit_unit' {ζ : G} {n} (hn) (hζ : IsPrimitiveRoot ζ n) :
-    IsPrimitiveRoot (hζ.isUnit hn).unit' n := coe_units_iff.mp hζ
-
-theorem pow_of_coprime (h : IsPrimitiveRoot ζ k) (i : ℕ) (hi : i.Coprime k) :
-    IsPrimitiveRoot (ζ ^ i) k := by
-  by_cases h0 : k = 0
-  · subst k; simp_all only [pow_one, Nat.coprime_zero_right]
-  rcases h.isUnit (Nat.pos_of_ne_zero h0) with ⟨ζ, rfl⟩
-  rw [← Units.val_pow_eq_pow_val]
-  rw [coe_units_iff] at h ⊢
-  refine
-    { pow_eq_one := by rw [← pow_mul', pow_mul, h.pow_eq_one, one_pow]
-      dvd_of_pow_eq_one := ?_ }
-  intro l hl
-  apply h.dvd_of_pow_eq_one
-  rw [← pow_one ζ, ← zpow_natCast ζ, ← hi.gcd_eq_one, Nat.gcd_eq_gcd_ab, zpow_add, mul_pow,
-    ← zpow_natCast, ← zpow_mul, mul_right_comm]
-  simp only [zpow_mul, hl, h.pow_eq_one, one_zpow, one_pow, one_mul, zpow_natCast]
-
-theorem pow_of_prime (h : IsPrimitiveRoot ζ k) {p : ℕ} (hprime : Nat.Prime p) (hdiv : ¬p ∣ k) :
-    IsPrimitiveRoot (ζ ^ p) k :=
-  h.pow_of_coprime p (hprime.coprime_iff_not_dvd.2 hdiv)
-
-theorem pow_iff_coprime (h : IsPrimitiveRoot ζ k) (h0 : 0 < k) (i : ℕ) :
-    IsPrimitiveRoot (ζ ^ i) k ↔ i.Coprime k := by
-  refine ⟨?_, h.pow_of_coprime i⟩
-  intro hi
-  obtain ⟨a, ha⟩ := i.gcd_dvd_left k
-  obtain ⟨b, hb⟩ := i.gcd_dvd_right k
-  suffices b = k by
-    -- Porting note: was `rwa [this, ← one_mul k, mul_left_inj' h0.ne', eq_comm] at hb`
-    rw [this, eq_comm, Nat.mul_left_eq_self_iff h0] at hb
-    rwa [Nat.Coprime]
-  rw [ha] at hi
-  rw [mul_comm] at hb
-  apply Nat.dvd_antisymm ⟨i.gcd k, hb⟩ (hi.dvd_of_pow_eq_one b _)
-  rw [← pow_mul', ← mul_assoc, ← hb, pow_mul, h.pow_eq_one, one_pow]
-
-protected theorem orderOf (ζ : M) : IsPrimitiveRoot ζ (orderOf ζ) :=
-  ⟨pow_orderOf_eq_one ζ, fun _ => orderOf_dvd_of_pow_eq_one⟩
-
-theorem unique {ζ : M} (hk : IsPrimitiveRoot ζ k) (hl : IsPrimitiveRoot ζ l) : k = l :=
-  Nat.dvd_antisymm (hk.2 _ hl.1) (hl.2 _ hk.1)
-
-theorem eq_orderOf (h : IsPrimitiveRoot ζ k) : k = orderOf ζ :=
-  h.unique (IsPrimitiveRoot.orderOf ζ)
-
-protected theorem iff (hk : 0 < k) :
-    IsPrimitiveRoot ζ k ↔ ζ ^ k = 1 ∧ ∀ l : ℕ, 0 < l → l < k → ζ ^ l ≠ 1 := by
-  refine ⟨fun h => ⟨h.pow_eq_one, fun l hl' hl => ?_⟩,
-    fun ⟨hζ, hl⟩ => IsPrimitiveRoot.mk_of_lt ζ hk hζ hl⟩
-  rw [h.eq_orderOf] at hl
-  exact pow_ne_one_of_lt_orderOf hl'.ne' hl
-
-protected theorem not_iff : ¬IsPrimitiveRoot ζ k ↔ orderOf ζ ≠ k :=
-  ⟨fun h hk => h <| hk ▸ IsPrimitiveRoot.orderOf ζ,
-    fun h hk => h.symm <| hk.unique <| IsPrimitiveRoot.orderOf ζ⟩
-
-theorem pow_mul_pow_lcm {ζ' : M} {k' : ℕ} (hζ : IsPrimitiveRoot ζ k) (hζ' : IsPrimitiveRoot ζ' k')
-    (hk : k ≠ 0) (hk' : k' ≠ 0) :
-    IsPrimitiveRoot
-      (ζ ^ (k / Nat.factorizationLCMLeft k k') * ζ' ^ (k' / Nat.factorizationLCMRight k k'))
-      (Nat.lcm k k') := by
-  convert IsPrimitiveRoot.orderOf _
-  convert ((Commute.all ζ ζ').orderOf_mul_pow_eq_lcm
-    (by simpa [← hζ.eq_orderOf]) (by simpa [← hζ'.eq_orderOf])).symm using 2
-  all_goals simp [hζ.eq_orderOf, hζ'.eq_orderOf]
-
-theorem pow_of_dvd (h : IsPrimitiveRoot ζ k) {p : ℕ} (hp : p ≠ 0) (hdiv : p ∣ k) :
-    IsPrimitiveRoot (ζ ^ p) (k / p) := by
-  suffices orderOf (ζ ^ p) = k / p by exact this ▸ IsPrimitiveRoot.orderOf (ζ ^ p)
-  rw [orderOf_pow' _ hp, ← eq_orderOf h, Nat.gcd_eq_right hdiv]
-
-protected theorem mem_rootsOfUnity {ζ : Mˣ} {n : ℕ+} (h : IsPrimitiveRoot ζ n) :
-    ζ ∈ rootsOfUnity n M :=
-  h.pow_eq_one
-
-/-- If there is an `n`-th primitive root of unity in `R` and `b` divides `n`,
-then there is a `b`-th primitive root of unity in `R`. -/
-theorem pow {n : ℕ} {a b : ℕ} (hn : 0 < n) (h : IsPrimitiveRoot ζ n) (hprod : n = a * b) :
-    IsPrimitiveRoot (ζ ^ a) b := by
-  subst n
-  simp only [iff_def, ← pow_mul, h.pow_eq_one, eq_self_iff_true, true_and]
-  intro l hl
-  -- Porting note: was `by rintro rfl; simpa only [Nat.not_lt_zero, zero_mul] using hn`
-  have ha0 : a ≠ 0 := left_ne_zero_of_mul hn.ne'
-  rw [← mul_dvd_mul_iff_left ha0]
-  exact h.dvd_of_pow_eq_one _ hl
-
-lemma injOn_pow {n : ℕ} {ζ : M} (hζ : IsPrimitiveRoot ζ n) :
-    Set.InjOn (ζ ^ ·) (Finset.range n) := by
-  obtain (rfl|hn) := n.eq_zero_or_pos; · simp
-  intros i hi j hj e
-  rw [Finset.coe_range, Set.mem_Iio] at hi hj
-  have : (hζ.isUnit hn).unit ^ i = (hζ.isUnit hn).unit ^ j := Units.ext (by simpa using e)
-  rw [pow_inj_mod, ← orderOf_injective ⟨⟨Units.val, Units.val_one⟩, Units.val_mul⟩
-    Units.ext (hζ.isUnit hn).unit] at this
-  simpa [← hζ.eq_orderOf, Nat.mod_eq_of_lt, hi, hj] using this
-
-section Maps
-
-open Function
-
-variable [FunLike F M N]
-
-theorem map_of_injective [MonoidHomClass F M N] (h : IsPrimitiveRoot ζ k) (hf : Injective f) :
-    IsPrimitiveRoot (f ζ) k where
-  pow_eq_one := by rw [← map_pow, h.pow_eq_one, map_one]
-  dvd_of_pow_eq_one := by
-    rw [h.eq_orderOf]
-    intro l hl
-    rw [← map_pow, ← map_one f] at hl
-    exact orderOf_dvd_of_pow_eq_one (hf hl)
-
-theorem of_map_of_injective [MonoidHomClass F M N] (h : IsPrimitiveRoot (f ζ) k)
-    (hf : Injective f) : IsPrimitiveRoot ζ k where
-  pow_eq_one := by apply_fun f; rw [map_pow, map_one, h.pow_eq_one]
-  dvd_of_pow_eq_one := by
-    rw [h.eq_orderOf]
-    intro l hl
-    apply_fun f at hl
-    rw [map_pow, map_one] at hl
-    exact orderOf_dvd_of_pow_eq_one hl
-
-theorem map_iff_of_injective [MonoidHomClass F M N] (hf : Injective f) :
-    IsPrimitiveRoot (f ζ) k ↔ IsPrimitiveRoot ζ k :=
-  ⟨fun h => h.of_map_of_injective hf, fun h => h.map_of_injective hf⟩
-
-end Maps
-
-end CommMonoid
-
-section CommMonoidWithZero
-
-variable {M₀ : Type*} [CommMonoidWithZero M₀]
-
-theorem zero [Nontrivial M₀] : IsPrimitiveRoot (0 : M₀) 0 :=
-  ⟨pow_zero 0, fun l hl => by
-    simpa [zero_pow_eq, show ∀ p, ¬p → False ↔ p from @Classical.not_not] using hl⟩
-
-protected theorem ne_zero [Nontrivial M₀] {ζ : M₀} (h : IsPrimitiveRoot ζ k) : k ≠ 0 → ζ ≠ 0 :=
-  mt fun hn => h.unique (hn.symm ▸ IsPrimitiveRoot.zero)
-
-end CommMonoidWithZero
-
-section CancelCommMonoidWithZero
-=======
 section cyclic
->>>>>>> d0df76bd
 
 namespace IsCyclic
 
-<<<<<<< HEAD
-lemma injOn_pow_mul {n : ℕ} {ζ : M₀} (hζ : IsPrimitiveRoot ζ n)
-    {α : M₀} (hα : α ≠ 0) :
-    Set.InjOn (ζ ^ · * α) (Finset.range n) := fun i hi j hj e ↦
-  hζ.injOn_pow hi hj (by simpa [mul_eq_mul_right_iff, or_iff_left hα] using e)
-
-end CancelCommMonoidWithZero
-
-section DivisionCommMonoid
-
-variable {ζ : G}
-
-theorem zpow_eq_one (h : IsPrimitiveRoot ζ k) : ζ ^ (k : ℤ) = 1 := by
-  rw [zpow_natCast]; exact h.pow_eq_one
-
-theorem zpow_eq_one_iff_dvd (h : IsPrimitiveRoot ζ k) (l : ℤ) : ζ ^ l = 1 ↔ (k : ℤ) ∣ l := by
-  by_cases h0 : 0 ≤ l
-  · lift l to ℕ using h0; rw [zpow_natCast]; norm_cast; exact h.pow_eq_one_iff_dvd l
-  · have : 0 ≤ -l := by simp only [not_le, neg_nonneg] at h0 ⊢; exact le_of_lt h0
-    lift -l to ℕ using this with l' hl'
-    rw [← dvd_neg, ← hl']
-    norm_cast
-    rw [← h.pow_eq_one_iff_dvd, ← inv_inj, ← zpow_neg, ← hl', zpow_natCast, inv_one]
-
-theorem inv (h : IsPrimitiveRoot ζ k) : IsPrimitiveRoot ζ⁻¹ k :=
-  { pow_eq_one := by simp only [h.pow_eq_one, inv_one, eq_self_iff_true, inv_pow]
-    dvd_of_pow_eq_one := by
-      intro l hl
-      apply h.dvd_of_pow_eq_one l
-      rw [← inv_inj, ← inv_pow, hl, inv_one] }
-
-@[simp]
-theorem inv_iff : IsPrimitiveRoot ζ⁻¹ k ↔ IsPrimitiveRoot ζ k := by
-  refine ⟨?_, fun h => inv h⟩; intro h; rw [← inv_inv ζ]; exact inv h
-
-theorem zpow_of_gcd_eq_one (h : IsPrimitiveRoot ζ k) (i : ℤ) (hi : i.gcd k = 1) :
-    IsPrimitiveRoot (ζ ^ i) k := by
-  by_cases h0 : 0 ≤ i
-  · lift i to ℕ using h0
-    rw [zpow_natCast]
-    exact h.pow_of_coprime i hi
-  have : 0 ≤ -i := by simp only [not_le, neg_nonneg] at h0 ⊢; exact le_of_lt h0
-  lift -i to ℕ using this with i' hi'
-  rw [← inv_iff, ← zpow_neg, ← hi', zpow_natCast]
-  apply h.pow_of_coprime
-  rw [Int.gcd, ← Int.natAbs_neg, ← hi'] at hi
-  exact hi
-
-end DivisionCommMonoid
-
-section CommRing
-
-variable [CommRing R] {n : ℕ} {ζ : R}
-
-theorem sub_one_ne_zero (hn : 1 < n) (hζ : IsPrimitiveRoot ζ n) : ζ - 1 ≠ 0 :=
-  sub_ne_zero.mpr <| hζ.ne_one hn
-
-end CommRing
-
-section IsDomain
-
-variable {ζ : R}
-variable [CommRing R] [IsDomain R]
-
-@[simp]
-theorem primitiveRoots_one : primitiveRoots 1 R = {(1 : R)} := by
-  apply Finset.eq_singleton_iff_unique_mem.2
-  constructor
-  · simp only [IsPrimitiveRoot.one_right_iff, mem_primitiveRoots zero_lt_one]
-  · intro x hx
-    rw [mem_primitiveRoots zero_lt_one, IsPrimitiveRoot.one_right_iff] at hx
-    exact hx
-
-theorem neZero' {n : ℕ+} (hζ : IsPrimitiveRoot ζ n) : NeZero ((n : ℕ) : R) := by
-  let p := ringChar R
-  have hfin := multiplicity.finite_nat_iff.2 ⟨CharP.char_ne_one R p, n.pos⟩
-  obtain ⟨m, hm⟩ := multiplicity.exists_eq_pow_mul_and_not_dvd hfin
-  by_cases hp : p ∣ n
-  · obtain ⟨k, hk⟩ := Nat.exists_eq_succ_of_ne_zero (multiplicity.pos_of_dvd hfin hp).ne'
-    haveI : NeZero p := NeZero.of_pos (Nat.pos_of_dvd_of_pos hp n.pos)
-    haveI hpri : Fact p.Prime := CharP.char_is_prime_of_pos R p
-    have := hζ.pow_eq_one
-    rw [hm.1, hk, pow_succ', mul_assoc, pow_mul', ← frobenius_def, ← frobenius_one p] at this
-    exfalso
-    have hpos : 0 < p ^ k * m := by
-      refine mul_pos (pow_pos hpri.1.pos _) (Nat.pos_of_ne_zero fun h => ?_)
-      have H := hm.1
-      rw [h] at H
-      simp at H
-    refine hζ.pow_ne_one_of_pos_of_lt hpos ?_ (frobenius_inj R p this)
-    rw [hm.1, hk, pow_succ', mul_assoc, mul_comm p]
-    exact lt_mul_of_one_lt_right hpos hpri.1.one_lt
-  · exact NeZero.of_not_dvd R hp
-
-nonrec theorem mem_nthRootsFinset (hζ : IsPrimitiveRoot ζ k) (hk : 0 < k) :
-    ζ ∈ nthRootsFinset k R :=
-  (mem_nthRootsFinset hk).2 hζ.pow_eq_one
-
-end IsDomain
-
-section IsDomain
-
-variable [CommRing R]
-variable {ζ : Rˣ} (h : IsPrimitiveRoot ζ k)
-
-theorem eq_neg_one_of_two_right [NoZeroDivisors R] {ζ : R} (h : IsPrimitiveRoot ζ 2) : ζ = -1 := by
-  apply (eq_or_eq_neg_of_sq_eq_sq ζ 1 _).resolve_left
-  · rw [← pow_one ζ]; apply h.pow_ne_one_of_pos_of_lt <;> decide
-  · simp only [h.pow_eq_one, one_pow]
-
-theorem neg_one (p : ℕ) [Nontrivial R] [h : CharP R p] (hp : p ≠ 2) :
-    IsPrimitiveRoot (-1 : R) 2 := by
-  convert IsPrimitiveRoot.orderOf (-1 : R)
-  rw [orderOf_neg_one, if_neg]
-  rwa [ringChar.eq_iff.mpr h]
-
-/-- If `1 < k` then `(∑ i ∈ range k, ζ ^ i) = 0`. -/
-theorem geom_sum_eq_zero [IsDomain R] {ζ : R} (hζ : IsPrimitiveRoot ζ k) (hk : 1 < k) :
-    ∑ i ∈ range k, ζ ^ i = 0 := by
-  refine eq_zero_of_ne_zero_of_mul_left_eq_zero (sub_ne_zero_of_ne (hζ.ne_one hk).symm) ?_
-  rw [mul_neg_geom_sum, hζ.pow_eq_one, sub_self]
-
-/-- If `1 < k`, then `ζ ^ k.pred = -(∑ i ∈ range k.pred, ζ ^ i)`. -/
-theorem pow_sub_one_eq [IsDomain R] {ζ : R} (hζ : IsPrimitiveRoot ζ k) (hk : 1 < k) :
-    ζ ^ k.pred = -∑ i ∈ range k.pred, ζ ^ i := by
-  rw [eq_neg_iff_add_eq_zero, add_comm, ← sum_range_succ, ← Nat.succ_eq_add_one,
-    Nat.succ_pred_eq_of_pos (pos_of_gt hk), hζ.geom_sum_eq_zero hk]
-
-/-- The (additive) monoid equivalence between `ZMod k`
-and the powers of a primitive root of unity `ζ`. -/
-def zmodEquivZPowers (h : IsPrimitiveRoot ζ k) : ZMod k ≃+ Additive (Subgroup.zpowers ζ) :=
-  AddEquiv.ofBijective
-    (AddMonoidHom.liftOfRightInverse (Int.castAddHom <| ZMod k) _ ZMod.intCast_rightInverse
-      ⟨{  toFun := fun i => Additive.ofMul (⟨_, i, rfl⟩ : Subgroup.zpowers ζ)
-          map_zero' := by simp only [zpow_zero]; rfl
-          map_add' := by intro i j; simp only [zpow_add]; rfl }, fun i hi => by
-        simp only [AddMonoidHom.mem_ker, CharP.intCast_eq_zero_iff (ZMod k) k, AddMonoidHom.coe_mk,
-          Int.coe_castAddHom] at hi ⊢
-        obtain ⟨i, rfl⟩ := hi
-        simp [zpow_mul, h.pow_eq_one, one_zpow, zpow_natCast]⟩)
-    (by
-      constructor
-      · rw [injective_iff_map_eq_zero]
-        intro i hi
-        rw [Subtype.ext_iff] at hi
-        have := (h.zpow_eq_one_iff_dvd _).mp hi
-        rw [← (CharP.intCast_eq_zero_iff (ZMod k) k _).mpr this, eq_comm]
-        exact ZMod.intCast_rightInverse i
-      · rintro ⟨ξ, i, rfl⟩
-        refine ⟨Int.castAddHom (ZMod k) i, ?_⟩
-        rw [AddMonoidHom.liftOfRightInverse_comp_apply]
-        rfl)
-
-@[simp]
-theorem zmodEquivZPowers_apply_coe_int (i : ℤ) :
-    h.zmodEquivZPowers i = Additive.ofMul (⟨ζ ^ i, i, rfl⟩ : Subgroup.zpowers ζ) := by
-  rw [zmodEquivZPowers, AddEquiv.ofBijective_apply] -- Porting note: Original proof didn't have `rw`
-  exact AddMonoidHom.liftOfRightInverse_comp_apply _ _ ZMod.intCast_rightInverse _ _
-
-@[simp]
-theorem zmodEquivZPowers_apply_coe_nat (i : ℕ) :
-    h.zmodEquivZPowers i = Additive.ofMul (⟨ζ ^ i, i, rfl⟩ : Subgroup.zpowers ζ) := by
-  have : (i : ZMod k) = (i : ℤ) := by norm_cast
-  simp only [this, zmodEquivZPowers_apply_coe_int, zpow_natCast]
-
-@[simp]
-theorem zmodEquivZPowers_symm_apply_zpow (i : ℤ) :
-    h.zmodEquivZPowers.symm (Additive.ofMul (⟨ζ ^ i, i, rfl⟩ : Subgroup.zpowers ζ)) = i := by
-  rw [← h.zmodEquivZPowers.symm_apply_apply i, zmodEquivZPowers_apply_coe_int]
-
-@[simp]
-theorem zmodEquivZPowers_symm_apply_zpow' (i : ℤ) : h.zmodEquivZPowers.symm ⟨ζ ^ i, i, rfl⟩ = i :=
-  h.zmodEquivZPowers_symm_apply_zpow i
-
-@[simp]
-theorem zmodEquivZPowers_symm_apply_pow (i : ℕ) :
-    h.zmodEquivZPowers.symm (Additive.ofMul (⟨ζ ^ i, i, rfl⟩ : Subgroup.zpowers ζ)) = i := by
-  rw [← h.zmodEquivZPowers.symm_apply_apply i, zmodEquivZPowers_apply_coe_nat]
-
-@[simp]
-theorem zmodEquivZPowers_symm_apply_pow' (i : ℕ) : h.zmodEquivZPowers.symm ⟨ζ ^ i, i, rfl⟩ = i :=
-  h.zmodEquivZPowers_symm_apply_pow i
-
-variable [IsDomain R]
-
-theorem zpowers_eq {k : ℕ+} {ζ : Rˣ} (h : IsPrimitiveRoot ζ k) :
-    Subgroup.zpowers ζ = rootsOfUnity k R := by
-  apply SetLike.coe_injective
-  haveI F : Fintype (Subgroup.zpowers ζ) := Fintype.ofEquiv _ h.zmodEquivZPowers.toEquiv
-  refine
-    @Set.eq_of_subset_of_card_le Rˣ (Subgroup.zpowers ζ) (rootsOfUnity k R) F
-      (rootsOfUnity.fintype R k)
-      (Subgroup.zpowers_le_of_mem <| show ζ ∈ rootsOfUnity k R from h.pow_eq_one) ?_
-  calc
-    Fintype.card (rootsOfUnity k R) ≤ k := card_rootsOfUnity R k
-    _ = Fintype.card (ZMod k) := (ZMod.card k).symm
-    _ = Fintype.card (Subgroup.zpowers ζ) := Fintype.card_congr h.zmodEquivZPowers.toEquiv
-
-lemma map_rootsOfUnity {S F} [CommRing S] [IsDomain S] [FunLike F R S] [MonoidHomClass F R S]
-    {ζ : R} {n : ℕ+} (hζ : IsPrimitiveRoot ζ n) {f : F} (hf : Function.Injective f) :
-    (rootsOfUnity n R).map (Units.map f) = rootsOfUnity n S := by
-  letI : CommMonoid Sˣ := inferInstance
-  replace hζ := hζ.isUnit_unit n.2
-  rw [← hζ.zpowers_eq,
-    ← (hζ.map_of_injective (Units.map_injective (f := (f : R →* S)) hf)).zpowers_eq,
-    MonoidHom.map_zpowers]
-
-/-- If `R` contains a `n`-th primitive root, and `S/R` is a ring extension,
-then the `n`-th roots of unity in `R` and `S` are isomorphic.
-Also see `IsPrimitiveRoot.map_rootsOfUnity` for the equality as `Subgroup Sˣ`. -/
-@[simps! (config := .lemmasOnly) apply_coe_val apply_coe_inv_val]
-noncomputable
-def _root_.rootsOfUnityEquivOfPrimitiveRoots {S F} [CommRing S] [IsDomain S]
-    [FunLike F R S] [MonoidHomClass F R S]
-    {n : ℕ+} {f : F} (hf : Function.Injective f) (hζ : (primitiveRoots n R).Nonempty) :
-    (rootsOfUnity n R) ≃* rootsOfUnity n S :=
-  (Subgroup.equivMapOfInjective _ _ (Units.map_injective hf)).trans (MulEquiv.subgroupCongr
-    (((mem_primitiveRoots (k := n) n.2).mp hζ.choose_spec).map_rootsOfUnity hf))
-
-lemma _root_.rootsOfUnityEquivOfPrimitiveRoots_symm_apply
-    {S F} [CommRing S] [IsDomain S] [FunLike F R S] [MonoidHomClass F R S]
-    {n : ℕ+} {f : F} (hf : Function.Injective f) (hζ : (primitiveRoots n R).Nonempty) (η) :
-    f ((rootsOfUnityEquivOfPrimitiveRoots hf hζ).symm η : Rˣ) = (η : Sˣ) := by
-  obtain ⟨ε, rfl⟩ := (rootsOfUnityEquivOfPrimitiveRoots hf hζ).surjective η
-  rw [MulEquiv.symm_apply_apply, val_rootsOfUnityEquivOfPrimitiveRoots_apply_coe]
-
--- Porting note: rephrased the next few lemmas to avoid `∃ (Prop)`
-theorem eq_pow_of_mem_rootsOfUnity {k : ℕ+} {ζ ξ : Rˣ} (h : IsPrimitiveRoot ζ k)
-    (hξ : ξ ∈ rootsOfUnity k R) : ∃ (i : ℕ), i < k ∧ ζ ^ i = ξ := by
-  obtain ⟨n, rfl⟩ : ∃ n : ℤ, ζ ^ n = ξ := by rwa [← h.zpowers_eq] at hξ
-  have hk0 : (0 : ℤ) < k := mod_cast k.pos
-  let i := n % k
-  have hi0 : 0 ≤ i := Int.emod_nonneg _ (ne_of_gt hk0)
-  lift i to ℕ using hi0 with i₀ hi₀
-  refine ⟨i₀, ?_, ?_⟩
-  · zify; rw [hi₀]; exact Int.emod_lt_of_pos _ hk0
-  · rw [← zpow_natCast, hi₀, ← Int.emod_add_ediv n k, zpow_add, zpow_mul, h.zpow_eq_one, one_zpow,
-      mul_one]
-
-/-- A version of `IsPrimitiveRoot.eq_pow_of_mem_rootsOfUnity` that takes a natural number `k`
-as argument instead of a `PNat` (and `ζ : R` instead of `ζ : Rˣ`). -/
-lemma eq_pow_of_mem_rootsOfUnity' {k : ℕ} (hk : 0 < k) {ζ : R} (hζ : IsPrimitiveRoot ζ k) {ξ : Rˣ}
-    (hξ : ξ ∈ rootsOfUnity (⟨k, hk⟩ : ℕ+) R) :
-    ∃ i < k, ζ ^ i = ξ := by
-  have hζ' : IsPrimitiveRoot (hζ.isUnit hk).unit (⟨k, hk⟩ : ℕ+) := isUnit_unit hk hζ
-  obtain ⟨i, hi₁, hi₂⟩ := hζ'.eq_pow_of_mem_rootsOfUnity hξ
-  simpa only [Units.val_pow_eq_pow_val, IsUnit.unit_spec]
-    using ⟨i, hi₁, congrArg ((↑) : Rˣ → R) hi₂⟩
-
-theorem eq_pow_of_pow_eq_one {k : ℕ} {ζ ξ : R} (h : IsPrimitiveRoot ζ k) (hξ : ξ ^ k = 1)
-    (h0 : 0 < k) : ∃ i < k, ζ ^ i = ξ := by
-  lift ζ to Rˣ using h.isUnit h0
-  lift ξ to Rˣ using isUnit_ofPowEqOne hξ h0.ne'
-  lift k to ℕ+ using h0
-  simp only [← Units.val_pow_eq_pow_val, ← Units.ext_iff]
-  rw [coe_units_iff] at h
-  apply h.eq_pow_of_mem_rootsOfUnity
-  rw [mem_rootsOfUnity, Units.ext_iff, Units.val_pow_eq_pow_val, hξ, Units.val_one]
-
-theorem isPrimitiveRoot_iff' {k : ℕ+} {ζ ξ : Rˣ} (h : IsPrimitiveRoot ζ k) :
-    IsPrimitiveRoot ξ k ↔ ∃ i < (k : ℕ), i.Coprime k ∧ ζ ^ i = ξ := by
-  constructor
-  · intro hξ
-    obtain ⟨i, hik, rfl⟩ := h.eq_pow_of_mem_rootsOfUnity hξ.pow_eq_one
-    rw [h.pow_iff_coprime k.pos] at hξ
-    exact ⟨i, hik, hξ, rfl⟩
-  · rintro ⟨i, -, hi, rfl⟩; exact h.pow_of_coprime i hi
-
-theorem isPrimitiveRoot_iff {k : ℕ} {ζ ξ : R} (h : IsPrimitiveRoot ζ k) (h0 : 0 < k) :
-    IsPrimitiveRoot ξ k ↔ ∃ i < k, i.Coprime k ∧ ζ ^ i = ξ := by
-  constructor
-  · intro hξ
-    obtain ⟨i, hik, rfl⟩ := h.eq_pow_of_pow_eq_one hξ.pow_eq_one h0
-    rw [h.pow_iff_coprime h0] at hξ
-    exact ⟨i, hik, hξ, rfl⟩
-  · rintro ⟨i, -, hi, rfl⟩; exact h.pow_of_coprime i hi
-
-theorem nthRoots_eq {n : ℕ} {ζ : R} (hζ : IsPrimitiveRoot ζ n)
-    {α a : R} (e : α ^ n = a) :
-    nthRoots n a = (Multiset.range n).map (ζ ^ · * α) := by
-  obtain (rfl|hn) := n.eq_zero_or_pos; · simp
-  by_cases hα : α = 0
-  · rw [hα, zero_pow hn.ne'] at e
-    simp only [hα, e.symm, nthRoots_zero_right, mul_zero,
-      Finset.range_val, Multiset.map_const', Multiset.card_range]
-  classical
-  symm; apply Multiset.eq_of_le_of_card_le
-  · rw [← Finset.range_val,
-      ← Finset.image_val_of_injOn (hζ.injOn_pow_mul hα), Finset.val_le_iff_val_subset]
-    intro x hx
-    simp only [Finset.image_val, Finset.range_val, Multiset.mem_dedup, Multiset.mem_map,
-      Multiset.mem_range] at hx
-    obtain ⟨m, _, rfl⟩ := hx
-    rw [mem_nthRoots hn, mul_pow, e, ← pow_mul, mul_comm m,
-      pow_mul, hζ.pow_eq_one, one_pow, one_mul]
-  · simpa only [Multiset.card_map, Multiset.card_range] using card_nthRoots n a
-
-theorem card_nthRoots {n : ℕ} {ζ : R} (hζ : IsPrimitiveRoot ζ n) (a : R) :
-    Multiset.card (nthRoots n a) = if ∃ α, α ^ n = a then n else 0 := by
-  split_ifs with h
-  · obtain ⟨α, hα⟩ := h
-    rw [nthRoots_eq hζ hα, Multiset.card_map, Multiset.card_range]
-  · obtain (rfl|hn) := n.eq_zero_or_pos; · simp
-    push_neg at h
-    simpa only [Multiset.card_eq_zero, Multiset.eq_zero_iff_forall_not_mem, mem_nthRoots hn]
-
-theorem card_rootsOfUnity' {n : ℕ+} (h : IsPrimitiveRoot ζ n) :
-    Fintype.card (rootsOfUnity n R) = n := by
-  let e := h.zmodEquivZPowers
-  haveI F : Fintype (Subgroup.zpowers ζ) := Fintype.ofEquiv _ e.toEquiv
-  calc
-    Fintype.card (rootsOfUnity n R) = Fintype.card (Subgroup.zpowers ζ) :=
-      Fintype.card_congr <| by rw [h.zpowers_eq]
-    _ = Fintype.card (ZMod n) := Fintype.card_congr e.toEquiv.symm
-    _ = n := ZMod.card n
-
-theorem card_rootsOfUnity {ζ : R} {n : ℕ+} (h : IsPrimitiveRoot ζ n) :
-    Fintype.card (rootsOfUnity n R) = n := by
-  obtain ⟨ζ, hζ⟩ := h.isUnit n.pos
-  rw [← hζ, IsPrimitiveRoot.coe_units_iff] at h
-  exact h.card_rootsOfUnity'
-
-/-- The cardinality of the multiset `nthRoots ↑n (1 : R)` is `n`
-if there is a primitive root of unity in `R`. -/
-theorem card_nthRoots_one {ζ : R} {n : ℕ} (h : IsPrimitiveRoot ζ n) :
-    Multiset.card (nthRoots n (1 : R)) = n := by rw [card_nthRoots h, if_pos ⟨ζ, h.pow_eq_one⟩]
-
-theorem nthRoots_nodup {ζ : R} {n : ℕ} (h : IsPrimitiveRoot ζ n) {a : R} (ha : a ≠ 0) :
-    (nthRoots n a).Nodup := by
-  obtain (rfl|hn) := n.eq_zero_or_pos; · simp
-  by_cases h : ∃ α, α ^ n = a
-  · obtain ⟨α, hα⟩ := h
-    by_cases hα' : α = 0
-    · exact (ha (by rwa [hα', zero_pow hn.ne', eq_comm] at hα)).elim
-    rw [nthRoots_eq h hα, Multiset.nodup_map_iff_inj_on (Multiset.nodup_range n)]
-    exact h.injOn_pow_mul hα'
-  · suffices nthRoots n a = 0 by simp [this]
-    push_neg at h
-    simpa only [Multiset.card_eq_zero, Multiset.eq_zero_iff_forall_not_mem, mem_nthRoots hn]
-
-/-- The multiset `nthRoots ↑n (1 : R)` has no repeated elements
-if there is a primitive root of unity in `R`. -/
-theorem nthRoots_one_nodup {ζ : R} {n : ℕ} (h : IsPrimitiveRoot ζ n) :
-    (nthRoots n (1 : R)).Nodup :=
-  h.nthRoots_nodup one_ne_zero
-
-@[simp]
-theorem card_nthRootsFinset {ζ : R} {n : ℕ} (h : IsPrimitiveRoot ζ n) :
-    (nthRootsFinset n R).card = n := by
-  rw [nthRootsFinset, ← Multiset.toFinset_eq (nthRoots_one_nodup h), card_mk, h.card_nthRoots_one]
-
-open scoped Nat
-
-/-- If an integral domain has a primitive `k`-th root of unity, then it has `φ k` of them. -/
-theorem card_primitiveRoots {ζ : R} {k : ℕ} (h : IsPrimitiveRoot ζ k) :
-    (primitiveRoots k R).card = φ k := by
-  by_cases h0 : k = 0
-  · simp [h0]
-  symm
-  refine Finset.card_bij (fun i _ ↦ ζ ^ i) ?_ ?_ ?_
-  · simp only [and_imp, mem_filter, mem_range, mem_univ]
-    rintro i - hi
-    rw [mem_primitiveRoots (Nat.pos_of_ne_zero h0)]
-    exact h.pow_of_coprime i hi.symm
-  · simp only [and_imp, mem_filter, mem_range, mem_univ]
-    rintro i hi - j hj - H
-    exact h.pow_inj hi hj H
-  · simp only [exists_prop, mem_filter, mem_range, mem_univ]
-    intro ξ hξ
-    rw [mem_primitiveRoots (Nat.pos_of_ne_zero h0),
-      h.isPrimitiveRoot_iff (Nat.pos_of_ne_zero h0)] at hξ
-    rcases hξ with ⟨i, hin, hi, H⟩
-    exact ⟨i, ⟨hin, hi.symm⟩, H⟩
-
-/-- The sets `primitiveRoots k R` are pairwise disjoint. -/
-theorem disjoint {k l : ℕ} (h : k ≠ l) : Disjoint (primitiveRoots k R) (primitiveRoots l R) :=
-  Finset.disjoint_left.2 fun _ hk hl =>
-    h <|
-      (isPrimitiveRoot_of_mem_primitiveRoots hk).unique <| isPrimitiveRoot_of_mem_primitiveRoots hl
-
-/-- `nthRoots n` as a `Finset` is equal to the union of `primitiveRoots i R` for `i ∣ n`
-if there is a primitive root of unity in `R`.
-This holds for any `Nat`, not just `PNat`, see `nthRoots_one_eq_bUnion_primitive_roots`. -/
-theorem nthRoots_one_eq_biUnion_primitiveRoots' {ζ : R} {n : ℕ+} (h : IsPrimitiveRoot ζ n) :
-    nthRootsFinset n R = (Nat.divisors ↑n).biUnion fun i => primitiveRoots i R := by
-  symm
-  apply Finset.eq_of_subset_of_card_le
-  · intro x
-    simp only [nthRootsFinset, ← Multiset.toFinset_eq (nthRoots_one_nodup h), exists_prop,
-      Finset.mem_biUnion, Finset.mem_filter, Finset.mem_range, mem_nthRoots, Finset.mem_mk,
-      Nat.mem_divisors, and_true, Ne, PNat.ne_zero, PNat.pos, not_false_iff]
-    rintro ⟨a, ⟨d, hd⟩, ha⟩
-    have hazero : 0 < a := by
-      contrapose! hd with ha0
-      simp_all only [nonpos_iff_eq_zero, zero_mul]
-      exact n.ne_zero
-    rw [mem_primitiveRoots hazero] at ha
-    rw [hd, pow_mul, ha.pow_eq_one, one_pow]
-  · apply le_of_eq
-    rw [h.card_nthRootsFinset, Finset.card_biUnion]
-    · nth_rw 1 [← Nat.sum_totient n]
-      refine sum_congr rfl ?_
-      simp only [Nat.mem_divisors]
-      rintro k ⟨⟨d, hd⟩, -⟩
-      rw [mul_comm] at hd
-      rw [(h.pow n.pos hd).card_primitiveRoots]
-    · intro i _ j _ hdiff
-      exact disjoint hdiff
-
-/-- `nthRoots n` as a `Finset` is equal to the union of `primitiveRoots i R` for `i ∣ n`
-if there is a primitive root of unity in `R`. -/
-theorem nthRoots_one_eq_biUnion_primitiveRoots {ζ : R} {n : ℕ} (h : IsPrimitiveRoot ζ n) :
-    nthRootsFinset n R = (Nat.divisors n).biUnion fun i => primitiveRoots i R := by
-  by_cases hn : n = 0
-  · simp [hn]
-  exact nthRoots_one_eq_biUnion_primitiveRoots' (n := ⟨n, Nat.pos_of_ne_zero hn⟩) h
-
-end IsDomain
-
-section Automorphisms
-
-variable [CommRing S] [IsDomain S] {μ : S} {n : ℕ+} (hμ : IsPrimitiveRoot μ n) (R) [CommRing R]
-  [Algebra R S]
-
-/-- The `MonoidHom` that takes an automorphism to the power of μ that μ gets mapped to under it. -/
-noncomputable def autToPow : (S ≃ₐ[R] S) →* (ZMod n)ˣ :=
-  let μ' := hμ.toRootsOfUnity
-  have ho : orderOf μ' = n := by
-    rw [hμ.eq_orderOf, ← hμ.val_toRootsOfUnity_coe, orderOf_units, Subgroup.orderOf_coe]
-  MonoidHom.toHomUnits
-    { toFun := fun σ => (map_rootsOfUnity_eq_pow_self σ.toAlgHom μ').choose
-      map_one' := by
-        dsimp only
-        generalize_proofs h1
-        have h := h1.choose_spec
-        dsimp only [μ', AlgEquiv.one_apply, AlgEquiv.toRingEquiv_eq_coe, RingEquiv.toRingHom_eq_coe,
-          RingEquiv.coe_toRingHom, AlgEquiv.coe_ringEquiv] at *
-        replace h : μ' = μ' ^ h1.choose :=
-          rootsOfUnity.coe_injective (by simpa only [rootsOfUnity.coe_pow] using h)
-        nth_rw 1 [← pow_one μ'] at h
-        rw [← Nat.cast_one, ZMod.natCast_eq_natCast_iff, ← ho, ← pow_eq_pow_iff_modEq, h]
-      map_mul' := by
-        intro x y
-        dsimp only
-        generalize_proofs hxy' hx' hy'
-        have hxy := hxy'.choose_spec
-        have hx := hx'.choose_spec
-        have hy := hy'.choose_spec
-        dsimp only [μ', AlgEquiv.toRingEquiv_eq_coe, RingEquiv.toRingHom_eq_coe,
-          RingEquiv.coe_toRingHom, AlgEquiv.coe_ringEquiv, AlgEquiv.mul_apply] at *
-        replace hxy : x (((μ' : Sˣ) : S) ^ hy'.choose) = ((μ' : Sˣ) : S) ^ hxy'.choose := hy ▸ hxy
-        rw [map_pow] at hxy
-        replace hxy : (((μ' : Sˣ) : S) ^ hx'.choose) ^ hy'.choose = ((μ' : Sˣ) : S) ^ hxy'.choose :=
-          hx ▸ hxy
-        rw [← pow_mul] at hxy
-        replace hxy : μ' ^ (hx'.choose * hy'.choose) = μ' ^ hxy'.choose :=
-          rootsOfUnity.coe_injective (by simpa only [rootsOfUnity.coe_pow] using hxy)
-        rw [← Nat.cast_mul, ZMod.natCast_eq_natCast_iff, ← ho, ← pow_eq_pow_iff_modEq, hxy] }
-
--- We are not using @[simps] in aut_to_pow to avoid a timeout.
-theorem coe_autToPow_apply (f : S ≃ₐ[R] S) :
-    (autToPow R hμ f : ZMod n) =
-      ((map_rootsOfUnity_eq_pow_self f hμ.toRootsOfUnity).choose : ZMod n) :=
-  rfl
-
-@[simp]
-theorem autToPow_spec (f : S ≃ₐ[R] S) : μ ^ (hμ.autToPow R f : ZMod n).val = f μ := by
-  rw [IsPrimitiveRoot.coe_autToPow_apply]
-  generalize_proofs h
-  have := h.choose_spec
-  refine (?_ : ((hμ.toRootsOfUnity : Sˣ) : S) ^ _ = _).trans this.symm
-  rw [← rootsOfUnity.coe_pow, ← rootsOfUnity.coe_pow]
-  congr 2
-  rw [pow_eq_pow_iff_modEq, ZMod.val_natCast, hμ.eq_orderOf, ← Subgroup.orderOf_coe,
-    ← orderOf_units]
-  exact Nat.mod_modEq _ _
-
-end Automorphisms
-
-end IsPrimitiveRoot
-=======
 /-- The isomorphism from the group of group homomorphisms from a finite cyclic group `G` of order
 `n` into another group `G'` to the group of `n`th roots of unity in `G'` determined by a generator
 `g` of `G`. It sends `φ : G →* G'` to `φ g`. -/
@@ -1016,5 +279,4 @@
 
 end IsCyclic
 
-end cyclic
->>>>>>> d0df76bd
+end cyclic