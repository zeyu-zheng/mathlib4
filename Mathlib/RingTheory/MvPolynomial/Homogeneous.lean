/-
Copyright (c) 2020 Johan Commelin. All rights reserved.
Released under Apache 2.0 license as described in the file LICENSE.
Authors: Johan Commelin, Eric Wieser
-/
import Mathlib.Algebra.DirectSum.Internal
import Mathlib.Algebra.GradedMonoid
import Mathlib.Algebra.MvPolynomial.CommRing
import Mathlib.Algebra.MvPolynomial.Equiv
import Mathlib.Algebra.MvPolynomial.Variables
import Mathlib.RingTheory.MvPolynomial.WeightedHomogeneous
import Mathlib.Algebra.Polynomial.Roots

/-!
# Homogeneous polynomials

A multivariate polynomial `φ` is homogeneous of degree `n`
if all monomials occurring in `φ` have degree `n`.

## Main definitions/lemmas

* `IsHomogeneous φ n`: a predicate that asserts that `φ` is homogeneous of degree `n`.
* `homogeneousSubmodule σ R n`: the submodule of homogeneous polynomials of degree `n`.
* `homogeneousComponent n`: the additive morphism that projects polynomials onto
  their summand that is homogeneous of degree `n`.
* `sum_homogeneousComponent`: every polynomial is the sum of its homogeneous components.

-/


namespace MvPolynomial

variable {σ : Type*} {τ : Type*} {R : Type*} {S : Type*}

/-
TODO
* show that `MvPolynomial σ R ≃ₐ[R] ⨁ i, homogeneousSubmodule σ R i`
-/

open Finsupp

/-- A multivariate polynomial `φ` is homogeneous of degree `n`
if all monomials occurring in `φ` have degree `n`. -/
def IsHomogeneous [CommSemiring R] (φ : MvPolynomial σ R) (n : ℕ) :=
  IsWeightedHomogeneous 1 φ n

variable [CommSemiring R]

theorem weightedTotalDegree_one (φ : MvPolynomial σ R) :
    weightedTotalDegree (1 : σ → ℕ) φ = φ.totalDegree := by
  simp only [totalDegree, weightedTotalDegree, weight, LinearMap.toAddMonoidHom_coe,
    Finsupp.total, Pi.one_apply, Finsupp.coe_lsum, LinearMap.coe_smulRight, LinearMap.id_coe,
    id, Algebra.id.smul_eq_mul, mul_one]

variable (σ R)

/-- The submodule of homogeneous `MvPolynomial`s of degree `n`. -/
def homogeneousSubmodule (n : ℕ) : Submodule R (MvPolynomial σ R) where
  carrier := { x | x.IsHomogeneous n }
  smul_mem' r a ha c hc := by
    rw [coeff_smul] at hc
    apply ha
    intro h
    apply hc
    rw [h]
    exact smul_zero r
  zero_mem' d hd := False.elim (hd <| coeff_zero _)
  add_mem' {a b} ha hb c hc := by
    rw [coeff_add] at hc
    obtain h | h : coeff c a ≠ 0 ∨ coeff c b ≠ 0 := by
      contrapose! hc
      simp only [hc, add_zero]
    · exact ha h
    · exact hb h

@[simp]
lemma weightedHomogeneousSubmodule_one (n : ℕ) :
    weightedHomogeneousSubmodule R 1 n = homogeneousSubmodule σ R n := rfl

variable {σ R}

@[simp]
theorem mem_homogeneousSubmodule [CommSemiring R] (n : ℕ) (p : MvPolynomial σ R) :
    p ∈ homogeneousSubmodule σ R n ↔ p.IsHomogeneous n := Iff.rfl

variable (σ R)

/-- While equal, the former has a convenient definitional reduction. -/
theorem homogeneousSubmodule_eq_finsupp_supported [CommSemiring R] (n : ℕ) :
<<<<<<< HEAD
    homogeneousSubmodule σ R n = Finsupp.supported _ R { d | degree d = n } := by
=======
    homogeneousSubmodule σ R n = Finsupp.supported _ R { d | d.degree = n } := by
>>>>>>> be1d8aff
  simp_rw [degree_eq_weight_one]
  exact weightedHomogeneousSubmodule_eq_finsupp_supported R 1 n

variable {σ R}

theorem homogeneousSubmodule_mul [CommSemiring R] (m n : ℕ) :
    homogeneousSubmodule σ R m * homogeneousSubmodule σ R n ≤ homogeneousSubmodule σ R (m + n) :=
  weightedHomogeneousSubmodule_mul 1 m n

section

variable [CommSemiring R]

theorem isHomogeneous_monomial {d : σ →₀ ℕ} (r : R) {n : ℕ} (hn : d.degree = n) :
    IsHomogeneous (monomial d r) n := by
  rw [degree_eq_weight_one] at hn
  exact isWeightedHomogeneous_monomial 1 d r hn

variable (σ)

theorem totalDegree_zero_iff_isHomogeneous {p : MvPolynomial σ R} :
    p.totalDegree = 0 ↔ IsHomogeneous p 0 := by
  rw [← weightedTotalDegree_one,
    ← isWeightedHomogeneous_zero_iff_weightedTotalDegree_eq_zero, IsHomogeneous]

alias ⟨isHomogeneous_of_totalDegree_zero, _⟩ := totalDegree_zero_iff_isHomogeneous

theorem isHomogeneous_C (r : R) : IsHomogeneous (C r : MvPolynomial σ R) 0 := by
  apply isHomogeneous_monomial
  simp only [Finsupp.degree, Finsupp.zero_apply, Finset.sum_const_zero]

variable (R)

theorem isHomogeneous_zero (n : ℕ) : IsHomogeneous (0 : MvPolynomial σ R) n :=
  (homogeneousSubmodule σ R n).zero_mem

theorem isHomogeneous_one : IsHomogeneous (1 : MvPolynomial σ R) 0 :=
  isHomogeneous_C _ _

variable {σ}

theorem isHomogeneous_X (i : σ) : IsHomogeneous (X i : MvPolynomial σ R) 1 := by
  apply isHomogeneous_monomial
  rw [Finsupp.degree, Finsupp.support_single_ne_zero _ one_ne_zero, Finset.sum_singleton]
  exact Finsupp.single_eq_same

end

namespace IsHomogeneous

variable [CommSemiring R] [CommSemiring S] {φ ψ : MvPolynomial σ R} {m n : ℕ}

theorem coeff_eq_zero (hφ : IsHomogeneous φ n) {d : σ →₀ ℕ} (hd : d.degree ≠ n) :
    coeff d φ = 0 := by
  rw [degree_eq_weight_one] at hd
  exact IsWeightedHomogeneous.coeff_eq_zero hφ d hd

theorem inj_right (hm : IsHomogeneous φ m) (hn : IsHomogeneous φ n) (hφ : φ ≠ 0) : m = n := by
  obtain ⟨d, hd⟩ : ∃ d, coeff d φ ≠ 0 := exists_coeff_ne_zero hφ
  rw [← hm hd, ← hn hd]

theorem add (hφ : IsHomogeneous φ n) (hψ : IsHomogeneous ψ n) : IsHomogeneous (φ + ψ) n :=
  (homogeneousSubmodule σ R n).add_mem hφ hψ

theorem sum {ι : Type*} (s : Finset ι) (φ : ι → MvPolynomial σ R) (n : ℕ)
    (h : ∀ i ∈ s, IsHomogeneous (φ i) n) : IsHomogeneous (∑ i ∈ s, φ i) n :=
  (homogeneousSubmodule σ R n).sum_mem h

theorem mul (hφ : IsHomogeneous φ m) (hψ : IsHomogeneous ψ n) : IsHomogeneous (φ * ψ) (m + n) :=
  homogeneousSubmodule_mul m n <| Submodule.mul_mem_mul hφ hψ

theorem prod {ι : Type*} (s : Finset ι) (φ : ι → MvPolynomial σ R) (n : ι → ℕ)
    (h : ∀ i ∈ s, IsHomogeneous (φ i) (n i)) : IsHomogeneous (∏ i ∈ s, φ i) (∑ i ∈ s, n i) := by
  classical
  revert h
  refine Finset.induction_on s ?_ ?_
  · intro
    simp only [isHomogeneous_one, Finset.sum_empty, Finset.prod_empty]
  · intro i s his IH h
    simp only [his, Finset.prod_insert, Finset.sum_insert, not_false_iff]
    apply (h i (Finset.mem_insert_self _ _)).mul (IH _)
    intro j hjs
    exact h j (Finset.mem_insert_of_mem hjs)

lemma C_mul (hφ : φ.IsHomogeneous m) (r : R) :
    (C r * φ).IsHomogeneous m := by
  simpa only [zero_add] using (isHomogeneous_C _ _).mul hφ

lemma _root_.MvPolynomial.isHomogeneous_C_mul_X (r : R) (i : σ) :
    (C r * X i).IsHomogeneous 1 :=
  (isHomogeneous_X _ _).C_mul _

@[deprecated (since := "2024-03-21")]
alias _root_.MvPolynomial.C_mul_X := _root_.MvPolynomial.isHomogeneous_C_mul_X

lemma pow (hφ : φ.IsHomogeneous m) (n : ℕ) : (φ ^ n).IsHomogeneous (m * n) := by
  rw [show φ ^ n = ∏ _i ∈ Finset.range n, φ by simp]
  rw [show m * n = ∑ _i ∈ Finset.range n, m by simp [mul_comm]]
  apply IsHomogeneous.prod _ _ _ (fun _ _ ↦ hφ)

lemma _root_.MvPolynomial.isHomogeneous_X_pow (i : σ) (n : ℕ) :
    (X (R := R) i ^ n).IsHomogeneous n := by
  simpa only [one_mul] using (isHomogeneous_X _ _).pow n

lemma _root_.MvPolynomial.isHomogeneous_C_mul_X_pow (r : R) (i : σ) (n : ℕ) :
    (C r * X i ^ n).IsHomogeneous n :=
  (isHomogeneous_X_pow _ _).C_mul _

lemma eval₂ (hφ : φ.IsHomogeneous m) (f : R →+* MvPolynomial τ S) (g : σ → MvPolynomial τ S)
    (hf : ∀ r, (f r).IsHomogeneous 0) (hg : ∀ i, (g i).IsHomogeneous n) :
    (eval₂ f g φ).IsHomogeneous (n * m) := by
  apply IsHomogeneous.sum
  intro i hi
  rw [← zero_add (n * m)]
  apply IsHomogeneous.mul (hf _) _
  convert IsHomogeneous.prod _ _ (fun k ↦ n * i k) _
  · rw [Finsupp.mem_support_iff] at hi
    rw [← Finset.mul_sum, ← hφ hi, weight_apply]
    simp_rw [smul_eq_mul, Finsupp.sum, Pi.one_apply, mul_one]
  · rintro k -
    apply (hg k).pow

lemma map (hφ : φ.IsHomogeneous n) (f : R →+* S) : (map f φ).IsHomogeneous n := by
  simpa only [one_mul] using hφ.eval₂ _ _ (fun r ↦ isHomogeneous_C _ (f r)) (isHomogeneous_X _)

lemma aeval [Algebra R S] (hφ : φ.IsHomogeneous m)
    (g : σ → MvPolynomial τ S) (hg : ∀ i, (g i).IsHomogeneous n) :
    (aeval g φ).IsHomogeneous (n * m) :=
  hφ.eval₂ _ _ (fun _ ↦ isHomogeneous_C _ _) hg

section CommRing

-- In this section we shadow the semiring `R` with a ring `R`.
variable {R σ : Type*} [CommRing R] {φ ψ : MvPolynomial σ R} {n : ℕ}

theorem neg (hφ : IsHomogeneous φ n) : IsHomogeneous (-φ) n :=
  (homogeneousSubmodule σ R n).neg_mem hφ

theorem sub (hφ : IsHomogeneous φ n) (hψ : IsHomogeneous ψ n) : IsHomogeneous (φ - ψ) n :=
  (homogeneousSubmodule σ R n).sub_mem hφ hψ

end CommRing

/-- The homogeneous degree bounds the total degree.

See also `MvPolynomial.IsHomogeneous.totalDegree` when `φ` is non-zero. -/
lemma totalDegree_le (hφ : IsHomogeneous φ n) : φ.totalDegree ≤ n := by
  apply Finset.sup_le
  intro d hd
  rw [mem_support_iff] at hd
  rw [Finsupp.sum, ← hφ hd, weight_apply]
  simp only [Pi.one_apply, smul_eq_mul, mul_one]
  exact Nat.le.refl

theorem totalDegree (hφ : IsHomogeneous φ n) (h : φ ≠ 0) : totalDegree φ = n := by
  apply le_antisymm hφ.totalDegree_le
  obtain ⟨d, hd⟩ : ∃ d, coeff d φ ≠ 0 := exists_coeff_ne_zero h
  simp only [← hφ hd, MvPolynomial.totalDegree, Finsupp.sum]
  replace hd := Finsupp.mem_support_iff.mpr hd
  simp only [weight_apply,Pi.one_apply, smul_eq_mul, mul_one]
  -- Porting note: Original proof did not define `f`
  exact Finset.le_sup (f := fun s ↦ ∑ x ∈ s.support, s x) hd

theorem rename_isHomogeneous {f : σ → τ} (h : φ.IsHomogeneous n) :
    (rename f φ).IsHomogeneous n := by
  rw [← φ.support_sum_monomial_coeff, map_sum]; simp_rw [rename_monomial]
  apply IsHomogeneous.sum _ _ _ fun d hd ↦ isHomogeneous_monomial _ _
  intro d hd
  apply (Finsupp.sum_mapDomain_index_addMonoidHom fun _ ↦ .id ℕ).trans
  convert h (mem_support_iff.mp hd)
  simp only [weight_apply, AddMonoidHom.id_apply, Pi.one_apply, smul_eq_mul, mul_one]

theorem rename_isHomogeneous_iff {f : σ → τ} (hf : f.Injective) :
    (rename f φ).IsHomogeneous n ↔ φ.IsHomogeneous n := by
  refine ⟨fun h d hd ↦ ?_, rename_isHomogeneous⟩
  convert ← @h (d.mapDomain f) _
  · simp only [weight_apply, Pi.one_apply, smul_eq_mul, mul_one]
    exact Finsupp.sum_mapDomain_index_inj (h := fun _ ↦ id) hf
  · rwa [coeff_rename_mapDomain f hf]

lemma finSuccEquiv_coeff_isHomogeneous {N : ℕ} {φ : MvPolynomial (Fin (N+1)) R} {n : ℕ}
    (hφ : φ.IsHomogeneous n) (i j : ℕ) (h : i + j = n) :
    ((finSuccEquiv _ _ φ).coeff i).IsHomogeneous j := by
  intro d hd
  rw [finSuccEquiv_coeff_coeff] at hd
  have h' : (weight 1) (Finsupp.cons i d) = i + j := by
    simpa [Finset.sum_subset_zero_on_sdiff (g := d.cons i)
     (d.cons_support (y := i)) (by simp) (fun _ _ ↦ rfl), ← h] using hφ hd
  simp only [weight_apply, Pi.one_apply, smul_eq_mul, mul_one, Finsupp.sum_cons,
    add_right_inj] at h' ⊢
  exact h'

-- TODO: develop API for `optionEquivLeft` and get rid of the `[Fintype σ]` assumption
lemma coeff_isHomogeneous_of_optionEquivLeft_symm
    [hσ : Finite σ] {p : Polynomial (MvPolynomial σ R)}
    (hp : ((optionEquivLeft R σ).symm p).IsHomogeneous n) (i j : ℕ) (h : i + j = n) :
    (p.coeff i).IsHomogeneous j := by
  obtain ⟨k, ⟨e⟩⟩ := Finite.exists_equiv_fin σ
  let e' := e.optionCongr.trans (_root_.finSuccEquiv _).symm
  let F := renameEquiv R e
  let F' := renameEquiv R e'
  let φ := F' ((optionEquivLeft R σ).symm p)
  have hφ : φ.IsHomogeneous n := hp.rename_isHomogeneous
  suffices IsHomogeneous (F (p.coeff i)) j by
    rwa [← (IsHomogeneous.rename_isHomogeneous_iff e.injective)]
  convert hφ.finSuccEquiv_coeff_isHomogeneous i j h using 1
  dsimp only [φ, F', F, renameEquiv_apply]
  rw [finSuccEquiv_rename_finSuccEquiv, AlgEquiv.apply_symm_apply]
  simp

open Polynomial in
private
lemma exists_eval_ne_zero_of_coeff_finSuccEquiv_ne_zero_aux
    {N : ℕ} {F : MvPolynomial (Fin (Nat.succ N)) R} {n : ℕ} (hF : IsHomogeneous F n)
    (hFn : ((finSuccEquiv R N) F).coeff n ≠ 0) :
    ∃ r, eval r F ≠ 0 := by
  have hF₀ : F ≠ 0 := by contrapose! hFn; simp [hFn]
  have hdeg : natDegree (finSuccEquiv R N F) < n + 1 := by
    linarith [natDegree_finSuccEquiv F, degreeOf_le_totalDegree F 0, hF.totalDegree hF₀]
  use Fin.cons 1 0
  have aux : ∀ i ∈ Finset.range n, constantCoeff ((finSuccEquiv R N F).coeff i) = 0 := by
    intro i hi
    rw [Finset.mem_range] at hi
    apply (hF.finSuccEquiv_coeff_isHomogeneous i (n-i) (by omega)).coeff_eq_zero
    simp only [Finsupp.degree_zero]
    rw [← Nat.sub_ne_zero_iff_lt] at hi
    exact hi.symm
  simp_rw [eval_eq_eval_mv_eval', eval_one_map, Polynomial.eval_eq_sum_range' hdeg,
    eval_zero, one_pow, mul_one, map_sum, Finset.sum_range_succ, Finset.sum_eq_zero aux, zero_add]
  contrapose! hFn
  ext d
  rw [coeff_zero]
  obtain rfl | hd := eq_or_ne d 0
  · apply hFn
  · contrapose! hd
    ext i
    rw [Finsupp.coe_zero, Pi.zero_apply]
    by_cases hi : i ∈ d.support
    · have := hF.finSuccEquiv_coeff_isHomogeneous n 0 (add_zero _) hd
      simp only [weight_apply, Pi.one_apply, smul_eq_mul, mul_one, Finsupp.sum] at this
      rw [Finset.sum_eq_zero_iff_of_nonneg (fun _ _ ↦ zero_le')] at this
      exact this i hi
    · simpa using hi

section IsDomain

-- In this section we shadow the semiring `R` with a domain `R`.
variable {R σ : Type*} [CommRing R] [IsDomain R] {F G : MvPolynomial σ R} {n : ℕ}

open Cardinal Polynomial

private
lemma exists_eval_ne_zero_of_totalDegree_le_card_aux {N : ℕ} {F : MvPolynomial (Fin N) R} {n : ℕ}
    (hF : F.IsHomogeneous n) (hF₀ : F ≠ 0) (hnR : n ≤ #R) :
    ∃ r, eval r F ≠ 0 := by
  induction N generalizing n with
  | zero =>
    use 0
    contrapose! hF₀
    ext d
    simpa only [Subsingleton.elim d 0, eval_zero, coeff_zero] using hF₀
  | succ N IH =>
    have hdeg : natDegree (finSuccEquiv R N F) < n + 1 := by
      linarith [natDegree_finSuccEquiv F, degreeOf_le_totalDegree F 0, hF.totalDegree hF₀]
    obtain ⟨i, hi⟩ : ∃ i : ℕ, (finSuccEquiv R N F).coeff i ≠ 0 := by
      contrapose! hF₀
      exact (finSuccEquiv _ _).injective <| Polynomial.ext <| by simpa using hF₀
    have hin : i ≤ n := by
      contrapose! hi
      exact coeff_eq_zero_of_natDegree_lt <| (Nat.le_of_lt_succ hdeg).trans_lt hi
    obtain hFn | hFn := ne_or_eq ((finSuccEquiv R N F).coeff n) 0
    · exact hF.exists_eval_ne_zero_of_coeff_finSuccEquiv_ne_zero_aux hFn
    have hin : i < n := hin.lt_or_eq.elim id <| by aesop
    obtain ⟨j, hj⟩ : ∃ j, i + (j + 1) = n := (Nat.exists_eq_add_of_lt hin).imp <| by intros; omega
    obtain ⟨r, hr⟩ : ∃ r, (eval r) (Polynomial.coeff ((finSuccEquiv R N) F) i) ≠ 0 :=
      IH (hF.finSuccEquiv_coeff_isHomogeneous _ _ hj) hi (.trans (by norm_cast; omega) hnR)
    set φ : R[X] := Polynomial.map (eval r) (finSuccEquiv _ _ F) with hφ
    have hφ₀ : φ ≠ 0 := fun hφ₀ ↦ hr <| by
      rw [← coeff_eval_eq_eval_coeff, ← hφ, hφ₀, Polynomial.coeff_zero]
    have hφR : φ.natDegree < #R := by
      refine lt_of_lt_of_le ?_ hnR
      norm_cast
      refine lt_of_le_of_lt (natDegree_map_le _ _) ?_
      suffices (finSuccEquiv _ _ F).natDegree ≠ n by omega
      rintro rfl
      refine leadingCoeff_ne_zero.mpr ?_ hFn
      simpa using (finSuccEquiv R N).injective.ne hF₀
    obtain ⟨r₀, hr₀⟩ : ∃ r₀, Polynomial.eval r₀ φ ≠ 0 :=
      φ.exists_eval_ne_zero_of_natDegree_lt_card hφ₀ hφR
    use Fin.cons r₀ r
    rwa [eval_eq_eval_mv_eval']

/-- See `MvPolynomial.IsHomogeneous.eq_zero_of_forall_eval_eq_zero`
for a version that assumes `Infinite R`. -/
lemma eq_zero_of_forall_eval_eq_zero_of_le_card
    (hF : F.IsHomogeneous n) (h : ∀ r : σ → R, eval r F = 0) (hnR : n ≤ #R) :
    F = 0 := by
  contrapose! h
  -- reduce to the case where σ is finite
  obtain ⟨k, f, hf, F, rfl⟩ := exists_fin_rename F
  have hF₀ : F ≠ 0 := by rintro rfl; simp at h
  have hF : F.IsHomogeneous n := by rwa [rename_isHomogeneous_iff hf] at hF
  obtain ⟨r, hr⟩ := exists_eval_ne_zero_of_totalDegree_le_card_aux hF hF₀ hnR
  obtain ⟨r, rfl⟩ := (Function.factorsThrough_iff _).mp <| (hf.factorsThrough r)
  use r
  rwa [eval_rename]

/-- See `MvPolynomial.IsHomogeneous.funext`
for a version that assumes `Infinite R`. -/
lemma funext_of_le_card (hF : F.IsHomogeneous n) (hG : G.IsHomogeneous n)
    (h : ∀ r : σ → R, eval r F = eval r G) (hnR : n ≤ #R) :
    F = G := by
  rw [← sub_eq_zero]
  apply eq_zero_of_forall_eval_eq_zero_of_le_card (hF.sub hG) _ hnR
  simpa [sub_eq_zero] using h

/-- See `MvPolynomial.IsHomogeneous.eq_zero_of_forall_eval_eq_zero_of_le_card`
for a version that assumes `n ≤ #R`. -/
lemma eq_zero_of_forall_eval_eq_zero [Infinite R] {F : MvPolynomial σ R} {n : ℕ}
    (hF : F.IsHomogeneous n) (h : ∀ r : σ → R, eval r F = 0) : F = 0 := by
  apply eq_zero_of_forall_eval_eq_zero_of_le_card hF h
  exact (Cardinal.nat_lt_aleph0 _).le.trans <| Cardinal.infinite_iff.mp ‹Infinite R›

/-- See `MvPolynomial.IsHomogeneous.funext_of_le_card`
for a version that assumes `n ≤ #R`. -/
lemma funext [Infinite R] {F G : MvPolynomial σ R} {n : ℕ}
    (hF : F.IsHomogeneous n) (hG : G.IsHomogeneous n)
    (h : ∀ r : σ → R, eval r F = eval r G) : F = G := by
  apply funext_of_le_card hF hG h
  exact (Cardinal.nat_lt_aleph0 _).le.trans <| Cardinal.infinite_iff.mp ‹Infinite R›

end IsDomain

/-- The homogeneous submodules form a graded ring. This instance is used by `DirectSum.commSemiring`
and `DirectSum.algebra`. -/
instance HomogeneousSubmodule.gcommSemiring : SetLike.GradedMonoid (homogeneousSubmodule σ R) where
  one_mem := isHomogeneous_one σ R
  mul_mem _ _ _ _ := IsHomogeneous.mul

open DirectSum

noncomputable example : CommSemiring (⨁ i, homogeneousSubmodule σ R i) :=
  inferInstance

noncomputable example : Algebra R (⨁ i, homogeneousSubmodule σ R i) :=
  inferInstance

end IsHomogeneous

noncomputable section

open Finset

/-- `homogeneousComponent n φ` is the part of `φ` that is homogeneous of degree `n`.
See `sum_homogeneousComponent` for the statement that `φ` is equal to the sum
of all its homogeneous components. -/
def homogeneousComponent [CommSemiring R] (n : ℕ) : MvPolynomial σ R →ₗ[R] MvPolynomial σ R :=
  weightedHomogeneousComponent 1 n

section HomogeneousComponent

open Finset Finsupp

variable [CommSemiring R] (n : ℕ) (φ ψ : MvPolynomial σ R)

theorem coeff_homogeneousComponent (d : σ →₀ ℕ) :
<<<<<<< HEAD
    coeff d (homogeneousComponent n φ) = if (degree d) = n then coeff d φ else 0 := by
=======
    coeff d (homogeneousComponent n φ) = if d.degree = n then coeff d φ else 0 := by
>>>>>>> be1d8aff
  rw [degree_eq_weight_one]
  convert coeff_weightedHomogeneousComponent n φ d

theorem homogeneousComponent_apply :
    homogeneousComponent n φ =
<<<<<<< HEAD
      ∑ d ∈ φ.support.filter fun d => degree d = n, monomial d (coeff d φ) := by
=======
      ∑ d ∈ φ.support.filter fun d => d.degree = n, monomial d (coeff d φ) := by
>>>>>>> be1d8aff
  simp_rw [degree_eq_weight_one]
  convert weightedHomogeneousComponent_apply n φ

theorem homogeneousComponent_isHomogeneous : (homogeneousComponent n φ).IsHomogeneous n :=
  weightedHomogeneousComponent_isWeightedHomogeneous n φ

@[simp]
theorem homogeneousComponent_zero : homogeneousComponent 0 φ = C (coeff 0 φ) :=
  weightedHomogeneousComponent_zero φ (fun _ => Nat.succ_ne_zero Nat.zero)

@[simp]
theorem homogeneousComponent_C_mul (n : ℕ) (r : R) :
    homogeneousComponent n (C r * φ) = C r * homogeneousComponent n φ :=
  weightedHomogeneousComponent_C_mul φ n r

theorem homogeneousComponent_eq_zero'
    (h : ∀ d : σ →₀ ℕ, d ∈ φ.support → d.degree ≠ n) :
    homogeneousComponent n φ = 0 := by
  simp_rw [degree_eq_weight_one] at h
  exact weightedHomogeneousComponent_eq_zero' n φ h

theorem homogeneousComponent_eq_zero (h : φ.totalDegree < n) : homogeneousComponent n φ = 0 := by
  apply homogeneousComponent_eq_zero'
  rw [totalDegree, Finset.sup_lt_iff (lt_of_le_of_lt (Nat.zero_le _) h)] at h
  intro d hd; exact ne_of_lt (h d hd)

theorem sum_homogeneousComponent :
    (∑ i ∈ range (φ.totalDegree + 1), homogeneousComponent i φ) = φ := by
  ext1 d
  suffices φ.totalDegree < d.support.sum d → 0 = coeff d φ by
    simpa [coeff_sum, coeff_homogeneousComponent]
  exact fun h => (coeff_eq_zero_of_totalDegree_lt h).symm

theorem homogeneousComponent_homogeneous_polynomial (m n : ℕ) (p : MvPolynomial σ R)
    (h : p ∈ homogeneousSubmodule σ R n) : homogeneousComponent m p = if m = n then p else 0 := by
  convert weightedHomogeneousComponent_weighted_homogeneous_polynomial m n p h

end HomogeneousComponent

end

end MvPolynomial<|MERGE_RESOLUTION|>--- conflicted
+++ resolved
@@ -87,11 +87,7 @@
 
 /-- While equal, the former has a convenient definitional reduction. -/
 theorem homogeneousSubmodule_eq_finsupp_supported [CommSemiring R] (n : ℕ) :
-<<<<<<< HEAD
-    homogeneousSubmodule σ R n = Finsupp.supported _ R { d | degree d = n } := by
-=======
     homogeneousSubmodule σ R n = Finsupp.supported _ R { d | d.degree = n } := by
->>>>>>> be1d8aff
   simp_rw [degree_eq_weight_one]
   exact weightedHomogeneousSubmodule_eq_finsupp_supported R 1 n
 
@@ -458,21 +454,13 @@
 variable [CommSemiring R] (n : ℕ) (φ ψ : MvPolynomial σ R)
 
 theorem coeff_homogeneousComponent (d : σ →₀ ℕ) :
-<<<<<<< HEAD
-    coeff d (homogeneousComponent n φ) = if (degree d) = n then coeff d φ else 0 := by
-=======
     coeff d (homogeneousComponent n φ) = if d.degree = n then coeff d φ else 0 := by
->>>>>>> be1d8aff
   rw [degree_eq_weight_one]
   convert coeff_weightedHomogeneousComponent n φ d
 
 theorem homogeneousComponent_apply :
     homogeneousComponent n φ =
-<<<<<<< HEAD
-      ∑ d ∈ φ.support.filter fun d => degree d = n, monomial d (coeff d φ) := by
-=======
       ∑ d ∈ φ.support.filter fun d => d.degree = n, monomial d (coeff d φ) := by
->>>>>>> be1d8aff
   simp_rw [degree_eq_weight_one]
   convert weightedHomogeneousComponent_apply n φ
 
