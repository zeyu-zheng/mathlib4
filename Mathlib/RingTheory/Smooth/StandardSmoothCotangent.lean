--- conflicted
+++ resolved
@@ -178,11 +178,7 @@
   intro i
   rfl
 
-<<<<<<< HEAD
-lemma sectionCotangent_zero_of_notMem_range (i : P.vars) (hi : i ∉ Set.range P.map) :
-=======
 lemma sectionCotangent_zero_of_notMem_range (i : ι) (hi : i ∉ Set.range P.map) :
->>>>>>> 84297b2b
     (sectionCotangent P) (P.cotangentSpaceBasis i) = 0 := by
   classical
   contrapose hi
