--- conflicted
+++ resolved
@@ -1498,15 +1498,9 @@
 @[deprecated] alias factors_eq_none_iff_zero := factors_eq_top_iff_zero
 
 theorem factors_eq_some_iff_ne_zero {a : Associates α} :
-<<<<<<< HEAD
-    (∃ s : Multiset { p : Associates α // Irreducible p }, a.factors = some s) ↔ a ≠ 0 := by
-  rw [← Option.isSome_iff_exists, ← Option.ne_none_iff_isSome, Ne, Ne,
-    factors_eq_none_iff_zero]
-=======
     (∃ s : Multiset { p : Associates α // Irreducible p }, a.factors = s) ↔ a ≠ 0 := by
   simp_rw [@eq_comm _ a.factors, ← WithTop.ne_top_iff_exists]
   exact factors_eq_top_iff_zero.not
->>>>>>> 2eed8869
 #align associates.factors_eq_some_iff_ne_zero Associates.factors_eq_some_iff_ne_zero
 
 theorem eq_of_factors_eq_factors {a b : Associates α} (h : a.factors = b.factors) : a = b := by
