--- conflicted
+++ resolved
@@ -704,14 +704,11 @@
   obtain ⟨ι, hι, f, hf⟩ := Algebra.FiniteType.iff_quotient_mvPolynomial'.mp ‹_›
   have : (algebraMap R S).IsIntegral := by
     rw [← f.comp_algebraMap]
-<<<<<<< HEAD
-=======
     #adaptation_note
     /--
     After https://github.com/leanprover/lean4/pull/6024
     we needed to write `f.toRingHom` instead of just `f`, to avoid unification issues.
     -/
->>>>>>> 3b37d5f3
     exact MvPolynomial.comp_C_integral_of_surjective_of_isJacobsonRing f.toRingHom hf
   have : Algebra.IsIntegral R S := Algebra.isIntegral_def.mpr this
   exact Algebra.IsIntegral.finite
