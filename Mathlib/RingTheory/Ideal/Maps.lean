/-
Copyright (c) 2018 Kenny Lau. All rights reserved.
Released under Apache 2.0 license as described in the file LICENSE.
Authors: Kenny Lau
-/
import Mathlib.RingTheory.Ideal.Operations

/-!
# Maps on modules and ideals

Main definitions include `Ideal.map`, `Ideal.comap`, `RingHom.ker`, `Module.annihilator`
and `Submodule.annihilator`.
-/

assert_not_exists Basis -- See `RingTheory.Ideal.Basis`
assert_not_exists Submodule.hasQuotient -- See `RingTheory.Ideal.Quotient.Operations`

universe u v w x

open Pointwise

namespace Ideal

section MapAndComap

variable {R : Type u} {S : Type v}

section Semiring

variable {F : Type*} [Semiring R] [Semiring S]
variable [FunLike F R S]
variable (f : F)
variable {I J : Ideal R} {K L : Ideal S}

/-- `I.map f` is the span of the image of the ideal `I` under `f`, which may be bigger than
  the image itself. -/
def map (I : Ideal R) : Ideal S :=
  span (f '' I)

/-- `I.comap f` is the preimage of `I` under `f`. -/
def comap [RingHomClass F R S] (I : Ideal S) : Ideal R where
  carrier := f ⁻¹' I
  add_mem' {x y} hx hy := by
    simp only [Set.mem_preimage, SetLike.mem_coe, map_add f] at hx hy ⊢
    exact add_mem hx hy
  zero_mem' := by simp only [Set.mem_preimage, map_zero, SetLike.mem_coe, Submodule.zero_mem]
  smul_mem' c x hx := by
    simp only [smul_eq_mul, Set.mem_preimage, map_mul, SetLike.mem_coe] at *
    exact mul_mem_left I _ hx

@[simp]
theorem coe_comap [RingHomClass F R S] (I : Ideal S) : (comap f I : Set R) = f ⁻¹' I := rfl

lemma comap_coe [RingHomClass F R S] (I : Ideal S) : I.comap (f : R →+* S) = I.comap f := rfl

variable {f}

theorem map_mono (h : I ≤ J) : map f I ≤ map f J :=
  span_mono <| Set.image_subset _ h

theorem mem_map_of_mem (f : F) {I : Ideal R} {x : R} (h : x ∈ I) : f x ∈ map f I :=
  subset_span ⟨x, h, rfl⟩

theorem apply_coe_mem_map (f : F) (I : Ideal R) (x : I) : f x ∈ I.map f :=
  mem_map_of_mem f x.2

theorem map_le_iff_le_comap [RingHomClass F R S] : map f I ≤ K ↔ I ≤ comap f K :=
  span_le.trans Set.image_subset_iff

@[simp]
theorem mem_comap [RingHomClass F R S] {x} : x ∈ comap f K ↔ f x ∈ K :=
  Iff.rfl

theorem comap_mono [RingHomClass F R S] (h : K ≤ L) : comap f K ≤ comap f L :=
  Set.preimage_mono fun _ hx => h hx

variable (f)

theorem comap_ne_top [RingHomClass F R S] (hK : K ≠ ⊤) : comap f K ≠ ⊤ :=
  (ne_top_iff_one _).2 <| by rw [mem_comap, map_one]; exact (ne_top_iff_one _).1 hK

variable {G : Type*} [FunLike G S R]

theorem map_le_comap_of_inv_on [RingHomClass G S R] (g : G) (I : Ideal R)
    (hf : Set.LeftInvOn g f I) :
    I.map f ≤ I.comap g := by
  refine Ideal.span_le.2 ?_
  rintro x ⟨x, hx, rfl⟩
  rw [SetLike.mem_coe, mem_comap, hf hx]
  exact hx

theorem comap_le_map_of_inv_on [RingHomClass F R S] (g : G) (I : Ideal S)
    (hf : Set.LeftInvOn g f (f ⁻¹' I)) :
    I.comap f ≤ I.map g :=
  fun x (hx : f x ∈ I) => hf hx ▸ Ideal.mem_map_of_mem g hx

/-- The `Ideal` version of `Set.image_subset_preimage_of_inverse`. -/
theorem map_le_comap_of_inverse [RingHomClass G S R] (g : G) (I : Ideal R)
    (h : Function.LeftInverse g f) :
    I.map f ≤ I.comap g :=
  map_le_comap_of_inv_on _ _ _ <| h.leftInvOn _

variable [RingHomClass F R S]

instance (priority := low) [K.IsTwoSided] : (comap f K).IsTwoSided :=
  ⟨fun b ha ↦ by rw [mem_comap, map_mul]; exact mul_mem_right _ _ ha⟩

/-- The `Ideal` version of `Set.preimage_subset_image_of_inverse`. -/
theorem comap_le_map_of_inverse (g : G) (I : Ideal S) (h : Function.LeftInverse g f) :
    I.comap f ≤ I.map g :=
  comap_le_map_of_inv_on _ _ _ <| h.leftInvOn _

instance IsPrime.comap [hK : K.IsPrime] : (comap f K).IsPrime :=
  ⟨comap_ne_top _ hK.1, fun {x y} => by simp only [mem_comap, map_mul]; apply hK.2⟩

variable (I J K L)

theorem map_top : map f ⊤ = ⊤ :=
  (eq_top_iff_one _).2 <| subset_span ⟨1, trivial, map_one f⟩

theorem gc_map_comap : GaloisConnection (Ideal.map f) (Ideal.comap f) := fun _ _ =>
  Ideal.map_le_iff_le_comap

@[simp]
theorem comap_id : I.comap (RingHom.id R) = I :=
  Ideal.ext fun _ => Iff.rfl

@[simp]
theorem map_id : I.map (RingHom.id R) = I :=
  (gc_map_comap (RingHom.id R)).l_unique GaloisConnection.id comap_id

theorem comap_comap {T : Type*} [Semiring T] {I : Ideal T} (f : R →+* S) (g : S →+* T) :
    (I.comap g).comap f = I.comap (g.comp f) :=
  rfl

lemma comap_comapₐ {R A B C : Type*} [CommSemiring R] [Semiring A] [Algebra R A] [Semiring B]
    [Algebra R B] [Semiring C] [Algebra R C] {I : Ideal C} (f : A →ₐ[R] B) (g : B →ₐ[R] C) :
    (I.comap g).comap f = I.comap (g.comp f) :=
  I.comap_comap f.toRingHom g.toRingHom

theorem map_map {T : Type*} [Semiring T] {I : Ideal R} (f : R →+* S) (g : S →+* T) :
    (I.map f).map g = I.map (g.comp f) :=
  ((gc_map_comap f).compose (gc_map_comap g)).l_unique (gc_map_comap (g.comp f)) fun _ =>
    comap_comap _ _

lemma map_mapₐ {R A B C : Type*} [CommSemiring R] [Semiring A] [Algebra R A] [Semiring B]
    [Algebra R B] [Semiring C] [Algebra R C] {I : Ideal A} (f : A →ₐ[R] B) (g : B →ₐ[R] C) :
    (I.map f).map g = I.map (g.comp f) :=
  I.map_map f.toRingHom g.toRingHom

theorem map_span (f : F) (s : Set R) : map f (span s) = span (f '' s) := by
  refine (Submodule.span_eq_of_le _ ?_ ?_).symm
  · rintro _ ⟨x, hx, rfl⟩; exact mem_map_of_mem f (subset_span hx)
  · rw [map_le_iff_le_comap, span_le, coe_comap, ← Set.image_subset_iff]
    exact subset_span

variable {f I J K L}

theorem map_le_of_le_comap : I ≤ K.comap f → I.map f ≤ K :=
  (gc_map_comap f).l_le

theorem le_comap_of_map_le : I.map f ≤ K → I ≤ K.comap f :=
  (gc_map_comap f).le_u

theorem le_comap_map : I ≤ (I.map f).comap f :=
  (gc_map_comap f).le_u_l _

theorem map_comap_le : (K.comap f).map f ≤ K :=
  (gc_map_comap f).l_u_le _

@[simp]
theorem comap_top : (⊤ : Ideal S).comap f = ⊤ :=
  (gc_map_comap f).u_top

@[simp]
theorem comap_eq_top_iff {I : Ideal S} : I.comap f = ⊤ ↔ I = ⊤ :=
  ⟨fun h => I.eq_top_iff_one.mpr (map_one f ▸ mem_comap.mp ((I.comap f).eq_top_iff_one.mp h)),
    fun h => by rw [h, comap_top]⟩

@[simp]
theorem map_bot : (⊥ : Ideal R).map f = ⊥ :=
  (gc_map_comap f).l_bot

theorem ne_bot_of_map_ne_bot (hI : map f I ≠ ⊥) : I ≠ ⊥ :=
  fun h => hI (Eq.mpr (congrArg (fun I ↦ map f I = ⊥) h) map_bot)

variable (f I J K L)

@[simp]
theorem map_comap_map : ((I.map f).comap f).map f = I.map f :=
  (gc_map_comap f).l_u_l_eq_l I

@[simp]
theorem comap_map_comap : ((K.comap f).map f).comap f = K.comap f :=
  (gc_map_comap f).u_l_u_eq_u K

theorem map_sup : (I ⊔ J).map f = I.map f ⊔ J.map f :=
  (gc_map_comap f : GaloisConnection (map f) (comap f)).l_sup

theorem comap_inf : comap f (K ⊓ L) = comap f K ⊓ comap f L :=
  rfl

variable {ι : Sort*}

theorem map_iSup (K : ι → Ideal R) : (iSup K).map f = ⨆ i, (K i).map f :=
  (gc_map_comap f : GaloisConnection (map f) (comap f)).l_iSup

theorem comap_iInf (K : ι → Ideal S) : (iInf K).comap f = ⨅ i, (K i).comap f :=
  (gc_map_comap f : GaloisConnection (map f) (comap f)).u_iInf

theorem map_sSup (s : Set (Ideal R)) : (sSup s).map f = ⨆ I ∈ s, (I : Ideal R).map f :=
  (gc_map_comap f : GaloisConnection (map f) (comap f)).l_sSup

theorem comap_sInf (s : Set (Ideal S)) : (sInf s).comap f = ⨅ I ∈ s, (I : Ideal S).comap f :=
  (gc_map_comap f : GaloisConnection (map f) (comap f)).u_sInf

theorem comap_sInf' (s : Set (Ideal S)) : (sInf s).comap f = ⨅ I ∈ comap f '' s, I :=
  _root_.trans (comap_sInf f s) (by rw [iInf_image])

/-- Variant of `Ideal.IsPrime.comap` where ideal is explicit rather than implicit.  -/
theorem comap_isPrime [H : IsPrime K] : IsPrime (comap f K) :=
  H.comap f

variable {I J K L}

theorem map_inf_le : map f (I ⊓ J) ≤ map f I ⊓ map f J :=
  (gc_map_comap f : GaloisConnection (map f) (comap f)).monotone_l.map_inf_le _ _

theorem le_comap_sup : comap f K ⊔ comap f L ≤ comap f (K ⊔ L) :=
  (gc_map_comap f : GaloisConnection (map f) (comap f)).monotone_u.le_map_sup _ _

-- TODO: Should these be simp lemmas?
theorem _root_.element_smul_restrictScalars {R S M}
    [CommSemiring R] [CommSemiring S] [Algebra R S] [AddCommMonoid M]
    [Module R M] [Module S M] [IsScalarTower R S M] (r : R) (N : Submodule S M) :
    (algebraMap R S r • N).restrictScalars R = r • N.restrictScalars R :=
  SetLike.coe_injective (congrArg (· '' _) (funext (algebraMap_smul S r)))

theorem smul_restrictScalars {R S M} [CommSemiring R] [CommSemiring S]
    [Algebra R S] [AddCommMonoid M] [Module R M] [Module S M]
    [IsScalarTower R S M] (I : Ideal R) (N : Submodule S M) :
    (I.map (algebraMap R S) • N).restrictScalars R = I • N.restrictScalars R := by
  simp_rw [map, Submodule.span_smul_eq, ← Submodule.coe_set_smul,
    Submodule.set_smul_eq_iSup, ← element_smul_restrictScalars, iSup_image]
  exact map_iSup₂ (Submodule.restrictScalarsLatticeHom R S M) _

@[simp]
theorem smul_top_eq_map {R S : Type*} [CommSemiring R] [CommSemiring S] [Algebra R S]
    (I : Ideal R) : I • (⊤ : Submodule R S) = (I.map (algebraMap R S)).restrictScalars R :=
  Eq.trans (smul_restrictScalars I (⊤ : Ideal S)).symm <|
    congrArg _ <| Eq.trans (Ideal.smul_eq_mul _ _) (Ideal.mul_top _)

@[simp]
theorem coe_restrictScalars {R S : Type*} [Semiring R] [Semiring S] [Module R S]
    [IsScalarTower R S S] (I : Ideal S) : (I.restrictScalars R : Set S) = ↑I :=
  rfl

/-- The smallest `S`-submodule that contains all `x ∈ I * y ∈ J`
is also the smallest `R`-submodule that does so. -/
@[simp]
theorem restrictScalars_mul {R S : Type*} [Semiring R] [Semiring S] [Module R S]
    [IsScalarTower R S S] (I J : Ideal S) :
    (I * J).restrictScalars R = I.restrictScalars R * J.restrictScalars R :=
  rfl

section Surjective

section variable (hf : Function.Surjective f)
include hf

open Function

theorem map_comap_of_surjective (I : Ideal S) : map f (comap f I) = I :=
  le_antisymm (map_le_iff_le_comap.2 le_rfl) fun s hsi =>
    let ⟨r, hfrs⟩ := hf s
    hfrs ▸ (mem_map_of_mem f <| show f r ∈ I from hfrs.symm ▸ hsi)

/-- `map` and `comap` are adjoint, and the composition `map f ∘ comap f` is the
  identity -/
def giMapComap : GaloisInsertion (map f) (comap f) :=
  GaloisInsertion.monotoneIntro (gc_map_comap f).monotone_u (gc_map_comap f).monotone_l
    (fun _ => le_comap_map) (map_comap_of_surjective _ hf)

theorem map_surjective_of_surjective : Surjective (map f) :=
  (giMapComap f hf).l_surjective

theorem comap_injective_of_surjective : Injective (comap f) :=
  (giMapComap f hf).u_injective

theorem map_sup_comap_of_surjective (I J : Ideal S) : (I.comap f ⊔ J.comap f).map f = I ⊔ J :=
  (giMapComap f hf).l_sup_u _ _

theorem map_iSup_comap_of_surjective (K : ι → Ideal S) : (⨆ i, (K i).comap f).map f = iSup K :=
  (giMapComap f hf).l_iSup_u _

theorem map_inf_comap_of_surjective (I J : Ideal S) : (I.comap f ⊓ J.comap f).map f = I ⊓ J :=
  (giMapComap f hf).l_inf_u _ _

theorem map_iInf_comap_of_surjective (K : ι → Ideal S) : (⨅ i, (K i).comap f).map f = iInf K :=
  (giMapComap f hf).l_iInf_u _

theorem mem_image_of_mem_map_of_surjective {I : Ideal R} {y} (H : y ∈ map f I) : y ∈ f '' I :=
  Submodule.span_induction (hx := H) (fun _ => id) ⟨0, I.zero_mem, map_zero f⟩
    (fun _ _ _ _ ⟨x1, hx1i, hxy1⟩ ⟨x2, hx2i, hxy2⟩ =>
      ⟨x1 + x2, I.add_mem hx1i hx2i, hxy1 ▸ hxy2 ▸ map_add f _ _⟩)
    fun c _ _ ⟨x, hxi, hxy⟩ =>
    let ⟨d, hdc⟩ := hf c
    ⟨d * x, I.mul_mem_left _ hxi, hdc ▸ hxy ▸ map_mul f _ _⟩

theorem mem_map_iff_of_surjective {I : Ideal R} {y} : y ∈ map f I ↔ ∃ x, x ∈ I ∧ f x = y :=
  ⟨fun h => (Set.mem_image _ _ _).2 (mem_image_of_mem_map_of_surjective f hf h), fun ⟨_, hx⟩ =>
    hx.right ▸ mem_map_of_mem f hx.left⟩

theorem le_map_of_comap_le_of_surjective : comap f K ≤ I → K ≤ map f I := fun h =>
  map_comap_of_surjective f hf K ▸ map_mono h

end

theorem map_comap_eq_self_of_equiv {E : Type*} [EquivLike E R S] [RingEquivClass E R S] (e : E)
    (I : Ideal S) : map e (comap e I) = I :=
  I.map_comap_of_surjective e (EquivLike.surjective e)

theorem map_eq_submodule_map (f : R →+* S) [h : RingHomSurjective f] (I : Ideal R) :
    I.map f = Submodule.map f.toSemilinearMap I :=
  Submodule.ext fun _ => mem_map_iff_of_surjective f h.1

<<<<<<< HEAD
instance (priority := low) (f : R →+* S) [RingHomSurjective f] (I : Ideal R) [I.IsTwoSided] :
    (I.map f).IsTwoSided where
  mul_mem_of_left b ha := by
    rw [map_eq_submodule_map] at ha ⊢
    obtain ⟨a, ha, rfl⟩ := ha
    obtain ⟨b, rfl⟩ := f.surjective b
    rw [RingHom.coe_toSemilinearMap, ← map_mul]
    exact ⟨_, I.mul_mem_right _ ha, rfl⟩
=======
open Function in
theorem IsMaximal.comap_piEvalRingHom {ι : Type*} {R : ι → Type*} [∀ i, Semiring (R i)]
    {i : ι} {I : Ideal (R i)} (h : I.IsMaximal) : (I.comap <| Pi.evalRingHom R i).IsMaximal := by
  refine isMaximal_iff.mpr ⟨I.ne_top_iff_one.mp h.ne_top, fun J x le hxI hxJ ↦ ?_⟩
  have ⟨r, y, hy, eq⟩ := h.exists_inv hxI
  classical
  convert J.add_mem (J.mul_mem_left (update 0 i r) hxJ)
    (b := update 1 i y) (le <| by apply update_same i y 1 ▸ hy)
  ext j
  obtain rfl | ne := eq_or_ne j i
  · simpa [eq_comm] using eq
  · simp [update_noteq ne]
>>>>>>> 75368bee

end Surjective

section Injective

theorem comap_bot_le_of_injective (hf : Function.Injective f) : comap f ⊥ ≤ I := by
  refine le_trans (fun x hx => ?_) bot_le
  rw [mem_comap, Submodule.mem_bot, ← map_zero f] at hx
  exact Eq.symm (hf hx) ▸ Submodule.zero_mem ⊥

theorem comap_bot_of_injective (hf : Function.Injective f) : Ideal.comap f ⊥ = ⊥ :=
  le_bot_iff.mp (Ideal.comap_bot_le_of_injective f hf)

end Injective

/-- If `f : R ≃+* S` is a ring isomorphism and `I : Ideal R`, then `map f.symm (map f I) = I`. -/
@[simp]
theorem map_of_equiv {I : Ideal R} (f : R ≃+* S) :
    (I.map (f : R →+* S)).map (f.symm : S →+* R) = I := by
  rw [← RingEquiv.toRingHom_eq_coe, ← RingEquiv.toRingHom_eq_coe, map_map,
    RingEquiv.toRingHom_eq_coe, RingEquiv.toRingHom_eq_coe, RingEquiv.symm_comp, map_id]

/-- If `f : R ≃+* S` is a ring isomorphism and `I : Ideal R`,
  then `comap f (comap f.symm I) = I`. -/
@[simp]
theorem comap_of_equiv {I : Ideal R} (f : R ≃+* S) :
    (I.comap (f.symm : S →+* R)).comap (f : R →+* S) = I := by
  rw [← RingEquiv.toRingHom_eq_coe, ← RingEquiv.toRingHom_eq_coe, comap_comap,
    RingEquiv.toRingHom_eq_coe, RingEquiv.toRingHom_eq_coe, RingEquiv.symm_comp, comap_id]

/-- If `f : R ≃+* S` is a ring isomorphism and `I : Ideal R`, then `map f I = comap f.symm I`. -/
theorem map_comap_of_equiv {I : Ideal R} (f : R ≃+* S) : I.map (f : R →+* S) = I.comap f.symm :=
  le_antisymm (Ideal.map_le_comap_of_inverse _ _ _ (Equiv.left_inv' _))
    (Ideal.comap_le_map_of_inverse _ _ _ (Equiv.right_inv' _))

/-- If `f : R ≃+* S` is a ring isomorphism and `I : Ideal R`, then `comap f.symm I = map f I`. -/
@[simp]
theorem comap_symm {I : Ideal R} (f : R ≃+* S) : I.comap f.symm = I.map f :=
  (map_comap_of_equiv f).symm

/-- If `f : R ≃+* S` is a ring isomorphism and `I : Ideal R`, then `map f.symm I = comap f I`. -/
@[simp]

theorem map_symm {I : Ideal S} (f : R ≃+* S) : I.map f.symm = I.comap f :=
  map_comap_of_equiv (RingEquiv.symm f)

@[simp]
theorem symm_apply_mem_of_equiv_iff {I : Ideal R} {f : R ≃+* S} {y : S} :
    f.symm y ∈ I ↔ y ∈ I.map f := by
  rw [← comap_symm, mem_comap]

@[simp]
theorem apply_mem_of_equiv_iff {I : Ideal R} {f : R ≃+* S} {x : R} :
    f x ∈ I.map f ↔ x ∈ I := by
  rw [← comap_symm, Ideal.mem_comap, f.symm_apply_apply]

theorem mem_map_of_equiv {E : Type*} [EquivLike E R S] [RingEquivClass E R S] (e : E)
    {I : Ideal R} (y : S) : y ∈ map e I ↔ ∃ x ∈ I, e x = y := by
  constructor
  · intro h
    simp_rw [show map e I = _ from map_comap_of_equiv (e : R ≃+* S)] at h
    exact ⟨(e : R ≃+* S).symm y, h, (e : R ≃+* S).apply_symm_apply y⟩
  · rintro ⟨x, hx, rfl⟩
    exact mem_map_of_mem e hx

section Bijective

variable (hf : Function.Bijective f) {I : Ideal R} {K : Ideal S}
include hf

/-- Special case of the correspondence theorem for isomorphic rings -/
def relIsoOfBijective : Ideal S ≃o Ideal R where
  toFun := comap f
  invFun := map f
  left_inv := map_comap_of_surjective _ hf.2
  right_inv J :=
    le_antisymm
      (fun _ h ↦ have ⟨y, hy, eq⟩ := (mem_map_iff_of_surjective _ hf.2).mp h; hf.1 eq ▸ hy)
      le_comap_map
  map_rel_iff' {_ _} := by
    refine ⟨fun h ↦ ?_, comap_mono⟩
    have := map_mono (f := f) h
    simpa only [Equiv.coe_fn_mk, map_comap_of_surjective f hf.2] using this

theorem comap_le_iff_le_map : comap f K ≤ I ↔ K ≤ map f I :=
  ⟨fun h => le_map_of_comap_le_of_surjective f hf.right h, fun h =>
    (relIsoOfBijective f hf).right_inv I ▸ comap_mono h⟩

lemma comap_map_of_bijective : (I.map f).comap f = I :=
  le_antisymm ((comap_le_iff_le_map f hf).mpr fun _ ↦ id) le_comap_map

theorem isMaximal_map_iff_of_bijective : IsMaximal (map f I) ↔ IsMaximal I := by
  simpa only [isMaximal_def] using (relIsoOfBijective _ hf).symm.isCoatom_iff _

theorem isMaximal_comap_iff_of_bijective : IsMaximal (comap f K) ↔ IsMaximal K := by
  simpa only [isMaximal_def] using (relIsoOfBijective _ hf).isCoatom_iff _

alias ⟨_, IsMaximal.map_bijective⟩ := isMaximal_map_iff_of_bijective
alias ⟨_, IsMaximal.comap_bijective⟩ := isMaximal_comap_iff_of_bijective

/-- A ring isomorphism sends a maximal ideal to a maximal ideal. -/
instance map_isMaximal_of_equiv {E : Type*} [EquivLike E R S] [RingEquivClass E R S] (e : E)
    {p : Ideal R} [hp : p.IsMaximal] : (map e p).IsMaximal :=
  hp.map_bijective e (EquivLike.bijective e)

theorem isMaximal_iff_of_bijective : (⊥ : Ideal R).IsMaximal ↔ (⊥ : Ideal S).IsMaximal :=
  ⟨fun h ↦ map_bot (f := f) ▸ h.map_bijective f hf, fun h ↦ have e := RingEquiv.ofBijective f hf
    map_bot (f := e.symm) ▸ h.map_bijective _ e.symm.bijective⟩

@[deprecated (since := "2024-12-07")] alias map.isMaximal := IsMaximal.map_bijective
@[deprecated (since := "2024-12-07")] alias comap.isMaximal := IsMaximal.comap_bijective
@[deprecated (since := "2024-12-07")] alias RingEquiv.bot_maximal_iff := isMaximal_iff_of_bijective

end Bijective

end Semiring

section Ring

variable {F : Type*} [Ring R] [Ring S]
variable [FunLike F R S] [RingHomClass F R S] (f : F) {I : Ideal R}

section Surjective

theorem comap_map_of_surjective (hf : Function.Surjective f) (I : Ideal R) :
    comap f (map f I) = I ⊔ comap f ⊥ :=
  le_antisymm
    (fun r h =>
      let ⟨s, hsi, hfsr⟩ := mem_image_of_mem_map_of_surjective f hf h
      Submodule.mem_sup.2
        ⟨s, hsi, r - s, (Submodule.mem_bot S).2 <| by rw [map_sub, hfsr, sub_self],
          add_sub_cancel s r⟩)
    (sup_le (map_le_iff_le_comap.1 le_rfl) (comap_mono bot_le))

/-- Correspondence theorem -/
def relIsoOfSurjective (hf : Function.Surjective f) :
    Ideal S ≃o { p : Ideal R // comap f ⊥ ≤ p } where
  toFun J := ⟨comap f J, comap_mono bot_le⟩
  invFun I := map f I.1
  left_inv J := map_comap_of_surjective f hf J
  right_inv I :=
    Subtype.eq <|
      show comap f (map f I.1) = I.1 from
        (comap_map_of_surjective f hf I).symm ▸ le_antisymm (sup_le le_rfl I.2) le_sup_left
  map_rel_iff' {I1 I2} :=
    ⟨fun H => map_comap_of_surjective f hf I1 ▸ map_comap_of_surjective f hf I2 ▸ map_mono H,
      comap_mono⟩

/-- The map on ideals induced by a surjective map preserves inclusion. -/
def orderEmbeddingOfSurjective (hf : Function.Surjective f) : Ideal S ↪o Ideal R :=
  (relIsoOfSurjective f hf).toRelEmbedding.trans (Subtype.relEmbedding (fun x y => x ≤ y) _)

theorem map_eq_top_or_isMaximal_of_surjective (hf : Function.Surjective f) {I : Ideal R}
    (H : IsMaximal I) : map f I = ⊤ ∨ IsMaximal (map f I) := by
  refine or_iff_not_imp_left.2 fun ne_top => ⟨⟨fun h => ne_top h, fun J hJ => ?_⟩⟩
  · refine
      (relIsoOfSurjective f hf).injective
        (Subtype.ext_iff.2 (Eq.trans (H.1.2 (comap f J) (lt_of_le_of_ne ?_ ?_)) comap_top.symm))
    · exact map_le_iff_le_comap.1 (le_of_lt hJ)
    · exact fun h => hJ.right (le_map_of_comap_le_of_surjective f hf (le_of_eq h.symm))

theorem comap_isMaximal_of_surjective (hf : Function.Surjective f) {K : Ideal S} [H : IsMaximal K] :
    IsMaximal (comap f K) := by
  refine ⟨⟨comap_ne_top _ H.1.1, fun J hJ => ?_⟩⟩
  suffices map f J = ⊤ by
    have := congr_arg (comap f) this
    rw [comap_top, comap_map_of_surjective _ hf, eq_top_iff] at this
    rw [eq_top_iff]
    exact le_trans this (sup_le (le_of_eq rfl) (le_trans (comap_mono bot_le) (le_of_lt hJ)))
  refine
    H.1.2 (map f J)
      (lt_of_le_of_ne (le_map_of_comap_le_of_surjective _ hf (le_of_lt hJ)) fun h =>
        ne_of_lt hJ (_root_.trans (congr_arg (comap f) h) ?_))
  rw [comap_map_of_surjective _ hf, sup_eq_left]
  exact le_trans (comap_mono bot_le) (le_of_lt hJ)

/-- The pullback of a maximal ideal under a ring isomorphism is a maximal ideal. -/
instance comap_isMaximal_of_equiv {E : Type*} [EquivLike E R S] [RingEquivClass E R S] (e : E)
    {p : Ideal S} [p.IsMaximal] : (comap e p).IsMaximal :=
  comap_isMaximal_of_surjective e (EquivLike.surjective e)

theorem comap_le_comap_iff_of_surjective (hf : Function.Surjective f) (I J : Ideal S) :
    comap f I ≤ comap f J ↔ I ≤ J :=
  ⟨fun h => (map_comap_of_surjective f hf I).symm.le.trans (map_le_of_le_comap h), fun h =>
    le_comap_of_map_le ((map_comap_of_surjective f hf I).le.trans h)⟩

end Surjective


end Ring

section CommRing

variable {F : Type*} [CommSemiring R] [CommSemiring S]
variable [FunLike F R S] [rc : RingHomClass F R S]
variable (f : F)
variable (I J : Ideal R) (K L : Ideal S)

theorem map_mul {R} [Semiring R] [FunLike F R S] [RingHomClass F R S] (f : F) (I J : Ideal R) :
    map f (I * J) = map f I * map f J :=
  le_antisymm
    (map_le_iff_le_comap.2 <|
      mul_le.2 fun r hri s hsj =>
        show (f (r * s)) ∈ map f I * map f J by
          rw [_root_.map_mul]; exact mul_mem_mul (mem_map_of_mem f hri) (mem_map_of_mem f hsj))
    (span_mul_span (↑f '' ↑I) (↑f '' ↑J) ▸ (span_le.2 <|
      Set.iUnion₂_subset fun _ ⟨r, hri, hfri⟩ =>
        Set.iUnion₂_subset fun _ ⟨s, hsj, hfsj⟩ =>
          Set.singleton_subset_iff.2 <|
            hfri ▸ hfsj ▸ by rw [← _root_.map_mul]; exact mem_map_of_mem f (mul_mem_mul hri hsj)))

/-- The pushforward `Ideal.map` as a (semi)ring homomorphism. -/
@[simps]
def mapHom : Ideal R →+* Ideal S where
  toFun := map f
  map_mul' := Ideal.map_mul f
  map_one' := by simp only [one_eq_top]; exact Ideal.map_top f
  map_add' I J := Ideal.map_sup f I J
  map_zero' := Ideal.map_bot

protected theorem map_pow (n : ℕ) : map f (I ^ n) = map f I ^ n :=
  map_pow (mapHom f) I n

theorem comap_radical : comap f (radical K) = radical (comap f K) := by
  ext
  simp [radical]

variable {K}

theorem IsRadical.comap (hK : K.IsRadical) : (comap f K).IsRadical := by
  rw [← hK.radical, comap_radical]
  apply radical_isRadical

variable {I J L}

theorem map_radical_le : map f (radical I) ≤ radical (map f I) :=
  map_le_iff_le_comap.2 fun r ⟨n, hrni⟩ => ⟨n, map_pow f r n ▸ mem_map_of_mem f hrni⟩

theorem le_comap_mul : comap f K * comap f L ≤ comap f (K * L) :=
  map_le_iff_le_comap.1 <|
    (map_mul f (comap f K) (comap f L)).symm ▸
      mul_mono (map_le_iff_le_comap.2 <| le_rfl) (map_le_iff_le_comap.2 <| le_rfl)

theorem le_comap_pow (n : ℕ) : K.comap f ^ n ≤ (K ^ n).comap f := by
  induction' n with n n_ih
  · rw [pow_zero, pow_zero, Ideal.one_eq_top, Ideal.one_eq_top]
    exact rfl.le
  · rw [pow_succ, pow_succ]
    exact (Ideal.mul_mono_left n_ih).trans (Ideal.le_comap_mul f)

end CommRing

end MapAndComap

end Ideal

namespace RingHom

variable {R : Type u} {S : Type v} {T : Type w}

section Semiring

variable {F : Type*} {G : Type*} [Semiring R] [Semiring S] [Semiring T]
variable [FunLike F R S] [rcf : RingHomClass F R S] [FunLike G T S] [rcg : RingHomClass G T S]
variable (f : F) (g : G)

/-- Kernel of a ring homomorphism as an ideal of the domain. -/
def ker : Ideal R :=
  Ideal.comap f ⊥

instance (priority := low) : (ker f).IsTwoSided := inferInstanceAs (Ideal.comap f ⊥).IsTwoSided

variable {f} in
/-- An element is in the kernel if and only if it maps to zero. -/
@[simp] theorem mem_ker {r} : r ∈ ker f ↔ f r = 0 := by rw [ker, Ideal.mem_comap, Submodule.mem_bot]

theorem ker_eq : (ker f : Set R) = Set.preimage f {0} :=
  rfl

theorem ker_eq_comap_bot (f : F) : ker f = Ideal.comap f ⊥ :=
  rfl

theorem comap_ker (f : S →+* R) (g : T →+* S) : f.ker.comap g = ker (f.comp g) := by
  rw [RingHom.ker_eq_comap_bot, Ideal.comap_comap, RingHom.ker_eq_comap_bot]

/-- If the target is not the zero ring, then one is not in the kernel. -/
theorem not_one_mem_ker [Nontrivial S] (f : F) : (1 : R) ∉ ker f := by
  rw [mem_ker, map_one]
  exact one_ne_zero

theorem ker_ne_top [Nontrivial S] (f : F) : ker f ≠ ⊤ :=
  (Ideal.ne_top_iff_one _).mpr <| not_one_mem_ker f

lemma _root_.Pi.ker_ringHom {ι : Type*} {R : ι → Type*} [∀ i, Semiring (R i)]
    (φ : ∀ i, S →+* R i) : ker (Pi.ringHom φ) = ⨅ i, ker (φ i) := by
  ext x
  simp [mem_ker, Ideal.mem_iInf, funext_iff]

@[simp]
theorem ker_rangeSRestrict (f : R →+* S) : ker f.rangeSRestrict = ker f :=
  Ideal.ext fun _ ↦ Subtype.ext_iff

end Semiring

section Ring

variable {F : Type*} [Ring R] [Semiring S] [FunLike F R S] [rc : RingHomClass F R S] (f : F)

theorem injective_iff_ker_eq_bot : Function.Injective f ↔ ker f = ⊥ := by
  rw [SetLike.ext'_iff, ker_eq, Set.ext_iff]
  exact injective_iff_map_eq_zero' f

theorem ker_eq_bot_iff_eq_zero : ker f = ⊥ ↔ ∀ x, f x = 0 → x = 0 := by
  rw [← injective_iff_map_eq_zero f, injective_iff_ker_eq_bot]

@[simp]
theorem ker_coe_equiv (f : R ≃+* S) : ker (f : R →+* S) = ⊥ := by
  simpa only [← injective_iff_ker_eq_bot] using EquivLike.injective f

@[simp]
theorem ker_equiv {F' : Type*} [EquivLike F' R S] [RingEquivClass F' R S] (f : F') : ker f = ⊥ := by
  simpa only [← injective_iff_ker_eq_bot] using EquivLike.injective f

end Ring

section RingRing

variable {F : Type*} [Ring R] [Ring S] [FunLike F R S] [rc : RingHomClass F R S] (f : F)

theorem sub_mem_ker_iff {x y} : x - y ∈ ker f ↔ f x = f y := by rw [mem_ker, map_sub, sub_eq_zero]

@[simp]
theorem ker_rangeRestrict (f : R →+* S) : ker f.rangeRestrict = ker f :=
  Ideal.ext fun _ ↦ Subtype.ext_iff

end RingRing

/-- The kernel of a homomorphism to a domain is a prime ideal. -/
theorem ker_isPrime {F : Type*} [Ring R] [Ring S] [IsDomain S]
    [FunLike F R S] [RingHomClass F R S] (f : F) :
    (ker f).IsPrime :=
  ⟨by
    rw [Ne, Ideal.eq_top_iff_one]
    exact not_one_mem_ker f,
   fun {x y} => by
    simpa only [mem_ker, map_mul] using @eq_zero_or_eq_zero_of_mul_eq_zero S _ _ _ _ _⟩

/-- The kernel of a homomorphism to a field is a maximal ideal. -/
theorem ker_isMaximal_of_surjective {R K F : Type*} [Ring R] [Field K]
    [FunLike F R K] [RingHomClass F R K] (f : F)
    (hf : Function.Surjective f) : (ker f).IsMaximal := by
  refine
    Ideal.isMaximal_iff.mpr
      ⟨fun h1 => one_ne_zero' K <| map_one f ▸ mem_ker.mp h1, fun J x hJ hxf hxJ => ?_⟩
  obtain ⟨y, hy⟩ := hf (f x)⁻¹
  have H : 1 = y * x - (y * x - 1) := (sub_sub_cancel _ _).symm
  rw [H]
  refine J.sub_mem (J.mul_mem_left _ hxJ) (hJ ?_)
  rw [mem_ker]
  simp only [hy, map_sub, map_one, map_mul, inv_mul_cancel₀ (mt mem_ker.mpr hxf :), sub_self]

end RingHom

section annihilator

section Semiring

variable {R M M' : Type*}
variable [Semiring R] [AddCommMonoid M] [Module R M] [AddCommMonoid M'] [Module R M']

variable (R M) in
/-- `Module.annihilator R M` is the ideal of all elements `r : R` such that `r • M = 0`. -/
def Module.annihilator : Ideal R := RingHom.ker (Module.toAddMonoidEnd R M)

theorem Module.mem_annihilator {r} : r ∈ Module.annihilator R M ↔ ∀ m : M, r • m = 0 :=
  ⟨fun h ↦ (congr($h ·)), (AddMonoidHom.ext ·)⟩

instance (priority := low) : (Module.annihilator R M).IsTwoSided :=
  inferInstanceAs (RingHom.ker _).IsTwoSided

theorem LinearMap.annihilator_le_of_injective (f : M →ₗ[R] M') (hf : Function.Injective f) :
    Module.annihilator R M' ≤ Module.annihilator R M := fun x h ↦ by
  rw [Module.mem_annihilator] at h ⊢; exact fun m ↦ hf (by rw [map_smul, h, f.map_zero])

theorem LinearMap.annihilator_le_of_surjective (f : M →ₗ[R] M')
    (hf : Function.Surjective f) : Module.annihilator R M ≤ Module.annihilator R M' := fun x h ↦ by
  rw [Module.mem_annihilator] at h ⊢
  intro m; obtain ⟨m, rfl⟩ := hf m
  rw [← map_smul, h, f.map_zero]

theorem LinearEquiv.annihilator_eq (e : M ≃ₗ[R] M') :
    Module.annihilator R M = Module.annihilator R M' :=
  (e.annihilator_le_of_surjective e.surjective).antisymm (e.annihilator_le_of_injective e.injective)

namespace Submodule

/-- `N.annihilator` is the ideal of all elements `r : R` such that `r • N = 0`. -/
abbrev annihilator (N : Submodule R M) : Ideal R :=
  Module.annihilator R N

theorem annihilator_top : (⊤ : Submodule R M).annihilator = Module.annihilator R M :=
  topEquiv.annihilator_eq

variable {I J : Ideal R} {N P : Submodule R M}

theorem mem_annihilator {r} : r ∈ N.annihilator ↔ ∀ n ∈ N, r • n = (0 : M) := by
  simp_rw [annihilator, Module.mem_annihilator, Subtype.forall, Subtype.ext_iff]; rfl

theorem annihilator_bot : (⊥ : Submodule R M).annihilator = ⊤ :=
  top_le_iff.mp fun _ _ ↦ mem_annihilator.mpr fun _ ↦ by rintro rfl; rw [smul_zero]

theorem annihilator_eq_top_iff : N.annihilator = ⊤ ↔ N = ⊥ :=
  ⟨fun H ↦
    eq_bot_iff.2 fun (n : M) hn =>
      (mem_bot R).2 <| one_smul R n ▸ mem_annihilator.1 ((Ideal.eq_top_iff_one _).1 H) n hn,
    fun H ↦ H.symm ▸ annihilator_bot⟩

theorem annihilator_mono (h : N ≤ P) : P.annihilator ≤ N.annihilator := fun _ hrp =>
  mem_annihilator.2 fun n hn => mem_annihilator.1 hrp n <| h hn

theorem annihilator_iSup (ι : Sort w) (f : ι → Submodule R M) :
    annihilator (⨆ i, f i) = ⨅ i, annihilator (f i) :=
  le_antisymm (le_iInf fun _ => annihilator_mono <| le_iSup _ _) fun r H =>
    mem_annihilator.2 fun n hn ↦ iSup_induction f (C := (r • · = 0)) hn
      (fun i ↦ mem_annihilator.1 <| (mem_iInf _).mp H i) (smul_zero _)
      fun m₁ m₂ h₁ h₂ ↦ by simp_rw [smul_add, h₁, h₂, add_zero]

@[simp]
theorem annihilator_smul (N : Submodule R M) : annihilator N • N = ⊥ :=
  eq_bot_iff.2 (smul_le.2 fun _ => mem_annihilator.1)

@[simp]
theorem annihilator_mul (I : Ideal R) : annihilator I * I = ⊥ :=
  annihilator_smul I

end Submodule

end Semiring

namespace Submodule

variable {R M : Type*} [CommSemiring R] [AddCommMonoid M] [Module R M] {N : Submodule R M}

theorem mem_annihilator' {r} : r ∈ N.annihilator ↔ N ≤ comap (r • (LinearMap.id : M →ₗ[R] M)) ⊥ :=
  mem_annihilator.trans ⟨fun H n hn => (mem_bot R).2 <| H n hn, fun H _ hn => (mem_bot R).1 <| H hn⟩

theorem mem_annihilator_span (s : Set M) (r : R) :
    r ∈ (Submodule.span R s).annihilator ↔ ∀ n : s, r • (n : M) = 0 := by
  rw [Submodule.mem_annihilator]
  constructor
  · intro h n
    exact h _ (Submodule.subset_span n.prop)
  · intro h n hn
    refine Submodule.span_induction ?_ ?_ ?_ ?_ hn
    · intro x hx
      exact h ⟨x, hx⟩
    · exact smul_zero _
    · intro x y _ _ hx hy
      rw [smul_add, hx, hy, zero_add]
    · intro a x _ hx
      rw [smul_comm, hx, smul_zero]

theorem mem_annihilator_span_singleton (g : M) (r : R) :
    r ∈ (Submodule.span R ({g} : Set M)).annihilator ↔ r • g = 0 := by simp [mem_annihilator_span]

@[simp]
theorem mul_annihilator (I : Ideal R) : I * annihilator I = ⊥ := by rw [mul_comm, annihilator_mul]

end Submodule

end annihilator

namespace Ideal

variable {R : Type*} {S : Type*} {F : Type*}

section Semiring

variable [Semiring R] [Semiring S] [FunLike F R S] [rc : RingHomClass F R S]

theorem map_eq_bot_iff_le_ker {I : Ideal R} (f : F) : I.map f = ⊥ ↔ I ≤ RingHom.ker f := by
  rw [RingHom.ker, eq_bot_iff, map_le_iff_le_comap]

theorem ker_le_comap {K : Ideal S} (f : F) : RingHom.ker f ≤ comap f K := fun _ hx =>
  mem_comap.2 (RingHom.mem_ker.1 hx ▸ K.zero_mem)

/-- A ring isomorphism sends a prime ideal to a prime ideal. -/
instance map_isPrime_of_equiv {F' : Type*} [EquivLike F' R S] [RingEquivClass F' R S]
    (f : F') {I : Ideal R} [IsPrime I] : IsPrime (map f I) := by
  have h : I.map f = I.map ((f : R ≃+* S) : R →+* S) := rfl
  rw [h, map_comap_of_equiv (f : R ≃+* S)]
  exact Ideal.IsPrime.comap (RingEquiv.symm (f : R ≃+* S))

end Semiring

section Ring

variable [Ring R] [Ring S] [FunLike F R S] [rc : RingHomClass F R S]

lemma comap_map_of_surjective' (f : F) (hf : Function.Surjective f) (I : Ideal R) :
    (I.map f).comap f = I ⊔ RingHom.ker f :=
  comap_map_of_surjective f hf I

theorem map_sInf {A : Set (Ideal R)} {f : F} (hf : Function.Surjective f) :
    (∀ J ∈ A, RingHom.ker f ≤ J) → map f (sInf A) = sInf (map f '' A) := by
  refine fun h => le_antisymm (le_sInf ?_) ?_
  · intro j hj y hy
    cases' (mem_map_iff_of_surjective f hf).1 hy with x hx
    cases' (Set.mem_image _ _ _).mp hj with J hJ
    rw [← hJ.right, ← hx.right]
    exact mem_map_of_mem f (sInf_le_of_le hJ.left (le_of_eq rfl) hx.left)
  · intro y hy
    cases' hf y with x hx
    refine hx ▸ mem_map_of_mem f ?_
    have : ∀ I ∈ A, y ∈ map f I := by simpa using hy
    rw [Submodule.mem_sInf]
    intro J hJ
    rcases (mem_map_iff_of_surjective f hf).1 (this J hJ) with ⟨x', hx', rfl⟩
    have : x - x' ∈ J := by
      apply h J hJ
      rw [RingHom.mem_ker, map_sub, hx, sub_self]
    simpa only [sub_add_cancel] using J.add_mem this hx'

theorem map_isPrime_of_surjective {f : F} (hf : Function.Surjective f) {I : Ideal R} [H : IsPrime I]
    (hk : RingHom.ker f ≤ I) : IsPrime (map f I) := by
  refine ⟨fun h => H.ne_top (eq_top_iff.2 ?_), fun {x y} => ?_⟩
  · replace h := congr_arg (comap f) h
    rw [comap_map_of_surjective _ hf, comap_top] at h
    exact h ▸ sup_le (le_of_eq rfl) hk
  · refine fun hxy => (hf x).recOn fun a ha => (hf y).recOn fun b hb => ?_
    rw [← ha, ← hb, ← _root_.map_mul f, mem_map_iff_of_surjective _ hf] at hxy
    rcases hxy with ⟨c, hc, hc'⟩
    rw [← sub_eq_zero, ← map_sub] at hc'
    have : a * b ∈ I := by
      convert I.sub_mem hc (hk (hc' : c - a * b ∈ RingHom.ker f)) using 1
      abel
    exact
      (H.mem_or_mem this).imp (fun h => ha ▸ mem_map_of_mem f h) fun h => hb ▸ mem_map_of_mem f h

theorem map_eq_bot_iff_of_injective {I : Ideal R} {f : F} (hf : Function.Injective f) :
    I.map f = ⊥ ↔ I = ⊥ := by
  rw [map_eq_bot_iff_le_ker, (RingHom.injective_iff_ker_eq_bot f).mp hf, le_bot_iff]

end Ring

section CommRing

variable [CommRing R] [CommRing S]

theorem map_eq_iff_sup_ker_eq_of_surjective {I J : Ideal R} (f : R →+* S)
    (hf : Function.Surjective f) : map f I = map f J ↔ I ⊔ RingHom.ker f = J ⊔ RingHom.ker f := by
  rw [← (comap_injective_of_surjective f hf).eq_iff, comap_map_of_surjective f hf,
    comap_map_of_surjective f hf, RingHom.ker_eq_comap_bot]

theorem map_radical_of_surjective {f : R →+* S} (hf : Function.Surjective f) {I : Ideal R}
    (h : RingHom.ker f ≤ I) : map f I.radical = (map f I).radical := by
  rw [radical_eq_sInf, radical_eq_sInf]
  have : ∀ J ∈ {J : Ideal R | I ≤ J ∧ J.IsPrime}, RingHom.ker f ≤ J := fun J hJ => h.trans hJ.left
  convert map_sInf hf this
  refine funext fun j => propext ⟨?_, ?_⟩
  · rintro ⟨hj, hj'⟩
    haveI : j.IsPrime := hj'
    exact
      ⟨comap f j, ⟨⟨map_le_iff_le_comap.1 hj, comap_isPrime f j⟩, map_comap_of_surjective f hf j⟩⟩
  · rintro ⟨J, ⟨hJ, hJ'⟩⟩
    haveI : J.IsPrime := hJ.right
    exact ⟨hJ' ▸ map_mono hJ.left, hJ' ▸ map_isPrime_of_surjective hf (le_trans h hJ.left)⟩

end CommRing

end Ideal

namespace RingHom

variable {A B C : Type*} [Ring A] [Ring B] [Ring C]
variable (f : A →+* B) (f_inv : B → A)

/-- Auxiliary definition used to define `liftOfRightInverse` -/
def liftOfRightInverseAux (hf : Function.RightInverse f_inv f) (g : A →+* C)
    (hg : RingHom.ker f ≤ RingHom.ker g) :
    B →+* C :=
  { AddMonoidHom.liftOfRightInverse f.toAddMonoidHom f_inv hf ⟨g.toAddMonoidHom, hg⟩ with
    toFun := fun b => g (f_inv b)
    map_one' := by
      rw [← map_one g, ← sub_eq_zero, ← map_sub g, ← mem_ker]
      apply hg
      rw [mem_ker, map_sub f, sub_eq_zero, map_one f]
      exact hf 1
    map_mul' := by
      intro x y
      rw [← map_mul g, ← sub_eq_zero, ← map_sub g, ← mem_ker]
      apply hg
      rw [mem_ker, map_sub f, sub_eq_zero, map_mul f]
      simp only [hf _] }

@[simp]
theorem liftOfRightInverseAux_comp_apply (hf : Function.RightInverse f_inv f) (g : A →+* C)
    (hg : RingHom.ker f ≤ RingHom.ker g) (a : A) :
    (f.liftOfRightInverseAux f_inv hf g hg) (f a) = g a :=
  f.toAddMonoidHom.liftOfRightInverse_comp_apply f_inv hf ⟨g.toAddMonoidHom, hg⟩ a

/-- `liftOfRightInverse f hf g hg` is the unique ring homomorphism `φ`

* such that `φ.comp f = g` (`RingHom.liftOfRightInverse_comp`),
* where `f : A →+* B` has a right_inverse `f_inv` (`hf`),
* and `g : B →+* C` satisfies `hg : f.ker ≤ g.ker`.

See `RingHom.eq_liftOfRightInverse` for the uniqueness lemma.

```
   A .
   |  \
 f |   \ g
   |    \
   v     \⌟
   B ----> C
      ∃!φ
```
-/
def liftOfRightInverse (hf : Function.RightInverse f_inv f) :
    { g : A →+* C // RingHom.ker f ≤ RingHom.ker g } ≃ (B →+* C) where
  toFun g := f.liftOfRightInverseAux f_inv hf g.1 g.2
  invFun φ := ⟨φ.comp f, fun x hx => mem_ker.mpr <| by simp [mem_ker.mp hx]⟩
  left_inv g := by
    ext
    simp only [comp_apply, liftOfRightInverseAux_comp_apply, Subtype.coe_mk]
  right_inv φ := by
    ext b
    simp [liftOfRightInverseAux, hf b]

/-- A non-computable version of `RingHom.liftOfRightInverse` for when no computable right
inverse is available, that uses `Function.surjInv`. -/
@[simp]
noncomputable abbrev liftOfSurjective (hf : Function.Surjective f) :
    { g : A →+* C // RingHom.ker f ≤ RingHom.ker g } ≃ (B →+* C) :=
  f.liftOfRightInverse (Function.surjInv hf) (Function.rightInverse_surjInv hf)

theorem liftOfRightInverse_comp_apply (hf : Function.RightInverse f_inv f)
    (g : { g : A →+* C // RingHom.ker f ≤ RingHom.ker g }) (x : A) :
    (f.liftOfRightInverse f_inv hf g) (f x) = g.1 x :=
  f.liftOfRightInverseAux_comp_apply f_inv hf g.1 g.2 x

theorem liftOfRightInverse_comp (hf : Function.RightInverse f_inv f)
    (g : { g : A →+* C // RingHom.ker f ≤ RingHom.ker g }) :
    (f.liftOfRightInverse f_inv hf g).comp f = g :=
  RingHom.ext <| f.liftOfRightInverse_comp_apply f_inv hf g

theorem eq_liftOfRightInverse (hf : Function.RightInverse f_inv f) (g : A →+* C)
    (hg : RingHom.ker f ≤ RingHom.ker g) (h : B →+* C) (hh : h.comp f = g) :
    h = f.liftOfRightInverse f_inv hf ⟨g, hg⟩ := by
  simp_rw [← hh]
  exact ((f.liftOfRightInverse f_inv hf).apply_symm_apply _).symm

end RingHom

namespace AlgHom

variable {R A B : Type*} [CommSemiring R] [Semiring A] [Semiring B]
    [Algebra R A] [Algebra R B] (f : A →ₐ[R] B)

lemma coe_ker : RingHom.ker f = RingHom.ker (f : A →+* B) := rfl

lemma coe_ideal_map (I : Ideal A) :
    Ideal.map f I = Ideal.map (f : A →+* B) I := rfl

lemma comap_ker {C : Type*} [Semiring C] [Algebra R C] (f : B →ₐ[R] C) (g : A →ₐ[R] B) :
    (RingHom.ker f).comap g = RingHom.ker (f.comp g) :=
  RingHom.comap_ker f.toRingHom g.toRingHom

end AlgHom

namespace Algebra

variable {R : Type*} [CommSemiring R] (S : Type*) [Semiring S] [Algebra R S]

/-- The induced linear map from `I` to the span of `I` in an `R`-algebra `S`. -/
@[simps!]
def idealMap (I : Ideal R) : I →ₗ[R] I.map (algebraMap R S) :=
  (Algebra.linearMap R S).restrict (q := (I.map (algebraMap R S)).restrictScalars R)
    (fun _ ↦ Ideal.mem_map_of_mem _)

end Algebra

namespace NoZeroSMulDivisors

theorem of_ker_algebraMap_eq_bot (R A : Type*) [CommRing R] [Semiring A] [Algebra R A]
    [NoZeroDivisors A] (h : RingHom.ker (algebraMap R A) = ⊥) : NoZeroSMulDivisors R A :=
  of_algebraMap_injective ((RingHom.injective_iff_ker_eq_bot _).mpr h)

theorem ker_algebraMap_eq_bot (R A : Type*) [CommRing R] [Ring A] [Nontrivial A] [Algebra R A]
    [NoZeroSMulDivisors R A] : RingHom.ker (algebraMap R A) = ⊥ :=
  (RingHom.injective_iff_ker_eq_bot _).mp (algebraMap_injective R A)

theorem iff_ker_algebraMap_eq_bot {R A : Type*} [CommRing R] [Ring A] [IsDomain A] [Algebra R A] :
    NoZeroSMulDivisors R A ↔ RingHom.ker (algebraMap R A) = ⊥ :=
  iff_algebraMap_injective.trans (RingHom.injective_iff_ker_eq_bot (algebraMap R A))

end NoZeroSMulDivisors<|MERGE_RESOLUTION|>--- conflicted
+++ resolved
@@ -324,7 +324,6 @@
     I.map f = Submodule.map f.toSemilinearMap I :=
   Submodule.ext fun _ => mem_map_iff_of_surjective f h.1
 
-<<<<<<< HEAD
 instance (priority := low) (f : R →+* S) [RingHomSurjective f] (I : Ideal R) [I.IsTwoSided] :
     (I.map f).IsTwoSided where
   mul_mem_of_left b ha := by
@@ -333,7 +332,7 @@
     obtain ⟨b, rfl⟩ := f.surjective b
     rw [RingHom.coe_toSemilinearMap, ← map_mul]
     exact ⟨_, I.mul_mem_right _ ha, rfl⟩
-=======
+
 open Function in
 theorem IsMaximal.comap_piEvalRingHom {ι : Type*} {R : ι → Type*} [∀ i, Semiring (R i)]
     {i : ι} {I : Ideal (R i)} (h : I.IsMaximal) : (I.comap <| Pi.evalRingHom R i).IsMaximal := by
@@ -346,7 +345,6 @@
   obtain rfl | ne := eq_or_ne j i
   · simpa [eq_comm] using eq
   · simp [update_noteq ne]
->>>>>>> 75368bee
 
 end Surjective
 
