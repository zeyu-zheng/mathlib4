--- conflicted
+++ resolved
@@ -1115,11 +1115,7 @@
           subset_union_prime' hp', ← or_assoc, or_self_iff] at h
         rwa [Finset.exists_mem_insert]
 
-<<<<<<< HEAD
-/-- Another version of Prime avoidance using `Set.Finite` instead of `Finset`. -/
-=======
 /-- Another version of prime avoidance using `Set.Finite` instead of `Finset`. -/
->>>>>>> aece41bd
 lemma subset_union_prime_finite {R ι : Type*} [CommRing R] {s : Set ι}
     (hs : s.Finite) {f : ι → Ideal R} (a b : ι)
     (hp : ∀ i ∈ s, i ≠ a → i ≠ b → (f i).IsPrime) {I : Ideal R} :
