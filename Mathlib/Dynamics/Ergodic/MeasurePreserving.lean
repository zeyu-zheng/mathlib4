/-
Copyright (c) 2021 Yury Kudryashov. All rights reserved.
Released under Apache 2.0 license as described in the file LICENSE.
Authors: Yury Kudryashov
-/
import Mathlib.MeasureTheory.Measure.AEMeasurable
import Mathlib.Order.Filter.EventuallyConst

/-!
# Measure preserving maps

We say that `f : α → β` is a measure preserving map w.r.t. measures `μ : Measure α` and
`ν : Measure β` if `f` is measurable and `map f μ = ν`. In this file we define the predicate
`MeasureTheory.MeasurePreserving` and prove its basic properties.

We use the term "measure preserving" because in many applications `α = β` and `μ = ν`.

## References

Partially based on
[this](https://www.isa-afp.org/browser_info/current/AFP/Ergodic_Theory/Measure_Preserving_Transformations.html)
Isabelle formalization.

## Tags

measure preserving map, measure
-/


variable {α β γ δ : Type*} [MeasurableSpace α] [MeasurableSpace β] [MeasurableSpace γ]
  [MeasurableSpace δ]

namespace MeasureTheory

open Measure Function Set Filter

variable {μa : Measure α} {μb : Measure β} {μc : Measure γ} {μd : Measure δ}

/-- `f` is a measure preserving map w.r.t. measures `μa` and `μb` if `f` is measurable
and `map f μa = μb`. -/
structure MeasurePreserving (f : α → β)
  (μa : Measure α := by volume_tac) (μb : Measure β := by volume_tac) : Prop where
  protected measurable : Measurable f
  protected map_eq : map f μa = μb

protected theorem _root_.Measurable.measurePreserving
    {f : α → β} (h : Measurable f) (μa : Measure α) : MeasurePreserving f μa (map f μa) :=
  ⟨h, rfl⟩

namespace MeasurePreserving

protected theorem id (μ : Measure α) : MeasurePreserving id μ μ :=
  ⟨measurable_id, map_id⟩

protected theorem aemeasurable {f : α → β} (hf : MeasurePreserving f μa μb) : AEMeasurable f μa :=
  hf.1.aemeasurable

@[nontriviality]
theorem of_isEmpty [IsEmpty β] (f : α → β) (μa : Measure α) (μb : Measure β) :
    MeasurePreserving f μa μb :=
  ⟨measurable_of_subsingleton_codomain _, Subsingleton.elim _ _⟩

theorem symm (e : α ≃ᵐ β) {μa : Measure α} {μb : Measure β} (h : MeasurePreserving e μa μb) :
    MeasurePreserving e.symm μb μa :=
  ⟨e.symm.measurable, by
    rw [← h.map_eq, map_map e.symm.measurable e.measurable, e.symm_comp_self, Measure.map_id]⟩

theorem restrict_preimage {f : α → β} (hf : MeasurePreserving f μa μb) {s : Set β}
    (hs : MeasurableSet s) : MeasurePreserving f (μa.restrict (f ⁻¹' s)) (μb.restrict s) :=
  ⟨hf.measurable, by rw [← hf.map_eq, restrict_map hf.measurable hs]⟩

theorem restrict_preimage_emb {f : α → β} (hf : MeasurePreserving f μa μb)
    (h₂ : MeasurableEmbedding f) (s : Set β) :
    MeasurePreserving f (μa.restrict (f ⁻¹' s)) (μb.restrict s) :=
  ⟨hf.measurable, by rw [← hf.map_eq, h₂.restrict_map]⟩

theorem restrict_image_emb {f : α → β} (hf : MeasurePreserving f μa μb) (h₂ : MeasurableEmbedding f)
    (s : Set α) : MeasurePreserving f (μa.restrict s) (μb.restrict (f '' s)) := by
  simpa only [Set.preimage_image_eq _ h₂.injective] using hf.restrict_preimage_emb h₂ (f '' s)

theorem aemeasurable_comp_iff {f : α → β} (hf : MeasurePreserving f μa μb)
    (h₂ : MeasurableEmbedding f) {g : β → γ} : AEMeasurable (g ∘ f) μa ↔ AEMeasurable g μb := by
  rw [← hf.map_eq, h₂.aemeasurable_map_iff]

protected theorem quasiMeasurePreserving {f : α → β} (hf : MeasurePreserving f μa μb) :
    QuasiMeasurePreserving f μa μb :=
  ⟨hf.1, hf.2.absolutelyContinuous⟩

protected theorem comp {g : β → γ} {f : α → β} (hg : MeasurePreserving g μb μc)
    (hf : MeasurePreserving f μa μb) : MeasurePreserving (g ∘ f) μa μc :=
  ⟨hg.1.comp hf.1, by rw [← map_map hg.1 hf.1, hf.2, hg.2]⟩

/-- An alias of `MeasureTheory.MeasurePreserving.comp` with a convenient defeq and argument order
for `MeasurableEquiv` -/
protected theorem trans {e : α ≃ᵐ β} {e' : β ≃ᵐ γ}
    {μa : Measure α} {μb : Measure β} {μc : Measure γ}
    (h : MeasurePreserving e μa μb) (h' : MeasurePreserving e' μb μc) :
    MeasurePreserving (e.trans e') μa μc :=
  h'.comp h

protected theorem comp_left_iff {g : α → β} {e : β ≃ᵐ γ} (h : MeasurePreserving e μb μc) :
    MeasurePreserving (e ∘ g) μa μc ↔ MeasurePreserving g μa μb := by
  refine ⟨fun hg => ?_, fun hg => h.comp hg⟩
  convert (MeasurePreserving.symm e h).comp hg
  simp [← Function.comp.assoc e.symm e g]

protected theorem comp_right_iff {g : α → β} {e : γ ≃ᵐ α} (h : MeasurePreserving e μc μa) :
    MeasurePreserving (g ∘ e) μc μb ↔ MeasurePreserving g μa μb := by
  refine ⟨fun hg => ?_, fun hg => hg.comp h⟩
  convert hg.comp (MeasurePreserving.symm e h)
  simp [Function.comp.assoc g e e.symm]

protected theorem sigmaFinite {f : α → β} (hf : MeasurePreserving f μa μb) [SigmaFinite μb] :
    SigmaFinite μa :=
  SigmaFinite.of_map μa hf.aemeasurable (by rwa [hf.map_eq])

theorem measure_preimage {f : α → β} (hf : MeasurePreserving f μa μb) {s : Set β}
    (hs : NullMeasurableSet s μb) : μa (f ⁻¹' s) = μb s := by
  rw [← hf.map_eq] at hs ⊢
  rw [map_apply₀ hf.1.aemeasurable hs]

theorem measure_preimage₀ {f : α → β} (hf : MeasurePreserving f μa μb) {s : Set β}
    (hs : NullMeasurableSet s μb) : μa (f ⁻¹' s) = μb s := by
  rw [← hf.map_eq] at hs ⊢
  rw [map_apply₀ hf.1.aemeasurable hs]

theorem measure_preimage_emb {f : α → β} (hf : MeasurePreserving f μa μb)
    (hfe : MeasurableEmbedding f) (s : Set β) : μa (f ⁻¹' s) = μb s := by
  rw [← hf.map_eq, hfe.map_apply]

theorem measure_preimage_equiv {f : α ≃ᵐ β} (hf : MeasurePreserving f μa μb) (s : Set β) :
    μa (f ⁻¹' s) = μb s :=
  measure_preimage_emb hf f.measurableEmbedding s

theorem aeconst_comp [MeasurableSingletonClass γ] {f : α → β} (hf : MeasurePreserving f μa μb)
    {g : β → γ} (hg : NullMeasurable g μb) :
<<<<<<< HEAD
    EventuallyConst (g ∘ f) (ae μa) ↔ EventuallyConst g (ae μb) :=
  exists_congr fun s ↦ and_congr_left fun hs ↦ by
    simp only [mem_map, mem_ae_iff, ← hf.measure_preimage₀ (hg hs.measurableSet).compl,
=======
    Filter.EventuallyConst (g ∘ f) (ae μa) ↔ Filter.EventuallyConst g (ae μb) :=
  exists_congr fun s ↦ and_congr_left fun hs ↦ by
    simp only [Filter.mem_map, mem_ae_iff, ← hf.measure_preimage (hg hs.measurableSet).compl,
>>>>>>> 31a60b05
      preimage_comp, preimage_compl]

theorem aeconst_preimage {f : α → β} (hf : MeasurePreserving f μa μb) {s : Set β}
    (hs : NullMeasurableSet s μb) :
<<<<<<< HEAD
    EventuallyConst (f ⁻¹' s) (ae μa) ↔ EventuallyConst s (ae μb) :=
=======
    Filter.EventuallyConst (f ⁻¹' s) (ae μa) ↔ Filter.EventuallyConst s (ae μb) :=
>>>>>>> 31a60b05
  aeconst_comp hf hs.mem

variable {μ : Measure α} {f : α → α} {s : Set α}

protected theorem iterate (hf : MeasurePreserving f μ μ) :
    ∀ n, MeasurePreserving f^[n] μ μ
  | 0 => .id μ
  | n + 1 => (MeasurePreserving.iterate hf n).comp hf

open scoped symmDiff in
lemma measure_symmDiff_preimage_iterate_le
    (hf : MeasurePreserving f μ μ) (hs : NullMeasurableSet s μ) (n : ℕ) :
    μ (s ∆ (f^[n] ⁻¹' s)) ≤ n • μ (s ∆ (f ⁻¹' s)) := by
  induction' n with n ih; · simp
  simp only [add_smul, one_smul, ← n.add_one]
  refine le_trans (measure_symmDiff_le s (f^[n] ⁻¹' s) (f^[n+1] ⁻¹' s)) (add_le_add ih ?_)
  replace hs : NullMeasurableSet (s ∆ (f ⁻¹' s)) μ :=
    hs.symmDiff <| hs.preimage hf.quasiMeasurePreserving
  rw [iterate_succ', preimage_comp, ← preimage_symmDiff, (hf.iterate n).measure_preimage hs]

/-- If `μ univ < n * μ s` and `f` is a map preserving measure `μ`,
then for some `x ∈ s` and `0 < m < n`, `f^[m] x ∈ s`. -/
theorem exists_mem_iterate_mem_of_measure_univ_lt_mul_measure (hf : MeasurePreserving f μ μ)
    (hs : NullMeasurableSet s μ) {n : ℕ} (hvol : μ (Set.univ : Set α) < n * μ s) :
    ∃ x ∈ s, ∃ m ∈ Set.Ioo 0 n, f^[m] x ∈ s := by
  have A : ∀ m, NullMeasurableSet (f^[m] ⁻¹' s) μ := fun m ↦
    hs.preimage (hf.iterate m).quasiMeasurePreserving
  have B : ∀ m, μ (f^[m] ⁻¹' s) = μ s := fun m ↦ (hf.iterate m).measure_preimage hs
  have : μ (univ : Set α) < ∑ m ∈ Finset.range n, μ (f^[m] ⁻¹' s) := by simpa [B]
  obtain ⟨i, hi, j, hj, hij, x, hxi : f^[i] x ∈ s, hxj : f^[j] x ∈ s⟩ :
      ∃ i < n, ∃ j < n, i ≠ j ∧ (f^[i] ⁻¹' s ∩ f^[j] ⁻¹' s).Nonempty := by
    simpa using exists_nonempty_inter_of_measure_univ_lt_sum_measure μ (fun m _ ↦ A m) this
  wlog hlt : i < j generalizing i j
  · exact this j hj i hi hij.symm hxj hxi (hij.lt_or_lt.resolve_left hlt)
  refine ⟨f^[i] x, hxi, j - i, ⟨tsub_pos_of_lt hlt, lt_of_le_of_lt (j.sub_le i) hj⟩, ?_⟩
  rwa [← iterate_add_apply, tsub_add_cancel_of_le hlt.le]

@[deprecated (since := "2024-08-12")]
alias exists_mem_iterate_mem_of_volume_lt_mul_volume :=
  exists_mem_iterate_mem_of_measure_univ_lt_mul_measure

/-- A self-map preserving a finite measure is conservative: if `μ s ≠ 0`, then at least one point
`x ∈ s` comes back to `s` under iterations of `f`. Actually, a.e. point of `s` comes back to `s`
infinitely many times, see `MeasureTheory.MeasurePreserving.conservative` and theorems about
`MeasureTheory.Conservative`. -/
theorem exists_mem_iterate_mem [IsFiniteMeasure μ] (hf : MeasurePreserving f μ μ)
    (hs : NullMeasurableSet s μ) (hs' : μ s ≠ 0) : ∃ x ∈ s, ∃ m ≠ 0, f^[m] x ∈ s := by
  rcases ENNReal.exists_nat_mul_gt hs' (measure_ne_top μ (Set.univ : Set α)) with ⟨N, hN⟩
  rcases hf.exists_mem_iterate_mem_of_measure_univ_lt_mul_measure hs hN with ⟨x, hx, m, hm, hmx⟩
  exact ⟨x, hx, m, hm.1.ne', hmx⟩

end MeasurePreserving

namespace MeasurableEquiv

theorem measurePreserving_symm (μ : Measure α) (e : α ≃ᵐ β) :
    MeasurePreserving e.symm (map e μ) μ :=
  (e.measurable.measurePreserving μ).symm _

end MeasurableEquiv

end MeasureTheory<|MERGE_RESOLUTION|>--- conflicted
+++ resolved
@@ -134,24 +134,14 @@
 
 theorem aeconst_comp [MeasurableSingletonClass γ] {f : α → β} (hf : MeasurePreserving f μa μb)
     {g : β → γ} (hg : NullMeasurable g μb) :
-<<<<<<< HEAD
-    EventuallyConst (g ∘ f) (ae μa) ↔ EventuallyConst g (ae μb) :=
-  exists_congr fun s ↦ and_congr_left fun hs ↦ by
-    simp only [mem_map, mem_ae_iff, ← hf.measure_preimage₀ (hg hs.measurableSet).compl,
-=======
     Filter.EventuallyConst (g ∘ f) (ae μa) ↔ Filter.EventuallyConst g (ae μb) :=
   exists_congr fun s ↦ and_congr_left fun hs ↦ by
     simp only [Filter.mem_map, mem_ae_iff, ← hf.measure_preimage (hg hs.measurableSet).compl,
->>>>>>> 31a60b05
       preimage_comp, preimage_compl]
 
 theorem aeconst_preimage {f : α → β} (hf : MeasurePreserving f μa μb) {s : Set β}
     (hs : NullMeasurableSet s μb) :
-<<<<<<< HEAD
-    EventuallyConst (f ⁻¹' s) (ae μa) ↔ EventuallyConst s (ae μb) :=
-=======
     Filter.EventuallyConst (f ⁻¹' s) (ae μa) ↔ Filter.EventuallyConst s (ae μb) :=
->>>>>>> 31a60b05
   aeconst_comp hf hs.mem
 
 variable {μ : Measure α} {f : α → α} {s : Set α}
