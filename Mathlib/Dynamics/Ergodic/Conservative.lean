--- conflicted
+++ resolved
@@ -40,11 +40,7 @@
 
 open Set Filter MeasureTheory Finset Function TopologicalSpace Topology
 
-<<<<<<< HEAD
-variable {ι : Type*} {α : Type*} [MeasurableSpace α] {f : α → α} {s : Set α} {μ : Measure α}
-=======
 variable {α : Type*} [MeasurableSpace α] {f : α → α} {s : Set α} {μ : Measure α}
->>>>>>> d0df76bd
 
 namespace MeasureTheory
 
