/-
Copyright (c) 2019 Yury Kudryashov. All rights reserved.
Released under Apache 2.0 license as described in the file LICENSE.
Authors: Yury Kudryashov, Sébastien Gouëzel, Rémy Degenne
-/
import Mathlib.Analysis.Convex.Jensen
import Mathlib.Analysis.Convex.Mul
import Mathlib.Analysis.Convex.SpecificFunctions.Basic
import Mathlib.Analysis.SpecialFunctions.Pow.NNReal

/-!
# Mean value inequalities

In this file we prove several mean inequalities for finite sums. Versions for integrals of some of
these inequalities are available in `MeasureTheory.MeanInequalities`.

## Main theorems: generalized mean inequality

The inequality says that for two non-negative vectors $w$ and $z$ with $\sum_{i\in s} w_i=1$
and $p ≤ q$ we have
$$
\sqrt[p]{\sum_{i\in s} w_i z_i^p} ≤ \sqrt[q]{\sum_{i\in s} w_i z_i^q}.
$$

Currently we only prove this inequality for $p=1$. As in the rest of `Mathlib`, we provide
different theorems for natural exponents (`pow_arith_mean_le_arith_mean_pow`), integer exponents
(`zpow_arith_mean_le_arith_mean_zpow`), and real exponents (`rpow_arith_mean_le_arith_mean_rpow` and
`arith_mean_le_rpow_mean`). In the first two cases we prove
$$
\left(\sum_{i\in s} w_i z_i\right)^n ≤ \sum_{i\in s} w_i z_i^n
$$
in order to avoid using real exponents. For real exponents we prove both this and standard versions.

## TODO

- each inequality `A ≤ B` should come with a theorem `A = B ↔ _`; one of the ways to prove them
  is to define `StrictConvexOn` functions.
- generalized mean inequality with any `p ≤ q`, including negative numbers;
- prove that the power mean tends to the geometric mean as the exponent tends to zero.

-/


universe u v

open Finset NNReal ENNReal

noncomputable section

variable {ι : Type u} (s : Finset ι)

namespace Real

theorem pow_arith_mean_le_arith_mean_pow (w z : ι → ℝ) (hw : ∀ i ∈ s, 0 ≤ w i)
    (hw' : ∑ i ∈ s, w i = 1) (hz : ∀ i ∈ s, 0 ≤ z i) (n : ℕ) :
    (∑ i ∈ s, w i * z i) ^ n ≤ ∑ i ∈ s, w i * z i ^ n :=
  (convexOn_pow n).map_sum_le hw hw' hz

theorem pow_arith_mean_le_arith_mean_pow_of_even (w z : ι → ℝ) (hw : ∀ i ∈ s, 0 ≤ w i)
    (hw' : ∑ i ∈ s, w i = 1) {n : ℕ} (hn : Even n) :
    (∑ i ∈ s, w i * z i) ^ n ≤ ∑ i ∈ s, w i * z i ^ n :=
  hn.convexOn_pow.map_sum_le hw hw' fun _ _ => Set.mem_univ _

<<<<<<< HEAD
/-- Specific case of Jensen's inequality for sums of powers -/
theorem pow_sum_div_card_le_sum_pow {f : ι → ℝ} (n : ℕ) (hf : ∀ a ∈ s, 0 ≤ f a) :
    (∑ x ∈ s, f x) ^ (n + 1) / (s.card : ℝ) ^ n ≤ ∑ x ∈ s, f x ^ (n + 1) := by
  rcases s.eq_empty_or_nonempty with (rfl | hs)
  · simp_rw [Finset.sum_empty, zero_pow n.succ_ne_zero, zero_div]; rfl
  · have hs0 : 0 < (s.card : ℝ) := Nat.cast_pos.2 hs.card_pos
    suffices (∑ x ∈ s, f x / s.card) ^ (n + 1) ≤ ∑ x ∈ s, f x ^ (n + 1) / s.card by
      rwa [← Finset.sum_div, ← Finset.sum_div, div_pow, pow_succ (s.card : ℝ), ← div_div,
        div_le_iff₀ hs0, div_mul, div_self hs0.ne', div_one] at this
    have :=
      @ConvexOn.map_sum_le ℝ ℝ ℝ ι _ _ _ _ _ _ (Set.Ici 0) (fun x => x ^ (n + 1)) s
        (fun _ => 1 / s.card) ((↑) ∘ f) (convexOn_pow (n + 1)) ?_ ?_ fun i hi =>
        Set.mem_Ici.2 (hf i hi)
    · simpa only [inv_mul_eq_div, one_div, Algebra.id.smul_eq_mul] using this
    · simp only [one_div, inv_nonneg, Nat.cast_nonneg, imp_true_iff]
    · simpa only [one_div, Finset.sum_const, nsmul_eq_mul] using mul_inv_cancel₀ hs0.ne'

=======
>>>>>>> d0df76bd
theorem zpow_arith_mean_le_arith_mean_zpow (w z : ι → ℝ) (hw : ∀ i ∈ s, 0 ≤ w i)
    (hw' : ∑ i ∈ s, w i = 1) (hz : ∀ i ∈ s, 0 < z i) (m : ℤ) :
    (∑ i ∈ s, w i * z i) ^ m ≤ ∑ i ∈ s, w i * z i ^ m :=
  (convexOn_zpow m).map_sum_le hw hw' hz

theorem rpow_arith_mean_le_arith_mean_rpow (w z : ι → ℝ) (hw : ∀ i ∈ s, 0 ≤ w i)
    (hw' : ∑ i ∈ s, w i = 1) (hz : ∀ i ∈ s, 0 ≤ z i) {p : ℝ} (hp : 1 ≤ p) :
    (∑ i ∈ s, w i * z i) ^ p ≤ ∑ i ∈ s, w i * z i ^ p :=
  (convexOn_rpow hp).map_sum_le hw hw' hz

theorem arith_mean_le_rpow_mean (w z : ι → ℝ) (hw : ∀ i ∈ s, 0 ≤ w i) (hw' : ∑ i ∈ s, w i = 1)
    (hz : ∀ i ∈ s, 0 ≤ z i) {p : ℝ} (hp : 1 ≤ p) :
    ∑ i ∈ s, w i * z i ≤ (∑ i ∈ s, w i * z i ^ p) ^ (1 / p) := by
  have : 0 < p := by positivity
  rw [← rpow_le_rpow_iff _ _ this, ← rpow_mul, one_div_mul_cancel (ne_of_gt this), rpow_one]
  · exact rpow_arith_mean_le_arith_mean_rpow s w z hw hw' hz hp
  all_goals
    apply_rules [sum_nonneg, rpow_nonneg]
    intro i hi
    apply_rules [mul_nonneg, rpow_nonneg, hw i hi, hz i hi]

end Real

namespace NNReal

/-- Weighted generalized mean inequality, version sums over finite sets, with `ℝ≥0`-valued
functions and natural exponent. -/
theorem pow_arith_mean_le_arith_mean_pow (w z : ι → ℝ≥0) (hw' : ∑ i ∈ s, w i = 1) (n : ℕ) :
    (∑ i ∈ s, w i * z i) ^ n ≤ ∑ i ∈ s, w i * z i ^ n :=
  mod_cast
    Real.pow_arith_mean_le_arith_mean_pow s _ _ (fun i _ => (w i).coe_nonneg)
      (mod_cast hw') (fun i _ => (z i).coe_nonneg) n

/-- Weighted generalized mean inequality, version for sums over finite sets, with `ℝ≥0`-valued
functions and real exponents. -/
theorem rpow_arith_mean_le_arith_mean_rpow (w z : ι → ℝ≥0) (hw' : ∑ i ∈ s, w i = 1) {p : ℝ}
    (hp : 1 ≤ p) : (∑ i ∈ s, w i * z i) ^ p ≤ ∑ i ∈ s, w i * z i ^ p :=
  mod_cast
    Real.rpow_arith_mean_le_arith_mean_rpow s _ _ (fun i _ => (w i).coe_nonneg)
      (mod_cast hw') (fun i _ => (z i).coe_nonneg) hp

/-- Weighted generalized mean inequality, version for two elements of `ℝ≥0` and real exponents. -/
theorem rpow_arith_mean_le_arith_mean2_rpow (w₁ w₂ z₁ z₂ : ℝ≥0) (hw' : w₁ + w₂ = 1) {p : ℝ}
    (hp : 1 ≤ p) : (w₁ * z₁ + w₂ * z₂) ^ p ≤ w₁ * z₁ ^ p + w₂ * z₂ ^ p := by
  have h := rpow_arith_mean_le_arith_mean_rpow univ ![w₁, w₂] ![z₁, z₂] ?_ hp
  · simpa [Fin.sum_univ_succ] using h
  · simp [hw', Fin.sum_univ_succ]

/-- Unweighted mean inequality, version for two elements of `ℝ≥0` and real exponents. -/
theorem rpow_add_le_mul_rpow_add_rpow (z₁ z₂ : ℝ≥0) {p : ℝ} (hp : 1 ≤ p) :
    (z₁ + z₂) ^ p ≤ (2 : ℝ≥0) ^ (p - 1) * (z₁ ^ p + z₂ ^ p) := by
  rcases eq_or_lt_of_le hp with (rfl | h'p)
  · simp only [rpow_one, sub_self, rpow_zero, one_mul]; rfl
  convert rpow_arith_mean_le_arith_mean2_rpow (1 / 2) (1 / 2) (2 * z₁) (2 * z₂) (add_halves 1) hp
    using 1
  · simp only [one_div, inv_mul_cancel_left₀, Ne, mul_eq_zero, two_ne_zero, one_ne_zero,
      not_false_iff]
  · have A : p - 1 ≠ 0 := ne_of_gt (sub_pos.2 h'p)
    simp only [mul_rpow, rpow_sub' A, div_eq_inv_mul, rpow_one, mul_one]
    ring

/-- Weighted generalized mean inequality, version for sums over finite sets, with `ℝ≥0`-valued
functions and real exponents. -/
theorem arith_mean_le_rpow_mean (w z : ι → ℝ≥0) (hw' : ∑ i ∈ s, w i = 1) {p : ℝ} (hp : 1 ≤ p) :
    ∑ i ∈ s, w i * z i ≤ (∑ i ∈ s, w i * z i ^ p) ^ (1 / p) :=
  mod_cast
    Real.arith_mean_le_rpow_mean s _ _ (fun i _ => (w i).coe_nonneg) (mod_cast hw')
      (fun i _ => (z i).coe_nonneg) hp

private theorem add_rpow_le_one_of_add_le_one {p : ℝ} (a b : ℝ≥0) (hab : a + b ≤ 1) (hp1 : 1 ≤ p) :
    a ^ p + b ^ p ≤ 1 := by
  have h_le_one : ∀ x : ℝ≥0, x ≤ 1 → x ^ p ≤ x := fun x hx => rpow_le_self_of_le_one hx hp1
  have ha : a ≤ 1 := (self_le_add_right a b).trans hab
  have hb : b ≤ 1 := (self_le_add_left b a).trans hab
  exact (add_le_add (h_le_one a ha) (h_le_one b hb)).trans hab

theorem add_rpow_le_rpow_add {p : ℝ} (a b : ℝ≥0) (hp1 : 1 ≤ p) : a ^ p + b ^ p ≤ (a + b) ^ p := by
  have hp_pos : 0 < p := by positivity
  by_cases h_zero : a + b = 0
  · simp [add_eq_zero.mp h_zero, hp_pos.ne']
  have h_nonzero : ¬(a = 0 ∧ b = 0) := by rwa [add_eq_zero] at h_zero
  have h_add : a / (a + b) + b / (a + b) = 1 := by rw [div_add_div_same, div_self h_zero]
  have h := add_rpow_le_one_of_add_le_one (a / (a + b)) (b / (a + b)) h_add.le hp1
  rw [div_rpow a (a + b), div_rpow b (a + b)] at h
  have hab_0 : (a + b) ^ p ≠ 0 := by simp [hp_pos, h_nonzero]
  have hab_0' : 0 < (a + b) ^ p := zero_lt_iff.mpr hab_0
  have h_mul : (a + b) ^ p * (a ^ p / (a + b) ^ p + b ^ p / (a + b) ^ p) ≤ (a + b) ^ p := by
    nth_rw 4 [← mul_one ((a + b) ^ p)]
    exact (mul_le_mul_left hab_0').mpr h
  rwa [div_eq_mul_inv, div_eq_mul_inv, mul_add, mul_comm (a ^ p), mul_comm (b ^ p), ← mul_assoc, ←
    mul_assoc, mul_inv_cancel₀ hab_0, one_mul, one_mul] at h_mul

theorem rpow_add_rpow_le_add {p : ℝ} (a b : ℝ≥0) (hp1 : 1 ≤ p) :
    (a ^ p + b ^ p) ^ (1 / p) ≤ a + b := by
  rw [one_div]
  rw [← @NNReal.le_rpow_inv_iff _ _ p⁻¹ (by simp [lt_of_lt_of_le zero_lt_one hp1])]
  rw [inv_inv]
  exact add_rpow_le_rpow_add _ _ hp1

theorem rpow_add_rpow_le {p q : ℝ} (a b : ℝ≥0) (hp_pos : 0 < p) (hpq : p ≤ q) :
    (a ^ q + b ^ q) ^ (1 / q) ≤ (a ^ p + b ^ p) ^ (1 / p) := by
  have h_rpow : ∀ a : ℝ≥0, a ^ q = (a ^ p) ^ (q / p) := fun a => by
    rw [← NNReal.rpow_mul, div_eq_inv_mul, ← mul_assoc, mul_inv_cancel₀ hp_pos.ne.symm,
      one_mul]
  have h_rpow_add_rpow_le_add :
    ((a ^ p) ^ (q / p) + (b ^ p) ^ (q / p)) ^ (1 / (q / p)) ≤ a ^ p + b ^ p := by
    refine rpow_add_rpow_le_add (a ^ p) (b ^ p) ?_
    rwa [one_le_div hp_pos]
  rw [h_rpow a, h_rpow b, one_div p, NNReal.le_rpow_inv_iff hp_pos, ← NNReal.rpow_mul, mul_comm,
    mul_one_div]
  rwa [one_div_div] at h_rpow_add_rpow_le_add

theorem rpow_add_le_add_rpow {p : ℝ} (a b : ℝ≥0) (hp : 0 ≤ p) (hp1 : p ≤ 1) :
    (a + b) ^ p ≤ a ^ p + b ^ p := by
  rcases hp.eq_or_lt with (rfl | hp_pos)
  · simp
  have h := rpow_add_rpow_le a b hp_pos hp1
  rw [one_div_one, one_div] at h
  repeat' rw [NNReal.rpow_one] at h
  exact (NNReal.le_rpow_inv_iff hp_pos).mp h

end NNReal

namespace ENNReal

/-- Weighted generalized mean inequality, version for sums over finite sets, with `ℝ≥0∞`-valued
functions and real exponents. -/
theorem rpow_arith_mean_le_arith_mean_rpow (w z : ι → ℝ≥0∞) (hw' : ∑ i ∈ s, w i = 1) {p : ℝ}
    (hp : 1 ≤ p) : (∑ i ∈ s, w i * z i) ^ p ≤ ∑ i ∈ s, w i * z i ^ p := by
  have hp_pos : 0 < p := by positivity
  have hp_nonneg : 0 ≤ p := by positivity
  have hp_not_neg : ¬p < 0 := by simp [hp_nonneg]
  have h_top_iff_rpow_top : ∀ (i : ι), i ∈ s → (w i * z i = ⊤ ↔ w i * z i ^ p = ⊤) := by
    simp [ENNReal.mul_eq_top, hp_pos, hp_nonneg, hp_not_neg]
  refine le_of_top_imp_top_of_toNNReal_le ?_ ?_
  · -- first, prove `(∑ i ∈ s, w i * z i) ^ p = ⊤ → ∑ i ∈ s, (w i * z i ^ p) = ⊤`
    rw [rpow_eq_top_iff, sum_eq_top, sum_eq_top]
    intro h
    simp only [and_false, hp_not_neg, false_or] at h
    rcases h.left with ⟨a, H, ha⟩
    use a, H
    rwa [← h_top_iff_rpow_top a H]
  · -- second, suppose both `(∑ i ∈ s, w i * z i) ^ p ≠ ⊤` and `∑ i ∈ s, (w i * z i ^ p) ≠ ⊤`,
    -- and prove `((∑ i ∈ s, w i * z i) ^ p).toNNReal ≤ (∑ i ∈ s, (w i * z i ^ p)).toNNReal`,
    -- by using `NNReal.rpow_arith_mean_le_arith_mean_rpow`.
    intro h_top_rpow_sum _
    -- show hypotheses needed to put the `.toNNReal` inside the sums.
    have h_top : ∀ a : ι, a ∈ s → w a * z a ≠ ⊤ :=
      haveI h_top_sum : ∑ i ∈ s, w i * z i ≠ ⊤ := by
        intro h
        rw [h, top_rpow_of_pos hp_pos] at h_top_rpow_sum
        exact h_top_rpow_sum rfl
      fun a ha => (lt_top_of_sum_ne_top h_top_sum ha).ne
    have h_top_rpow : ∀ a : ι, a ∈ s → w a * z a ^ p ≠ ⊤ := by
      intro i hi
      specialize h_top i hi
      rwa [Ne, ← h_top_iff_rpow_top i hi]
    -- put the `.toNNReal` inside the sums.
    simp_rw [toNNReal_sum h_top_rpow, toNNReal_rpow, toNNReal_sum h_top, toNNReal_mul,
      toNNReal_rpow]
    -- use corresponding nnreal result
    refine
      NNReal.rpow_arith_mean_le_arith_mean_rpow s (fun i => (w i).toNNReal)
        (fun i => (z i).toNNReal) ?_ hp
    -- verify the hypothesis `∑ i ∈ s, (w i).toNNReal = 1`, using `∑ i ∈ s, w i = 1` .
    have h_sum_nnreal : ∑ i ∈ s, w i = ↑(∑ i ∈ s, (w i).toNNReal) := by
      rw [coe_finset_sum]
      refine sum_congr rfl fun i hi => (coe_toNNReal ?_).symm
      refine (lt_top_of_sum_ne_top ?_ hi).ne
      exact hw'.symm ▸ ENNReal.one_ne_top
    rwa [← coe_inj, ← h_sum_nnreal]

/-- Weighted generalized mean inequality, version for two elements of `ℝ≥0∞` and real
exponents. -/
theorem rpow_arith_mean_le_arith_mean2_rpow (w₁ w₂ z₁ z₂ : ℝ≥0∞) (hw' : w₁ + w₂ = 1) {p : ℝ}
    (hp : 1 ≤ p) : (w₁ * z₁ + w₂ * z₂) ^ p ≤ w₁ * z₁ ^ p + w₂ * z₂ ^ p := by
  have h := rpow_arith_mean_le_arith_mean_rpow univ ![w₁, w₂] ![z₁, z₂] ?_ hp
  · simpa [Fin.sum_univ_succ] using h
  · simp [hw', Fin.sum_univ_succ]

/-- Unweighted mean inequality, version for two elements of `ℝ≥0∞` and real exponents. -/
theorem rpow_add_le_mul_rpow_add_rpow (z₁ z₂ : ℝ≥0∞) {p : ℝ} (hp : 1 ≤ p) :
    (z₁ + z₂) ^ p ≤ (2 : ℝ≥0∞) ^ (p - 1) * (z₁ ^ p + z₂ ^ p) := by
  convert rpow_arith_mean_le_arith_mean2_rpow (1 / 2) (1 / 2) (2 * z₁) (2 * z₂)
      (ENNReal.add_halves 1) hp using 1
  · simp [← mul_assoc, ENNReal.inv_mul_cancel two_ne_zero two_ne_top]
  · simp only [mul_rpow_of_nonneg _ _ (zero_le_one.trans hp), rpow_sub _ _ two_ne_zero two_ne_top,
      ENNReal.div_eq_inv_mul, rpow_one, mul_one]
    ring

theorem add_rpow_le_rpow_add {p : ℝ} (a b : ℝ≥0∞) (hp1 : 1 ≤ p) : a ^ p + b ^ p ≤ (a + b) ^ p := by
  have hp_pos : 0 < p := by positivity
  by_cases h_top : a + b = ⊤
  · rw [← @ENNReal.rpow_eq_top_iff_of_pos (a + b) p hp_pos] at h_top
    rw [h_top]
    exact le_top
  obtain ⟨ha_top, hb_top⟩ := add_ne_top.mp h_top
  lift a to ℝ≥0 using ha_top
  lift b to ℝ≥0 using hb_top
  simpa [ENNReal.coe_rpow_of_nonneg _ hp_pos.le] using
    ENNReal.coe_le_coe.2 (NNReal.add_rpow_le_rpow_add a b hp1)

theorem rpow_add_rpow_le_add {p : ℝ} (a b : ℝ≥0∞) (hp1 : 1 ≤ p) :
    (a ^ p + b ^ p) ^ (1 / p) ≤ a + b := by
  rw [one_div, ← @ENNReal.le_rpow_inv_iff _ _ p⁻¹ (by simp [lt_of_lt_of_le zero_lt_one hp1])]
  rw [inv_inv]
  exact add_rpow_le_rpow_add _ _ hp1

theorem rpow_add_rpow_le {p q : ℝ} (a b : ℝ≥0∞) (hp_pos : 0 < p) (hpq : p ≤ q) :
    (a ^ q + b ^ q) ^ (1 / q) ≤ (a ^ p + b ^ p) ^ (1 / p) := by
  have h_rpow : ∀ a : ℝ≥0∞, a ^ q = (a ^ p) ^ (q / p) := fun a => by
    rw [← ENNReal.rpow_mul, mul_div_cancel₀ _ hp_pos.ne']
  have h_rpow_add_rpow_le_add :
    ((a ^ p) ^ (q / p) + (b ^ p) ^ (q / p)) ^ (1 / (q / p)) ≤ a ^ p + b ^ p := by
    refine rpow_add_rpow_le_add (a ^ p) (b ^ p) ?_
    rwa [one_le_div hp_pos]
  rw [h_rpow a, h_rpow b, one_div p, ENNReal.le_rpow_inv_iff hp_pos, ← ENNReal.rpow_mul, mul_comm,
    mul_one_div]
  rwa [one_div_div] at h_rpow_add_rpow_le_add

theorem rpow_add_le_add_rpow {p : ℝ} (a b : ℝ≥0∞) (hp : 0 ≤ p) (hp1 : p ≤ 1) :
    (a + b) ^ p ≤ a ^ p + b ^ p := by
  rcases hp.eq_or_lt with (rfl | hp_pos)
  · simp
  have h := rpow_add_rpow_le a b hp_pos hp1
  rw [one_div_one, one_div] at h
  repeat' rw [ENNReal.rpow_one] at h
  exact (ENNReal.le_rpow_inv_iff hp_pos).mp h

end ENNReal<|MERGE_RESOLUTION|>--- conflicted
+++ resolved
@@ -61,26 +61,6 @@
     (∑ i ∈ s, w i * z i) ^ n ≤ ∑ i ∈ s, w i * z i ^ n :=
   hn.convexOn_pow.map_sum_le hw hw' fun _ _ => Set.mem_univ _
 
-<<<<<<< HEAD
-/-- Specific case of Jensen's inequality for sums of powers -/
-theorem pow_sum_div_card_le_sum_pow {f : ι → ℝ} (n : ℕ) (hf : ∀ a ∈ s, 0 ≤ f a) :
-    (∑ x ∈ s, f x) ^ (n + 1) / (s.card : ℝ) ^ n ≤ ∑ x ∈ s, f x ^ (n + 1) := by
-  rcases s.eq_empty_or_nonempty with (rfl | hs)
-  · simp_rw [Finset.sum_empty, zero_pow n.succ_ne_zero, zero_div]; rfl
-  · have hs0 : 0 < (s.card : ℝ) := Nat.cast_pos.2 hs.card_pos
-    suffices (∑ x ∈ s, f x / s.card) ^ (n + 1) ≤ ∑ x ∈ s, f x ^ (n + 1) / s.card by
-      rwa [← Finset.sum_div, ← Finset.sum_div, div_pow, pow_succ (s.card : ℝ), ← div_div,
-        div_le_iff₀ hs0, div_mul, div_self hs0.ne', div_one] at this
-    have :=
-      @ConvexOn.map_sum_le ℝ ℝ ℝ ι _ _ _ _ _ _ (Set.Ici 0) (fun x => x ^ (n + 1)) s
-        (fun _ => 1 / s.card) ((↑) ∘ f) (convexOn_pow (n + 1)) ?_ ?_ fun i hi =>
-        Set.mem_Ici.2 (hf i hi)
-    · simpa only [inv_mul_eq_div, one_div, Algebra.id.smul_eq_mul] using this
-    · simp only [one_div, inv_nonneg, Nat.cast_nonneg, imp_true_iff]
-    · simpa only [one_div, Finset.sum_const, nsmul_eq_mul] using mul_inv_cancel₀ hs0.ne'
-
-=======
->>>>>>> d0df76bd
 theorem zpow_arith_mean_le_arith_mean_zpow (w z : ι → ℝ) (hw : ∀ i ∈ s, 0 ≤ w i)
     (hw' : ∑ i ∈ s, w i = 1) (hz : ∀ i ∈ s, 0 < z i) (m : ℤ) :
     (∑ i ∈ s, w i * z i) ^ m ≤ ∑ i ∈ s, w i * z i ^ m :=
