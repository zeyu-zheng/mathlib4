--- conflicted
+++ resolved
@@ -155,11 +155,7 @@
 variable [Module ℝ E] [SMulCommClass ℝ 𝕜 E]
 variable [TopologicalSpace E] [ContinuousSMul 𝕜 E]
 
-<<<<<<< HEAD
-theorem nhds_hasBasis_absConvex [LocallyConvexSpace ℝ E] :
-=======
 theorem nhds_hasBasis_absConvex :
->>>>>>> d2ce9970
     (𝓝 (0 : E)).HasBasis (fun s : Set E => s ∈ 𝓝 (0 : E) ∧ AbsConvex 𝕜 s) id := by
   refine
     (LocallyConvexSpace.convex_basis_zero ℝ E).to_hasBasis (fun s hs => ?_) fun s hs =>
@@ -171,11 +167,7 @@
 
 variable [ContinuousSMul ℝ E] [TopologicalAddGroup E]
 
-<<<<<<< HEAD
-theorem nhds_hasBasis_absConvex_open [LocallyConvexSpace ℝ E] :
-=======
 theorem nhds_hasBasis_absConvex_open :
->>>>>>> d2ce9970
     (𝓝 (0 : E)).HasBasis (fun s => (0 : E) ∈ s ∧ IsOpen s ∧ AbsConvex 𝕜 s) id := by
   refine (nhds_hasBasis_absConvex 𝕜 E).to_hasBasis ?_ ?_
   · rintro s ⟨hs_nhds, hs_balanced, hs_convex⟩
@@ -256,7 +248,6 @@
       rw [← Convex.convexHull_eq (convex_convexHull ℝ (s ∪ -s))]
       exact convexHull_mono balancedHull_subset_convexHull_union_neg)
 
-<<<<<<< HEAD
 
 lemma add_self_eq_smul_two {V : Set E} (h : Convex ℝ V) : V + V = (2 : ℝ) • V := by
   rw [← one_add_one_eq_two, Convex.add_smul h (zero_le_one' ℝ) (zero_le_one' ℝ), MulAction.one_smul]
@@ -328,8 +319,6 @@
 
 
 
-=======
->>>>>>> d2ce9970
 end
 
 section AbsolutelyConvexSets
