/-
Copyright (c) 2024 David Loeffler. All rights reserved.
Released under Apache 2.0 license as described in the file LICENSE.
Authors: David Loeffler, Stefan Kebekus
-/
import Mathlib.Algebra.Order.WithTop.Untop0
import Mathlib.Analysis.Analytic.Order
import Mathlib.Analysis.Meromorphic.Basic

/-!
# Orders of Meromorphic Functions

This file defines the order of a meromorphic function `f` at a point `z₀`, as an element of
`ℤ ∪ {∞}`.

We characterize the order being `< 0`, or `= 0`, or `> 0`, as the convergence of the function
to infinity, resp. a nonzero constant, resp. zero.

## TODO

Uniformize API between analytic and meromorphic functions
-/

open Filter Set WithTop.LinearOrderedAddCommGroup
open scoped Topology

variable {𝕜 : Type*} [NontriviallyNormedField 𝕜]
  {E : Type*} [NormedAddCommGroup E] [NormedSpace 𝕜 E]
  {f f₁ f₂ : 𝕜 → E} {x : 𝕜}

/-!
## Order at a Point: Definition and Characterization
-/

open scoped Classical in
/-- The order of a meromorphic function `f` at `z₀`, as an element of `ℤ ∪ {∞}`.

The order is defined to be `∞` if `f` is identically 0 on a neighbourhood of `z₀`, and otherwise the
unique `n` such that `f` can locally be written as `f z = (z - z₀) ^ n • g z`, where `g` is analytic
and does not vanish at `z₀`. See `MeromorphicAt.meromorphicOrderAt_eq_top_iff` and
`MeromorphicAt.meromorphicOrderAt_eq_int_iff` for these equivalences.

If the function is not meromorphic at `x`, we use the junk value `0`. -/
noncomputable def meromorphicOrderAt (f : 𝕜 → E) (x : 𝕜) : WithTop ℤ :=
  if hf : MeromorphicAt f x then
    ((analyticOrderAt (fun z ↦ (z - x) ^ hf.choose • f z) x).map (↑· : ℕ → ℤ)) - hf.choose
  else 0

@[deprecated (since := "2025-05-22")] alias MeromorphicAt.order := meromorphicOrderAt

@[simp]
lemma meromorphicOrderAt_of_not_meromorphicAt (hf : ¬ MeromorphicAt f x) :
    meromorphicOrderAt f x = 0 :=
  dif_neg hf

lemma meromorphicAt_of_meromorphicOrderAt_ne_zero (hf : meromorphicOrderAt f x ≠ 0) :
    MeromorphicAt f x := by
  contrapose! hf
  simp [hf]

/-- The order of a meromorphic function `f` at a `z₀` is infinity iff `f` vanishes locally around
`z₀`. -/
lemma meromorphicOrderAt_eq_top_iff :
    meromorphicOrderAt f x = ⊤ ↔ ∀ᶠ z in 𝓝[≠] x, f z = 0 := by
  by_cases hf : MeromorphicAt f x; swap
  · simp only [hf, not_false_eq_true, meromorphicOrderAt_of_not_meromorphicAt, WithTop.zero_ne_top,
      false_iff]
    contrapose! hf
    exact (MeromorphicAt.const 0 x).congr (EventuallyEq.symm hf)
  simp only [meromorphicOrderAt, hf, ↓reduceDIte, sub_eq_top_iff, ENat.map_eq_top_iff,
    WithTop.natCast_ne_top, or_false]
  by_cases h : analyticOrderAt (fun z ↦ (z - x) ^ hf.choose • f z) x = ⊤
  · simp only [h, eventually_nhdsWithin_iff, mem_compl_iff, mem_singleton_iff, true_iff]
    rw [analyticOrderAt_eq_top] at h
    filter_upwards [h] with z hf hz
    rwa [smul_eq_zero_iff_right <| pow_ne_zero _ (sub_ne_zero.mpr hz)] at hf
  · obtain ⟨m, hm⟩ := ENat.ne_top_iff_exists.mp h
    simp only [← hm, ENat.coe_ne_top, false_iff]
    contrapose! h
    rw [analyticOrderAt_eq_top]
    rw [← hf.choose_spec.frequently_eq_iff_eventually_eq analyticAt_const]
    apply Eventually.frequently
    filter_upwards [h] with z hfz
    rw [hfz, smul_zero]

@[deprecated (since := "2025-05-22")]
alias MeromorphicAt.order_eq_top_iff := meromorphicOrderAt_eq_top_iff

/-- The order of a meromorphic function `f` at `z₀` equals an integer `n` iff `f` can locally be
written as `f z = (z - z₀) ^ n • g z`, where `g` is analytic and does not vanish at `z₀`. -/
lemma meromorphicOrderAt_eq_int_iff {n : ℤ} (hf : MeromorphicAt f x) : meromorphicOrderAt f x = n ↔
    ∃ g : 𝕜 → E, AnalyticAt 𝕜 g x ∧ g x ≠ 0 ∧ ∀ᶠ z in 𝓝[≠] x, f z = (z - x) ^ n • g z := by
  simp only [meromorphicOrderAt, hf, ↓reduceDIte]
  by_cases h : analyticOrderAt (fun z ↦ (z - x) ^ hf.choose • f z) x = ⊤
  · rw [h, ENat.map_top, ← WithTop.coe_natCast, top_sub,
      eq_false_intro WithTop.top_ne_coe, false_iff]
    rw [analyticOrderAt_eq_top] at h
    refine fun ⟨g, hg_an, hg_ne, hg_eq⟩ ↦ hg_ne ?_
    apply EventuallyEq.eq_of_nhds
    rw [EventuallyEq, ← AnalyticAt.frequently_eq_iff_eventually_eq hg_an analyticAt_const]
    apply Eventually.frequently
    rw [eventually_nhdsWithin_iff] at hg_eq ⊢
    filter_upwards [h, hg_eq] with z hfz hfz_eq hz
    rwa [hfz_eq hz, ← mul_smul, smul_eq_zero_iff_right] at hfz
    exact mul_ne_zero (pow_ne_zero _ (sub_ne_zero.mpr hz)) (zpow_ne_zero _ (sub_ne_zero.mpr hz))
  · obtain ⟨m, h⟩ := ENat.ne_top_iff_exists.mp h
    rw [← h, ENat.map_coe, ← WithTop.coe_natCast, ← coe_sub, WithTop.coe_inj]
    obtain ⟨g, hg_an, hg_ne, hg_eq⟩ := hf.choose_spec.analyticOrderAt_eq_natCast.mp h.symm
    replace hg_eq : ∀ᶠ (z : 𝕜) in 𝓝[≠] x, f z = (z - x) ^ (↑m - ↑hf.choose : ℤ) • g z := by
      rw [eventually_nhdsWithin_iff]
      filter_upwards [hg_eq] with z hg_eq hz
      rwa [← smul_right_inj <| zpow_ne_zero _ (sub_ne_zero.mpr hz), ← mul_smul,
        ← zpow_add₀ (sub_ne_zero.mpr hz), ← add_sub_assoc, add_sub_cancel_left, zpow_natCast,
        zpow_natCast]
    exact ⟨fun h ↦ ⟨g, hg_an, hg_ne, h ▸ hg_eq⟩,
      AnalyticAt.unique_eventuallyEq_zpow_smul_nonzero ⟨g, hg_an, hg_ne, hg_eq⟩⟩

@[deprecated (since := "2025-05-22")]
alias MeromorphicAt.order_eq_inf_iff := meromorphicOrderAt_eq_int_iff

/--
The order of a meromorphic function `f` at `z₀` is finite iff `f` can locally be
written as `f z = (z - z₀) ^ order • g z`, where `g` is analytic and does not
vanish at `z₀`.
-/
theorem meromorphicOrderAt_ne_top_iff {f : 𝕜 → E} {z₀ : 𝕜} (hf : MeromorphicAt f z₀) :
    meromorphicOrderAt f z₀ ≠ ⊤ ↔ ∃ (g : 𝕜 → E), AnalyticAt 𝕜 g z₀ ∧ g z₀ ≠ 0 ∧
      f =ᶠ[𝓝[≠] z₀] fun z ↦ (z - z₀) ^ ((meromorphicOrderAt f z₀).untop₀) • g z :=
  ⟨fun h ↦ (meromorphicOrderAt_eq_int_iff hf).1 (WithTop.coe_untop₀_of_ne_top h).symm,
    fun h ↦ Option.ne_none_iff_exists'.2
      ⟨(meromorphicOrderAt f z₀).untopD 0, (meromorphicOrderAt_eq_int_iff hf).2 h⟩⟩

@[deprecated (since := "2025-05-22")]
alias MeromorphicAt.order_ne_top_iff := meromorphicOrderAt_ne_top_iff

/--
The order of a meromorphic function `f` at `z₀` is finite iff `f` does not have
any zeros in a sufficiently small neighborhood of `z₀`.
-/
theorem meromorphicOrderAt_ne_top_iff_eventually_ne_zero {f : 𝕜 → E} (hf : MeromorphicAt f x) :
    meromorphicOrderAt f x ≠ ⊤ ↔ ∀ᶠ x in 𝓝[≠] x, f x ≠ 0 := by
  constructor
  · intro h
    obtain ⟨g, h₁g, h₂g, h₃g⟩ := (meromorphicOrderAt_ne_top_iff hf).1 h
    filter_upwards [h₃g, self_mem_nhdsWithin, eventually_nhdsWithin_of_eventually_nhds
      ((h₁g.continuousAt.ne_iff_eventually_ne continuousAt_const).mp h₂g)]
    simp_all [zpow_ne_zero, sub_ne_zero]
  · simp_all [meromorphicOrderAt_eq_top_iff, Eventually.frequently]

@[deprecated (since := "2025-05-22")] alias MeromorphicAt.order_ne_top_iff_eventually_ne_zero :=
  meromorphicOrderAt_ne_top_iff_eventually_ne_zero

/-- If the order of a meromorphic function is negative, then this function converges to infinity
at this point. See also the iff version `tendsto_cobounded_iff_meromorphicOrderAt_neg`. -/
lemma tendsto_cobounded_of_meromorphicOrderAt_neg (ho : meromorphicOrderAt f x < 0) :
    Tendsto f (𝓝[≠] x) (Bornology.cobounded E) := by
  have hf : MeromorphicAt f x := meromorphicAt_of_meromorphicOrderAt_ne_zero ho.ne
  simp only [← tendsto_norm_atTop_iff_cobounded]
  obtain ⟨m, hm⟩ := WithTop.ne_top_iff_exists.mp ho.ne_top
  have m_neg : m < 0 := by simpa [← hm] using ho
  rcases (meromorphicOrderAt_eq_int_iff hf).1 hm.symm with ⟨g, g_an, gx, hg⟩
  have A : Tendsto (fun z ↦ ‖(z - x) ^ m • g z‖) (𝓝[≠] x) atTop := by
    simp only [norm_smul]
    apply Filter.Tendsto.atTop_mul_pos (C := ‖g x‖) (by simp [gx]) _
      g_an.continuousAt.continuousWithinAt.tendsto.norm
    have : Tendsto (fun z ↦ z - x) (𝓝[≠] x) (𝓝[≠] 0) := by
      refine tendsto_nhdsWithin_iff.2 ⟨?_, ?_⟩
      · have : ContinuousWithinAt (fun z ↦ z - x) ({x}ᶜ) x :=
          ContinuousAt.continuousWithinAt (by fun_prop)
        simpa using this.tendsto
      · filter_upwards [self_mem_nhdsWithin] with y hy
        simpa [sub_eq_zero] using hy
    apply Tendsto.comp (NormedField.tendsto_norm_zpow_nhdsNE_zero_atTop m_neg) this
  apply A.congr'
  filter_upwards [hg] with z hz using by simp [hz]

@[deprecated (since := "2025-05-22")] alias MeromorphicAt.tendsto_cobounded_of_order_neg :=
  tendsto_cobounded_of_meromorphicOrderAt_neg

/-- If the order of a meromorphic function is zero, then this function converges to a nonzero
limit at this point. See also the iff version `tendsto_ne_zero_iff_meromorphicOrderAt_eq_zero`. -/
lemma tendsto_ne_zero_of_meromorphicOrderAt_eq_zero
    (hf : MeromorphicAt f x) (ho : meromorphicOrderAt f x = 0) :
    ∃ c ≠ 0, Tendsto f (𝓝[≠] x) (𝓝 c) := by
  rcases (meromorphicOrderAt_eq_int_iff hf).1 ho with ⟨g, g_an, gx, hg⟩
  refine ⟨g x, gx, ?_⟩
  apply g_an.continuousAt.continuousWithinAt.tendsto.congr'
  filter_upwards [hg] with y hy using by simp [hy]

@[deprecated (since := "2025-05-22")] alias MeromorphicAt.tendsto_ne_zero_of_order_eq_zero :=
  tendsto_ne_zero_of_meromorphicOrderAt_eq_zero

/-- If the order of a meromorphic function is positive, then this function converges to zero
at this point. See also the iff version `tendsto_zero_iff_meromorphicOrderAt_pos`. -/
lemma tendsto_zero_of_meromorphicOrderAt_pos (ho : 0 < meromorphicOrderAt f x) :
    Tendsto f (𝓝[≠] x) (𝓝 0) := by
  have hf : MeromorphicAt f x := meromorphicAt_of_meromorphicOrderAt_ne_zero ho.ne'
  cases h'o : meromorphicOrderAt f x with
  | top =>
    apply tendsto_const_nhds.congr'
    filter_upwards [meromorphicOrderAt_eq_top_iff.1 h'o] with y hy using hy.symm
  | coe n =>
    rcases (meromorphicOrderAt_eq_int_iff hf).1 h'o with ⟨g, g_an, gx, hg⟩
    lift n to ℕ using by simpa [h'o] using ho.le
    have : (0 : E) = (x - x) ^ n • g x := by
      have : 0 < n := by simpa [h'o] using ho
      simp [zero_pow_eq_zero.2 this.ne']
    rw [this]
    have : ContinuousAt (fun z ↦ (z - x) ^ n • g z) x := by fun_prop
    apply this.continuousWithinAt.tendsto.congr'
    filter_upwards [hg] with y hy using by simp [hy]

@[deprecated (since := "2025-05-22")] alias MeromorphicAt.tendsto_zero_of_order_pos :=
  tendsto_zero_of_meromorphicOrderAt_pos

/-- If the order of a meromorphic function is nonnegative, then this function converges
at this point. See also the iff version `tendsto_nhds_iff_meromorphicOrderAt_nonneg`. -/
lemma tendsto_nhds_of_meromorphicOrderAt_nonneg
    (hf : MeromorphicAt f x) (ho : 0 ≤ meromorphicOrderAt f x) :
    ∃ c, Tendsto f (𝓝[≠] x) (𝓝 c) := by
  rcases ho.eq_or_lt with ho | ho
  · rcases tendsto_ne_zero_of_meromorphicOrderAt_eq_zero hf ho.symm with ⟨c, -, hc⟩
    exact ⟨c, hc⟩
  · exact ⟨0, tendsto_zero_of_meromorphicOrderAt_pos ho⟩

@[deprecated (since := "2025-05-22")] alias MeromorphicAt.tendsto_nhds_of_order_nonneg :=
  tendsto_nhds_of_meromorphicOrderAt_nonneg

/-- A meromorphic function converges to infinity iff its order is negative. -/
<<<<<<< HEAD
lemma tendsto_cobounded_iff_order_neg (hf : MeromorphicAt f x) :
    Tendsto f (𝓝[≠] x) (Bornology.cobounded E) ↔ hf.order < 0 := by
  rcases lt_or_ge hf.order 0 with ho | ho
  · simp [ho, hf.tendsto_cobounded_of_order_neg]
  · simp only [lt_iff_not_ge, ho, not_true_eq_false, iff_false, ← tendsto_norm_atTop_iff_cobounded]
    obtain ⟨c, hc⟩ := hf.tendsto_nhds_of_order_nonneg ho
=======
lemma tendsto_cobounded_iff_meromorphicOrderAt_neg (hf : MeromorphicAt f x) :
    Tendsto f (𝓝[≠] x) (Bornology.cobounded E) ↔ meromorphicOrderAt f x < 0 := by
  rcases lt_or_le (meromorphicOrderAt f x) 0 with ho | ho
  · simp [ho, tendsto_cobounded_of_meromorphicOrderAt_neg]
  · simp only [lt_iff_not_le, ho, not_true_eq_false, iff_false, ← tendsto_norm_atTop_iff_cobounded]
    obtain ⟨c, hc⟩ := tendsto_nhds_of_meromorphicOrderAt_nonneg hf ho
>>>>>>> a57981a4
    exact not_tendsto_atTop_of_tendsto_nhds hc.norm

@[deprecated (since := "2025-05-22")] alias MeromorphicAt.tendsto_cobounded_iff_order_neg :=
  tendsto_cobounded_iff_meromorphicOrderAt_neg

/-- A meromorphic function converges to a limit iff its order is nonnegative. -/
<<<<<<< HEAD
lemma tendsto_nhds_iff_order_nonneg (hf : MeromorphicAt f x) :
    (∃ c, Tendsto f (𝓝[≠] x) (𝓝 c)) ↔ 0 ≤ hf.order := by
  rcases lt_or_ge hf.order 0 with ho | ho
=======
lemma tendsto_nhds_iff_meromorphicOrderAt_nonneg (hf : MeromorphicAt f x) :
    (∃ c, Tendsto f (𝓝[≠] x) (𝓝 c)) ↔ 0 ≤ meromorphicOrderAt f x := by
  rcases lt_or_le (meromorphicOrderAt f x) 0 with ho | ho
>>>>>>> a57981a4
  · simp only [← not_lt, ho, not_true_eq_false, iff_false, not_exists]
    intro c hc
    apply not_tendsto_atTop_of_tendsto_nhds hc.norm
    rw [tendsto_norm_atTop_iff_cobounded]
    exact tendsto_cobounded_of_meromorphicOrderAt_neg ho
  · simp [ho, tendsto_nhds_of_meromorphicOrderAt_nonneg hf ho]

@[deprecated (since := "2025-05-22")] alias MeromorphicAt.tendsto_nhds_iff_order_nonneg :=
  tendsto_nhds_iff_meromorphicOrderAt_nonneg

/-- A meromorphic function converges to a nonzero limit iff its order is zero. -/
lemma tendsto_ne_zero_iff_meromorphicOrderAt_eq_zero (hf : MeromorphicAt f x) :
    (∃ c ≠ 0, Tendsto f (𝓝[≠] x) (𝓝 c)) ↔ meromorphicOrderAt f x = 0 := by
  rcases eq_or_ne (meromorphicOrderAt f x) 0 with ho | ho
  · simp [ho, tendsto_ne_zero_of_meromorphicOrderAt_eq_zero hf ho]
  simp only [ne_eq, ho, iff_false, not_exists, not_and]
  intro c c_ne hc
  rcases ho.lt_or_lt with ho | ho
  · apply not_tendsto_atTop_of_tendsto_nhds hc.norm
    rw [tendsto_norm_atTop_iff_cobounded]
    exact tendsto_cobounded_of_meromorphicOrderAt_neg ho
  · apply c_ne
    exact tendsto_nhds_unique hc (tendsto_zero_of_meromorphicOrderAt_pos ho)

@[deprecated (since := "2025-05-22")] alias MeromorphicAt.tendsto_ne_zero_iff_order_eq_zero :=
  tendsto_ne_zero_iff_meromorphicOrderAt_eq_zero

/-- A meromorphic function converges to zero iff its order is positive. -/
<<<<<<< HEAD
lemma tendsto_zero_iff_order_pos (hf : MeromorphicAt f x) :
    (Tendsto f (𝓝[≠] x) (𝓝 0)) ↔ 0 < hf.order := by
  rcases lt_or_ge 0 hf.order with ho | ho
  · simp [ho, hf.tendsto_zero_of_order_pos ho]
=======
lemma tendsto_zero_iff_meromorphicOrderAt_pos (hf : MeromorphicAt f x) :
    (Tendsto f (𝓝[≠] x) (𝓝 0)) ↔ 0 < meromorphicOrderAt f x := by
  rcases lt_or_le 0 (meromorphicOrderAt f x) with ho | ho
  · simp [ho, tendsto_zero_of_meromorphicOrderAt_pos ho]
>>>>>>> a57981a4
  simp only [← not_le, ho, not_true_eq_false, iff_false]
  intro hc
  rcases ho.eq_or_lt with ho | ho
  · obtain ⟨c, c_ne, h'c⟩ := tendsto_ne_zero_of_meromorphicOrderAt_eq_zero hf ho
    apply c_ne
    exact tendsto_nhds_unique h'c hc
  · apply not_tendsto_atTop_of_tendsto_nhds hc.norm
    rw [tendsto_norm_atTop_iff_cobounded]
    exact tendsto_cobounded_of_meromorphicOrderAt_neg ho

@[deprecated (since := "2025-05-22")] alias MeromorphicAt.tendsto_zero_iff_order_pos :=
  tendsto_zero_iff_meromorphicOrderAt_pos

/-- Meromorphic functions that agree in a punctured neighborhood of `z₀` have the same order at
`z₀`. -/
theorem meromorphicOrderAt_congr (hf₁₂ : f₁ =ᶠ[𝓝[≠] x] f₂) :
    meromorphicOrderAt f₁ x = meromorphicOrderAt f₂ x := by
  by_cases hf₁ : MeromorphicAt f₁ x; swap
  · have : ¬ MeromorphicAt f₂ x := by
      contrapose! hf₁
      exact hf₁.congr hf₁₂.symm
    simp [hf₁, this]
  by_cases h₁f₁ : meromorphicOrderAt f₁ x = ⊤
  · rw [h₁f₁, eq_comm]
    rw [meromorphicOrderAt_eq_top_iff] at h₁f₁ ⊢
    exact EventuallyEq.rw h₁f₁ (fun x => Eq (f₂ x)) hf₁₂.symm
  · obtain ⟨n, hn : meromorphicOrderAt f₁ x = n⟩ := Option.ne_none_iff_exists'.mp h₁f₁
    obtain ⟨g, h₁g, h₂g, h₃g⟩ := (meromorphicOrderAt_eq_int_iff hf₁).1 hn
    rw [hn, eq_comm, meromorphicOrderAt_eq_int_iff (hf₁.congr hf₁₂)]
    use g, h₁g, h₂g
    exact EventuallyEq.rw h₃g (fun x => Eq (f₂ x)) hf₁₂.symm

@[deprecated (since := "2025-05-22")] alias MeromorphicAt.order_congr :=
  meromorphicOrderAt_congr

/-- Compatibility of notions of `order` for analytic and meromorphic functions. -/
lemma AnalyticAt.meromorphicOrderAt_eq (hf : AnalyticAt 𝕜 f x) :
    meromorphicOrderAt f x = (analyticOrderAt f x).map (↑) := by
  cases hn : analyticOrderAt f x
  · rw [ENat.map_top, meromorphicOrderAt_eq_top_iff]
    exact (analyticOrderAt_eq_top.mp hn).filter_mono nhdsWithin_le_nhds
  · simp_rw [ENat.map_coe, meromorphicOrderAt_eq_int_iff hf.meromorphicAt, zpow_natCast]
    rcases hf.analyticOrderAt_eq_natCast.mp hn with ⟨g, h1, h2, h3⟩
    exact ⟨g, h1, h2, h3.filter_mono nhdsWithin_le_nhds⟩

@[deprecated (since := "2025-05-22")] alias AnalyticAt.meromorphicAt_order :=
  AnalyticAt.meromorphicOrderAt_eq

/--
When seen as meromorphic functions, analytic functions have nonnegative order.
-/
theorem AnalyticAt.meromorphicOrderAt_nonneg (hf : AnalyticAt 𝕜 f x) :
    0 ≤ meromorphicOrderAt f x := by
  simp [hf.meromorphicOrderAt_eq]

@[deprecated (since := "2025-05-22")] alias AnalyticAt.meromorphicAt_order_nonneg :=
  AnalyticAt.meromorphicOrderAt_nonneg

/-- If a function is both meromorphic and continuous at a point, then it is analytic there. -/
protected theorem MeromorphicAt.analyticAt {f : 𝕜 → E} {x : 𝕜}
    (h : MeromorphicAt f x) (h' : ContinuousAt f x) :
    AnalyticAt 𝕜 f x := by
  cases ho : meromorphicOrderAt f x with
  | top =>
    /- If the order is infinite, then `f` vanishes on a pointed neighborhood of `x`. By continuity,
    it also vanishes at `x`.-/
    have : AnalyticAt 𝕜 (fun _ ↦ (0 : E)) x := analyticAt_const
    apply this.congr
    rw [← ContinuousAt.eventuallyEq_nhds_iff_eventuallyEq_nhdsNE continuousAt_const h']
    filter_upwards [meromorphicOrderAt_eq_top_iff.1 ho] with y hy using by simp [hy]
  | coe n =>
    /- If the order is finite, then the order has to be nonnegative, as otherwise the norm of `f`
    would tend to infinity at `x`. Then the local expression of `f` coming from its meromorphicity
    shows that it coincides with an analytic function close to `x`, except maybe at `x`. By
    continuity of `f`, the two functions also coincide at `x`. -/
    rcases (meromorphicOrderAt_eq_int_iff h).1 ho with ⟨g, g_an, gx, hg⟩
    have : 0 ≤ meromorphicOrderAt f x := by
      apply (tendsto_nhds_iff_meromorphicOrderAt_nonneg h).1
      exact ⟨f x, h'.continuousWithinAt.tendsto⟩
    lift n to ℕ using by simpa [ho] using this
    have A : ∀ᶠ (z : 𝕜) in 𝓝 x, (z - x) ^ n • g z = f z := by
      apply (ContinuousAt.eventuallyEq_nhds_iff_eventuallyEq_nhdsNE (by fun_prop) h').1
      filter_upwards [hg] with z hz using by simpa using hz.symm
    exact AnalyticAt.congr (by fun_prop) A

/-!
## Order at a Point: Behaviour under Ring Operations

We establish additivity of the order under multiplication and taking powers.
-/

/-- The order is additive when multiplying scalar-valued and vector-valued meromorphic functions. -/
theorem meromorphicOrderAt_smul {f : 𝕜 → 𝕜} {g : 𝕜 → E}
    (hf : MeromorphicAt f x) (hg : MeromorphicAt g x) :
    meromorphicOrderAt (f • g) x = meromorphicOrderAt f x + meromorphicOrderAt g x := by
  -- Trivial cases: one of the functions vanishes around z₀
  cases h₂f : meromorphicOrderAt f x with
  | top =>
    simp only [top_add, meromorphicOrderAt_eq_top_iff] at h₂f ⊢
    filter_upwards [h₂f] with z hz using by simp [hz]
  | coe m =>
    cases h₂g : meromorphicOrderAt g x with
    | top =>
      simp only [add_top, meromorphicOrderAt_eq_top_iff] at h₂g ⊢
      filter_upwards [h₂g] with z hz using by simp [hz]
    | coe n => -- Non-trivial case: both functions do not vanish around z₀
      rw [← WithTop.coe_add, meromorphicOrderAt_eq_int_iff (hf.smul hg)]
      obtain ⟨F, h₁F, h₂F, h₃F⟩ := (meromorphicOrderAt_eq_int_iff hf).1 h₂f
      obtain ⟨G, h₁G, h₂G, h₃G⟩ := (meromorphicOrderAt_eq_int_iff hg).1 h₂g
      use F • G, h₁F.smul h₁G, by simp [h₂F, h₂G]
      filter_upwards [self_mem_nhdsWithin, h₃F, h₃G] with a ha hfa hga
      simp [hfa, hga, smul_comm (F a), zpow_add₀ (sub_ne_zero.mpr ha), mul_smul]

@[deprecated (since := "2025-05-22")]
alias MeromorphicAt.order_smul := meromorphicOrderAt_smul

/-- The order is additive when multiplying meromorphic functions. -/
theorem meromorphicOrderAt_mul {f g : 𝕜 → 𝕜} (hf : MeromorphicAt f x) (hg : MeromorphicAt g x) :
    meromorphicOrderAt (f * g) x = meromorphicOrderAt f x + meromorphicOrderAt g x :=
  meromorphicOrderAt_smul hf hg

@[deprecated (since := "2025-05-22")]
alias MeromorphicAt.order_mul := meromorphicOrderAt_mul

/-- The order multiplies by `n` when taking a meromorphic function to its `n`th power. -/
theorem meromorphicOrderAt_pow {f : 𝕜 → 𝕜} {x : 𝕜} (hf : MeromorphicAt f x) {n : ℕ} :
    meromorphicOrderAt (f ^ n) x = n * meromorphicOrderAt f x := by
  induction n
  case zero =>
    simp only [pow_zero, CharP.cast_eq_zero, zero_mul]
    rw [← WithTop.coe_zero, meromorphicOrderAt_eq_int_iff]
    · exact ⟨1, analyticAt_const, by simp⟩
    · apply MeromorphicAt.const
  case succ n hn =>
    simp only [pow_add, pow_one, meromorphicOrderAt_mul (hf.pow n) hf, hn, Nat.cast_add,
      Nat.cast_one]
    cases meromorphicOrderAt f x
    · aesop
    · norm_cast
      simp only [Nat.cast_add, Nat.cast_one]
      ring

@[deprecated (since := "2025-05-22")]
alias MeromorphicAt.order_pow := meromorphicOrderAt_pow

/-- The order multiplies by `n` when taking a meromorphic function to its `n`th power. -/
theorem meromorphicOrderAt_zpow {f : 𝕜 → 𝕜} {x : 𝕜} (hf : MeromorphicAt f x) {n : ℤ} :
    meromorphicOrderAt (f ^ n) x = n * meromorphicOrderAt f x := by
  -- Trivial case: n = 0
  by_cases hn : n = 0
  · simp only [hn, zpow_zero, WithTop.coe_zero, zero_mul]
    rw [← WithTop.coe_zero, meromorphicOrderAt_eq_int_iff]
    · exact ⟨1, analyticAt_const, by simp⟩
    · apply MeromorphicAt.const
  -- Trivial case: f locally zero
  by_cases h : meromorphicOrderAt f x = ⊤
  · simp only [h, ne_eq, WithTop.coe_eq_zero, hn, not_false_eq_true, WithTop.mul_top]
    rw [meromorphicOrderAt_eq_top_iff] at *
    filter_upwards [h]
    intro y hy
    simp [hy, zero_zpow n hn]
  -- General case
  obtain ⟨g, h₁g, h₂g, h₃g⟩ := (meromorphicOrderAt_ne_top_iff hf).1 h
  rw [← WithTop.coe_untop₀_of_ne_top h, ← WithTop.coe_mul,
    meromorphicOrderAt_eq_int_iff (hf.zpow n)]
  use g ^ n, h₁g.zpow h₂g
  constructor
  · simp_all [zpow_eq_zero_iff hn]
  · filter_upwards [h₃g]
    intro y hy
    rw [Pi.pow_apply, hy, smul_eq_mul, mul_zpow]
    congr 1
    rw [mul_comm, zpow_mul]

@[deprecated (since := "2025-05-22")]
alias MeromorphicAt.order_zpow := meromorphicOrderAt_zpow

/-- The order of the inverse is the negative of the order. -/
theorem meromorphicOrderAt_inv {f : 𝕜 → 𝕜} :
    meromorphicOrderAt (f⁻¹) x = -meromorphicOrderAt f x := by
  by_cases hf : MeromorphicAt f x; swap
  · have : ¬ MeromorphicAt (f⁻¹) x := by
      contrapose! hf
      simpa using hf.inv
    simp [hf, this]
  by_cases h₂f : meromorphicOrderAt f x = ⊤
  · rw [h₂f, ← LinearOrderedAddCommGroupWithTop.neg_top, neg_neg]
    rw [meromorphicOrderAt_eq_top_iff] at *
    filter_upwards [h₂f]
    simp
  lift meromorphicOrderAt f x to ℤ using h₂f with a ha
  apply (meromorphicOrderAt_eq_int_iff hf.inv).2
  obtain ⟨g, h₁g, h₂g, h₃g⟩ := (meromorphicOrderAt_eq_int_iff hf).1 ha.symm
  use g⁻¹, h₁g.inv h₂g, inv_eq_zero.not.2 h₂g
  rw [eventually_nhdsWithin_iff] at *
  filter_upwards [h₃g]
  intro _ h₁a h₂a
  simp only [Pi.inv_apply, h₁a h₂a, smul_eq_mul, mul_inv_rev, zpow_neg]
  ring

@[deprecated (since := "2025-05-22")]
alias MeromorphicAt.order_inv := meromorphicOrderAt_inv

/--
The order of a sum is at least the minimum of the orders of the summands.
-/
theorem meromorphicOrderAt_add (hf₁ : MeromorphicAt f₁ x) (hf₂ : MeromorphicAt f₂ x) :
    min (meromorphicOrderAt f₁ x) (meromorphicOrderAt f₂ x) ≤ meromorphicOrderAt (f₁ + f₂) x := by
  -- Handle the trivial cases where one of the orders equals ⊤
  by_cases h₂f₁ : meromorphicOrderAt f₁ x = ⊤
  · rw [h₂f₁, min_top_left, meromorphicOrderAt_congr]
    filter_upwards [meromorphicOrderAt_eq_top_iff.1 h₂f₁]
    simp
  by_cases h₂f₂ : meromorphicOrderAt f₂ x = ⊤
  · simp only [h₂f₂, le_top, inf_of_le_left]
    rw [meromorphicOrderAt_congr]
    filter_upwards [meromorphicOrderAt_eq_top_iff.1 h₂f₂]
    simp
  -- General case
  lift meromorphicOrderAt f₁ x to ℤ using h₂f₁ with n₁ hn₁
  lift meromorphicOrderAt f₂ x to ℤ using h₂f₂ with n₂ hn₂
  obtain ⟨g₁, h₁g₁, h₂g₁, h₃g₁⟩ := (meromorphicOrderAt_eq_int_iff hf₁).1 hn₁.symm
  obtain ⟨g₂, h₁g₂, h₂g₂, h₃g₂⟩ := (meromorphicOrderAt_eq_int_iff hf₂).1 hn₂.symm
  let n := min n₁ n₂
  let g := (fun z ↦ (z - x) ^ (n₁ - n)) • g₁ +  (fun z ↦ (z - x) ^ (n₂ - n)) • g₂
  have h₁g : AnalyticAt 𝕜 g x := by
    apply AnalyticAt.add
    apply (AnalyticAt.zpow_nonneg (by fun_prop) (sub_nonneg.2 (min_le_left n₁ n₂))).smul h₁g₁
    apply (AnalyticAt.zpow_nonneg (by fun_prop) (sub_nonneg.2 (min_le_right n₁ n₂))).smul h₁g₂
  have : f₁ + f₂ =ᶠ[𝓝[≠] x] ((· - x) ^ n) • g := by
    filter_upwards [h₃g₁, h₃g₂, self_mem_nhdsWithin]
    simp_all [g, ← smul_assoc, ← zpow_add', sub_ne_zero]
  have t₀ : MeromorphicAt ((· - x) ^ n) x := by fun_prop
  have t₁ : meromorphicOrderAt ((· - x) ^ n) x = n :=
    (meromorphicOrderAt_eq_int_iff t₀).2 ⟨1, analyticAt_const, by simp⟩
  rw [meromorphicOrderAt_congr this, meromorphicOrderAt_smul t₀ h₁g.meromorphicAt, t₁]
  exact le_add_of_nonneg_right h₁g.meromorphicOrderAt_nonneg

@[deprecated (since := "2025-05-22")]
alias MeromorphicAt.order_add := meromorphicOrderAt_add

/--
Helper lemma for meromorphicOrderAt_add_of_ne.
-/
lemma meromorphicOrderAt_add_eq_left_of_lt (hf₂ : MeromorphicAt f₂ x)
    (h : meromorphicOrderAt f₁ x < meromorphicOrderAt f₂ x) :
    meromorphicOrderAt (f₁ + f₂) x = meromorphicOrderAt f₁ x := by
  by_cases hf₁ : MeromorphicAt f₁ x; swap
  · have : ¬ (MeromorphicAt (f₁ + f₂) x) := by
      contrapose! hf₁
      simpa using hf₁.sub hf₂
    simp [this, hf₁]
  -- Trivial case: f₂ vanishes identically around z₀
  by_cases h₁f₂ : meromorphicOrderAt f₂ x = ⊤
  · rw [meromorphicOrderAt_congr]
    filter_upwards [meromorphicOrderAt_eq_top_iff.1 h₁f₂]
    simp
  -- General case
  lift meromorphicOrderAt f₂ x to ℤ using h₁f₂ with n₂ hn₂
  lift meromorphicOrderAt f₁ x to ℤ using h.ne_top with n₁ hn₁
  obtain ⟨g₁, h₁g₁, h₂g₁, h₃g₁⟩ := (meromorphicOrderAt_eq_int_iff hf₁).1 hn₁.symm
  obtain ⟨g₂, h₁g₂, h₂g₂, h₃g₂⟩ := (meromorphicOrderAt_eq_int_iff hf₂).1 hn₂.symm
  rw [meromorphicOrderAt_eq_int_iff (hf₁.add hf₂)]
  refine ⟨g₁ + (· - x) ^ (n₂ - n₁) • g₂, ?_, ?_, ?_⟩
  · apply h₁g₁.add (AnalyticAt.smul _ h₁g₂)
    apply AnalyticAt.zpow_nonneg (by fun_prop)
      (sub_nonneg.2 (le_of_lt (WithTop.coe_lt_coe.1 h)))
  · simpa [zero_zpow _ <| sub_ne_zero.mpr (WithTop.coe_lt_coe.1 h).ne']
  · filter_upwards [h₃g₁, h₃g₂, self_mem_nhdsWithin]
    simp_all [smul_add, ← smul_assoc, ← zpow_add', sub_ne_zero]

@[deprecated (since := "2025-05-22")]
alias MeromorphicAt.order_add_of_order_lt_order := meromorphicOrderAt_add_eq_left_of_lt

/--
Helper lemma for meromorphicOrderAt_add_of_ne.
-/
lemma meromorphicOrderAt_add_eq_right_of_lt (hf₁ : MeromorphicAt f₁ x)
    (h : meromorphicOrderAt f₂ x < meromorphicOrderAt f₁ x) :
    meromorphicOrderAt (f₁ + f₂) x = meromorphicOrderAt f₂ x := by
  rw [add_comm]
  exact meromorphicOrderAt_add_eq_left_of_lt hf₁ h

/--
If two meromorphic functions have unequal orders, then the order of their sum is
exactly the minimum of the orders of the summands.
-/
theorem meromorphicOrderAt_add_of_ne
    (hf₁ : MeromorphicAt f₁ x) (hf₂ : MeromorphicAt f₂ x)
    (h : meromorphicOrderAt f₁ x ≠ meromorphicOrderAt f₂ x) :
    meromorphicOrderAt (f₁ + f₂) x = min (meromorphicOrderAt f₁ x) (meromorphicOrderAt f₂ x) := by
  rcases lt_or_lt_iff_ne.mpr h with h | h
  · simpa [h.le] using meromorphicOrderAt_add_eq_left_of_lt hf₂ h
  · simpa [h.le] using meromorphicOrderAt_add_eq_right_of_lt hf₁ h

@[deprecated (since := "2025-05-22")]
alias MeromorphicAt.order_add_of_order_ne := meromorphicOrderAt_add_of_ne

@[deprecated (since := "2025-04-27")]
alias MeromorphicAt.meromorphicOrderAt_add_of_unequal_order := meromorphicOrderAt_add_of_ne

/-!
## Level Sets of the Order Function
-/

namespace MeromorphicOn

variable {U : Set 𝕜}

/-- The set where a meromorphic function has infinite order is clopen in its domain of meromorphy.
-/
theorem isClopen_setOf_meromorphicOrderAt_eq_top (hf : MeromorphicOn f U) :
    IsClopen { u : U | meromorphicOrderAt f u = ⊤ } := by
  constructor
  · rw [← isOpen_compl_iff, isOpen_iff_forall_mem_open]
    intro z hz
    rcases (hf z.1 z.2).eventually_eq_zero_or_eventually_ne_zero with h | h
    · -- Case: f is locally zero in a punctured neighborhood of z
      rw [← meromorphicOrderAt_eq_top_iff] at h
      tauto
    · -- Case: f is locally nonzero in a punctured neighborhood of z
      obtain ⟨t', h₁t', h₂t', h₃t'⟩ := eventually_nhds_iff.1 (eventually_nhdsWithin_iff.1 h)
      use Subtype.val ⁻¹' t'
      constructor
      · intro w hw
        simp only [mem_compl_iff, mem_setOf_eq]
        by_cases h₁w : w = z
        · rwa [h₁w]
        · rw [meromorphicOrderAt_eq_top_iff, not_eventually]
          apply Filter.Eventually.frequently
          rw [eventually_nhdsWithin_iff, eventually_nhds_iff]
          use t' \ {z.1}, fun y h₁y h₂y ↦ h₁t' y h₁y.1 h₁y.2, h₂t'.sdiff isClosed_singleton, hw,
            mem_singleton_iff.not.2 (Subtype.coe_ne_coe.mpr h₁w)
      · exact ⟨isOpen_induced h₂t', h₃t'⟩
  · apply isOpen_iff_forall_mem_open.mpr
    intro z hz
    conv =>
      arg 1; intro; left; right; arg 1; intro
      rw [meromorphicOrderAt_eq_top_iff, eventually_nhdsWithin_iff, eventually_nhds_iff]
    simp only [mem_setOf_eq] at hz
    rw [meromorphicOrderAt_eq_top_iff, eventually_nhdsWithin_iff, eventually_nhds_iff] at hz
    obtain ⟨t', h₁t', h₂t', h₃t'⟩ := hz
    use Subtype.val ⁻¹' t'
    simp only [mem_compl_iff, mem_singleton_iff, isOpen_induced h₂t', mem_preimage,
      h₃t', and_self, and_true]
    intro w hw
    simp only [mem_setOf_eq]
    -- Trivial case: w = z
    by_cases h₁w : w = z
    · rw [h₁w]
      tauto
    -- Nontrivial case: w ≠ z
    use t' \ {z.1}, fun y h₁y _ ↦ h₁t' y (mem_of_mem_diff h₁y) (mem_of_mem_inter_right h₁y)
    constructor
    · exact h₂t'.sdiff isClosed_singleton
    · apply (mem_diff w).1
      exact ⟨hw, mem_singleton_iff.not.1 (Subtype.coe_ne_coe.2 h₁w)⟩

@[deprecated (since := "2025-04-27")]
alias isClopen_setOf_order_eq_top := isClopen_setOf_meromorphicOrderAt_eq_top

/-- On a connected set, there exists a point where a meromorphic function `f` has finite order iff
`f` has finite order at every point. -/
theorem exists_meromorphicOrderAt_ne_top_iff_forall (hf : MeromorphicOn f U) (hU : IsConnected U) :
    (∃ u : U, meromorphicOrderAt f u ≠ ⊤) ↔ (∀ u : U, meromorphicOrderAt f u ≠ ⊤) := by
  constructor
  · intro h₂f
    have := isPreconnected_iff_preconnectedSpace.1 hU.isPreconnected
    rcases isClopen_iff.1 hf.isClopen_setOf_meromorphicOrderAt_eq_top with h | h
    · intro u
      have : u ∉ (∅ : Set U) := by exact fun a => a
      rw [← h] at this
      tauto
    · obtain ⟨u, hU⟩ := h₂f
      have : u ∈ univ := by trivial
      rw [← h] at this
      tauto
  · intro h₂f
    obtain ⟨v, hv⟩ := hU.nonempty
    use ⟨v, hv⟩, h₂f ⟨v, hv⟩

@[deprecated (since := "2025-04-27")]
alias exists_order_ne_top_iff_forall := exists_meromorphicOrderAt_ne_top_iff_forall

/-- On a preconnected set, a meromorphic function has finite order at one point if it has finite
order at another point. -/
theorem meromorphicOrderAt_ne_top_of_isPreconnected (hf : MeromorphicOn f U) {y : 𝕜}
    (hU : IsPreconnected U) (h₁x : x ∈ U) (hy : y ∈ U) (h₂x : meromorphicOrderAt f x ≠ ⊤) :
    meromorphicOrderAt f y ≠ ⊤ :=
  (hf.exists_meromorphicOrderAt_ne_top_iff_forall ⟨nonempty_of_mem h₁x, hU⟩).1
    (by use ⟨x, h₁x⟩) ⟨y, hy⟩

@[deprecated (since := "2025-04-27")]
alias order_ne_top_of_isPreconnected := meromorphicOrderAt_ne_top_of_isPreconnected

/-- If a function is meromorphic on a set `U`, then for each point in `U`, it is analytic at nearby
points in `U`. When the target space is complete, this can be strengthened to analyticity at all
nearby points, see `MeromorphicAt.eventually_analyticAt`. -/
theorem eventually_analyticAt (h : MeromorphicOn f U) (hx : x ∈ U) :
    ∀ᶠ y in 𝓝[U \ {x}] x, AnalyticAt 𝕜 f y := by
  /- At neighboring points in `U`, the function `f` is both meromorphic (by meromorphicity on `U`)
  and continuous (thanks to the formula for a meromorphic function around the point `x`), so it is
  analytic. -/
  have : ∀ᶠ y in 𝓝[U \ {x}] x, ContinuousAt f y := by
    have : U \ {x} ⊆ {x}ᶜ := by simp
    exact nhdsWithin_mono _ this (h x hx).eventually_continuousAt
  filter_upwards [this, self_mem_nhdsWithin] with y hy h'y
  exact (h y h'y.1).analyticAt hy

theorem eventually_analyticAt_or_mem_compl (h : MeromorphicOn f U) (hx : x ∈ U) :
    ∀ᶠ y in 𝓝[≠] x, AnalyticAt 𝕜 f y ∨ y ∈ Uᶜ := by
  have : {x}ᶜ = (U \ {x}) ∪ Uᶜ := by aesop (add simp Classical.em)
  rw [this, nhdsWithin_union]
  simp only [mem_compl_iff, eventually_sup]
  refine ⟨?_, ?_⟩
  · filter_upwards [h.eventually_analyticAt hx] with y hy using Or.inl hy
  · filter_upwards [self_mem_nhdsWithin] with y hy using Or.inr hy

/-- Meromorphic functions on `U` are analytic on `U`, outside of a discrete subset. -/
theorem analyticAt_mem_codiscreteWithin (hf : MeromorphicOn f U) :
    { x | AnalyticAt 𝕜 f x } ∈ Filter.codiscreteWithin U := by
  rw [mem_codiscreteWithin]
  intro x hx
  rw [Filter.disjoint_principal_right, ← Filter.eventually_mem_set]
  filter_upwards [hf.eventually_analyticAt_or_mem_compl hx] with y hy
  simp
  tauto

/-- The set where a meromorphic function has zero or infinite
order is codiscrete within its domain of meromorphicity. -/
theorem codiscrete_setOf_meromorphicOrderAt_eq_zero_or_top (hf : MeromorphicOn f U) :
    {u : U | meromorphicOrderAt f u = 0 ∨ meromorphicOrderAt f u = ⊤} ∈ Filter.codiscrete U := by
  rw [mem_codiscrete_subtype_iff_mem_codiscreteWithin, mem_codiscreteWithin]
  intro x hx
  rw [Filter.disjoint_principal_right]
  rcases (hf x hx).eventually_eq_zero_or_eventually_ne_zero with h₁f | h₁f
  · filter_upwards [eventually_eventually_nhdsWithin.2 h₁f] with a h₁a
    suffices ∀ᶠ (z : 𝕜) in 𝓝[≠] a, f z = 0 by
      simp +contextual [meromorphicOrderAt_eq_top_iff, h₁a, this]
    obtain rfl | hax := eq_or_ne a x
    · exact h₁a
    rw [eventually_nhdsWithin_iff, eventually_nhds_iff] at h₁a ⊢
    obtain ⟨t, h₁t, h₂t, h₃t⟩ := h₁a
    use t \ {x}, fun y h₁y _ ↦ h₁t y h₁y.1 h₁y.2
    exact ⟨h₂t.sdiff isClosed_singleton, Set.mem_diff_of_mem h₃t hax⟩
  · filter_upwards [hf.eventually_analyticAt_or_mem_compl hx, h₁f] with a h₁a h'₁a
    simp only [mem_compl_iff, mem_diff, mem_image, mem_setOf_eq, Subtype.exists, exists_and_right,
      exists_eq_right, not_exists, not_or, not_and, not_forall, Decidable.not_not]
    rcases h₁a with h' | h'
    · simp +contextual [h'.meromorphicOrderAt_eq, h'.analyticOrderAt_eq_zero.2, h'₁a]
    · exact fun ha ↦ (h' ha).elim

@[deprecated (since := "2025-04-27")]
alias codiscrete_setOf_order_eq_zero_or_top := codiscrete_setOf_meromorphicOrderAt_eq_zero_or_top

end MeromorphicOn<|MERGE_RESOLUTION|>--- conflicted
+++ resolved
@@ -227,36 +227,21 @@
   tendsto_nhds_of_meromorphicOrderAt_nonneg
 
 /-- A meromorphic function converges to infinity iff its order is negative. -/
-<<<<<<< HEAD
-lemma tendsto_cobounded_iff_order_neg (hf : MeromorphicAt f x) :
-    Tendsto f (𝓝[≠] x) (Bornology.cobounded E) ↔ hf.order < 0 := by
-  rcases lt_or_ge hf.order 0 with ho | ho
-  · simp [ho, hf.tendsto_cobounded_of_order_neg]
-  · simp only [lt_iff_not_ge, ho, not_true_eq_false, iff_false, ← tendsto_norm_atTop_iff_cobounded]
-    obtain ⟨c, hc⟩ := hf.tendsto_nhds_of_order_nonneg ho
-=======
 lemma tendsto_cobounded_iff_meromorphicOrderAt_neg (hf : MeromorphicAt f x) :
     Tendsto f (𝓝[≠] x) (Bornology.cobounded E) ↔ meromorphicOrderAt f x < 0 := by
-  rcases lt_or_le (meromorphicOrderAt f x) 0 with ho | ho
+  rcases lt_or_ge (meromorphicOrderAt f x) 0 with ho | ho
   · simp [ho, tendsto_cobounded_of_meromorphicOrderAt_neg]
-  · simp only [lt_iff_not_le, ho, not_true_eq_false, iff_false, ← tendsto_norm_atTop_iff_cobounded]
+  · simp only [lt_iff_not_ge, ho, not_true_eq_false, iff_false, ← tendsto_norm_atTop_iff_cobounded]
     obtain ⟨c, hc⟩ := tendsto_nhds_of_meromorphicOrderAt_nonneg hf ho
->>>>>>> a57981a4
     exact not_tendsto_atTop_of_tendsto_nhds hc.norm
 
 @[deprecated (since := "2025-05-22")] alias MeromorphicAt.tendsto_cobounded_iff_order_neg :=
   tendsto_cobounded_iff_meromorphicOrderAt_neg
 
 /-- A meromorphic function converges to a limit iff its order is nonnegative. -/
-<<<<<<< HEAD
-lemma tendsto_nhds_iff_order_nonneg (hf : MeromorphicAt f x) :
-    (∃ c, Tendsto f (𝓝[≠] x) (𝓝 c)) ↔ 0 ≤ hf.order := by
-  rcases lt_or_ge hf.order 0 with ho | ho
-=======
 lemma tendsto_nhds_iff_meromorphicOrderAt_nonneg (hf : MeromorphicAt f x) :
     (∃ c, Tendsto f (𝓝[≠] x) (𝓝 c)) ↔ 0 ≤ meromorphicOrderAt f x := by
-  rcases lt_or_le (meromorphicOrderAt f x) 0 with ho | ho
->>>>>>> a57981a4
+  rcases lt_or_ge (meromorphicOrderAt f x) 0 with ho | ho
   · simp only [← not_lt, ho, not_true_eq_false, iff_false, not_exists]
     intro c hc
     apply not_tendsto_atTop_of_tendsto_nhds hc.norm
@@ -285,17 +270,10 @@
   tendsto_ne_zero_iff_meromorphicOrderAt_eq_zero
 
 /-- A meromorphic function converges to zero iff its order is positive. -/
-<<<<<<< HEAD
-lemma tendsto_zero_iff_order_pos (hf : MeromorphicAt f x) :
-    (Tendsto f (𝓝[≠] x) (𝓝 0)) ↔ 0 < hf.order := by
-  rcases lt_or_ge 0 hf.order with ho | ho
-  · simp [ho, hf.tendsto_zero_of_order_pos ho]
-=======
 lemma tendsto_zero_iff_meromorphicOrderAt_pos (hf : MeromorphicAt f x) :
     (Tendsto f (𝓝[≠] x) (𝓝 0)) ↔ 0 < meromorphicOrderAt f x := by
-  rcases lt_or_le 0 (meromorphicOrderAt f x) with ho | ho
+  rcases lt_or_ge 0 (meromorphicOrderAt f x) with ho | ho
   · simp [ho, tendsto_zero_of_meromorphicOrderAt_pos ho]
->>>>>>> a57981a4
   simp only [← not_le, ho, not_true_eq_false, iff_false]
   intro hc
   rcases ho.eq_or_lt with ho | ho
