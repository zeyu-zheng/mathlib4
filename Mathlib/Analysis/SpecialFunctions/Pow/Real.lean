--- conflicted
+++ resolved
@@ -528,21 +528,13 @@
 
 lemma rpow_lt_rpow_of_neg (hx : 0 < x) (hxy : x < y) (hz : z < 0) : y ^ z < x ^ z := by
   have := hx.trans hxy
-<<<<<<< HEAD
-  rw [← inv_lt_inv, ← rpow_neg, ← rpow_neg]
-=======
   rw [← inv_lt_inv₀, ← rpow_neg, ← rpow_neg]
->>>>>>> a60b09cd
   on_goal 1 => refine rpow_lt_rpow ?_ hxy (neg_pos.2 hz)
   all_goals positivity
 
 lemma rpow_le_rpow_of_nonpos (hx : 0 < x) (hxy : x ≤ y) (hz : z ≤ 0) : y ^ z ≤ x ^ z := by
   have := hx.trans_le hxy
-<<<<<<< HEAD
-  rw [← inv_le_inv, ← rpow_neg, ← rpow_neg]
-=======
   rw [← inv_le_inv₀, ← rpow_neg, ← rpow_neg]
->>>>>>> a60b09cd
   on_goal 1 => refine rpow_le_rpow ?_ hxy (neg_nonneg.2 hz)
   all_goals positivity
 
