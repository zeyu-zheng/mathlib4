/-
Copyright (c) 2021 Heather Macbeth. All rights reserved.
Released under Apache 2.0 license as described in the file LICENSE.
Authors: Heather Macbeth, Eric Wieser
-/
import Mathlib.Analysis.NormedSpace.PiLp
import Mathlib.Analysis.InnerProductSpace.PiL2

#align_import analysis.matrix from "leanprover-community/mathlib"@"46b633fd842bef9469441c0209906f6dddd2b4f5"

/-!
# Matrices as a normed space

In this file we provide the following non-instances for norms on matrices:

* The elementwise norm:

  * `Matrix.seminormedAddCommGroup`
  * `Matrix.normedAddCommGroup`
  * `Matrix.normedSpace`
  * `Matrix.boundedSMul`

* The Frobenius norm:

  * `Matrix.frobeniusSeminormedAddCommGroup`
  * `Matrix.frobeniusNormedAddCommGroup`
  * `Matrix.frobeniusNormedSpace`
  * `Matrix.frobeniusNormedRing`
  * `Matrix.frobeniusNormedAlgebra`
  * `Matrix.frobeniusBoundedSMul`

* The $L^\infty$ operator norm:

  * `Matrix.linftyOpSeminormedAddCommGroup`
  * `Matrix.linftyOpNormedAddCommGroup`
  * `Matrix.linftyOpNormedSpace`
  * `Matrix.linftyOpBoundedSMul`
  * `Matrix.linftyOpNonUnitalSemiNormedRing`
  * `Matrix.linftyOpSemiNormedRing`
  * `Matrix.linftyOpNonUnitalNormedRing`
  * `Matrix.linftyOpNormedRing`
  * `Matrix.linftyOpNormedAlgebra`

These are not declared as instances because there are several natural choices for defining the norm
of a matrix.

The norm induced by the identification of `Matrix m n 𝕜` with
`EuclideanSpace n 𝕜 →L[𝕜] EuclideanSpace m 𝕜` (i.e., the ℓ² operator norm) can be found in
`Analysis.NormedSpace.Star.Matrix`. It is separated to avoid extraneous imports in this file.
-/

noncomputable section

open scoped NNReal Matrix

namespace Matrix

variable {R l m n α β ι : Type*} [Fintype l] [Fintype m] [Fintype n] [Unique ι]

/-! ### The elementwise supremum norm -/


section LinfLinf

section SeminormedAddCommGroup

variable [SeminormedAddCommGroup α] [SeminormedAddCommGroup β]

/-- Seminormed group instance (using sup norm of sup norm) for matrices over a seminormed group. Not
declared as an instance because there are several natural choices for defining the norm of a
matrix. -/
protected def seminormedAddCommGroup : SeminormedAddCommGroup (Matrix m n α) :=
  Pi.seminormedAddCommGroup
#align matrix.seminormed_add_comm_group Matrix.seminormedAddCommGroup


attribute [local instance] Matrix.seminormedAddCommGroup

theorem norm_def (A : Matrix m n α) : ‖A‖ = ‖fun i j => A i j‖ := rfl

/-- The norm of a matrix is the sup of the sup of the nnnorm of the entries -/
lemma norm_eq_sup_sup_nnnorm (A : Matrix m n α) :
    ‖A‖ = Finset.sup Finset.univ fun i ↦ Finset.sup Finset.univ fun j ↦ ‖A i j‖₊ := by
  simp_rw [Matrix.norm_def, Pi.norm_def, Pi.nnnorm_def]

theorem nnnorm_def (A : Matrix m n α) : ‖A‖₊ = ‖fun i j => A i j‖₊ := rfl

theorem norm_le_iff {r : ℝ} (hr : 0 ≤ r) {A : Matrix m n α} : ‖A‖ ≤ r ↔ ∀ i j, ‖A i j‖ ≤ r := by
  simp_rw [norm_def, pi_norm_le_iff_of_nonneg hr]
#align matrix.norm_le_iff Matrix.norm_le_iff

theorem nnnorm_le_iff {r : ℝ≥0} {A : Matrix m n α} : ‖A‖₊ ≤ r ↔ ∀ i j, ‖A i j‖₊ ≤ r := by
  simp_rw [nnnorm_def, pi_nnnorm_le_iff]
#align matrix.nnnorm_le_iff Matrix.nnnorm_le_iff

theorem norm_lt_iff {r : ℝ} (hr : 0 < r) {A : Matrix m n α} : ‖A‖ < r ↔ ∀ i j, ‖A i j‖ < r := by
  simp_rw [norm_def, pi_norm_lt_iff hr]
#align matrix.norm_lt_iff Matrix.norm_lt_iff

theorem nnnorm_lt_iff {r : ℝ≥0} (hr : 0 < r) {A : Matrix m n α} :
    ‖A‖₊ < r ↔ ∀ i j, ‖A i j‖₊ < r := by
  simp_rw [nnnorm_def, pi_nnnorm_lt_iff hr]
#align matrix.nnnorm_lt_iff Matrix.nnnorm_lt_iff

theorem norm_entry_le_entrywise_sup_norm (A : Matrix m n α) {i : m} {j : n} : ‖A i j‖ ≤ ‖A‖ :=
  (norm_le_pi_norm (A i) j).trans (norm_le_pi_norm A i)
#align matrix.norm_entry_le_entrywise_sup_norm Matrix.norm_entry_le_entrywise_sup_norm

theorem nnnorm_entry_le_entrywise_sup_nnnorm (A : Matrix m n α) {i : m} {j : n} : ‖A i j‖₊ ≤ ‖A‖₊ :=
  (nnnorm_le_pi_nnnorm (A i) j).trans (nnnorm_le_pi_nnnorm A i)
#align matrix.nnnorm_entry_le_entrywise_sup_nnnorm Matrix.nnnorm_entry_le_entrywise_sup_nnnorm

@[simp]
theorem nnnorm_map_eq (A : Matrix m n α) (f : α → β) (hf : ∀ a, ‖f a‖₊ = ‖a‖₊) :
    ‖A.map f‖₊ = ‖A‖₊ := by
  simp only [nnnorm_def, Pi.nnnorm_def, Matrix.map_apply, hf]
#align matrix.nnnorm_map_eq Matrix.nnnorm_map_eq

@[simp]
theorem norm_map_eq (A : Matrix m n α) (f : α → β) (hf : ∀ a, ‖f a‖ = ‖a‖) : ‖A.map f‖ = ‖A‖ :=
  (congr_arg ((↑) : ℝ≥0 → ℝ) <| nnnorm_map_eq A f fun a => Subtype.ext <| hf a : _)
#align matrix.norm_map_eq Matrix.norm_map_eq

@[simp]
theorem nnnorm_transpose (A : Matrix m n α) : ‖Aᵀ‖₊ = ‖A‖₊ :=
  Finset.sup_comm _ _ _
#align matrix.nnnorm_transpose Matrix.nnnorm_transpose

@[simp]
theorem norm_transpose (A : Matrix m n α) : ‖Aᵀ‖ = ‖A‖ :=
  congr_arg ((↑) : ℝ≥0 → ℝ) <| nnnorm_transpose A
#align matrix.norm_transpose Matrix.norm_transpose

@[simp]
theorem nnnorm_conjTranspose [StarAddMonoid α] [NormedStarGroup α] (A : Matrix m n α) :
    ‖Aᴴ‖₊ = ‖A‖₊ :=
  (nnnorm_map_eq _ _ nnnorm_star).trans A.nnnorm_transpose
#align matrix.nnnorm_conj_transpose Matrix.nnnorm_conjTranspose

@[simp]
theorem norm_conjTranspose [StarAddMonoid α] [NormedStarGroup α] (A : Matrix m n α) : ‖Aᴴ‖ = ‖A‖ :=
  congr_arg ((↑) : ℝ≥0 → ℝ) <| nnnorm_conjTranspose A
#align matrix.norm_conj_transpose Matrix.norm_conjTranspose

instance [StarAddMonoid α] [NormedStarGroup α] : NormedStarGroup (Matrix m m α) :=
  ⟨norm_conjTranspose⟩

@[simp]
theorem nnnorm_col (v : m → α) : ‖col ι v‖₊ = ‖v‖₊ := by
  simp [nnnorm_def, Pi.nnnorm_def]
#align matrix.nnnorm_col Matrix.nnnorm_col

@[simp]
theorem norm_col (v : m → α) : ‖col ι v‖ = ‖v‖ :=
  congr_arg ((↑) : ℝ≥0 → ℝ) <| nnnorm_col v
#align matrix.norm_col Matrix.norm_col

@[simp]
theorem nnnorm_row (v : n → α) : ‖row ι v‖₊ = ‖v‖₊ := by
  simp [nnnorm_def, Pi.nnnorm_def]
#align matrix.nnnorm_row Matrix.nnnorm_row

@[simp]
theorem norm_row (v : n → α) : ‖row ι v‖ = ‖v‖ :=
  congr_arg ((↑) : ℝ≥0 → ℝ) <| nnnorm_row v
#align matrix.norm_row Matrix.norm_row

@[simp]
theorem nnnorm_diagonal [DecidableEq n] (v : n → α) : ‖diagonal v‖₊ = ‖v‖₊ := by
  simp_rw [nnnorm_def, Pi.nnnorm_def]
  congr 1 with i : 1
  refine le_antisymm (Finset.sup_le fun j hj => ?_) ?_
  · obtain rfl | hij := eq_or_ne i j
    · rw [diagonal_apply_eq]
    · rw [diagonal_apply_ne _ hij, nnnorm_zero]
      exact zero_le _
  · refine Eq.trans_le ?_ (Finset.le_sup (Finset.mem_univ i))
    rw [diagonal_apply_eq]
#align matrix.nnnorm_diagonal Matrix.nnnorm_diagonal

@[simp]
theorem norm_diagonal [DecidableEq n] (v : n → α) : ‖diagonal v‖ = ‖v‖ :=
  congr_arg ((↑) : ℝ≥0 → ℝ) <| nnnorm_diagonal v
#align matrix.norm_diagonal Matrix.norm_diagonal

/-- Note this is safe as an instance as it carries no data. -/
-- Porting note: not yet implemented: `@[nolint fails_quickly]`
instance [Nonempty n] [DecidableEq n] [One α] [NormOneClass α] : NormOneClass (Matrix n n α) :=
  ⟨(norm_diagonal _).trans <| norm_one⟩

end SeminormedAddCommGroup

/-- Normed group instance (using sup norm of sup norm) for matrices over a normed group.  Not
declared as an instance because there are several natural choices for defining the norm of a
matrix. -/
protected def normedAddCommGroup [NormedAddCommGroup α] : NormedAddCommGroup (Matrix m n α) :=
  Pi.normedAddCommGroup
#align matrix.normed_add_comm_group Matrix.normedAddCommGroup

section NormedSpace

attribute [local instance] Matrix.seminormedAddCommGroup

/-- This applies to the sup norm of sup norm. -/
protected theorem boundedSMul [SeminormedRing R] [SeminormedAddCommGroup α] [Module R α]
    [BoundedSMul R α] : BoundedSMul R (Matrix m n α) :=
  Pi.instBoundedSMul

variable [NormedField R] [SeminormedAddCommGroup α] [NormedSpace R α]

/-- Normed space instance (using sup norm of sup norm) for matrices over a normed space.  Not
declared as an instance because there are several natural choices for defining the norm of a
matrix. -/
protected def normedSpace : NormedSpace R (Matrix m n α) :=
  Pi.normedSpace
#align matrix.normed_space Matrix.normedSpace

end NormedSpace

end LinfLinf

/-! ### The $L_\infty$ operator norm

This section defines the matrix norm $\|A\|_\infty = \operatorname{sup}_i (\sum_j \|A_{ij}\|)$.

Note that this is equivalent to the operator norm, considering $A$ as a linear map between two
$L^\infty$ spaces.
-/


section LinftyOp

/-- Seminormed group instance (using sup norm of L1 norm) for matrices over a seminormed group. Not
declared as an instance because there are several natural choices for defining the norm of a
matrix. -/
@[local instance]
protected def linftyOpSeminormedAddCommGroup [SeminormedAddCommGroup α] :
    SeminormedAddCommGroup (Matrix m n α) :=
  (by infer_instance : SeminormedAddCommGroup (m → PiLp 1 fun j : n => α))
#align matrix.linfty_op_seminormed_add_comm_group Matrix.linftyOpSeminormedAddCommGroup

/-- Normed group instance (using sup norm of L1 norm) for matrices over a normed ring.  Not
declared as an instance because there are several natural choices for defining the norm of a
matrix. -/
@[local instance]
protected def linftyOpNormedAddCommGroup [NormedAddCommGroup α] :
    NormedAddCommGroup (Matrix m n α) :=
  (by infer_instance : NormedAddCommGroup (m → PiLp 1 fun j : n => α))
#align matrix.linfty_op_normed_add_comm_group Matrix.linftyOpNormedAddCommGroup

/-- This applies to the sup norm of L1 norm. -/
@[local instance]
protected theorem linftyOpBoundedSMul
    [SeminormedRing R] [SeminormedAddCommGroup α] [Module R α] [BoundedSMul R α] :
    BoundedSMul R (Matrix m n α) :=
  (by infer_instance : BoundedSMul R (m → PiLp 1 fun j : n => α))

/-- Normed space instance (using sup norm of L1 norm) for matrices over a normed space.  Not
declared as an instance because there are several natural choices for defining the norm of a
matrix. -/
@[local instance]
protected def linftyOpNormedSpace [NormedField R] [SeminormedAddCommGroup α] [NormedSpace R α] :
    NormedSpace R (Matrix m n α) :=
  (by infer_instance : NormedSpace R (m → PiLp 1 fun j : n => α))
#align matrix.linfty_op_normed_space Matrix.linftyOpNormedSpace

section SeminormedAddCommGroup

variable [SeminormedAddCommGroup α]

theorem linfty_opNorm_def (A : Matrix m n α) :
    ‖A‖ = ((Finset.univ : Finset m).sup fun i : m => ∑ j : n, ‖A i j‖₊ : ℝ≥0) := by
  -- Porting note: added
  change ‖fun i => (WithLp.equiv 1 _).symm (A i)‖ = _
  simp [Pi.norm_def, PiLp.nnnorm_eq_sum ENNReal.one_ne_top]
#align matrix.linfty_op_norm_def Matrix.linfty_opNorm_def

@[deprecated (since := "2024-02-02")] alias linfty_op_norm_def := linfty_opNorm_def

theorem linfty_opNNNorm_def (A : Matrix m n α) :
    ‖A‖₊ = (Finset.univ : Finset m).sup fun i : m => ∑ j : n, ‖A i j‖₊ :=
  Subtype.ext <| linfty_opNorm_def A
#align matrix.linfty_op_nnnorm_def Matrix.linfty_opNNNorm_def

@[deprecated (since := "2024-02-02")] alias linfty_op_nnnorm_def := linfty_opNNNorm_def

<<<<<<< HEAD
@[simp] -- Porting note: linter times out
theorem linfty_opNNNorm_col (v : m → α) : ‖col v‖₊ = ‖v‖₊ := by
=======
@[simp]
theorem linfty_opNNNorm_col (v : m → α) : ‖col ι v‖₊ = ‖v‖₊ := by
>>>>>>> 88693717
  rw [linfty_opNNNorm_def, Pi.nnnorm_def]
  simp
#align matrix.linfty_op_nnnorm_col Matrix.linfty_opNNNorm_col

@[deprecated (since := "2024-02-02")] alias linfty_op_nnnorm_col := linfty_opNNNorm_col

@[simp]
theorem linfty_opNorm_col (v : m → α) : ‖col ι v‖ = ‖v‖ :=
  congr_arg ((↑) : ℝ≥0 → ℝ) <| linfty_opNNNorm_col v
#align matrix.linfty_op_norm_col Matrix.linfty_opNorm_col

@[deprecated (since := "2024-02-02")] alias linfty_op_norm_col := linfty_opNorm_col

@[simp]
theorem linfty_opNNNorm_row (v : n → α) : ‖row ι v‖₊ = ∑ i, ‖v i‖₊ := by
  simp [linfty_opNNNorm_def]
#align matrix.linfty_op_nnnorm_row Matrix.linfty_opNNNorm_row

@[deprecated (since := "2024-02-02")] alias linfty_op_nnnorm_row := linfty_opNNNorm_row

@[simp]
theorem linfty_opNorm_row (v : n → α) : ‖row ι v‖ = ∑ i, ‖v i‖ :=
  (congr_arg ((↑) : ℝ≥0 → ℝ) <| linfty_opNNNorm_row v).trans <| by simp [NNReal.coe_sum]
#align matrix.linfty_op_norm_row Matrix.linfty_opNorm_row

@[deprecated (since := "2024-02-02")] alias linfty_op_norm_row := linfty_opNorm_row

@[simp]
theorem linfty_opNNNorm_diagonal [DecidableEq m] (v : m → α) : ‖diagonal v‖₊ = ‖v‖₊ := by
  rw [linfty_opNNNorm_def, Pi.nnnorm_def]
  congr 1 with i : 1
  refine (Finset.sum_eq_single_of_mem _ (Finset.mem_univ i) fun j _hj hij => ?_).trans ?_
  · rw [diagonal_apply_ne' _ hij, nnnorm_zero]
  · rw [diagonal_apply_eq]
#align matrix.linfty_op_nnnorm_diagonal Matrix.linfty_opNNNorm_diagonal

@[deprecated (since := "2024-02-02")] alias linfty_op_nnnorm_diagonal := linfty_opNNNorm_diagonal

@[simp]
theorem linfty_opNorm_diagonal [DecidableEq m] (v : m → α) : ‖diagonal v‖ = ‖v‖ :=
  congr_arg ((↑) : ℝ≥0 → ℝ) <| linfty_opNNNorm_diagonal v
#align matrix.linfty_op_norm_diagonal Matrix.linfty_opNorm_diagonal

@[deprecated (since := "2024-02-02")] alias linfty_op_norm_diagonal := linfty_opNorm_diagonal

end SeminormedAddCommGroup

section NonUnitalSeminormedRing

variable [NonUnitalSeminormedRing α]

theorem linfty_opNNNorm_mul (A : Matrix l m α) (B : Matrix m n α) : ‖A * B‖₊ ≤ ‖A‖₊ * ‖B‖₊ := by
  simp_rw [linfty_opNNNorm_def, Matrix.mul_apply]
  calc
    (Finset.univ.sup fun i => ∑ k, ‖∑ j, A i j * B j k‖₊) ≤
        Finset.univ.sup fun i => ∑ k, ∑ j, ‖A i j‖₊ * ‖B j k‖₊ :=
      Finset.sup_mono_fun fun i _hi =>
        Finset.sum_le_sum fun k _hk => nnnorm_sum_le_of_le _ fun j _hj => nnnorm_mul_le _ _
    _ = Finset.univ.sup fun i => ∑ j, ‖A i j‖₊ * ∑ k, ‖B j k‖₊ := by
      simp_rw [@Finset.sum_comm m, Finset.mul_sum]
    _ ≤ Finset.univ.sup fun i => ∑ j, ‖A i j‖₊ * Finset.univ.sup fun i => ∑ j, ‖B i j‖₊ := by
      refine Finset.sup_mono_fun fun i _hi => ?_
      gcongr with j hj
      exact Finset.le_sup (f := fun i ↦ ∑ k : n, ‖B i k‖₊) hj
    _ ≤ (Finset.univ.sup fun i => ∑ j, ‖A i j‖₊) * Finset.univ.sup fun i => ∑ j, ‖B i j‖₊ := by
      simp_rw [← Finset.sum_mul, ← NNReal.finset_sup_mul]
      rfl
#align matrix.linfty_op_nnnorm_mul Matrix.linfty_opNNNorm_mul

@[deprecated (since := "2024-02-02")] alias linfty_op_nnnorm_mul := linfty_opNNNorm_mul

theorem linfty_opNorm_mul (A : Matrix l m α) (B : Matrix m n α) : ‖A * B‖ ≤ ‖A‖ * ‖B‖ :=
  linfty_opNNNorm_mul _ _
#align matrix.linfty_op_norm_mul Matrix.linfty_opNorm_mul

@[deprecated (since := "2024-02-02")] alias linfty_op_norm_mul := linfty_opNorm_mul

theorem linfty_opNNNorm_mulVec (A : Matrix l m α) (v : m → α) : ‖A *ᵥ v‖₊ ≤ ‖A‖₊ * ‖v‖₊ := by
  rw [← linfty_opNNNorm_col (ι := Fin 1) (A *ᵥ v), ← linfty_opNNNorm_col v (ι := Fin 1)]
  exact linfty_opNNNorm_mul A (col (Fin 1) v)
#align matrix.linfty_op_nnnorm_mul_vec Matrix.linfty_opNNNorm_mulVec

@[deprecated (since := "2024-02-02")] alias linfty_op_nnnorm_mulVec := linfty_opNNNorm_mulVec

theorem linfty_opNorm_mulVec (A : Matrix l m α) (v : m → α) : ‖A *ᵥ v‖ ≤ ‖A‖ * ‖v‖ :=
  linfty_opNNNorm_mulVec _ _
#align matrix.linfty_op_norm_mul_vec Matrix.linfty_opNorm_mulVec

@[deprecated (since := "2024-02-02")] alias linfty_op_norm_mulVec := linfty_opNorm_mulVec

end NonUnitalSeminormedRing

/-- Seminormed non-unital ring instance (using sup norm of L1 norm) for matrices over a semi normed
non-unital ring. Not declared as an instance because there are several natural choices for defining
the norm of a matrix. -/
@[local instance]
protected def linftyOpNonUnitalSemiNormedRing [NonUnitalSeminormedRing α] :
    NonUnitalSeminormedRing (Matrix n n α) :=
  { Matrix.linftyOpSeminormedAddCommGroup, Matrix.instNonUnitalRing with
    norm_mul := linfty_opNorm_mul }
#align matrix.linfty_op_non_unital_semi_normed_ring Matrix.linftyOpNonUnitalSemiNormedRing

/-- The `L₁-L∞` norm preserves one on non-empty matrices. Note this is safe as an instance, as it
carries no data. -/
instance linfty_opNormOneClass [SeminormedRing α] [NormOneClass α] [DecidableEq n] [Nonempty n] :
    NormOneClass (Matrix n n α) where norm_one := (linfty_opNorm_diagonal _).trans norm_one
#align matrix.linfty_op_norm_one_class Matrix.linfty_opNormOneClass

/-- Seminormed ring instance (using sup norm of L1 norm) for matrices over a semi normed ring.  Not
declared as an instance because there are several natural choices for defining the norm of a
matrix. -/
@[local instance]
protected def linftyOpSemiNormedRing [SeminormedRing α] [DecidableEq n] :
    SeminormedRing (Matrix n n α) :=
  { Matrix.linftyOpNonUnitalSemiNormedRing, Matrix.instRing with }
#align matrix.linfty_op_semi_normed_ring Matrix.linftyOpSemiNormedRing

/-- Normed non-unital ring instance (using sup norm of L1 norm) for matrices over a normed
non-unital ring. Not declared as an instance because there are several natural choices for defining
the norm of a matrix. -/
@[local instance]
protected def linftyOpNonUnitalNormedRing [NonUnitalNormedRing α] :
    NonUnitalNormedRing (Matrix n n α) :=
  { Matrix.linftyOpNonUnitalSemiNormedRing with
    eq_of_dist_eq_zero := eq_of_dist_eq_zero }
#align matrix.linfty_op_non_unital_normed_ring Matrix.linftyOpNonUnitalNormedRing

/-- Normed ring instance (using sup norm of L1 norm) for matrices over a normed ring.  Not
declared as an instance because there are several natural choices for defining the norm of a
matrix. -/
@[local instance]
protected def linftyOpNormedRing [NormedRing α] [DecidableEq n] : NormedRing (Matrix n n α) :=
  { Matrix.linftyOpSemiNormedRing with
    eq_of_dist_eq_zero := eq_of_dist_eq_zero }
#align matrix.linfty_op_normed_ring Matrix.linftyOpNormedRing

/-- Normed algebra instance (using sup norm of L1 norm) for matrices over a normed algebra. Not
declared as an instance because there are several natural choices for defining the norm of a
matrix. -/
@[local instance]
protected def linftyOpNormedAlgebra [NormedField R] [SeminormedRing α] [NormedAlgebra R α]
    [DecidableEq n] : NormedAlgebra R (Matrix n n α) :=
  { Matrix.linftyOpNormedSpace, Matrix.instAlgebra with }
#align matrix.linfty_op_normed_algebra Matrix.linftyOpNormedAlgebra


section
variable [NormedDivisionRing α] [NormedAlgebra ℝ α] [CompleteSpace α]

/-- Auxiliary construction; an element of norm 1 such that `a * unitOf a = ‖a‖`. -/
private def unitOf (a : α) : α := by classical exact if a = 0 then 1 else ‖a‖ • a⁻¹

private theorem norm_unitOf (a : α) : ‖unitOf a‖₊ = 1 := by
  rw [unitOf]
  split_ifs with h
  · simp
  · rw [← nnnorm_eq_zero] at h
    rw [nnnorm_smul, nnnorm_inv, nnnorm_norm, mul_inv_cancel h]

set_option tactic.skipAssignedInstances false in
private theorem mul_unitOf (a : α) : a * unitOf a = algebraMap _ _ (‖a‖₊ : ℝ)  := by
  simp [unitOf]
  split_ifs with h
  · simp [h]
  · rw [mul_smul_comm, mul_inv_cancel h, Algebra.algebraMap_eq_smul_one]

end

/-!
For a matrix over a field, the norm defined in this section agrees with the operator norm on
`ContinuousLinearMap`s between function types (which have the infinity norm).
-/
section
variable [NontriviallyNormedField α] [NormedAlgebra ℝ α]

lemma linfty_opNNNorm_eq_opNNNorm (A : Matrix m n α) :
    ‖A‖₊ = ‖ContinuousLinearMap.mk (Matrix.mulVecLin A)‖₊ := by
  rw [ContinuousLinearMap.opNNNorm_eq_of_bounds _ (linfty_opNNNorm_mulVec _) fun N hN => ?_]
  rw [linfty_opNNNorm_def]
  refine Finset.sup_le fun i _ => ?_
  cases isEmpty_or_nonempty n
  · simp
  classical
  let x : n → α := fun j => unitOf (A i j)
  have hxn : ‖x‖₊ = 1 := by
    simp_rw [x, Pi.nnnorm_def, norm_unitOf, Finset.sup_const Finset.univ_nonempty]
  specialize hN x
  rw [hxn, mul_one, Pi.nnnorm_def, Finset.sup_le_iff] at hN
  replace hN := hN i (Finset.mem_univ _)
  dsimp [mulVec, dotProduct] at hN
  simp_rw [x, mul_unitOf, ← map_sum, nnnorm_algebraMap, ← NNReal.coe_sum, NNReal.nnnorm_eq,
    nnnorm_one, mul_one] at hN
  exact hN

@[deprecated (since := "2024-02-02")]
alias linfty_op_nnnorm_eq_op_nnnorm := linfty_opNNNorm_eq_opNNNorm

lemma linfty_opNorm_eq_opNorm (A : Matrix m n α) :
    ‖A‖ = ‖ContinuousLinearMap.mk (Matrix.mulVecLin A)‖ :=
  congr_arg NNReal.toReal (linfty_opNNNorm_eq_opNNNorm A)

@[deprecated (since := "2024-02-02")] alias linfty_op_norm_eq_op_norm := linfty_opNorm_eq_opNorm

variable [DecidableEq n]

@[simp] lemma linfty_opNNNorm_toMatrix (f : (n → α) →L[α] (m → α)) :
    ‖LinearMap.toMatrix' (↑f : (n → α) →ₗ[α] (m → α))‖₊ = ‖f‖₊ := by
  rw [linfty_opNNNorm_eq_opNNNorm]
  simp only [← toLin'_apply', toLin'_toMatrix']

@[deprecated (since := "2024-02-02")] alias linfty_op_nnnorm_toMatrix := linfty_opNNNorm_toMatrix

@[simp] lemma linfty_opNorm_toMatrix (f : (n → α) →L[α] (m → α)) :
    ‖LinearMap.toMatrix' (↑f : (n → α) →ₗ[α] (m → α))‖ = ‖f‖ :=
  congr_arg NNReal.toReal (linfty_opNNNorm_toMatrix f)

@[deprecated (since := "2024-02-02")] alias linfty_op_norm_toMatrix := linfty_opNorm_toMatrix

end

end LinftyOp

/-! ### The Frobenius norm

This is defined as $\|A\| = \sqrt{\sum_{i,j} \|A_{ij}\|^2}$.
When the matrix is over the real or complex numbers, this norm is submultiplicative.
-/


section frobenius

open scoped Matrix

/-- Seminormed group instance (using frobenius norm) for matrices over a seminormed group. Not
declared as an instance because there are several natural choices for defining the norm of a
matrix. -/
@[local instance]
def frobeniusSeminormedAddCommGroup [SeminormedAddCommGroup α] :
    SeminormedAddCommGroup (Matrix m n α) :=
  inferInstanceAs (SeminormedAddCommGroup (PiLp 2 fun _i : m => PiLp 2 fun _j : n => α))
#align matrix.frobenius_seminormed_add_comm_group Matrix.frobeniusSeminormedAddCommGroup

/-- Normed group instance (using frobenius norm) for matrices over a normed group.  Not
declared as an instance because there are several natural choices for defining the norm of a
matrix. -/
@[local instance]
def frobeniusNormedAddCommGroup [NormedAddCommGroup α] : NormedAddCommGroup (Matrix m n α) :=
  (by infer_instance : NormedAddCommGroup (PiLp 2 fun i : m => PiLp 2 fun j : n => α))
#align matrix.frobenius_normed_add_comm_group Matrix.frobeniusNormedAddCommGroup

/-- This applies to the frobenius norm. -/
@[local instance]
theorem frobeniusBoundedSMul [SeminormedRing R] [SeminormedAddCommGroup α] [Module R α]
    [BoundedSMul R α] :
    BoundedSMul R (Matrix m n α) :=
  (by infer_instance : BoundedSMul R (PiLp 2 fun i : m => PiLp 2 fun j : n => α))

/-- Normed space instance (using frobenius norm) for matrices over a normed space.  Not
declared as an instance because there are several natural choices for defining the norm of a
matrix. -/
@[local instance]
def frobeniusNormedSpace [NormedField R] [SeminormedAddCommGroup α] [NormedSpace R α] :
    NormedSpace R (Matrix m n α) :=
  (by infer_instance : NormedSpace R (PiLp 2 fun i : m => PiLp 2 fun j : n => α))
#align matrix.frobenius_normed_space Matrix.frobeniusNormedSpace

section SeminormedAddCommGroup

variable [SeminormedAddCommGroup α] [SeminormedAddCommGroup β]

theorem frobenius_nnnorm_def (A : Matrix m n α) :
    ‖A‖₊ = (∑ i, ∑ j, ‖A i j‖₊ ^ (2 : ℝ)) ^ (1 / 2 : ℝ) := by
  -- Porting note: added, along with `WithLp.equiv_symm_pi_apply` below
  change ‖(WithLp.equiv 2 _).symm fun i => (WithLp.equiv 2 _).symm fun j => A i j‖₊ = _
  simp_rw [PiLp.nnnorm_eq_of_L2, NNReal.sq_sqrt, NNReal.sqrt_eq_rpow, NNReal.rpow_two,
    WithLp.equiv_symm_pi_apply]
#align matrix.frobenius_nnnorm_def Matrix.frobenius_nnnorm_def

theorem frobenius_norm_def (A : Matrix m n α) :
    ‖A‖ = (∑ i, ∑ j, ‖A i j‖ ^ (2 : ℝ)) ^ (1 / 2 : ℝ) :=
  (congr_arg ((↑) : ℝ≥0 → ℝ) (frobenius_nnnorm_def A)).trans <| by simp [NNReal.coe_sum]
#align matrix.frobenius_norm_def Matrix.frobenius_norm_def

@[simp]
theorem frobenius_nnnorm_map_eq (A : Matrix m n α) (f : α → β) (hf : ∀ a, ‖f a‖₊ = ‖a‖₊) :
    ‖A.map f‖₊ = ‖A‖₊ := by simp_rw [frobenius_nnnorm_def, Matrix.map_apply, hf]
#align matrix.frobenius_nnnorm_map_eq Matrix.frobenius_nnnorm_map_eq

@[simp]
theorem frobenius_norm_map_eq (A : Matrix m n α) (f : α → β) (hf : ∀ a, ‖f a‖ = ‖a‖) :
    ‖A.map f‖ = ‖A‖ :=
  (congr_arg ((↑) : ℝ≥0 → ℝ) <| frobenius_nnnorm_map_eq A f fun a => Subtype.ext <| hf a : _)
#align matrix.frobenius_norm_map_eq Matrix.frobenius_norm_map_eq

@[simp]
theorem frobenius_nnnorm_transpose (A : Matrix m n α) : ‖Aᵀ‖₊ = ‖A‖₊ := by
  rw [frobenius_nnnorm_def, frobenius_nnnorm_def, Finset.sum_comm]
  simp_rw [Matrix.transpose_apply]  -- Porting note: added
#align matrix.frobenius_nnnorm_transpose Matrix.frobenius_nnnorm_transpose

@[simp]
theorem frobenius_norm_transpose (A : Matrix m n α) : ‖Aᵀ‖ = ‖A‖ :=
  congr_arg ((↑) : ℝ≥0 → ℝ) <| frobenius_nnnorm_transpose A
#align matrix.frobenius_norm_transpose Matrix.frobenius_norm_transpose

@[simp]
theorem frobenius_nnnorm_conjTranspose [StarAddMonoid α] [NormedStarGroup α] (A : Matrix m n α) :
    ‖Aᴴ‖₊ = ‖A‖₊ :=
  (frobenius_nnnorm_map_eq _ _ nnnorm_star).trans A.frobenius_nnnorm_transpose
#align matrix.frobenius_nnnorm_conj_transpose Matrix.frobenius_nnnorm_conjTranspose

@[simp]
theorem frobenius_norm_conjTranspose [StarAddMonoid α] [NormedStarGroup α] (A : Matrix m n α) :
    ‖Aᴴ‖ = ‖A‖ :=
  congr_arg ((↑) : ℝ≥0 → ℝ) <| frobenius_nnnorm_conjTranspose A
#align matrix.frobenius_norm_conj_transpose Matrix.frobenius_norm_conjTranspose

instance frobenius_normedStarGroup [StarAddMonoid α] [NormedStarGroup α] :
    NormedStarGroup (Matrix m m α) :=
  ⟨frobenius_norm_conjTranspose⟩
#align matrix.frobenius_normed_star_group Matrix.frobenius_normedStarGroup

@[simp]
theorem frobenius_norm_row (v : m → α) : ‖row ι v‖ = ‖(WithLp.equiv 2 _).symm v‖ := by
  rw [frobenius_norm_def, Fintype.sum_unique, PiLp.norm_eq_of_L2, Real.sqrt_eq_rpow]
  simp only [row_apply, Real.rpow_two, WithLp.equiv_symm_pi_apply]
#align matrix.frobenius_norm_row Matrix.frobenius_norm_row

@[simp]
theorem frobenius_nnnorm_row (v : m → α) : ‖row ι v‖₊ = ‖(WithLp.equiv 2 _).symm v‖₊ :=
  Subtype.ext <| frobenius_norm_row v
#align matrix.frobenius_nnnorm_row Matrix.frobenius_nnnorm_row

@[simp]
theorem frobenius_norm_col (v : n → α) : ‖col ι v‖ = ‖(WithLp.equiv 2 _).symm v‖ := by
  simp_rw [frobenius_norm_def, Fintype.sum_unique, PiLp.norm_eq_of_L2, Real.sqrt_eq_rpow]
  simp only [col_apply, Real.rpow_two, WithLp.equiv_symm_pi_apply]
#align matrix.frobenius_norm_col Matrix.frobenius_norm_col

@[simp]
theorem frobenius_nnnorm_col (v : n → α) : ‖col ι v‖₊ = ‖(WithLp.equiv 2 _).symm v‖₊ :=
  Subtype.ext <| frobenius_norm_col v
#align matrix.frobenius_nnnorm_col Matrix.frobenius_nnnorm_col

@[simp]
theorem frobenius_nnnorm_diagonal [DecidableEq n] (v : n → α) :
    ‖diagonal v‖₊ = ‖(WithLp.equiv 2 _).symm v‖₊ := by
  simp_rw [frobenius_nnnorm_def, ← Finset.sum_product', Finset.univ_product_univ,
    PiLp.nnnorm_eq_of_L2]
  let s := (Finset.univ : Finset n).map ⟨fun i : n => (i, i), fun i j h => congr_arg Prod.fst h⟩
  rw [← Finset.sum_subset (Finset.subset_univ s) fun i _hi his => ?_]
  · rw [Finset.sum_map, NNReal.sqrt_eq_rpow]
    dsimp
    simp_rw [diagonal_apply_eq, NNReal.rpow_two]
  · suffices i.1 ≠ i.2 by rw [diagonal_apply_ne _ this, nnnorm_zero, NNReal.zero_rpow two_ne_zero]
    intro h
    exact Finset.mem_map.not.mp his ⟨i.1, Finset.mem_univ _, Prod.ext rfl h⟩
#align matrix.frobenius_nnnorm_diagonal Matrix.frobenius_nnnorm_diagonal

@[simp]
theorem frobenius_norm_diagonal [DecidableEq n] (v : n → α) :
    ‖diagonal v‖ = ‖(WithLp.equiv 2 _).symm v‖ :=
  (congr_arg ((↑) : ℝ≥0 → ℝ) <| frobenius_nnnorm_diagonal v : _).trans rfl
#align matrix.frobenius_norm_diagonal Matrix.frobenius_norm_diagonal

end SeminormedAddCommGroup

theorem frobenius_nnnorm_one [DecidableEq n] [SeminormedAddCommGroup α] [One α] :
    ‖(1 : Matrix n n α)‖₊ = NNReal.sqrt (Fintype.card n) * ‖(1 : α)‖₊ := by
  refine (frobenius_nnnorm_diagonal _).trans ?_
  -- Porting note: change to erw, since `fun x => 1` no longer matches `Function.const`
  erw [PiLp.nnnorm_equiv_symm_const ENNReal.two_ne_top]
  simp_rw [NNReal.sqrt_eq_rpow]
  -- Porting note: added `ENNReal.toReal_ofNat`
  simp only [ENNReal.toReal_div, ENNReal.one_toReal, ENNReal.toReal_ofNat]
#align matrix.frobenius_nnnorm_one Matrix.frobenius_nnnorm_one

section RCLike

variable [RCLike α]

theorem frobenius_nnnorm_mul (A : Matrix l m α) (B : Matrix m n α) : ‖A * B‖₊ ≤ ‖A‖₊ * ‖B‖₊ := by
  simp_rw [frobenius_nnnorm_def, Matrix.mul_apply]
  rw [← NNReal.mul_rpow, @Finset.sum_comm _ _ m, Finset.sum_mul_sum]
  gcongr with i _ j
  rw [← NNReal.rpow_le_rpow_iff one_half_pos, ← NNReal.rpow_mul,
    mul_div_cancel₀ (1 : ℝ) two_ne_zero, NNReal.rpow_one, NNReal.mul_rpow]
  have :=
    @nnnorm_inner_le_nnnorm α _ _ _ _ ((WithLp.equiv 2 <| _ → α).symm fun j => star (A i j))
      ((WithLp.equiv 2 <| _ → α).symm fun k => B k j)
  simpa only [WithLp.equiv_symm_pi_apply, PiLp.inner_apply, RCLike.inner_apply, starRingEnd_apply,
    Pi.nnnorm_def, PiLp.nnnorm_eq_of_L2, star_star, nnnorm_star, NNReal.sqrt_eq_rpow,
    NNReal.rpow_two] using this
#align matrix.frobenius_nnnorm_mul Matrix.frobenius_nnnorm_mul

theorem frobenius_norm_mul (A : Matrix l m α) (B : Matrix m n α) : ‖A * B‖ ≤ ‖A‖ * ‖B‖ :=
  frobenius_nnnorm_mul A B
#align matrix.frobenius_norm_mul Matrix.frobenius_norm_mul

/-- Normed ring instance (using frobenius norm) for matrices over `ℝ` or `ℂ`.  Not
declared as an instance because there are several natural choices for defining the norm of a
matrix. -/
@[local instance]
def frobeniusNormedRing [DecidableEq m] : NormedRing (Matrix m m α) :=
  { Matrix.frobeniusSeminormedAddCommGroup, Matrix.instRing with
    norm := Norm.norm
    norm_mul := frobenius_norm_mul
    eq_of_dist_eq_zero := eq_of_dist_eq_zero }
#align matrix.frobenius_normed_ring Matrix.frobeniusNormedRing

/-- Normed algebra instance (using frobenius norm) for matrices over `ℝ` or `ℂ`.  Not
declared as an instance because there are several natural choices for defining the norm of a
matrix. -/
@[local instance]
def frobeniusNormedAlgebra [DecidableEq m] [NormedField R] [NormedAlgebra R α] :
    NormedAlgebra R (Matrix m m α) :=
  { Matrix.frobeniusNormedSpace, Matrix.instAlgebra with }
#align matrix.frobenius_normed_algebra Matrix.frobeniusNormedAlgebra

end RCLike

end frobenius

end Matrix<|MERGE_RESOLUTION|>--- conflicted
+++ resolved
@@ -284,13 +284,8 @@
 
 @[deprecated (since := "2024-02-02")] alias linfty_op_nnnorm_def := linfty_opNNNorm_def
 
-<<<<<<< HEAD
-@[simp] -- Porting note: linter times out
-theorem linfty_opNNNorm_col (v : m → α) : ‖col v‖₊ = ‖v‖₊ := by
-=======
 @[simp]
 theorem linfty_opNNNorm_col (v : m → α) : ‖col ι v‖₊ = ‖v‖₊ := by
->>>>>>> 88693717
   rw [linfty_opNNNorm_def, Pi.nnnorm_def]
   simp
 #align matrix.linfty_op_nnnorm_col Matrix.linfty_opNNNorm_col
