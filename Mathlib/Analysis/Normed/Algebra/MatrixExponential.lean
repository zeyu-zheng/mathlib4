/-
Copyright (c) 2022 Eric Wieser. All rights reserved.
Released under Apache 2.0 license as described in the file LICENSE.
Authors: Eric Wieser
-/
import Mathlib.Analysis.Normed.Algebra.Exponential
import Mathlib.Analysis.Matrix
import Mathlib.LinearAlgebra.Matrix.ZPow
import Mathlib.LinearAlgebra.Matrix.Hermitian
import Mathlib.LinearAlgebra.Matrix.Symmetric
import Mathlib.Topology.UniformSpace.Matrix

/-!
# Lemmas about the matrix exponential

In this file, we provide results about `NormedSpace.exp` on `Matrix`s
over a topological or normed algebra.
Note that generic results over all topological spaces such as `NormedSpace.exp_zero`
can be used on matrices without issue, so are not repeated here.
The topological results specific to matrices are:

* `Matrix.exp_transpose`
* `Matrix.exp_conjTranspose`
* `Matrix.exp_diagonal`
* `Matrix.exp_blockDiagonal`
* `Matrix.exp_blockDiagonal'`

Lemmas like `NormedSpace.exp_add_of_commute` require a canonical norm on the type;
while there are multiple sensible choices for the norm of a `Matrix` (`Matrix.normedAddCommGroup`,
`Matrix.frobeniusNormedAddCommGroup`, `Matrix.linftyOpNormedAddCommGroup`), none of them
are canonical. In an application where a particular norm is chosen using
`attribute [local instance]`, then the usual lemmas about `NormedSpace.exp` are fine.
When choosing a norm is undesirable, the results in this file can be used.

In this file, we copy across the lemmas about `NormedSpace.exp`,
but hide the requirement for a norm inside the proof.

* `Matrix.exp_add_of_commute`
* `Matrix.exp_sum_of_commute`
* `Matrix.exp_nsmul`
* `Matrix.isUnit_exp`
* `Matrix.exp_units_conj`
* `Matrix.exp_units_conj'`

Additionally, we prove some results about `matrix.has_inv` and `matrix.div_inv_monoid`, as the
results for general rings are instead stated about `Ring.inverse`:

* `Matrix.exp_neg`
* `Matrix.exp_zsmul`
* `Matrix.exp_conj`
* `Matrix.exp_conj'`

## TODO

* Show that `Matrix.det (NormedSpace.exp A) = NormedSpace.exp (Matrix.trace A)`

## References

* https://en.wikipedia.org/wiki/Matrix_exponential
-/


open scoped Matrix

open NormedSpace -- For `exp`.

variable (𝕂 : Type*) {m n : Type*} {n' : m → Type*} {𝔸 : Type*}

namespace Matrix

section Topological

section Ring

variable [Fintype m] [DecidableEq m] [Fintype n] [DecidableEq n] [∀ i, Fintype (n' i)]
  [∀ i, DecidableEq (n' i)] [Ring 𝔸] [TopologicalSpace 𝔸] [TopologicalRing 𝔸]
  [Algebra ℚ 𝔸] [T2Space 𝔸]

theorem exp_diagonal (v : m → 𝔸) : exp (diagonal v) = diagonal (exp v) := by
  simp_rw [exp_eq_tsum, diagonal_pow, ← diagonal_smul, ← diagonal_tsum]

theorem exp_blockDiagonal (v : m → Matrix n n 𝔸) :
    exp (blockDiagonal v) = blockDiagonal (exp v) := by
  simp_rw [exp_eq_tsum, ← blockDiagonal_pow, ← blockDiagonal_smul, ← blockDiagonal_tsum]

theorem exp_blockDiagonal' (v : ∀ i, Matrix (n' i) (n' i) 𝔸) :
    exp (blockDiagonal' v) = blockDiagonal' (exp v) := by
  simp_rw [exp_eq_tsum, ← blockDiagonal'_pow, ← blockDiagonal'_smul, ← blockDiagonal'_tsum]

theorem exp_conjTranspose [StarRing 𝔸] [ContinuousStar 𝔸] (A : Matrix m m 𝔸) :
    exp Aᴴ = (exp A)ᴴ :=
  (star_exp A).symm

theorem IsHermitian.exp [StarRing 𝔸] [ContinuousStar 𝔸] {A : Matrix m m 𝔸} (h : A.IsHermitian) :
    (exp A).IsHermitian :=
  (exp_conjTranspose _).symm.trans <| congr_arg _ h

end Ring

section CommRing

variable [Fintype m] [DecidableEq m] [CommRing 𝔸] [TopologicalSpace 𝔸] [TopologicalRing 𝔸]
  [Algebra ℚ 𝔸] [T2Space 𝔸]

theorem exp_transpose (A : Matrix m m 𝔸) : exp Aᵀ = (exp A)ᵀ := by
  simp_rw [exp_eq_tsum, transpose_tsum, transpose_smul, transpose_pow]

theorem IsSymm.exp {A : Matrix m m 𝔸} (h : A.IsSymm) : (exp A).IsSymm :=
  (exp_transpose _).symm.trans <| congr_arg _ h

end CommRing

end Topological

section Normed

<<<<<<< HEAD
variable [RCLike 𝕂] [Fintype m] [DecidableEq m] [Fintype n] [DecidableEq n] [∀ i, Fintype (n' i)]
  [∀ i, DecidableEq (n' i)] [NormedRing 𝔸] [Algebra ℚ 𝔸] [NormedAlgebra 𝕂 𝔸] [CompleteSpace 𝔸]
=======
variable [RCLike 𝕂] [Fintype m] [DecidableEq m]
  [NormedRing 𝔸] [NormedAlgebra 𝕂 𝔸] [CompleteSpace 𝔸]
>>>>>>> d7317655

nonrec theorem exp_add_of_commute (A B : Matrix m m 𝔸) (h : Commute A B) :
    exp (A + B) = exp A * exp B := by
  letI : SeminormedRing (Matrix m m 𝔸) := Matrix.linftyOpSemiNormedRing
  letI : NormedRing (Matrix m m 𝔸) := Matrix.linftyOpNormedRing
  letI : NormedAlgebra 𝕂 (Matrix m m 𝔸) := Matrix.linftyOpNormedAlgebra
  exact exp_add_of_commute 𝕂 h

nonrec theorem exp_sum_of_commute {ι} (s : Finset ι) (f : ι → Matrix m m 𝔸)
    (h : (s : Set ι).Pairwise fun i j => Commute (f i) (f j)) :
<<<<<<< HEAD
    exp (∑ i ∈ s, f i) =
      s.noncommProd (fun i => exp (f i)) fun i hi j hj _ => (h.of_refl hi hj).exp := by
=======
    exp 𝕂 (∑ i ∈ s, f i) =
      s.noncommProd (fun i => exp 𝕂 (f i)) fun _ hi _ hj _ => (h.of_refl hi hj).exp 𝕂 := by
>>>>>>> d7317655
  letI : SeminormedRing (Matrix m m 𝔸) := Matrix.linftyOpSemiNormedRing
  letI : NormedRing (Matrix m m 𝔸) := Matrix.linftyOpNormedRing
  letI : NormedAlgebra 𝕂 (Matrix m m 𝔸) := Matrix.linftyOpNormedAlgebra
  exact exp_sum_of_commute 𝕂 s f h

nonrec theorem exp_nsmul (n : ℕ) (A : Matrix m m 𝔸) : exp (n • A) = exp A ^ n := by
  letI : SeminormedRing (Matrix m m 𝔸) := Matrix.linftyOpSemiNormedRing
  letI : NormedRing (Matrix m m 𝔸) := Matrix.linftyOpNormedRing
  letI : NormedAlgebra 𝕂 (Matrix m m 𝔸) := Matrix.linftyOpNormedAlgebra
  exact exp_nsmul 𝕂 n A

nonrec theorem isUnit_exp (A : Matrix m m 𝔸) : IsUnit (exp A) := by
  letI : SeminormedRing (Matrix m m 𝔸) := Matrix.linftyOpSemiNormedRing
  letI : NormedRing (Matrix m m 𝔸) := Matrix.linftyOpNormedRing
  letI : NormedAlgebra 𝕂 (Matrix m m 𝔸) := Matrix.linftyOpNormedAlgebra
  exact isUnit_exp 𝕂 A

nonrec theorem exp_units_conj (U : (Matrix m m 𝔸)ˣ) (A : Matrix m m 𝔸) :
<<<<<<< HEAD
    exp (U.val * A * (U⁻¹).val) = U.val * exp A * (U⁻¹).val := by
=======
    exp 𝕂 (U * A * U⁻¹) = U * exp 𝕂 A * U⁻¹ := by
>>>>>>> d7317655
  letI : SeminormedRing (Matrix m m 𝔸) := Matrix.linftyOpSemiNormedRing
  letI : NormedRing (Matrix m m 𝔸) := Matrix.linftyOpNormedRing
  letI : NormedAlgebra 𝕂 (Matrix m m 𝔸) := Matrix.linftyOpNormedAlgebra
  exact exp_units_conj 𝕂 U A

theorem exp_units_conj' (U : (Matrix m m 𝔸)ˣ) (A : Matrix m m 𝔸) :
<<<<<<< HEAD
    exp ((U⁻¹).val * A * U.val) = (U⁻¹).val * exp A * U.val :=
=======
    exp 𝕂 (U⁻¹ * A * U) = U⁻¹ * exp 𝕂 A * U :=
>>>>>>> d7317655
  exp_units_conj 𝕂 U⁻¹ A

end Normed

section NormedComm

<<<<<<< HEAD
variable [RCLike 𝕂] [Fintype m] [DecidableEq m] [Fintype n] [DecidableEq n] [∀ i, Fintype (n' i)]
  [∀ i, DecidableEq (n' i)] [NormedCommRing 𝔸] [Algebra ℚ 𝔸] [NormedAlgebra 𝕂 𝔸] [CompleteSpace 𝔸]
=======
variable [RCLike 𝕂] [Fintype m] [DecidableEq m]
  [NormedCommRing 𝔸] [NormedAlgebra 𝕂 𝔸] [CompleteSpace 𝔸]
>>>>>>> d7317655

theorem exp_neg (A : Matrix m m 𝔸) : exp (-A) = (exp A)⁻¹ := by
  rw [nonsing_inv_eq_ring_inverse]
  letI : SeminormedRing (Matrix m m 𝔸) := Matrix.linftyOpSemiNormedRing
  letI : NormedRing (Matrix m m 𝔸) := Matrix.linftyOpNormedRing
  letI : NormedAlgebra 𝕂 (Matrix m m 𝔸) := Matrix.linftyOpNormedAlgebra
  exact (Ring.inverse_exp 𝕂 A).symm

theorem exp_zsmul (z : ℤ) (A : Matrix m m 𝔸) : exp (z • A) = exp A ^ z := by
  obtain ⟨n, rfl | rfl⟩ := z.eq_nat_or_neg
  · rw [zpow_natCast, natCast_zsmul, exp_nsmul 𝕂]
  · have : IsUnit (exp A).det := (Matrix.isUnit_iff_isUnit_det _).mp (isUnit_exp 𝕂 _)
    rw [Matrix.zpow_neg this, zpow_natCast, neg_smul, exp_neg 𝕂, natCast_zsmul, exp_nsmul 𝕂]

theorem exp_conj (U : Matrix m m 𝔸) (A : Matrix m m 𝔸) (hy : IsUnit U) :
    exp (U * A * U⁻¹) = U * exp A * U⁻¹ :=
  let ⟨u, hu⟩ := hy
  hu ▸ by simpa only [Matrix.coe_units_inv] using exp_units_conj 𝕂 u A

theorem exp_conj' (U : Matrix m m 𝔸) (A : Matrix m m 𝔸) (hy : IsUnit U) :
    exp (U⁻¹ * A * U) = U⁻¹ * exp A * U :=
  let ⟨u, hu⟩ := hy
  hu ▸ by simpa only [Matrix.coe_units_inv] using exp_units_conj' 𝕂 u A

end NormedComm

end Matrix<|MERGE_RESOLUTION|>--- conflicted
+++ resolved
@@ -114,13 +114,8 @@
 
 section Normed
 
-<<<<<<< HEAD
-variable [RCLike 𝕂] [Fintype m] [DecidableEq m] [Fintype n] [DecidableEq n] [∀ i, Fintype (n' i)]
-  [∀ i, DecidableEq (n' i)] [NormedRing 𝔸] [Algebra ℚ 𝔸] [NormedAlgebra 𝕂 𝔸] [CompleteSpace 𝔸]
-=======
 variable [RCLike 𝕂] [Fintype m] [DecidableEq m]
-  [NormedRing 𝔸] [NormedAlgebra 𝕂 𝔸] [CompleteSpace 𝔸]
->>>>>>> d7317655
+  [NormedRing 𝔸] [Algebra ℚ 𝔸] [NormedAlgebra 𝕂 𝔸] [CompleteSpace 𝔸]
 
 nonrec theorem exp_add_of_commute (A B : Matrix m m 𝔸) (h : Commute A B) :
     exp (A + B) = exp A * exp B := by
@@ -131,13 +126,8 @@
 
 nonrec theorem exp_sum_of_commute {ι} (s : Finset ι) (f : ι → Matrix m m 𝔸)
     (h : (s : Set ι).Pairwise fun i j => Commute (f i) (f j)) :
-<<<<<<< HEAD
     exp (∑ i ∈ s, f i) =
-      s.noncommProd (fun i => exp (f i)) fun i hi j hj _ => (h.of_refl hi hj).exp := by
-=======
-    exp 𝕂 (∑ i ∈ s, f i) =
-      s.noncommProd (fun i => exp 𝕂 (f i)) fun _ hi _ hj _ => (h.of_refl hi hj).exp 𝕂 := by
->>>>>>> d7317655
+      s.noncommProd (fun i => exp (f i)) fun _ hi _ hj _ => (h.of_refl hi hj).exp := by
   letI : SeminormedRing (Matrix m m 𝔸) := Matrix.linftyOpSemiNormedRing
   letI : NormedRing (Matrix m m 𝔸) := Matrix.linftyOpNormedRing
   letI : NormedAlgebra 𝕂 (Matrix m m 𝔸) := Matrix.linftyOpNormedAlgebra
@@ -156,35 +146,22 @@
   exact isUnit_exp 𝕂 A
 
 nonrec theorem exp_units_conj (U : (Matrix m m 𝔸)ˣ) (A : Matrix m m 𝔸) :
-<<<<<<< HEAD
-    exp (U.val * A * (U⁻¹).val) = U.val * exp A * (U⁻¹).val := by
-=======
-    exp 𝕂 (U * A * U⁻¹) = U * exp 𝕂 A * U⁻¹ := by
->>>>>>> d7317655
+    exp (U * A * U⁻¹) = U * exp A * U⁻¹ := by
   letI : SeminormedRing (Matrix m m 𝔸) := Matrix.linftyOpSemiNormedRing
   letI : NormedRing (Matrix m m 𝔸) := Matrix.linftyOpNormedRing
   letI : NormedAlgebra 𝕂 (Matrix m m 𝔸) := Matrix.linftyOpNormedAlgebra
   exact exp_units_conj 𝕂 U A
 
 theorem exp_units_conj' (U : (Matrix m m 𝔸)ˣ) (A : Matrix m m 𝔸) :
-<<<<<<< HEAD
-    exp ((U⁻¹).val * A * U.val) = (U⁻¹).val * exp A * U.val :=
-=======
-    exp 𝕂 (U⁻¹ * A * U) = U⁻¹ * exp 𝕂 A * U :=
->>>>>>> d7317655
+    exp (U⁻¹ * A * U) = U⁻¹ * exp A * U :=
   exp_units_conj 𝕂 U⁻¹ A
 
 end Normed
 
 section NormedComm
 
-<<<<<<< HEAD
-variable [RCLike 𝕂] [Fintype m] [DecidableEq m] [Fintype n] [DecidableEq n] [∀ i, Fintype (n' i)]
-  [∀ i, DecidableEq (n' i)] [NormedCommRing 𝔸] [Algebra ℚ 𝔸] [NormedAlgebra 𝕂 𝔸] [CompleteSpace 𝔸]
-=======
 variable [RCLike 𝕂] [Fintype m] [DecidableEq m]
-  [NormedCommRing 𝔸] [NormedAlgebra 𝕂 𝔸] [CompleteSpace 𝔸]
->>>>>>> d7317655
+  [NormedCommRing 𝔸] [Algebra ℚ 𝔸] [NormedAlgebra 𝕂 𝔸] [CompleteSpace 𝔸]
 
 theorem exp_neg (A : Matrix m m 𝔸) : exp (-A) = (exp A)⁻¹ := by
   rw [nonsing_inv_eq_ring_inverse]
