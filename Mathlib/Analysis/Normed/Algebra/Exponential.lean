/-
Copyright (c) 2021 Anatole Dedecker. All rights reserved.
Released under Apache 2.0 license as described in the file LICENSE.
Authors: Anatole Dedecker, Eric Wieser
-/
import Mathlib.Analysis.Analytic.ChangeOrigin
import Mathlib.Analysis.Complex.Basic
import Mathlib.Data.Nat.Choose.Cast


/-!
# Exponential in a Banach algebra

In this file, we define `NormedSpace.exp : 𝔸 → 𝔸`,
the exponential map in a topological algebra `𝔸` over the field `ℚ`.

While for most interesting results we need `𝔸` to be normed algebra, we do not require this in the
definition in order to make `NormedSpace.exp` independent of a particular choice of norm. The
definition also does not require that `𝔸` be complete, but we need to assume it for most results.

We then prove some basic results, but we avoid importing derivatives here to minimize dependencies.
Results involving derivatives and comparisons with `Real.exp` and `Complex.exp` can be found in
`Analysis.SpecialFunctions.Exponential`.

## Main results

We prove most result for an arbitrary field `𝕂`, and then specialize to `𝕂 = ℝ` or `𝕂 = ℂ`.

### General case

- `NormedSpace.exp_add_of_commute_of_mem_ball` : if `𝕂` has characteristic zero,
  then given two commuting elements `x` and `y` in the disk of convergence, we have
  `NormedSpace.exp (x+y) = (NormedSpace.exp x) * (NormedSpace.exp y)`
- `NormedSpace.exp_add_of_mem_ball` : if `𝕂` has characteristic zero and `𝔸` is commutative,
  then given two elements `x` and `y` in the disk of convergence, we have
  `NormedSpace.exp (x+y) = (NormedSpace.exp x) * (NormedSpace.exp y)`
- `NormedSpace.exp_neg_of_mem_ball` : if `𝕂` has characteristic zero and `𝔸` is a division ring,
  then given an element `x` in the disk of convergence,
  we have `NormedSpace.exp (-x) = (NormedSpace.exp x)⁻¹`.

### `𝕂 = ℝ` or `𝕂 = ℂ`

- `expSeries_radius_eq_top` : the `FormalMultilinearSeries` defining `NormedSpace.exp`
  has infinite radius of convergence
- `NormedSpace.exp_add_of_commute` : given two commuting elements `x` and `y`, we have
  `NormedSpace.exp (x+y) = (NormedSpace.exp x) * (NormedSpace.exp y)`
- `NormedSpace.exp_add` : if `𝔸` is commutative, then we have
  `NormedSpace.exp (x+y) = (NormedSpace.exp x) * (NormedSpace.exp y)` for any `x` and `y`
- `NormedSpace.exp_neg` : if `𝔸` is a division ring, then we have
  `NormedSpace.exp (-x) = (NormedSpace.exp x)⁻¹`.
- `NormedSpace.exp_sum_of_commute` : the analogous result to `NormedSpace.exp_add_of_commute`
  for `Finset.sum`.
- `NormedSpace.exp_sum` : the analogous result to `NormedSpace.exp_add` for `Finset.sum`.
- `NormedSpace.exp_nsmul` : repeated addition in the domain corresponds to
  repeated multiplication in the codomain.
- `NormedSpace.exp_zsmul` : repeated addition in the domain corresponds to
  repeated multiplication in the codomain.

### Notes

We put nearly all the statements in this file in the `NormedSpace` namespace,
to avoid collisions with the `Real` or `Complex` namespaces.

As of 2023-11-16 due to bad instances in Mathlib
```
import Mathlib

open Real

#time example (x : ℝ) : 0 < exp x      := exp_pos _ -- 250ms
#time example (x : ℝ) : 0 < Real.exp x := exp_pos _ -- 2ms
```
This is because `exp x` tries the `NormedSpace.exp` function defined here,
and generates a slow coercion search from `Real` to `Type`, to fit the first argument here.
We will resolve this slow coercion separately,
but we want to move `exp` out of the root namespace in any case to avoid this ambiguity.

In the long term is may be possible to replace `Real.exp` and `Complex.exp` with this one.

-/


namespace NormedSpace

open Filter RCLike ContinuousMultilinearMap NormedField Asymptotics

open scoped Nat Topology ENNReal

section TopologicalAlgebra

variable (𝕂 𝔸 : Type*) [Field 𝕂] [Ring 𝔸] [Algebra 𝕂 𝔸] [TopologicalSpace 𝔸] [TopologicalRing 𝔸]

/-- `expSeries 𝕂 𝔸` is the `FormalMultilinearSeries` whose `n`-th term is the map
`(xᵢ) : 𝔸ⁿ ↦ (1/n! : 𝕂) • ∏ xᵢ`. Its sum is the exponential map `NormedSpace.exp : 𝔸 → 𝔸`. -/
def expSeries : FormalMultilinearSeries 𝕂 𝔸 𝔸 := fun n =>
  (n !⁻¹ : 𝕂) • ContinuousMultilinearMap.mkPiAlgebraFin 𝕂 n 𝔸

variable {𝔸}

/-- `NormedSpace.exp : 𝔸 → 𝔸` is the exponential map determined by the action of `𝕂` on `𝔸`.
It is defined as the sum of the `FormalMultilinearSeries` `expSeries 𝕂 𝔸`.

Note that when `𝔸 = Matrix n n 𝕂`, this is the **Matrix Exponential**; see
[`Analysis.Normed.Algebra.MatrixExponential`](./MatrixExponential) for lemmas specific to that
case. -/
noncomputable def exp [Algebra ℚ 𝔸] (x : 𝔸) : 𝔸 :=
  (expSeries ℚ 𝔸).sum x

variable {𝕂}

theorem expSeries_apply_eq (x : 𝔸) (n : ℕ) :
    (expSeries 𝕂 𝔸 n fun _ => x) = (n !⁻¹ : 𝕂) • x ^ n := by simp [expSeries]

variable (𝕂) in
theorem expSeries_apply_eq' (x : 𝔸) :
    (fun n => expSeries 𝕂 𝔸 n fun _ => x) = fun n => (n !⁻¹ : 𝕂) • x ^ n :=
  funext (expSeries_apply_eq x)

theorem expSeries_sum_eq (x : 𝔸) : (expSeries 𝕂 𝔸).sum x = ∑' n : ℕ, (n !⁻¹ : 𝕂) • x ^ n :=
  tsum_congr fun n => expSeries_apply_eq x n

theorem expSeries_sum_eq_rat [Algebra ℚ 𝔸] : (expSeries 𝕂 𝔸).sum = (expSeries ℚ 𝔸).sum := by
  ext; simp_rw [expSeries_sum_eq, inv_nat_cast_smul_eq 𝕂 ℚ]

variable (𝕂) in
theorem expSeries_eq_expSeries_rat [Algebra ℚ 𝔸] (n : ℕ) :
    ⇑(expSeries 𝕂 𝔸 n) = expSeries ℚ 𝔸 n:= by
  ext c
  simp [expSeries, inv_nat_cast_smul_eq 𝕂 ℚ]

theorem exp_eq_tsum [Algebra ℚ 𝔸] : exp = fun x : 𝔸 => ∑' n : ℕ, (n !⁻¹ : ℚ) • x ^ n :=
  funext expSeries_sum_eq

theorem expSeries_apply_zero (n : ℕ) :
    (expSeries 𝕂 𝔸 n fun _ => (0 : 𝔸)) = Pi.single (f := fun _ => 𝔸) 0 1 n := by
  rw [expSeries_apply_eq]
  cases' n with n
  · rw [pow_zero, Nat.factorial_zero, Nat.cast_one, inv_one, one_smul, Pi.single_eq_same]
  · rw [zero_pow (Nat.succ_ne_zero _), smul_zero, Pi.single_eq_of_ne n.succ_ne_zero]

@[simp]
theorem exp_zero [Algebra ℚ 𝔸] : exp (0 : 𝔸) = 1 := by
  simp_rw [exp_eq_tsum, ← expSeries_apply_eq, expSeries_apply_zero, tsum_pi_single]

@[simp]
theorem exp_op [Algebra ℚ 𝔸] [T2Space 𝔸] (x : 𝔸) :
    exp (MulOpposite.op x) = MulOpposite.op (exp x) := by
  simp_rw [exp, expSeries_sum_eq, ← MulOpposite.op_pow, ← MulOpposite.op_smul, tsum_op]

@[simp]
theorem exp_unop [Algebra ℚ 𝔸] [T2Space 𝔸] (x : 𝔸ᵐᵒᵖ) :
    exp (MulOpposite.unop x) = MulOpposite.unop (exp x) := by
  simp_rw [exp, expSeries_sum_eq, ← MulOpposite.unop_pow, ← MulOpposite.unop_smul, tsum_unop]

theorem star_exp [Algebra ℚ 𝔸] [T2Space 𝔸] [StarRing 𝔸] [ContinuousStar 𝔸] (x : 𝔸) :
    star (exp x) = exp (star x) := by
  simp_rw [exp_eq_tsum, ← star_pow, ← star_inv_nat_cast_smul, ← tsum_star]

variable (𝕂)

<<<<<<< HEAD
theorem _root_.IsSelfAdjoint.exp [Algebra ℚ 𝔸] [T2Space 𝔸] [StarRing 𝔸] [ContinuousStar 𝔸] {x : 𝔸}
    (h : IsSelfAdjoint x) : IsSelfAdjoint (exp x) :=
=======
@[aesop safe apply]
theorem _root_.IsSelfAdjoint.exp [T2Space 𝔸] [StarRing 𝔸] [ContinuousStar 𝔸] {x : 𝔸}
    (h : IsSelfAdjoint x) : IsSelfAdjoint (exp 𝕂 x) :=
>>>>>>> 809c3fb3
  (star_exp x).trans <| h.symm ▸ rfl

theorem _root_.Commute.exp_right [Algebra ℚ 𝔸] [T2Space 𝔸] {x y : 𝔸} (h : Commute x y) :
    Commute x (exp y) := by
  rw [exp_eq_tsum]
  exact Commute.tsum_right x fun n => (h.pow_right n).smul_right _

theorem _root_.Commute.exp_left [Algebra ℚ 𝔸] [T2Space 𝔸] {x y : 𝔸} (h : Commute x y) :
    Commute (exp x) y :=
  h.symm.exp_right.symm

theorem _root_.Commute.exp [Algebra ℚ 𝔸] [T2Space 𝔸] {x y : 𝔸} (h : Commute x y) :
    Commute (exp x) (exp y) :=
  h.exp_left.exp_right

end TopologicalAlgebra

section TopologicalDivisionAlgebra

variable {𝕂 𝔸 : Type*} [Field 𝕂] [DivisionRing 𝔸] [Algebra 𝕂 𝔸] [TopologicalSpace 𝔸]
  [TopologicalRing 𝔸]

theorem expSeries_apply_eq_div (x : 𝔸) (n : ℕ) : (expSeries 𝕂 𝔸 n fun _ => x) = x ^ n / n ! := by
  rw [div_eq_mul_inv, ← (Nat.cast_commute n ! (x ^ n)).inv_left₀.eq, ← smul_eq_mul,
    expSeries_apply_eq, inv_natCast_smul_eq 𝕂 𝔸]

theorem expSeries_apply_eq_div' (x : 𝔸) :
    (fun n => expSeries 𝕂 𝔸 n fun _ => x) = fun n => x ^ n / n ! :=
  funext (expSeries_apply_eq_div x)

theorem expSeries_sum_eq_div (x : 𝔸) : (expSeries 𝕂 𝔸).sum x = ∑' n : ℕ, x ^ n / n ! :=
  tsum_congr (expSeries_apply_eq_div x)

theorem exp_eq_tsum_div [Algebra ℚ 𝔸] : exp = fun x : 𝔸 => ∑' n : ℕ, x ^ n / n ! :=
  funext expSeries_sum_eq_div

end TopologicalDivisionAlgebra

section Normed

section AnyFieldAnyAlgebra

variable {𝕂 𝔸 𝔹 : Type*} [NontriviallyNormedField 𝕂]
variable [NormedRing 𝔸] [NormedRing 𝔹] [NormedAlgebra 𝕂 𝔸]

theorem norm_expSeries_summable_of_mem_ball (x : 𝔸)
    (hx : x ∈ EMetric.ball (0 : 𝔸) (expSeries 𝕂 𝔸).radius) :
    Summable fun n => ‖expSeries 𝕂 𝔸 n fun _ => x‖ :=
  (expSeries 𝕂 𝔸).summable_norm_apply hx

theorem norm_expSeries_summable_of_mem_ball' [Algebra ℚ 𝔸] (x : 𝔸)
    (hx : x ∈ EMetric.ball (0 : 𝔸) (expSeries 𝕂 𝔸).radius) :
    Summable fun n => ‖(n !⁻¹ : ℚ) • x ^ n‖ := by
  change Summable (norm ∘ _)
  rw [← expSeries_apply_eq']
  convert norm_expSeries_summable_of_mem_ball x hx
  simp_rw [expSeries_eq_expSeries_rat, Function.comp_apply]

section CompleteAlgebra

variable [CompleteSpace 𝔸]

theorem expSeries_summable_of_mem_ball (x : 𝔸)
    (hx : x ∈ EMetric.ball (0 : 𝔸) (expSeries 𝕂 𝔸).radius) :
    Summable fun n => expSeries 𝕂 𝔸 n fun _ => x :=
  (norm_expSeries_summable_of_mem_ball x hx).of_norm

theorem expSeries_summable_of_mem_ball' [Algebra ℚ 𝔸] (x : 𝔸)
    (hx : x ∈ EMetric.ball (0 : 𝔸) (expSeries 𝕂 𝔸).radius) :
    Summable fun n => (n !⁻¹ : ℚ) • x ^ n :=
  (norm_expSeries_summable_of_mem_ball' x hx).of_norm

theorem expSeries_hasSum_exp_of_mem_ball [Algebra ℚ 𝔸] (x : 𝔸)
    (hx : x ∈ EMetric.ball (0 : 𝔸) (expSeries 𝕂 𝔸).radius) :
    HasSum (fun n => expSeries 𝕂 𝔸 n fun _ => x) (exp x) := by
  simpa only [exp, expSeries_sum_eq_rat] using FormalMultilinearSeries.hasSum (expSeries 𝕂 𝔸) hx

theorem expSeries_hasSum_exp_of_mem_ball' [Algebra ℚ 𝔸] (x : 𝔸)
    (hx : x ∈ EMetric.ball (0 : 𝔸) (expSeries 𝕂 𝔸).radius) :
    HasSum (fun n => (n !⁻¹ : 𝕂) • x ^ n) (exp x) := by
  rw [← expSeries_apply_eq']
  exact expSeries_hasSum_exp_of_mem_ball x hx

theorem hasFPowerSeriesOnBall_exp_of_radius_pos [Algebra ℚ 𝔸] (h : 0 < (expSeries 𝕂 𝔸).radius) :
    HasFPowerSeriesOnBall exp (expSeries 𝕂 𝔸) 0 (expSeries 𝕂 𝔸).radius := by
  simpa only [exp, expSeries_sum_eq_rat] using (expSeries 𝕂 𝔸).hasFPowerSeriesOnBall h

theorem hasFPowerSeriesAt_exp_zero_of_radius_pos [Algebra ℚ 𝔸] (h : 0 < (expSeries 𝕂 𝔸).radius) :
    HasFPowerSeriesAt exp (expSeries 𝕂 𝔸) 0 := by
  simpa only [exp, expSeries_sum_eq_rat] using
  (hasFPowerSeriesOnBall_exp_of_radius_pos h).hasFPowerSeriesAt

theorem continuousOn_exp [Algebra ℚ 𝔸] :
    ContinuousOn (exp : 𝔸 → 𝔸) (EMetric.ball 0 (expSeries 𝕂 𝔸).radius) := by
  have := @FormalMultilinearSeries.continuousOn _ _ _ _ _ _ _ _ (expSeries 𝕂 𝔸)
  simpa only [exp, expSeries_sum_eq_rat] using this

theorem analyticAt_exp_of_mem_ball [Algebra ℚ 𝔸] (x : 𝔸)
    (hx : x ∈ EMetric.ball (0 : 𝔸) (expSeries 𝕂 𝔸).radius) : AnalyticAt 𝕂 exp x := by
  by_cases h : (expSeries 𝕂 𝔸).radius = 0
  · rw [h] at hx; exact (ENNReal.not_lt_zero hx).elim
  · have h := pos_iff_ne_zero.mpr h
    exact (hasFPowerSeriesOnBall_exp_of_radius_pos h).analyticAt_of_mem hx

variable (𝕂)

/-- In a Banach-algebra `𝔸` over a normed field `𝕂` of characteristic zero, if `x` and `y` are
in the disk of convergence and commute, then
`NormedSpace.exp (x + y) = (NormedSpace.exp x) * (NormedSpace.exp y)`. -/
theorem exp_add_of_commute_of_mem_ball [Algebra ℚ 𝔸] {x y : 𝔸} (hxy : Commute x y)
    (hx : x ∈ EMetric.ball (0 : 𝔸) (expSeries 𝕂 𝔸).radius)
    (hy : y ∈ EMetric.ball (0 : 𝔸) (expSeries 𝕂 𝔸).radius) : exp (x + y) = exp x * exp y := by
  rw [exp_eq_tsum,
    tsum_mul_tsum_eq_tsum_sum_antidiagonal_of_summable_norm
      (norm_expSeries_summable_of_mem_ball' x hx) (norm_expSeries_summable_of_mem_ball' y hy)]
  dsimp only
  conv_lhs =>
    congr
    ext
    rw [hxy.add_pow' _, Finset.smul_sum]
  refine tsum_congr fun n => Finset.sum_congr rfl fun kl hkl => ?_
  rw [← Nat.cast_smul_eq_nsmul ℚ, smul_smul, smul_mul_smul_comm, ← Finset.mem_antidiagonal.mp hkl,
    Nat.cast_add_choose, Finset.mem_antidiagonal.mp hkl]
  congr 1
  have : (n ! : ℚ) ≠ 0 := Nat.cast_ne_zero.mpr n.factorial_ne_zero
  field_simp [this]

/-- `NormedSpace.exp x` has explicit two-sided inverse `NormedSpace.exp (-x)`. -/
noncomputable def invertibleExpOfMemBall [Algebra ℚ 𝔸] {x : 𝔸}
    (hx : x ∈ EMetric.ball (0 : 𝔸) (expSeries 𝕂 𝔸).radius) : Invertible (exp x)
    where
  invOf := exp (-x)
  invOf_mul_self := by
    have hnx : -x ∈ EMetric.ball (0 : 𝔸) (expSeries 𝕂 𝔸).radius := by
      rw [EMetric.mem_ball, ← neg_zero, edist_neg_neg]
      exact hx
    rw [← exp_add_of_commute_of_mem_ball _ (Commute.neg_left <| Commute.refl x) hnx hx,
      neg_add_cancel, exp_zero]
  mul_invOf_self := by
    have hnx : -x ∈ EMetric.ball (0 : 𝔸) (expSeries 𝕂 𝔸).radius := by
      rw [EMetric.mem_ball, ← neg_zero, edist_neg_neg]
      exact hx
    rw [← exp_add_of_commute_of_mem_ball _ (Commute.neg_right <| Commute.refl x) hx hnx, add_neg_self,
      exp_zero]

theorem isUnit_exp_of_mem_ball [Algebra ℚ 𝔸] {x : 𝔸}
    (hx : x ∈ EMetric.ball (0 : 𝔸) (expSeries 𝕂 𝔸).radius) : IsUnit (exp x) :=
  @isUnit_of_invertible _ _ _ (invertibleExpOfMemBall _ hx)

theorem invOf_exp_of_mem_ball [Algebra ℚ 𝔸] {x : 𝔸}
    (hx : x ∈ EMetric.ball (0 : 𝔸) (expSeries 𝕂 𝔸).radius) [Invertible (exp x)] :
    ⅟ (exp x) = exp (-x) := by
  letI := invertibleExpOfMemBall _ hx; convert (rfl : ⅟ (exp x) = _)

/-- Any continuous ring homomorphism commutes with `NormedSpace.exp`. -/
theorem map_exp_of_mem_ball [Algebra ℚ 𝔸] [Algebra ℚ 𝔹] {F} [FunLike F 𝔸 𝔹] [RingHomClass F 𝔸 𝔹]
    (f : F) (hf : Continuous f) (x : 𝔸) (hx : x ∈ EMetric.ball (0 : 𝔸) (expSeries 𝕂 𝔸).radius) :
    f (exp x) = exp (f x) := by
  rw [exp_eq_tsum, exp_eq_tsum]
  refine ((expSeries_summable_of_mem_ball' _ hx).hasSum.map f hf).tsum_eq.symm.trans ?_
  dsimp only [Function.comp_def]
  simp_rw [map_inv_natCast_smul f ℚ ℚ, map_pow]

end CompleteAlgebra

theorem algebraMap_exp_comm_of_mem_ball [Algebra ℚ 𝔸] [CharZero 𝕂] [CompleteSpace 𝕂] (x : 𝕂)
    (hx : x ∈ EMetric.ball (0 : 𝕂) (expSeries 𝕂 𝕂).radius) :
    algebraMap 𝕂 𝔸 (exp x) = exp (algebraMap 𝕂 𝔸 x) :=
  map_exp_of_mem_ball _ (algebraMap _ _) (algebraMapCLM _ _).continuous _ hx

end AnyFieldAnyAlgebra

section AnyFieldDivisionAlgebra

variable {𝕂 𝔸 : Type*} [NontriviallyNormedField 𝕂] [NormedDivisionRing 𝔸] [NormedAlgebra 𝕂 𝔸]
variable (𝕂)

theorem norm_expSeries_div_summable_of_mem_ball (x : 𝔸)
    (hx : x ∈ EMetric.ball (0 : 𝔸) (expSeries 𝕂 𝔸).radius) : Summable fun n => ‖x ^ n / (n !)‖ := by
  change Summable (norm ∘ _)
  rw [← expSeries_apply_eq_div' (𝕂 := 𝕂) x]
  exact norm_expSeries_summable_of_mem_ball x hx

theorem expSeries_div_summable_of_mem_ball [CompleteSpace 𝔸] (x : 𝔸)
    (hx : x ∈ EMetric.ball (0 : 𝔸) (expSeries 𝕂 𝔸).radius) : Summable fun n => x ^ n / n ! :=
  (norm_expSeries_div_summable_of_mem_ball 𝕂 x hx).of_norm

theorem expSeries_div_hasSum_exp_of_mem_ball [Algebra ℚ 𝔸] [CompleteSpace 𝔸] (x : 𝔸)
    (hx : x ∈ EMetric.ball (0 : 𝔸) (expSeries 𝕂 𝔸).radius) :
    HasSum (fun n => x ^ n / n !) (exp x) := by
  rw [← expSeries_apply_eq_div' (𝕂 := 𝕂) x]
  exact expSeries_hasSum_exp_of_mem_ball x hx

theorem exp_neg_of_mem_ball [Algebra ℚ 𝔸] [CompleteSpace 𝔸] {x : 𝔸}
    (hx : x ∈ EMetric.ball (0 : 𝔸) (expSeries 𝕂 𝔸).radius) : exp (-x) = (exp x)⁻¹ :=
  letI := invertibleExpOfMemBall _ hx
  invOf_eq_inv (exp x)

end AnyFieldDivisionAlgebra

section AnyFieldCommAlgebra

variable {𝕂 𝔸 : Type*} [NontriviallyNormedField 𝕂] [NormedCommRing 𝔸] [NormedAlgebra 𝕂 𝔸]
  [CompleteSpace 𝔸]

variable (𝕂)

/-- In a commutative Banach-algebra `𝔸` over a normed field `𝕂` of characteristic zero,
`NormedSpace.exp (x+y) = (NormedSpace.exp x) * (NormedSpace.exp y)`
for all `x`, `y` in the disk of convergence. -/
theorem exp_add_of_mem_ball [Algebra ℚ 𝔸] {x y : 𝔸}
    (hx : x ∈ EMetric.ball (0 : 𝔸) (expSeries 𝕂 𝔸).radius)
    (hy : y ∈ EMetric.ball (0 : 𝔸) (expSeries 𝕂 𝔸).radius) : exp (x + y) = exp x * exp y :=
  exp_add_of_commute_of_mem_ball 𝕂 (Commute.all x y) hx hy

end AnyFieldCommAlgebra

section RCLike

section AnyAlgebra

variable (𝕂 𝔸 𝔹 : Type*) [RCLike 𝕂] [NormedRing 𝔸] [NormedAlgebra 𝕂 𝔸]
variable [NormedRing 𝔹]

/-- In a normed algebra `𝔸` over `𝕂 = ℝ` or `𝕂 = ℂ`, the series defining the exponential map
has an infinite radius of convergence. -/
theorem expSeries_radius_eq_top : (expSeries 𝕂 𝔸).radius = ∞ := by
  refine (expSeries 𝕂 𝔸).radius_eq_top_of_summable_norm fun r => ?_
  refine .of_norm_bounded_eventually _ (Real.summable_pow_div_factorial r) ?_
  filter_upwards [eventually_cofinite_ne 0] with n hn
  rw [norm_mul, norm_norm (expSeries 𝕂 𝔸 n), expSeries]
  rw [norm_smul (n ! : 𝕂)⁻¹ (ContinuousMultilinearMap.mkPiAlgebraFin 𝕂 n 𝔸)]
  -- Porting note: Lean needed this to be explicit for some reason
  rw [norm_inv, norm_pow, NNReal.norm_eq, norm_natCast, mul_comm, ← mul_assoc, ← div_eq_mul_inv]
  have : ‖ContinuousMultilinearMap.mkPiAlgebraFin 𝕂 n 𝔸‖ ≤ 1 :=
    norm_mkPiAlgebraFin_le_of_pos (Nat.pos_of_ne_zero hn)
  exact mul_le_of_le_one_right (div_nonneg (pow_nonneg r.coe_nonneg n) n !.cast_nonneg) this

theorem expSeries_radius_pos : 0 < (expSeries 𝕂 𝔸).radius := by
  rw [expSeries_radius_eq_top]
  exact WithTop.zero_lt_top

variable {𝕂 𝔸 𝔹}

theorem norm_expSeries_summable (x : 𝔸) : Summable fun n => ‖expSeries 𝕂 𝔸 n fun _ => x‖ :=
  norm_expSeries_summable_of_mem_ball x ((expSeries_radius_eq_top 𝕂 𝔸).symm ▸ edist_lt_top _ _)

variable (𝕂)

theorem norm_expSeries_summable' [Algebra ℚ 𝔸] (x : 𝔸) : Summable fun n => ‖(n !⁻¹ : ℚ) • x ^ n‖ :=
  norm_expSeries_summable_of_mem_ball' x
    (show x ∈ EMetric.ball (0 : 𝔸) (expSeries 𝕂 𝔸).radius from
      (expSeries_radius_eq_top 𝕂 𝔸).symm ▸ edist_lt_top _ _)

variable {𝕂}

section CompleteAlgebra

variable [CompleteSpace 𝔸]

theorem expSeries_summable (x : 𝔸) : Summable fun n => expSeries 𝕂 𝔸 n fun _ => x :=
  (norm_expSeries_summable x).of_norm

variable (𝕂) in
theorem expSeries_summable' [Algebra ℚ 𝔸] (x : 𝔸) : Summable fun n => (n !⁻¹ : ℚ) • x ^ n :=
  (norm_expSeries_summable' 𝕂 x).of_norm

variable [Algebra ℚ 𝔸] [Algebra ℚ 𝔹]

theorem expSeries_hasSum_exp (x : 𝔸) : HasSum (fun n => expSeries 𝕂 𝔸 n fun _ => x) (exp x) :=
  expSeries_hasSum_exp_of_mem_ball x ((expSeries_radius_eq_top 𝕂 𝔸).symm ▸ edist_lt_top _ _)

theorem exp_series_hasSum_exp' (x : 𝔸) : HasSum (fun n => (n !⁻¹ : 𝕂) • x ^ n) (exp x) :=
  expSeries_hasSum_exp_of_mem_ball' x ((expSeries_radius_eq_top 𝕂 𝔸).symm ▸ edist_lt_top _ _)

theorem exp_hasFPowerSeriesOnBall : HasFPowerSeriesOnBall exp (expSeries 𝕂 𝔸) 0 ∞ :=
  expSeries_radius_eq_top 𝕂 𝔸 ▸ hasFPowerSeriesOnBall_exp_of_radius_pos (expSeries_radius_pos _ _)

theorem exp_hasFPowerSeriesAt_zero : HasFPowerSeriesAt exp (expSeries 𝕂 𝔸) 0 :=
  exp_hasFPowerSeriesOnBall.hasFPowerSeriesAt

section
variable (𝕂)

@[continuity]
theorem exp_continuous : Continuous (exp : 𝔸 → 𝔸) := by
  rw [continuous_iff_continuousOn_univ, ← Metric.eball_top_eq_univ (0 : 𝔸), ←
    expSeries_radius_eq_top 𝕂 𝔸]
  exact continuousOn_exp

open Topology in
lemma _root_.Filter.Tendsto.exp {α : Type*} {l : Filter α} {f : α → 𝔸} {a : 𝔸}
    (hf : Tendsto f l (𝓝 a)) :
    Tendsto (fun x => exp (f x)) l (𝓝 (exp a)) :=
  (exp_continuous 𝕂 |>.tendsto _).comp hf

end

theorem exp_analytic (x : 𝔸) : AnalyticAt 𝕂 exp x :=
  analyticAt_exp_of_mem_ball x ((expSeries_radius_eq_top 𝕂 𝔸).symm ▸ edist_lt_top _ _)

variable (𝕂)

/-- In a Banach-algebra `𝔸` over `𝕂 = ℝ` or `𝕂 = ℂ`, if `x` and `y` commute, then
`NormedSpace.exp (x+y) = (NormedSpace.exp x) * (NormedSpace.exp y)`. -/
theorem exp_add_of_commute {x y : 𝔸} (hxy : Commute x y) : exp (x + y) = exp x * exp y :=
  exp_add_of_commute_of_mem_ball 𝕂 hxy ((expSeries_radius_eq_top 𝕂 𝔸).symm ▸ edist_lt_top _ _)
    ((expSeries_radius_eq_top 𝕂 𝔸).symm ▸ edist_lt_top _ _)

section

/-- `NormedSace.exp x` has explicit two-sided inverse `NormedSace.exp  𝕂 (-x)`. -/
noncomputable def invertibleExp (x : 𝔸) : Invertible (exp 𝕂 x) :=
  invertibleExpOfMemBall <| (expSeries_radius_eq_top 𝕂 𝔸).symm ▸ edist_lt_top _ _

theorem invOf_exp (x : 𝔸) [Invertible (exp x)] : ⅟ (exp x) = exp (-x) :=
  invOf_exp_of_mem_ball 𝕂 <| (expSeries_radius_eq_top 𝕂 𝔸).symm ▸ edist_lt_top _ _

theorem _root_.Ring.inverse_exp (x : 𝔸) : Ring.inverse (exp x) = exp (-x) :=
  letI := invertibleExp 𝕂 x
  Ring.inverse_invertible _

theorem exp_mem_unitary_of_mem_skewAdjoint [StarRing 𝔸] [ContinuousStar 𝔸] {x : 𝔸}
    (h : x ∈ skewAdjoint 𝔸) : exp x ∈ unitary 𝔸 := by
  rw [unitary.mem_iff, star_exp, skewAdjoint.mem_iff.mp h, ←
    exp_add_of_commute 𝕂 (Commute.refl x).neg_left, ←
    exp_add_of_commute 𝕂 (Commute.refl x).neg_right, neg_add_cancel, add_neg_cancel, exp_zero,
    and_self_iff]

end

/-- In a Banach-algebra `𝔸` over `𝕂 = ℝ` or `𝕂 = ℂ`, if a family of elements `f i` mutually
commute then `NormedSpace.exp (∑ i, f i) = ∏ i, NormedSpace.exp (f i)`. -/
theorem exp_sum_of_commute {ι} (s : Finset ι) (f : ι → 𝔸)
    (h : (s : Set ι).Pairwise fun i j => Commute (f i) (f j)) :
    exp (∑ i ∈ s, f i) =
      s.noncommProd (fun i => exp (f i)) fun i hi j hj _ => (h.of_refl hi hj).exp := by
  classical
    induction' s using Finset.induction_on with a s ha ih
    · simp
    rw [Finset.noncommProd_insert_of_not_mem _ _ _ _ ha, Finset.sum_insert ha, exp_add_of_commute 𝕂,
      ih (h.mono <| Finset.subset_insert _ _)]
    refine Commute.sum_right _ _ _ fun i hi => ?_
    exact h.of_refl (Finset.mem_insert_self _ _) (Finset.mem_insert_of_mem hi)

theorem exp_nsmul (n : ℕ) (x : 𝔸) : exp (n • x) = exp x ^ n := by
  induction n with
  | zero => rw [zero_smul, pow_zero, exp_zero]
  | succ n ih => rw [succ_nsmul, pow_succ, exp_add_of_commute 𝕂 ((Commute.refl x).smul_left n), ih]

/-- Any continuous ring homomorphism commutes with `NormedSpace.exp`. -/
theorem map_exp {F} [FunLike F 𝔸 𝔹] [RingHomClass F 𝔸 𝔹] (f : F) (hf : Continuous f) (x : 𝔸) :
    f (exp x) = exp (f x) :=
  map_exp_of_mem_ball 𝕂 f hf x <| (expSeries_radius_eq_top 𝕂 𝔸).symm ▸ edist_lt_top _ _

theorem exp_smul {G} [Monoid G] [MulSemiringAction G 𝔸] [ContinuousConstSMul G 𝔸] (g : G) (x : 𝔸) :
    exp (g • x) = g • exp x :=
  (map_exp 𝕂 (MulSemiringAction.toRingHom G 𝔸 g) (continuous_const_smul g) x).symm

theorem exp_units_conj (y : 𝔸ˣ) (x : 𝔸) : exp (y * x * ↑y⁻¹ : 𝔸) = y * exp x * ↑y⁻¹ :=
  exp_smul 𝕂 (ConjAct.toConjAct y) x

theorem exp_units_conj' (y : 𝔸ˣ) (x : 𝔸) : exp (↑y⁻¹ * x * y) = ↑y⁻¹ * exp x * y :=
  exp_units_conj 𝕂 _ _

-- @[simp]
theorem _root_.Prod.fst_exp [NormedAlgebra 𝕂 𝔹] [CompleteSpace 𝔹] (x : 𝔸 × 𝔹) :
    (exp x).fst = exp x.fst :=
  map_exp 𝕂 (RingHom.fst 𝔸 𝔹) continuous_fst x

-- @[simp]
theorem _root_.Prod.snd_exp [NormedAlgebra 𝕂 𝔹] [CompleteSpace 𝔹] (x : 𝔸 × 𝔹) :
    (exp x).snd = exp x.snd :=
  map_exp 𝕂 (RingHom.snd 𝔸 𝔹) continuous_snd x

-- @[simp]
theorem _root_.Pi.coe_exp {ι : Type*} {𝔸 : ι → Type*} [Fintype ι] [∀ i, NormedRing (𝔸 i)]
    [∀ i, Algebra ℚ (𝔸 i)] [∀ i, NormedAlgebra 𝕂 (𝔸 i)] [∀ i, CompleteSpace (𝔸 i)] (x : ∀ i, 𝔸 i)
    (i : ι) :
    exp x i = exp (x i) :=
  -- porting note: Lean can now handle Π-types in type class inference!
  map_exp 𝕂 (Pi.evalRingHom 𝔸 i) (continuous_apply _) x

theorem _root_.Pi.exp_def {ι : Type*} {𝔸 : ι → Type*} [Fintype ι] [∀ i, NormedRing (𝔸 i)]
    [∀ i, NormedAlgebra 𝕂 (𝔸 i)] [∀ i, Algebra ℚ (𝔸 i)] [∀ i, CompleteSpace (𝔸 i)] (x : ∀ i, 𝔸 i) :
    exp x = fun i => exp (x i) :=
  funext <| Pi.coe_exp 𝕂 x

theorem _root_.Function.update_exp {ι : Type*} {𝔸 : ι → Type*} [Fintype ι] [DecidableEq ι]
    [∀ i, NormedRing (𝔸 i)] [∀ i, Algebra ℚ (𝔸 i)] [∀ i, NormedAlgebra 𝕂 (𝔸 i)]
    [∀ i, CompleteSpace (𝔸 i)] (x : ∀ i, 𝔸 i) (j : ι) (xj : 𝔸 j) :
    Function.update (exp x) j (exp xj) = exp (Function.update x j xj) := by
  ext i
  simp_rw [Pi.exp_def 𝕂]
  exact (Function.apply_update (fun i => exp) x j xj i).symm

end CompleteAlgebra

theorem algebraMap_exp_comm [Algebra ℚ 𝔸] (x : 𝕂) :
    algebraMap 𝕂 𝔸 (exp x) = exp (algebraMap 𝕂 𝔸 x) :=
  algebraMap_exp_comm_of_mem_ball x <| (expSeries_radius_eq_top 𝕂 𝕂).symm ▸ edist_lt_top _ _

end AnyAlgebra

section DivisionAlgebra

variable {𝕂 𝔸 : Type*} [RCLike 𝕂] [NormedDivisionRing 𝔸] [NormedAlgebra 𝕂 𝔸]
variable (𝕂)
include 𝕂

theorem norm_expSeries_div_summable (x : 𝔸) : Summable fun n => ‖(x ^ n / n ! : 𝔸)‖ :=
  norm_expSeries_div_summable_of_mem_ball 𝕂 x
    ((expSeries_radius_eq_top 𝕂 𝔸).symm ▸ edist_lt_top _ _)

variable [CompleteSpace 𝔸]

theorem expSeries_div_summable (x : 𝔸) : Summable fun n => x ^ n / n ! :=
  (norm_expSeries_div_summable 𝕂 x).of_norm

variable [Algebra ℚ 𝔸]

theorem expSeries_div_hasSum_exp (x : 𝔸) : HasSum (fun n => x ^ n / n !) (exp x) :=
  expSeries_div_hasSum_exp_of_mem_ball 𝕂 x ((expSeries_radius_eq_top 𝕂 𝔸).symm ▸ edist_lt_top _ _)

theorem exp_neg (x : 𝔸) : exp (-x) = (exp x)⁻¹ :=
  exp_neg_of_mem_ball 𝕂 <| (expSeries_radius_eq_top 𝕂 𝔸).symm ▸ edist_lt_top _ _

theorem exp_zsmul (z : ℤ) (x : 𝔸) : exp (z • x) = exp x ^ z := by
  obtain ⟨n, rfl | rfl⟩ := z.eq_nat_or_neg
  · rw [zpow_natCast, natCast_zsmul, exp_nsmul 𝕂]
  · rw [zpow_neg, zpow_natCast, neg_smul, exp_neg 𝕂, natCast_zsmul, exp_nsmul 𝕂]

theorem exp_conj (y : 𝔸) (x : 𝔸) (hy : y ≠ 0) : exp (y * x * y⁻¹) = y * exp x * y⁻¹ :=
  exp_units_conj 𝕂 (Units.mk0 y hy) x

theorem exp_conj' (y : 𝔸) (x : 𝔸) (hy : y ≠ 0) : exp (y⁻¹ * x * y) = y⁻¹ * exp x * y :=
  exp_units_conj' 𝕂 (Units.mk0 y hy) x

end DivisionAlgebra

section CommAlgebra

variable {𝕂 𝔸 : Type _} [RCLike 𝕂] [NormedCommRing 𝔸] [NormedAlgebra 𝕂 𝔸] [CompleteSpace 𝔸]

variable [Algebra ℚ 𝔸]

/-- In a commutative Banach-algebra `𝔸` over `𝕂 = ℝ` or `𝕂 = ℂ`,
`NormedSpace.exp (x+y) = (NormedSpace.exp x) * (NormedSpace.exp y)`. -/
theorem exp_add {x y : 𝔸} : exp (x + y) = exp x * exp y :=
  exp_add_of_mem_ball 𝕂 ((expSeries_radius_eq_top 𝕂 𝔸).symm ▸ edist_lt_top _ _)
    ((expSeries_radius_eq_top 𝕂 𝔸).symm ▸ edist_lt_top _ _)

/-- A version of `NormedSpace.exp_sum_of_commute` for a commutative Banach-algebra. -/
theorem exp_sum {ι} (s : Finset ι) (f : ι → 𝔸) : exp (∑ i ∈ s, f i) = ∏ i ∈ s, exp (f i) := by
  rw [exp_sum_of_commute 𝕂, Finset.noncommProd_eq_prod]
  exact fun i _hi j _hj _ => Commute.all _ _

end CommAlgebra

end RCLike

end Normed

section ScalarTower

variable (𝕂 𝕂' 𝔸 : Type*) [Field 𝕂] [Field 𝕂'] [Ring 𝔸] [Algebra 𝕂 𝔸] [Algebra 𝕂' 𝔸]
  [TopologicalSpace 𝔸] [TopologicalRing 𝔸]

/-- If a normed ring `𝔸` is a normed algebra over two fields, then they define the same
`expSeries` on `𝔸`. -/
theorem expSeries_eq_expSeries (n : ℕ) (x : 𝔸) :
    (expSeries 𝕂 𝔸 n fun _ => x) = expSeries 𝕂' 𝔸 n fun _ => x := by
  rw [expSeries_apply_eq, expSeries_apply_eq, inv_natCast_smul_eq 𝕂 𝕂']

/-- A version of `Complex.ofReal_exp` for `NormedSpace.exp` instead of `Complex.exp` -/
@[simp, norm_cast]
theorem of_real_exp_ℝ_ℝ (r : ℝ) : ↑(exp r) = exp (r : ℂ) :=
  map_exp ℝ (algebraMap ℝ ℂ) (continuous_algebraMap _ _) r

end ScalarTower

end NormedSpace<|MERGE_RESOLUTION|>--- conflicted
+++ resolved
@@ -158,14 +158,9 @@
 
 variable (𝕂)
 
-<<<<<<< HEAD
+@[aesop safe apply]
 theorem _root_.IsSelfAdjoint.exp [Algebra ℚ 𝔸] [T2Space 𝔸] [StarRing 𝔸] [ContinuousStar 𝔸] {x : 𝔸}
     (h : IsSelfAdjoint x) : IsSelfAdjoint (exp x) :=
-=======
-@[aesop safe apply]
-theorem _root_.IsSelfAdjoint.exp [T2Space 𝔸] [StarRing 𝔸] [ContinuousStar 𝔸] {x : 𝔸}
-    (h : IsSelfAdjoint x) : IsSelfAdjoint (exp 𝕂 x) :=
->>>>>>> 809c3fb3
   (star_exp x).trans <| h.symm ▸ rfl
 
 theorem _root_.Commute.exp_right [Algebra ℚ 𝔸] [T2Space 𝔸] {x y : 𝔸} (h : Commute x y) :
