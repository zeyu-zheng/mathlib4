--- conflicted
+++ resolved
@@ -143,14 +143,8 @@
 variable [Algebra ℚ R] [Module ℚ M]
 variable [T2Space R] [T2Space M]
 
-<<<<<<< HEAD
 theorem exp_def (x : tsze R M) : exp x = inl (exp x.fst) + inr (exp x.fst • x.snd) :=
   exp_def_of_smul_comm x (op_smul_eq_smul _ _)
-#align triv_sq_zero_ext.exp_def TrivSqZeroExt.exp_def
-=======
-theorem exp_def (x : tsze R M) : exp 𝕜 x = inl (exp 𝕜 x.fst) + inr (exp 𝕜 x.fst • x.snd) :=
-  exp_def_of_smul_comm 𝕜 x (op_smul_eq_smul _ _)
->>>>>>> 465f26fd
 
 @[simp]
 theorem fst_exp (x : tsze R M) : fst (exp x) = exp x.fst := by
@@ -182,12 +176,7 @@
 theorem eq_smul_exp_of_ne_zero (x : tsze R M) (hx : x.fst ≠ 0) :
     x = x.fst • exp (x.fst⁻¹ • inr x.snd) :=
   letI : Invertible x.fst := invertibleOfNonzero hx
-<<<<<<< HEAD
   eq_smul_exp_of_invertible _
-#align triv_sq_zero_ext.eq_smul_exp_of_ne_zero TrivSqZeroExt.eq_smul_exp_of_ne_zero
-=======
-  eq_smul_exp_of_invertible _ _
->>>>>>> 465f26fd
 
 end Field
 
