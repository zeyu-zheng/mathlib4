--- conflicted
+++ resolved
@@ -468,19 +468,11 @@
 
 local notation "↑ₐ" => algebraMap 𝕜 A
 
-<<<<<<< HEAD
 /-- For `𝕜 = ℝ` or `𝕜 = ℂ`, `exp` maps the spectrum of `a` into the spectrum of `exp a`. -/
-theorem exp_mem_exp [IsROrC 𝕜] [NormedRing A] [Algebra ℚ A] [NormedAlgebra 𝕜 A] [CompleteSpace A]
+theorem exp_mem_exp [RCLike 𝕜] [NormedRing A] [Algebra ℚ A] [NormedAlgebra 𝕜 A] [CompleteSpace A]
     (a : A) {z : 𝕜} (hz : z ∈ spectrum 𝕜 a) : exp z ∈ spectrum 𝕜 (exp a) := by
   have hexpmul : exp a = exp (a - ↑ₐ z) * ↑ₐ (exp z) := by
     rw [algebraMap_exp_comm z, ← exp_add_of_commute 𝕜 (Algebra.commutes z (a - ↑ₐ z)).symm,
-=======
-/-- For `𝕜 = ℝ` or `𝕜 = ℂ`, `exp 𝕜` maps the spectrum of `a` into the spectrum of `exp 𝕜 a`. -/
-theorem exp_mem_exp [RCLike 𝕜] [NormedRing A] [NormedAlgebra 𝕜 A] [CompleteSpace A] (a : A)
-    {z : 𝕜} (hz : z ∈ spectrum 𝕜 a) : exp 𝕜 z ∈ spectrum 𝕜 (exp 𝕜 a) := by
-  have hexpmul : exp 𝕜 a = exp 𝕜 (a - ↑ₐ z) * ↑ₐ (exp 𝕜 z) := by
-    rw [algebraMap_exp_comm z, ← exp_add_of_commute (Algebra.commutes z (a - ↑ₐ z)).symm,
->>>>>>> a437be7c
       sub_add_cancel]
   let b := ∑' n : ℕ, ((n + 1).factorial⁻¹ : 𝕜) • (a - ↑ₐ z) ^ n
   have hb : Summable fun n : ℕ => ((n + 1).factorial⁻¹ : 𝕜) • (a - ↑ₐ z) ^ n := by
@@ -492,13 +484,8 @@
   have h₀ : (∑' n : ℕ, ((n + 1).factorial⁻¹ : 𝕜) • (a - ↑ₐ z) ^ (n + 1)) = (a - ↑ₐ z) * b := by
     simpa only [mul_smul_comm, pow_succ'] using hb.tsum_mul_left (a - ↑ₐ z)
   have h₁ : (∑' n : ℕ, ((n + 1).factorial⁻¹ : 𝕜) • (a - ↑ₐ z) ^ (n + 1)) = b * (a - ↑ₐ z) := by
-<<<<<<< HEAD
-    simpa only [pow_succ', Algebra.smul_mul_assoc] using hb.tsum_mul_right (a - ↑ₐ z)
+    simpa only [pow_succ, Algebra.smul_mul_assoc] using hb.tsum_mul_right (a - ↑ₐ z)
   have h₃ : exp (a - ↑ₐ z) = 1 + (a - ↑ₐ z) * b := by
-=======
-    simpa only [pow_succ, Algebra.smul_mul_assoc] using hb.tsum_mul_right (a - ↑ₐ z)
-  have h₃ : exp 𝕜 (a - ↑ₐ z) = 1 + (a - ↑ₐ z) * b := by
->>>>>>> a437be7c
     rw [exp_eq_tsum]
     convert tsum_eq_zero_add (expSeries_summable' (𝕂 := 𝕜) (a - ↑ₐ z))
     simp only [Nat.factorial_zero, Nat.cast_one, inv_one, pow_zero, one_smul]
