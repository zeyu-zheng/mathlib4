/-
Copyright (c) 2021 Jireh Loreaux. All rights reserved.
Released under Apache 2.0 license as described in the file LICENSE.
Authors: Jireh Loreaux
-/
import Mathlib.Algebra.Algebra.Quasispectrum
import Mathlib.FieldTheory.IsAlgClosed.Spectrum
import Mathlib.Analysis.Complex.Liouville
import Mathlib.Analysis.Complex.Polynomial
import Mathlib.Analysis.Analytic.RadiusLiminf
import Mathlib.Topology.Algebra.Module.CharacterSpace
import Mathlib.Analysis.NormedSpace.Exponential

#align_import analysis.normed_space.spectrum from "leanprover-community/mathlib"@"d608fc5d4e69d4cc21885913fb573a88b0deb521"

/-!
# The spectrum of elements in a complete normed algebra

This file contains the basic theory for the resolvent and spectrum of a Banach algebra.

## Main definitions

* `spectralRadius : ℝ≥0∞`: supremum of `‖k‖₊` for all `k ∈ spectrum 𝕜 a`
* `NormedRing.algEquivComplexOfComplete`: **Gelfand-Mazur theorem** For a complex
  Banach division algebra, the natural `algebraMap ℂ A` is an algebra isomorphism whose inverse
  is given by selecting the (unique) element of `spectrum ℂ a`

## Main statements

* `spectrum.isOpen_resolventSet`: the resolvent set is open.
* `spectrum.isClosed`: the spectrum is closed.
* `spectrum.subset_closedBall_norm`: the spectrum is a subset of closed disk of radius
  equal to the norm.
* `spectrum.isCompact`: the spectrum is compact.
* `spectrum.spectralRadius_le_nnnorm`: the spectral radius is bounded above by the norm.
* `spectrum.hasDerivAt_resolvent`: the resolvent function is differentiable on the resolvent set.
* `spectrum.pow_nnnorm_pow_one_div_tendsto_nhds_spectralRadius`: Gelfand's formula for the
  spectral radius in Banach algebras over `ℂ`.
* `spectrum.nonempty`: the spectrum of any element in a complex Banach algebra is nonempty.


## TODO

* compute all derivatives of `resolvent a`.

-/


open scoped ENNReal NNReal

open NormedSpace -- For `NormedSpace.exp`.

/-- The *spectral radius* is the supremum of the `nnnorm` (`‖·‖₊`) of elements in the spectrum,
    coerced into an element of `ℝ≥0∞`. Note that it is possible for `spectrum 𝕜 a = ∅`. In this
    case, `spectralRadius a = 0`. It is also possible that `spectrum 𝕜 a` be unbounded (though
    not for Banach algebras, see `spectrum.isBounded`, below).  In this case,
    `spectralRadius a = ∞`. -/
noncomputable def spectralRadius (𝕜 : Type*) {A : Type*} [NormedField 𝕜] [Ring A] [Algebra 𝕜 A]
    (a : A) : ℝ≥0∞ :=
  ⨆ k ∈ spectrum 𝕜 a, ‖k‖₊
#align spectral_radius spectralRadius

variable {𝕜 : Type*} {A : Type*}

namespace spectrum

section SpectrumCompact

open Filter

variable [NormedField 𝕜] [NormedRing A] [NormedAlgebra 𝕜 A]

local notation "σ" => spectrum 𝕜
local notation "ρ" => resolventSet 𝕜
local notation "↑ₐ" => algebraMap 𝕜 A

@[simp]
theorem SpectralRadius.of_subsingleton [Subsingleton A] (a : A) : spectralRadius 𝕜 a = 0 := by
  simp [spectralRadius]
#align spectrum.spectral_radius.of_subsingleton spectrum.SpectralRadius.of_subsingleton

@[simp]
theorem spectralRadius_zero : spectralRadius 𝕜 (0 : A) = 0 := by
  nontriviality A
  simp [spectralRadius]
#align spectrum.spectral_radius_zero spectrum.spectralRadius_zero

theorem mem_resolventSet_of_spectralRadius_lt {a : A} {k : 𝕜} (h : spectralRadius 𝕜 a < ‖k‖₊) :
    k ∈ ρ a :=
  Classical.not_not.mp fun hn => h.not_le <| le_iSup₂ (α := ℝ≥0∞) k hn
#align spectrum.mem_resolvent_set_of_spectral_radius_lt spectrum.mem_resolventSet_of_spectralRadius_lt

variable [CompleteSpace A]

theorem isOpen_resolventSet (a : A) : IsOpen (ρ a) :=
  Units.isOpen.preimage ((continuous_algebraMap 𝕜 A).sub continuous_const)
#align spectrum.is_open_resolvent_set spectrum.isOpen_resolventSet

protected theorem isClosed (a : A) : IsClosed (σ a) :=
  (isOpen_resolventSet a).isClosed_compl
#align spectrum.is_closed spectrum.isClosed

theorem mem_resolventSet_of_norm_lt_mul {a : A} {k : 𝕜} (h : ‖a‖ * ‖(1 : A)‖ < ‖k‖) : k ∈ ρ a := by
  rw [resolventSet, Set.mem_setOf_eq, Algebra.algebraMap_eq_smul_one]
  nontriviality A
  have hk : k ≠ 0 :=
    ne_zero_of_norm_ne_zero ((mul_nonneg (norm_nonneg _) (norm_nonneg _)).trans_lt h).ne'
  letI ku := Units.map ↑ₐ.toMonoidHom (Units.mk0 k hk)
  rw [← inv_inv ‖(1 : A)‖,
    mul_inv_lt_iff (inv_pos.2 <| norm_pos_iff.2 (one_ne_zero : (1 : A) ≠ 0))] at h
  have hku : ‖-a‖ < ‖(↑ku⁻¹ : A)‖⁻¹ := by simpa [ku, norm_algebraMap] using h
  simpa [ku, sub_eq_add_neg, Algebra.algebraMap_eq_smul_one] using (ku.add (-a) hku).isUnit
#align spectrum.mem_resolvent_set_of_norm_lt_mul spectrum.mem_resolventSet_of_norm_lt_mul

theorem mem_resolventSet_of_norm_lt [NormOneClass A] {a : A} {k : 𝕜} (h : ‖a‖ < ‖k‖) : k ∈ ρ a :=
  mem_resolventSet_of_norm_lt_mul (by rwa [norm_one, mul_one])
#align spectrum.mem_resolvent_set_of_norm_lt spectrum.mem_resolventSet_of_norm_lt

theorem norm_le_norm_mul_of_mem {a : A} {k : 𝕜} (hk : k ∈ σ a) : ‖k‖ ≤ ‖a‖ * ‖(1 : A)‖ :=
  le_of_not_lt <| mt mem_resolventSet_of_norm_lt_mul hk
#align spectrum.norm_le_norm_mul_of_mem spectrum.norm_le_norm_mul_of_mem

theorem norm_le_norm_of_mem [NormOneClass A] {a : A} {k : 𝕜} (hk : k ∈ σ a) : ‖k‖ ≤ ‖a‖ :=
  le_of_not_lt <| mt mem_resolventSet_of_norm_lt hk
#align spectrum.norm_le_norm_of_mem spectrum.norm_le_norm_of_mem

theorem subset_closedBall_norm_mul (a : A) : σ a ⊆ Metric.closedBall (0 : 𝕜) (‖a‖ * ‖(1 : A)‖) :=
  fun k hk => by simp [norm_le_norm_mul_of_mem hk]
#align spectrum.subset_closed_ball_norm_mul spectrum.subset_closedBall_norm_mul

theorem subset_closedBall_norm [NormOneClass A] (a : A) : σ a ⊆ Metric.closedBall (0 : 𝕜) ‖a‖ :=
  fun k hk => by simp [norm_le_norm_of_mem hk]
#align spectrum.subset_closed_ball_norm spectrum.subset_closedBall_norm

theorem isBounded (a : A) : Bornology.IsBounded (σ a) :=
  Metric.isBounded_closedBall.subset (subset_closedBall_norm_mul a)
#align spectrum.is_bounded spectrum.isBounded

protected theorem isCompact [ProperSpace 𝕜] (a : A) : IsCompact (σ a) :=
  Metric.isCompact_of_isClosed_isBounded (spectrum.isClosed a) (isBounded a)
#align spectrum.is_compact spectrum.isCompact

instance instCompactSpace [ProperSpace 𝕜] (a : A) : CompactSpace (spectrum 𝕜 a) :=
  isCompact_iff_compactSpace.mp <| spectrum.isCompact a

instance instCompactSpaceNNReal {A : Type*} [NormedRing A] [NormedAlgebra ℝ A]
    (a : A) [CompactSpace (spectrum ℝ a)] : CompactSpace (spectrum ℝ≥0 a) := by
  rw [← isCompact_iff_compactSpace] at *
  rw [← preimage_algebraMap ℝ]
  exact closedEmbedding_subtype_val isClosed_nonneg |>.isCompact_preimage <| by assumption

theorem spectralRadius_le_nnnorm [NormOneClass A] (a : A) : spectralRadius 𝕜 a ≤ ‖a‖₊ := by
  refine' iSup₂_le fun k hk => _
  exact mod_cast norm_le_norm_of_mem hk
#align spectrum.spectral_radius_le_nnnorm spectrum.spectralRadius_le_nnnorm

theorem exists_nnnorm_eq_spectralRadius_of_nonempty [ProperSpace 𝕜] {a : A} (ha : (σ a).Nonempty) :
    ∃ k ∈ σ a, (‖k‖₊ : ℝ≥0∞) = spectralRadius 𝕜 a := by
  obtain ⟨k, hk, h⟩ := (spectrum.isCompact a).exists_isMaxOn ha continuous_nnnorm.continuousOn
  exact ⟨k, hk, le_antisymm (le_iSup₂ (α := ℝ≥0∞) k hk) (iSup₂_le <| mod_cast h)⟩
#align spectrum.exists_nnnorm_eq_spectral_radius_of_nonempty spectrum.exists_nnnorm_eq_spectralRadius_of_nonempty

theorem spectralRadius_lt_of_forall_lt_of_nonempty [ProperSpace 𝕜] {a : A} (ha : (σ a).Nonempty)
    {r : ℝ≥0} (hr : ∀ k ∈ σ a, ‖k‖₊ < r) : spectralRadius 𝕜 a < r :=
  sSup_image.symm.trans_lt <|
    ((spectrum.isCompact a).sSup_lt_iff_of_continuous ha
          (ENNReal.continuous_coe.comp continuous_nnnorm).continuousOn (r : ℝ≥0∞)).mpr
      (by dsimp only [(· ∘ ·)]; exact mod_cast hr)
#align spectrum.spectral_radius_lt_of_forall_lt_of_nonempty spectrum.spectralRadius_lt_of_forall_lt_of_nonempty

open ENNReal Polynomial

variable (𝕜)

theorem spectralRadius_le_pow_nnnorm_pow_one_div (a : A) (n : ℕ) :
    spectralRadius 𝕜 a ≤ (‖a ^ (n + 1)‖₊ : ℝ≥0∞) ^ (1 / (n + 1) : ℝ) *
      (‖(1 : A)‖₊ : ℝ≥0∞) ^ (1 / (n + 1) : ℝ) := by
  refine' iSup₂_le fun k hk => _
  -- apply easy direction of the spectral mapping theorem for polynomials
  have pow_mem : k ^ (n + 1) ∈ σ (a ^ (n + 1)) := by
    simpa only [one_mul, Algebra.algebraMap_eq_smul_one, one_smul, aeval_monomial, one_mul,
      eval_monomial] using subset_polynomial_aeval a (@monomial 𝕜 _ (n + 1) (1 : 𝕜)) ⟨k, hk, rfl⟩
  -- power of the norm is bounded by norm of the power
  have nnnorm_pow_le : (↑(‖k‖₊ ^ (n + 1)) : ℝ≥0∞) ≤ ‖a ^ (n + 1)‖₊ * ‖(1 : A)‖₊ := by
    simpa only [Real.toNNReal_mul (norm_nonneg _), norm_toNNReal, nnnorm_pow k (n + 1),
      ENNReal.coe_mul] using coe_mono (Real.toNNReal_mono (norm_le_norm_mul_of_mem pow_mem))
  -- take (n + 1)ᵗʰ roots and clean up the left-hand side
  have hn : 0 < ((n + 1 : ℕ) : ℝ) := mod_cast Nat.succ_pos'
  convert monotone_rpow_of_nonneg (one_div_pos.mpr hn).le nnnorm_pow_le using 1
  all_goals dsimp
  · rw [one_div, pow_rpow_inv_natCast]
    positivity
  rw [Nat.cast_succ, ENNReal.coe_mul_rpow]
#align spectrum.spectral_radius_le_pow_nnnorm_pow_one_div spectrum.spectralRadius_le_pow_nnnorm_pow_one_div

theorem spectralRadius_le_liminf_pow_nnnorm_pow_one_div (a : A) :
    spectralRadius 𝕜 a ≤ atTop.liminf fun n : ℕ => (‖a ^ n‖₊ : ℝ≥0∞) ^ (1 / n : ℝ) := by
  refine' ENNReal.le_of_forall_lt_one_mul_le fun ε hε => _
  by_cases h : ε = 0
  · simp only [h, zero_mul, zero_le']
  have hε' : ε⁻¹ ≠ ∞ := fun h' =>
    h (by simpa only [inv_inv, inv_top] using congr_arg (fun x : ℝ≥0∞ => x⁻¹) h')
  simp only [ENNReal.mul_le_iff_le_inv h (hε.trans_le le_top).ne, mul_comm ε⁻¹,
    liminf_eq_iSup_iInf_of_nat', ENNReal.iSup_mul]
  conv_rhs => arg 1; intro i; rw [ENNReal.iInf_mul hε']
  rw [← ENNReal.inv_lt_inv, inv_one] at hε
  obtain ⟨N, hN⟩ := eventually_atTop.mp
    (ENNReal.eventually_pow_one_div_le (ENNReal.coe_ne_top : ↑‖(1 : A)‖₊ ≠ ∞) hε)
  refine' le_trans _ (le_iSup _ (N + 1))
  refine' le_iInf fun n => _
  simp only [← add_assoc]
  refine' (spectralRadius_le_pow_nnnorm_pow_one_div 𝕜 a (n + N)).trans _
  norm_cast
  exact mul_le_mul_left' (hN (n + N + 1) (by omega)) _
#align spectrum.spectral_radius_le_liminf_pow_nnnorm_pow_one_div spectrum.spectralRadius_le_liminf_pow_nnnorm_pow_one_div

end SpectrumCompact

section resolvent

open Filter Asymptotics Bornology Topology

variable [NontriviallyNormedField 𝕜] [NormedRing A] [NormedAlgebra 𝕜 A] [CompleteSpace A]

local notation "ρ" => resolventSet 𝕜
local notation "↑ₐ" => algebraMap 𝕜 A

theorem hasDerivAt_resolvent {a : A} {k : 𝕜} (hk : k ∈ ρ a) :
    HasDerivAt (resolvent a) (-resolvent a k ^ 2) k := by
  have H₁ : HasFDerivAt Ring.inverse _ (↑ₐ k - a) := hasFDerivAt_ring_inverse (𝕜 := 𝕜) hk.unit
  have H₂ : HasDerivAt (fun k => ↑ₐ k - a) 1 k := by
    simpa using (Algebra.linearMap 𝕜 A).hasDerivAt.sub_const a
  simpa [resolvent, sq, hk.unit_spec, ← Ring.inverse_unit hk.unit] using H₁.comp_hasDerivAt k H₂
#align spectrum.has_deriv_at_resolvent spectrum.hasDerivAt_resolvent

-- refactored so this result was no longer necessary or useful
#noalign spectrum.norm_resolvent_le_forall

theorem eventually_isUnit_resolvent (a : A) : ∀ᶠ z in cobounded 𝕜, IsUnit (resolvent a z) := by
  rw [atTop_basis_Ioi.cobounded_of_norm.eventually_iff]
  exact ⟨‖a‖ * ‖(1 : A)‖, trivial, fun _ ↦ isUnit_resolvent.mp ∘ mem_resolventSet_of_norm_lt_mul⟩

theorem resolvent_isBigO_inv (a : A) : resolvent a =O[cobounded 𝕜] Inv.inv :=
  have h : (fun z ↦ resolvent (z⁻¹ • a) (1 : 𝕜)) =O[cobounded 𝕜] (fun _ ↦ (1 : ℝ)) := by
    simpa [Function.comp_def, resolvent] using
      (NormedRing.inverse_one_sub_norm (R := A)).comp_tendsto
        (by simpa using (tendsto_inv₀_cobounded (α := 𝕜)).smul_const a)
  calc
    resolvent a =ᶠ[cobounded 𝕜] fun z ↦ z⁻¹ • resolvent (z⁻¹ • a) (1 : 𝕜) := by
      filter_upwards [isBounded_singleton (x := 0)] with z hz
      lift z to 𝕜ˣ using Ne.isUnit hz
      simpa [Units.smul_def] using congr(z⁻¹ • $(units_smul_resolvent_self (r := z) (a := a)))
    _ =O[cobounded 𝕜] (· ⁻¹) := .of_norm_right <| by
      simpa using (isBigO_refl (· ⁻¹) (cobounded 𝕜)).norm_right.smul h

theorem resolvent_tendsto_cobounded (a : A) : Tendsto (resolvent a) (cobounded 𝕜) (𝓝 0) :=
  resolvent_isBigO_inv a |>.trans_tendsto tendsto_inv₀_cobounded

end resolvent

section OneSubSMul

open ContinuousMultilinearMap ENNReal FormalMultilinearSeries

open scoped NNReal ENNReal

variable [NontriviallyNormedField 𝕜] [NormedRing A] [NormedAlgebra 𝕜 A]
variable (𝕜)

/-- In a Banach algebra `A` over a nontrivially normed field `𝕜`, for any `a : A` the
power series with coefficients `a ^ n` represents the function `(1 - z • a)⁻¹` in a disk of
radius `‖a‖₊⁻¹`. -/
theorem hasFPowerSeriesOnBall_inverse_one_sub_smul [CompleteSpace A] (a : A) :
    HasFPowerSeriesOnBall (fun z : 𝕜 => Ring.inverse (1 - z • a))
      (fun n => ContinuousMultilinearMap.mkPiRing 𝕜 (Fin n) (a ^ n)) 0 ‖a‖₊⁻¹ :=
  { r_le := by
      refine'
        le_of_forall_nnreal_lt fun r hr => le_radius_of_bound_nnreal _ (max 1 ‖(1 : A)‖₊) fun n => _
      rw [← norm_toNNReal, norm_mkPiRing, norm_toNNReal]
      cases' n with n
      · simp only [Nat.zero_eq, le_refl, mul_one, or_true_iff, le_max_iff, pow_zero]
      · refine'
          le_trans (le_trans (mul_le_mul_right' (nnnorm_pow_le' a n.succ_pos) (r ^ n.succ)) _)
            (le_max_left _ _)
        by_cases h : ‖a‖₊ = 0
        · simp only [h, zero_mul, zero_le', pow_succ']
        · rw [← coe_inv h, coe_lt_coe, NNReal.lt_inv_iff_mul_lt h] at hr
          simpa only [← mul_pow, mul_comm] using pow_le_one' hr.le n.succ
    r_pos := ENNReal.inv_pos.mpr coe_ne_top
    hasSum := fun {y} hy => by
      have norm_lt : ‖y • a‖ < 1 := by
        by_cases h : ‖a‖₊ = 0
        · simp only [nnnorm_eq_zero.mp h, norm_zero, zero_lt_one, smul_zero]
        · have nnnorm_lt : ‖y‖₊ < ‖a‖₊⁻¹ := by
            simpa only [← coe_inv h, mem_ball_zero_iff, Metric.emetric_ball_nnreal] using hy
          rwa [← coe_nnnorm, ← Real.lt_toNNReal_iff_coe_lt, Real.toNNReal_one, nnnorm_smul,
            ← NNReal.lt_inv_iff_mul_lt h]
      simpa [← smul_pow, (NormedRing.summable_geometric_of_norm_lt_one _ norm_lt).hasSum_iff] using
        (NormedRing.inverse_one_sub _ norm_lt).symm }
#align spectrum.has_fpower_series_on_ball_inverse_one_sub_smul spectrum.hasFPowerSeriesOnBall_inverse_one_sub_smul

variable {𝕜}

theorem isUnit_one_sub_smul_of_lt_inv_radius {a : A} {z : 𝕜} (h : ↑‖z‖₊ < (spectralRadius 𝕜 a)⁻¹) :
    IsUnit (1 - z • a) := by
  by_cases hz : z = 0
  · simp only [hz, isUnit_one, sub_zero, zero_smul]
  · let u := Units.mk0 z hz
    suffices hu : IsUnit (u⁻¹ • (1 : A) - a) by
      rwa [IsUnit.smul_sub_iff_sub_inv_smul, inv_inv u] at hu
    rw [Units.smul_def, ← Algebra.algebraMap_eq_smul_one, ← mem_resolventSet_iff]
    refine mem_resolventSet_of_spectralRadius_lt ?_
    rwa [Units.val_inv_eq_inv_val, nnnorm_inv,
      coe_inv (nnnorm_ne_zero_iff.mpr (Units.val_mk0 hz ▸ hz : (u : 𝕜) ≠ 0)), lt_inv_iff_lt_inv]
#align spectrum.is_unit_one_sub_smul_of_lt_inv_radius spectrum.isUnit_one_sub_smul_of_lt_inv_radius

/-- In a Banach algebra `A` over `𝕜`, for `a : A` the function `fun z ↦ (1 - z • a)⁻¹` is
differentiable on any closed ball centered at zero of radius `r < (spectralRadius 𝕜 a)⁻¹`. -/
theorem differentiableOn_inverse_one_sub_smul [CompleteSpace A] {a : A} {r : ℝ≥0}
    (hr : (r : ℝ≥0∞) < (spectralRadius 𝕜 a)⁻¹) :
    DifferentiableOn 𝕜 (fun z : 𝕜 => Ring.inverse (1 - z • a)) (Metric.closedBall 0 r) := by
  intro z z_mem
  apply DifferentiableAt.differentiableWithinAt
  have hu : IsUnit (1 - z • a) := by
    refine' isUnit_one_sub_smul_of_lt_inv_radius (lt_of_le_of_lt (coe_mono _) hr)
    simpa only [norm_toNNReal, Real.toNNReal_coe] using
      Real.toNNReal_mono (mem_closedBall_zero_iff.mp z_mem)
  have H₁ : Differentiable 𝕜 fun w : 𝕜 => 1 - w • a := (differentiable_id.smul_const a).const_sub 1
  exact DifferentiableAt.comp z (differentiableAt_inverse hu) H₁.differentiableAt
#align spectrum.differentiable_on_inverse_one_sub_smul spectrum.differentiableOn_inverse_one_sub_smul

end OneSubSMul

section GelfandFormula

open Filter ENNReal ContinuousMultilinearMap

open scoped Topology

variable [NormedRing A] [NormedAlgebra ℂ A] [CompleteSpace A]

/-- The `limsup` relationship for the spectral radius used to prove `spectrum.gelfand_formula`. -/
theorem limsup_pow_nnnorm_pow_one_div_le_spectralRadius (a : A) :
    limsup (fun n : ℕ => (‖a ^ n‖₊ : ℝ≥0∞) ^ (1 / n : ℝ)) atTop ≤ spectralRadius ℂ a := by
  refine' ENNReal.inv_le_inv.mp (le_of_forall_pos_nnreal_lt fun r r_pos r_lt => _)
  simp_rw [inv_limsup, ← one_div]
  let p : FormalMultilinearSeries ℂ ℂ A := fun n =>
    ContinuousMultilinearMap.mkPiRing ℂ (Fin n) (a ^ n)
  suffices h : (r : ℝ≥0∞) ≤ p.radius by
    convert h
    simp only [p, p.radius_eq_liminf, ← norm_toNNReal, norm_mkPiRing]
    congr
    ext n
    rw [norm_toNNReal, ENNReal.coe_rpow_def ‖a ^ n‖₊ (1 / n : ℝ), if_neg]
    exact fun ha => (lt_self_iff_false _).mp
      (ha.2.trans_le (one_div_nonneg.mpr n.cast_nonneg : 0 ≤ (1 / n : ℝ)))
  have H₁ := (differentiableOn_inverse_one_sub_smul r_lt).hasFPowerSeriesOnBall r_pos
  exact ((hasFPowerSeriesOnBall_inverse_one_sub_smul ℂ a).exchange_radius H₁).r_le
#align spectrum.limsup_pow_nnnorm_pow_one_div_le_spectral_radius spectrum.limsup_pow_nnnorm_pow_one_div_le_spectralRadius

/-- **Gelfand's formula**: Given an element `a : A` of a complex Banach algebra, the
`spectralRadius` of `a` is the limit of the sequence `‖a ^ n‖₊ ^ (1 / n)`. -/
theorem pow_nnnorm_pow_one_div_tendsto_nhds_spectralRadius (a : A) :
    Tendsto (fun n : ℕ => (‖a ^ n‖₊ : ℝ≥0∞) ^ (1 / n : ℝ)) atTop (𝓝 (spectralRadius ℂ a)) :=
  tendsto_of_le_liminf_of_limsup_le (spectralRadius_le_liminf_pow_nnnorm_pow_one_div ℂ a)
    (limsup_pow_nnnorm_pow_one_div_le_spectralRadius a)
#align spectrum.pow_nnnorm_pow_one_div_tendsto_nhds_spectral_radius spectrum.pow_nnnorm_pow_one_div_tendsto_nhds_spectralRadius

/- This is the same as `pow_nnnorm_pow_one_div_tendsto_nhds_spectralRadius` but for `norm`
instead of `nnnorm`. -/
/-- **Gelfand's formula**: Given an element `a : A` of a complex Banach algebra, the
`spectralRadius` of `a` is the limit of the sequence `‖a ^ n‖₊ ^ (1 / n)`. -/
theorem pow_norm_pow_one_div_tendsto_nhds_spectralRadius (a : A) :
    Tendsto (fun n : ℕ => ENNReal.ofReal (‖a ^ n‖ ^ (1 / n : ℝ))) atTop
      (𝓝 (spectralRadius ℂ a)) := by
  convert pow_nnnorm_pow_one_div_tendsto_nhds_spectralRadius a using 1
  ext1
  rw [← ofReal_rpow_of_nonneg (norm_nonneg _) _, ← coe_nnnorm, coe_nnreal_eq]
  exact one_div_nonneg.mpr (mod_cast zero_le _)
#align spectrum.pow_norm_pow_one_div_tendsto_nhds_spectral_radius spectrum.pow_norm_pow_one_div_tendsto_nhds_spectralRadius

end GelfandFormula

section NonemptySpectrum

variable [NormedRing A] [NormedAlgebra ℂ A] [CompleteSpace A] [Nontrivial A] (a : A)

/-- In a (nontrivial) complex Banach algebra, every element has nonempty spectrum. -/
protected theorem nonempty : (spectrum ℂ a).Nonempty := by
  /- Suppose `σ a = ∅`, then resolvent set is `ℂ`, any `(z • 1 - a)` is a unit, and `resolvent a`
    is differentiable on `ℂ`. -/
  by_contra! h
  have H₀ : resolventSet ℂ a = Set.univ := by rwa [spectrum, Set.compl_empty_iff] at h
  have H₁ : Differentiable ℂ fun z : ℂ => resolvent a z := fun z =>
    (hasDerivAt_resolvent (H₀.symm ▸ Set.mem_univ z : z ∈ resolventSet ℂ a)).differentiableAt
  /- Since `resolvent a` tends to zero at infinity, by Liouville's theorem `resolvent a = 0`,
  which contradicts that `resolvent a z` is invertible. -/
  have H₃ := H₁.apply_eq_of_tendsto_cocompact 0 <| by
    simpa [Metric.cobounded_eq_cocompact] using resolvent_tendsto_cobounded a (𝕜 := ℂ)
  exact not_isUnit_zero <| H₃ ▸ (isUnit_resolvent.mp <| H₀.symm ▸ Set.mem_univ 0)
#align spectrum.nonempty spectrum.nonempty

/-- In a complex Banach algebra, the spectral radius is always attained by some element of the
spectrum. -/
theorem exists_nnnorm_eq_spectralRadius : ∃ z ∈ spectrum ℂ a, (‖z‖₊ : ℝ≥0∞) = spectralRadius ℂ a :=
  exists_nnnorm_eq_spectralRadius_of_nonempty (spectrum.nonempty a)
#align spectrum.exists_nnnorm_eq_spectral_radius spectrum.exists_nnnorm_eq_spectralRadius

/-- In a complex Banach algebra, if every element of the spectrum has norm strictly less than
`r : ℝ≥0`, then the spectral radius is also strictly less than `r`. -/
theorem spectralRadius_lt_of_forall_lt {r : ℝ≥0} (hr : ∀ z ∈ spectrum ℂ a, ‖z‖₊ < r) :
    spectralRadius ℂ a < r :=
  spectralRadius_lt_of_forall_lt_of_nonempty (spectrum.nonempty a) hr
#align spectrum.spectral_radius_lt_of_forall_lt spectrum.spectralRadius_lt_of_forall_lt

open scoped Polynomial

open Polynomial

/-- The **spectral mapping theorem** for polynomials in a Banach algebra over `ℂ`. -/
theorem map_polynomial_aeval (p : ℂ[X]) :
    spectrum ℂ (aeval a p) = (fun k => eval k p) '' spectrum ℂ a :=
  map_polynomial_aeval_of_nonempty a p (spectrum.nonempty a)
#align spectrum.map_polynomial_aeval spectrum.map_polynomial_aeval

/-- A specialization of the spectral mapping theorem for polynomials in a Banach algebra over `ℂ`
to monic monomials. -/
protected theorem map_pow (n : ℕ) :
    spectrum ℂ (a ^ n) = (· ^ n) '' spectrum ℂ a := by
  simpa only [aeval_X_pow, eval_pow, eval_X] using map_polynomial_aeval a (X ^ n)
#align spectrum.map_pow spectrum.map_pow

end NonemptySpectrum

section GelfandMazurIsomorphism

variable [NormedRing A] [NormedAlgebra ℂ A] (hA : ∀ {a : A}, IsUnit a ↔ a ≠ 0)

local notation "σ" => spectrum ℂ

theorem algebraMap_eq_of_mem {a : A} {z : ℂ} (h : z ∈ σ a) : algebraMap ℂ A z = a := by
  rwa [mem_iff, hA, Classical.not_not, sub_eq_zero] at h
#align spectrum.algebra_map_eq_of_mem spectrum.algebraMap_eq_of_mem

/-- **Gelfand-Mazur theorem**: For a complex Banach division algebra, the natural `algebraMap ℂ A`
is an algebra isomorphism whose inverse is given by selecting the (unique) element of
`spectrum ℂ a`. In addition, `algebraMap_isometry` guarantees this map is an isometry.

Note: because `NormedDivisionRing` requires the field `norm_mul' : ∀ a b, ‖a * b‖ = ‖a‖ * ‖b‖`, we
don't use this type class and instead opt for a `NormedRing` in which the nonzero elements are
precisely the units. This allows for the application of this isomorphism in broader contexts, e.g.,
to the quotient of a complex Banach algebra by a maximal ideal. In the case when `A` is actually a
`NormedDivisionRing`, one may fill in the argument `hA` with the lemma `isUnit_iff_ne_zero`. -/
@[simps]
noncomputable def _root_.NormedRing.algEquivComplexOfComplete [CompleteSpace A] : ℂ ≃ₐ[ℂ] A :=
  let nt : Nontrivial A := ⟨⟨1, 0, hA.mp ⟨⟨1, 1, mul_one _, mul_one _⟩, rfl⟩⟩⟩
  { Algebra.ofId ℂ A with
    toFun := algebraMap ℂ A
    invFun := fun a => (@spectrum.nonempty _ _ _ _ nt a).some
    left_inv := fun z => by
      simpa only [@scalar_eq _ _ _ _ _ nt _] using
        (@spectrum.nonempty _ _ _ _ nt <| algebraMap ℂ A z).some_mem
    right_inv := fun a => algebraMap_eq_of_mem (@hA) (@spectrum.nonempty _ _ _ _ nt a).some_mem }
#align normed_ring.alg_equiv_complex_of_complete NormedRing.algEquivComplexOfComplete

end GelfandMazurIsomorphism

section ExpMapping

local notation "↑ₐ" => algebraMap 𝕜 A

/-- For `𝕜 = ℝ` or `𝕜 = ℂ`, `exp 𝕜` maps the spectrum of `a` into the spectrum of `exp 𝕜 a`. -/
theorem exp_mem_exp [RCLike 𝕜] [NormedRing A] [NormedAlgebra 𝕜 A] [CompleteSpace A] (a : A)
    {z : 𝕜} (hz : z ∈ spectrum 𝕜 a) : exp 𝕜 z ∈ spectrum 𝕜 (exp 𝕜 a) := by
  have hexpmul : exp 𝕜 a = exp 𝕜 (a - ↑ₐ z) * ↑ₐ (exp 𝕜 z) := by
    rw [algebraMap_exp_comm z, ← exp_add_of_commute (Algebra.commutes z (a - ↑ₐ z)).symm,
      sub_add_cancel]
  let b := ∑' n : ℕ, ((n + 1).factorial⁻¹ : 𝕜) • (a - ↑ₐ z) ^ n
  have hb : Summable fun n : ℕ => ((n + 1).factorial⁻¹ : 𝕜) • (a - ↑ₐ z) ^ n := by
    refine' .of_norm_bounded_eventually _ (Real.summable_pow_div_factorial ‖a - ↑ₐ z‖) _
    filter_upwards [Filter.eventually_cofinite_ne 0] with n hn
<<<<<<< HEAD
    rw [norm_smul, mul_comm, norm_inv, Nat.norm_cast, ← div_eq_mul_inv]
=======
    rw [norm_smul, mul_comm, norm_inv, RCLike.norm_natCast, ← div_eq_mul_inv]
>>>>>>> 38aa2fc7
    exact div_le_div (pow_nonneg (norm_nonneg _) n) (norm_pow_le' (a - ↑ₐ z) (zero_lt_iff.mpr hn))
      (mod_cast Nat.factorial_pos n) (mod_cast Nat.factorial_le (lt_add_one n).le)
  have h₀ : (∑' n : ℕ, ((n + 1).factorial⁻¹ : 𝕜) • (a - ↑ₐ z) ^ (n + 1)) = (a - ↑ₐ z) * b := by
    simpa only [mul_smul_comm, pow_succ'] using hb.tsum_mul_left (a - ↑ₐ z)
  have h₁ : (∑' n : ℕ, ((n + 1).factorial⁻¹ : 𝕜) • (a - ↑ₐ z) ^ (n + 1)) = b * (a - ↑ₐ z) := by
    simpa only [pow_succ, Algebra.smul_mul_assoc] using hb.tsum_mul_right (a - ↑ₐ z)
  have h₃ : exp 𝕜 (a - ↑ₐ z) = 1 + (a - ↑ₐ z) * b := by
    rw [exp_eq_tsum]
    convert tsum_eq_zero_add (expSeries_summable' (𝕂 := 𝕜) (a - ↑ₐ z))
    · simp only [Nat.factorial_zero, Nat.cast_one, inv_one, pow_zero, one_smul]
    · exact h₀.symm
  rw [spectrum.mem_iff, IsUnit.sub_iff, ← one_mul (↑ₐ (exp 𝕜 z)), hexpmul, ← _root_.sub_mul,
    Commute.isUnit_mul_iff (Algebra.commutes (exp 𝕜 z) (exp 𝕜 (a - ↑ₐ z) - 1)).symm,
    sub_eq_iff_eq_add'.mpr h₃, Commute.isUnit_mul_iff (h₀ ▸ h₁ : (a - ↑ₐ z) * b = b * (a - ↑ₐ z))]
  exact not_and_of_not_left _ (not_and_of_not_left _ ((not_iff_not.mpr IsUnit.sub_iff).mp hz))
#align spectrum.exp_mem_exp spectrum.exp_mem_exp

end ExpMapping

end spectrum

namespace AlgHom

section NormedField

variable {F : Type*} [NormedField 𝕜] [NormedRing A] [NormedAlgebra 𝕜 A] [CompleteSpace A]

local notation "↑ₐ" => algebraMap 𝕜 A

instance (priority := 100) [FunLike F A 𝕜] [AlgHomClass F 𝕜 A 𝕜] :
    ContinuousLinearMapClass F 𝕜 A 𝕜 :=
  { AlgHomClass.linearMapClass with
    map_continuous := fun φ =>
      AddMonoidHomClass.continuous_of_bound φ ‖(1 : A)‖ fun a =>
        mul_comm ‖a‖ ‖(1 : A)‖ ▸ spectrum.norm_le_norm_mul_of_mem (apply_mem_spectrum φ _) }

/-- An algebra homomorphism into the base field, as a continuous linear map (since it is
automatically bounded). -/
def toContinuousLinearMap (φ : A →ₐ[𝕜] 𝕜) : A →L[𝕜] 𝕜 :=
  { φ.toLinearMap with cont := map_continuous φ }
#align alg_hom.to_continuous_linear_map AlgHom.toContinuousLinearMap

@[simp]
theorem coe_toContinuousLinearMap (φ : A →ₐ[𝕜] 𝕜) : ⇑φ.toContinuousLinearMap = φ :=
  rfl
#align alg_hom.coe_to_continuous_linear_map AlgHom.coe_toContinuousLinearMap

theorem norm_apply_le_self_mul_norm_one [FunLike F A 𝕜] [AlgHomClass F 𝕜 A 𝕜] (f : F) (a : A) :
    ‖f a‖ ≤ ‖a‖ * ‖(1 : A)‖ :=
  spectrum.norm_le_norm_mul_of_mem (apply_mem_spectrum f _)
#align alg_hom.norm_apply_le_self_mul_norm_one AlgHom.norm_apply_le_self_mul_norm_one

theorem norm_apply_le_self [NormOneClass A] [FunLike F A 𝕜] [AlgHomClass F 𝕜 A 𝕜]
    (f : F) (a : A) : ‖f a‖ ≤ ‖a‖ :=
  spectrum.norm_le_norm_of_mem (apply_mem_spectrum f _)
#align alg_hom.norm_apply_le_self AlgHom.norm_apply_le_self

end NormedField

section NontriviallyNormedField

variable [NontriviallyNormedField 𝕜] [NormedRing A] [NormedAlgebra 𝕜 A] [CompleteSpace A]

local notation "↑ₐ" => algebraMap 𝕜 A

@[simp]
theorem toContinuousLinearMap_norm [NormOneClass A] (φ : A →ₐ[𝕜] 𝕜) :
    ‖φ.toContinuousLinearMap‖ = 1 :=
  ContinuousLinearMap.opNorm_eq_of_bounds zero_le_one
    (fun a => (one_mul ‖a‖).symm ▸ spectrum.norm_le_norm_of_mem (apply_mem_spectrum φ _))
    fun _ _ h => by simpa only [coe_toContinuousLinearMap, map_one, norm_one, mul_one] using h 1
#align alg_hom.to_continuous_linear_map_norm AlgHom.toContinuousLinearMap_norm

end NontriviallyNormedField

end AlgHom

namespace WeakDual

namespace CharacterSpace

variable [NontriviallyNormedField 𝕜] [NormedRing A] [CompleteSpace A]
variable [NormedAlgebra 𝕜 A]

/-- The equivalence between characters and algebra homomorphisms into the base field. -/
def equivAlgHom : characterSpace 𝕜 A ≃ (A →ₐ[𝕜] 𝕜) where
  toFun := toAlgHom
  invFun f :=
    { val := f.toContinuousLinearMap
      property := by rw [eq_set_map_one_map_mul]; exact ⟨map_one f, map_mul f⟩ }
  left_inv f := Subtype.ext <| ContinuousLinearMap.ext fun x => rfl
  right_inv f := AlgHom.ext fun x => rfl
#align weak_dual.character_space.equiv_alg_hom WeakDual.CharacterSpace.equivAlgHom

@[simp]
theorem equivAlgHom_coe (f : characterSpace 𝕜 A) : ⇑(equivAlgHom f) = f :=
  rfl
#align weak_dual.character_space.equiv_alg_hom_coe WeakDual.CharacterSpace.equivAlgHom_coe

@[simp]
theorem equivAlgHom_symm_coe (f : A →ₐ[𝕜] 𝕜) : ⇑(equivAlgHom.symm f) = f :=
  rfl
#align weak_dual.character_space.equiv_alg_hom_symm_coe WeakDual.CharacterSpace.equivAlgHom_symm_coe

end CharacterSpace

end WeakDual

namespace SpectrumRestricts

open NNReal ENNReal

/-- If `𝕜₁` is a normed field contained as subfield of a larger normed field `𝕜₂`, and if `a : A`
is an element whose `𝕜₂` spectrum restricts to `𝕜₁`, then the spectral radii over each scalar
field coincide. -/
lemma spectralRadius_eq {𝕜₁ 𝕜₂ A : Type*} [NormedField 𝕜₁] [NormedField 𝕜₂]
    [NormedRing A] [NormedAlgebra 𝕜₁ A] [NormedAlgebra 𝕜₂ A] [NormedAlgebra 𝕜₁ 𝕜₂]
    [IsScalarTower 𝕜₁ 𝕜₂ A] {f : 𝕜₂ → 𝕜₁} {a : A} (h : SpectrumRestricts a f) :
    spectralRadius 𝕜₁ a = spectralRadius 𝕜₂ a := by
  rw [spectralRadius, spectralRadius]
  have := algebraMap_isometry 𝕜₁ 𝕜₂ |>.nnnorm_map_of_map_zero (map_zero _)
  apply le_antisymm
  all_goals apply iSup₂_le fun x hx ↦ ?_
  · refine congr_arg ((↑) : ℝ≥0 → ℝ≥0∞) (this x) |>.symm.trans_le <| le_iSup₂ (α := ℝ≥0∞) _ ?_
    exact (spectrum.algebraMap_mem_iff _).mpr hx
  · have ⟨y, hy, hy'⟩ := h.algebraMap_image.symm ▸ hx
    subst hy'
    exact this y ▸ le_iSup₂ (α := ℝ≥0∞) y hy

variable {A : Type*} [Ring A]

lemma nnreal_iff [Algebra ℝ A] {a : A} :
    SpectrumRestricts a ContinuousMap.realToNNReal ↔ ∀ x ∈ spectrum ℝ a, 0 ≤ x := by
  refine ⟨fun h x hx ↦ ?_, fun h ↦ ?_⟩
  · obtain ⟨x, -, rfl⟩ := h.algebraMap_image.symm ▸ hx
    exact coe_nonneg x
  · exact .of_subset_range_algebraMap (fun _ ↦ Real.toNNReal_coe) fun x hx ↦ ⟨⟨x, h x hx⟩, rfl⟩

lemma nnreal_of_nonneg {A : Type*} [Ring A] [PartialOrder A] [Algebra ℝ A]
    [NonnegSpectrumClass ℝ A] {a : A} (ha : 0 ≤ a) :
    SpectrumRestricts a ContinuousMap.realToNNReal :=
  nnreal_iff.mpr <| spectrum_nonneg_of_nonneg ha

lemma real_iff [Algebra ℂ A] {a : A} :
    SpectrumRestricts a Complex.reCLM ↔ ∀ x ∈ spectrum ℂ a, x = x.re := by
  refine ⟨fun h x hx ↦ ?_, fun h ↦ ?_⟩
  · obtain ⟨x, -, rfl⟩ := h.algebraMap_image.symm ▸ hx
    simp
  · exact .of_subset_range_algebraMap Complex.ofReal_re fun x hx ↦ ⟨x.re, (h x hx).symm⟩

lemma nnreal_iff_spectralRadius_le [Algebra ℝ A] {a : A} {t : ℝ≥0} (ht : spectralRadius ℝ a ≤ t) :
    SpectrumRestricts a ContinuousMap.realToNNReal ↔
      spectralRadius ℝ (algebraMap ℝ A t - a) ≤ t := by
  have : spectrum ℝ a ⊆ Set.Icc (-t) t := by
    intro x hx
    rw [Set.mem_Icc, ← abs_le, ← Real.norm_eq_abs, ← coe_nnnorm, NNReal.coe_le_coe,
      ← ENNReal.coe_le_coe]
    exact le_iSup₂ (α := ℝ≥0∞) x hx |>.trans ht
  rw [nnreal_iff]
  refine ⟨fun h ↦ iSup₂_le fun x hx ↦ ?_, fun h ↦ ?_⟩
  · rw [← spectrum.singleton_sub_eq] at hx
    obtain ⟨y, hy, rfl⟩ : ∃ y ∈ spectrum ℝ a, ↑t - y = x := by simpa using hx
    obtain ⟨hty, hyt⟩ := Set.mem_Icc.mp <| this hy
    lift y to ℝ≥0 using h y hy
    rw [← NNReal.coe_sub (by exact_mod_cast hyt)]
    simp
  · replace h : ∀ x ∈ spectrum ℝ a, ‖t - x‖₊ ≤ t := by
      simpa [spectralRadius, iSup₂_le_iff, ← spectrum.singleton_sub_eq] using h
    peel h with x hx h_le
    rw [← NNReal.coe_le_coe, coe_nnnorm, Real.norm_eq_abs, abs_le] at h_le
    linarith [h_le.2]

end SpectrumRestricts

namespace QuasispectrumRestricts

open NNReal ENNReal
local notation "σₙ" => quasispectrum

lemma compactSpace {R S A : Type*} [Semifield R] [Field S] [NonUnitalRing A]
    [Algebra R S] [Module R A] [Module S A] [IsScalarTower S A A] [SMulCommClass S A A]
    [IsScalarTower R S A] [TopologicalSpace R] [TopologicalSpace S] {a : A} (f : C(S, R))
    (h : QuasispectrumRestricts a f) [h_cpct : CompactSpace (σₙ S a)] :
    CompactSpace (σₙ R a) := by
  rw [← isCompact_iff_compactSpace] at h_cpct ⊢
  exact h.image ▸ h_cpct.image (map_continuous f)

variable {A : Type*} [NonUnitalRing A]

lemma nnreal_iff [Module ℝ A] [IsScalarTower ℝ A A] [SMulCommClass ℝ A A] {a : A} :
    QuasispectrumRestricts a ContinuousMap.realToNNReal ↔ ∀ x ∈ σₙ ℝ a, 0 ≤ x := by
  rw [quasispectrumRestricts_iff_spectrumRestricts_inr,
    Unitization.quasispectrum_eq_spectrum_inr' _ ℝ, SpectrumRestricts.nnreal_iff]

lemma nnreal_of_nonneg [Module ℝ A] [IsScalarTower ℝ A A] [SMulCommClass ℝ A A] [PartialOrder A]
    [NonnegSpectrumClass ℝ A] {a : A} (ha : 0 ≤ a) :
    QuasispectrumRestricts a ContinuousMap.realToNNReal :=
  nnreal_iff.mpr <| quasispectrum_nonneg_of_nonneg _ ha

lemma real_iff [Module ℂ A] [IsScalarTower ℂ A A] [SMulCommClass ℂ A A] {a : A} :
    QuasispectrumRestricts a Complex.reCLM ↔ ∀ x ∈ σₙ ℂ a, x = x.re := by
  rw [quasispectrumRestricts_iff_spectrumRestricts_inr,
    Unitization.quasispectrum_eq_spectrum_inr' _ ℂ, SpectrumRestricts.real_iff]

end QuasispectrumRestricts<|MERGE_RESOLUTION|>--- conflicted
+++ resolved
@@ -479,11 +479,7 @@
   have hb : Summable fun n : ℕ => ((n + 1).factorial⁻¹ : 𝕜) • (a - ↑ₐ z) ^ n := by
     refine' .of_norm_bounded_eventually _ (Real.summable_pow_div_factorial ‖a - ↑ₐ z‖) _
     filter_upwards [Filter.eventually_cofinite_ne 0] with n hn
-<<<<<<< HEAD
     rw [norm_smul, mul_comm, norm_inv, Nat.norm_cast, ← div_eq_mul_inv]
-=======
-    rw [norm_smul, mul_comm, norm_inv, RCLike.norm_natCast, ← div_eq_mul_inv]
->>>>>>> 38aa2fc7
     exact div_le_div (pow_nonneg (norm_nonneg _) n) (norm_pow_le' (a - ↑ₐ z) (zero_lt_iff.mpr hn))
       (mod_cast Nat.factorial_pos n) (mod_cast Nat.factorial_le (lt_add_one n).le)
   have h₀ : (∑' n : ℕ, ((n + 1).factorial⁻¹ : 𝕜) • (a - ↑ₐ z) ^ (n + 1)) = (a - ↑ₐ z) * b := by
