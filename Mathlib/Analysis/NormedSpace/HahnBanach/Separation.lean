--- conflicted
+++ resolved
@@ -57,13 +57,8 @@
         LinearPMap.mkSpanSingleton'_apply_self]
     have hφ₄ : ∀ x ∈ s, φ x < 1 := fun x hx =>
       (hφ₂ x).trans_lt (gauge_lt_one_of_mem_of_isOpen hs₂ hx)
-<<<<<<< HEAD
-    refine' ⟨⟨φ, _⟩, hφ₃, hφ₄⟩
-    refine'
-=======
     refine ⟨⟨φ, ?_⟩, hφ₃, hφ₄⟩
     refine
->>>>>>> a60b09cd
       φ.continuous_of_nonzero_on_open _ (hs₂.vadd (-x₀)) (Nonempty.vadd_set ⟨0, hs₀⟩)
         (vadd_set_subset_iff.mpr fun x hx => ?_)
     change φ (-x₀ + x) ≠ 0
