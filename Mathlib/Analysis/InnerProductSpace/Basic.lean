--- conflicted
+++ resolved
@@ -489,7 +489,6 @@
   simp only [sq, ← mul_div_right_comm, ← add_div]
 
 -- See note [lower instance priority]
-<<<<<<< HEAD
 instance (priority := 100) InnerProductSpace.toUniformConvexSpace : UniformConvexSpace E := by
   letI := NormedSpace.restrictScalars ℝ 𝕜 E
   simp_rw [uniformConvexSpace_iff_le_uniformity_of_norm_add one_pos,
@@ -502,227 +501,6 @@
     (norm_add.mul norm_add) using 2
   · exact this _ _
   · simp [two_mul, add_mul]
-
-section Complex_Seminormed
-
-variable {V : Type*} [SeminormedAddCommGroup V] [InnerProductSpace ℂ V]
-
-/-- A complex polarization identity, with a linear map
--/
-theorem inner_map_polarization (T : V →ₗ[ℂ] V) (x y : V) :
-    ⟪T y, x⟫_ℂ =
-      (⟪T (x + y), x + y⟫_ℂ - ⟪T (x - y), x - y⟫_ℂ +
-            Complex.I * ⟪T (x + Complex.I • y), x + Complex.I • y⟫_ℂ -
-          Complex.I * ⟪T (x - Complex.I • y), x - Complex.I • y⟫_ℂ) /
-        4 := by
-  simp only [map_add, map_sub, inner_add_left, inner_add_right, LinearMap.map_smul, inner_smul_left,
-    inner_smul_right, Complex.conj_I, ← pow_two, Complex.I_sq, inner_sub_left, inner_sub_right,
-    mul_add, ← mul_assoc, mul_neg, neg_neg, sub_neg_eq_add, one_mul, neg_one_mul, mul_sub, sub_sub]
-  ring
-
-theorem inner_map_polarization' (T : V →ₗ[ℂ] V) (x y : V) :
-    ⟪T x, y⟫_ℂ =
-      (⟪T (x + y), x + y⟫_ℂ - ⟪T (x - y), x - y⟫_ℂ -
-            Complex.I * ⟪T (x + Complex.I • y), x + Complex.I • y⟫_ℂ +
-          Complex.I * ⟪T (x - Complex.I • y), x - Complex.I • y⟫_ℂ) /
-        4 := by
-  simp only [map_add, map_sub, inner_add_left, inner_add_right, LinearMap.map_smul, inner_smul_left,
-    inner_smul_right, Complex.conj_I, ← pow_two, Complex.I_sq, inner_sub_left, inner_sub_right,
-    mul_add, ← mul_assoc, mul_neg, neg_neg, sub_neg_eq_add, one_mul, neg_one_mul, mul_sub, sub_sub]
-  ring
-
-end Complex_Seminormed
-
-section Complex
-
-variable {V : Type*} [NormedAddCommGroup V] [InnerProductSpace ℂ V]
-
-/-- A linear map `T` is zero, if and only if the identity `⟪T x, x⟫_ℂ = 0` holds for all `x`.
--/
-theorem inner_map_self_eq_zero (T : V →ₗ[ℂ] V) : (∀ x : V, ⟪T x, x⟫_ℂ = 0) ↔ T = 0 := by
-  constructor
-  · intro hT
-    ext x
-    rw [LinearMap.zero_apply, ← @inner_self_eq_zero ℂ V, inner_map_polarization]
-    simp only [hT]
-    norm_num
-  · rintro rfl x
-    simp only [LinearMap.zero_apply, inner_zero_left]
-
-/--
-Two linear maps `S` and `T` are equal, if and only if the identity `⟪S x, x⟫_ℂ = ⟪T x, x⟫_ℂ` holds
-for all `x`.
--/
-theorem ext_inner_map (S T : V →ₗ[ℂ] V) : (∀ x : V, ⟪S x, x⟫_ℂ = ⟪T x, x⟫_ℂ) ↔ S = T := by
-  rw [← sub_eq_zero, ← inner_map_self_eq_zero]
-  refine forall_congr' fun x => ?_
-  rw [LinearMap.sub_apply, inner_sub_left, sub_eq_zero]
-
-end Complex
-
-section
-
-variable {ι : Type*} {ι' : Type*} {ι'' : Type*}
-variable {E' : Type*} [SeminormedAddCommGroup E'] [InnerProductSpace 𝕜 E']
-variable {E'' : Type*} [SeminormedAddCommGroup E''] [InnerProductSpace 𝕜 E'']
-
-/-- A linear isometry preserves the inner product. -/
-@[simp]
-theorem LinearIsometry.inner_map_map (f : E →ₗᵢ[𝕜] E') (x y : E) : ⟪f x, f y⟫ = ⟪x, y⟫ := by
-  simp [inner_eq_sum_norm_sq_div_four, ← f.norm_map]
-
-/-- A linear isometric equivalence preserves the inner product. -/
-@[simp]
-theorem LinearIsometryEquiv.inner_map_map (f : E ≃ₗᵢ[𝕜] E') (x y : E) : ⟪f x, f y⟫ = ⟪x, y⟫ :=
-  f.toLinearIsometry.inner_map_map x y
-
-/-- The adjoint of a linear isometric equivalence is its inverse. -/
-theorem LinearIsometryEquiv.inner_map_eq_flip (f : E ≃ₗᵢ[𝕜] E') (x : E) (y : E') :
-    ⟪f x, y⟫_𝕜 = ⟪x, f.symm y⟫_𝕜 := by
-  conv_lhs => rw [← f.apply_symm_apply y, f.inner_map_map]
-
-/-- A linear map that preserves the inner product is a linear isometry. -/
-def LinearMap.isometryOfInner (f : E →ₗ[𝕜] E') (h : ∀ x y, ⟪f x, f y⟫ = ⟪x, y⟫) : E →ₗᵢ[𝕜] E' :=
-  ⟨f, fun x => by simp only [@norm_eq_sqrt_inner 𝕜, h]⟩
-
-@[simp]
-theorem LinearMap.coe_isometryOfInner (f : E →ₗ[𝕜] E') (h) : ⇑(f.isometryOfInner h) = f :=
-  rfl
-
-@[simp]
-theorem LinearMap.isometryOfInner_toLinearMap (f : E →ₗ[𝕜] E') (h) :
-    (f.isometryOfInner h).toLinearMap = f :=
-  rfl
-
-/-- A linear equivalence that preserves the inner product is a linear isometric equivalence. -/
-def LinearEquiv.isometryOfInner (f : E ≃ₗ[𝕜] E') (h : ∀ x y, ⟪f x, f y⟫ = ⟪x, y⟫) : E ≃ₗᵢ[𝕜] E' :=
-  ⟨f, ((f : E →ₗ[𝕜] E').isometryOfInner h).norm_map⟩
-
-@[simp]
-theorem LinearEquiv.coe_isometryOfInner (f : E ≃ₗ[𝕜] E') (h) : ⇑(f.isometryOfInner h) = f :=
-  rfl
-
-@[simp]
-theorem LinearEquiv.isometryOfInner_toLinearEquiv (f : E ≃ₗ[𝕜] E') (h) :
-    (f.isometryOfInner h).toLinearEquiv = f :=
-  rfl
-
-/-- A linear map is an isometry if and it preserves the inner product. -/
-theorem LinearMap.norm_map_iff_inner_map_map {F : Type*} [FunLike F E E'] [LinearMapClass F 𝕜 E E']
-    (f : F) : (∀ x, ‖f x‖ = ‖x‖) ↔ (∀ x y, ⟪f x, f y⟫_𝕜 = ⟪x, y⟫_𝕜) :=
-  ⟨({ toLinearMap := LinearMapClass.linearMap f, norm_map' := · : E →ₗᵢ[𝕜] E' }.inner_map_map),
-    (LinearMapClass.linearMap f |>.isometryOfInner · |>.norm_map)⟩
-
-/-- A linear isometry preserves the property of being orthonormal. -/
-theorem LinearIsometry.orthonormal_comp_iff {v : ι → E} (f : E →ₗᵢ[𝕜] E') :
-    Orthonormal 𝕜 (f ∘ v) ↔ Orthonormal 𝕜 v := by
-  classical simp_rw [orthonormal_iff_ite, Function.comp_apply, LinearIsometry.inner_map_map]
-
-/-- A linear isometry preserves the property of being orthonormal. -/
-theorem Orthonormal.comp_linearIsometry {v : ι → E} (hv : Orthonormal 𝕜 v) (f : E →ₗᵢ[𝕜] E') :
-    Orthonormal 𝕜 (f ∘ v) := by rwa [f.orthonormal_comp_iff]
-
-/-- A linear isometric equivalence preserves the property of being orthonormal. -/
-theorem Orthonormal.comp_linearIsometryEquiv {v : ι → E} (hv : Orthonormal 𝕜 v) (f : E ≃ₗᵢ[𝕜] E') :
-    Orthonormal 𝕜 (f ∘ v) :=
-  hv.comp_linearIsometry f.toLinearIsometry
-
-/-- A linear isometric equivalence, applied with `Basis.map`, preserves the property of being
-orthonormal. -/
-theorem Orthonormal.mapLinearIsometryEquiv {v : Basis ι 𝕜 E} (hv : Orthonormal 𝕜 v)
-    (f : E ≃ₗᵢ[𝕜] E') : Orthonormal 𝕜 (v.map f.toLinearEquiv) :=
-  hv.comp_linearIsometryEquiv f
-
-/-- A linear map that sends an orthonormal basis to orthonormal vectors is a linear isometry. -/
-def LinearMap.isometryOfOrthonormal (f : E →ₗ[𝕜] E') {v : Basis ι 𝕜 E} (hv : Orthonormal 𝕜 v)
-    (hf : Orthonormal 𝕜 (f ∘ v)) : E →ₗᵢ[𝕜] E' :=
-  f.isometryOfInner fun x y => by
-    classical rw [← v.linearCombination_repr x, ← v.linearCombination_repr y,
-      Finsupp.apply_linearCombination, Finsupp.apply_linearCombination,
-      hv.inner_finsupp_eq_sum_left, hf.inner_finsupp_eq_sum_left]
-
-@[simp]
-theorem LinearMap.coe_isometryOfOrthonormal (f : E →ₗ[𝕜] E') {v : Basis ι 𝕜 E}
-    (hv : Orthonormal 𝕜 v) (hf : Orthonormal 𝕜 (f ∘ v)) : ⇑(f.isometryOfOrthonormal hv hf) = f :=
-  rfl
-
-@[simp]
-theorem LinearMap.isometryOfOrthonormal_toLinearMap (f : E →ₗ[𝕜] E') {v : Basis ι 𝕜 E}
-    (hv : Orthonormal 𝕜 v) (hf : Orthonormal 𝕜 (f ∘ v)) :
-    (f.isometryOfOrthonormal hv hf).toLinearMap = f :=
-  rfl
-
-/-- A linear equivalence that sends an orthonormal basis to orthonormal vectors is a linear
-isometric equivalence. -/
-def LinearEquiv.isometryOfOrthonormal (f : E ≃ₗ[𝕜] E') {v : Basis ι 𝕜 E} (hv : Orthonormal 𝕜 v)
-    (hf : Orthonormal 𝕜 (f ∘ v)) : E ≃ₗᵢ[𝕜] E' :=
-  f.isometryOfInner fun x y => by
-    rw [← LinearEquiv.coe_coe] at hf
-    classical rw [← v.linearCombination_repr x, ← v.linearCombination_repr y,
-      ← LinearEquiv.coe_coe f, Finsupp.apply_linearCombination,
-      Finsupp.apply_linearCombination, hv.inner_finsupp_eq_sum_left, hf.inner_finsupp_eq_sum_left]
-
-@[simp]
-theorem LinearEquiv.coe_isometryOfOrthonormal (f : E ≃ₗ[𝕜] E') {v : Basis ι 𝕜 E}
-    (hv : Orthonormal 𝕜 v) (hf : Orthonormal 𝕜 (f ∘ v)) : ⇑(f.isometryOfOrthonormal hv hf) = f :=
-  rfl
-
-@[simp]
-theorem LinearEquiv.isometryOfOrthonormal_toLinearEquiv (f : E ≃ₗ[𝕜] E') {v : Basis ι 𝕜 E}
-    (hv : Orthonormal 𝕜 v) (hf : Orthonormal 𝕜 (f ∘ v)) :
-    (f.isometryOfOrthonormal hv hf).toLinearEquiv = f :=
-  rfl
-
-/-- A linear isometric equivalence that sends an orthonormal basis to a given orthonormal basis. -/
-def Orthonormal.equiv {v : Basis ι 𝕜 E} (hv : Orthonormal 𝕜 v) {v' : Basis ι' 𝕜 E'}
-    (hv' : Orthonormal 𝕜 v') (e : ι ≃ ι') : E ≃ₗᵢ[𝕜] E' :=
-  (v.equiv v' e).isometryOfOrthonormal hv
-    (by
-      have h : v.equiv v' e ∘ v = v' ∘ e := by
-        ext i
-        simp
-      rw [h]
-      classical exact hv'.comp _ e.injective)
-
-@[simp]
-theorem Orthonormal.equiv_toLinearEquiv {v : Basis ι 𝕜 E} (hv : Orthonormal 𝕜 v)
-    {v' : Basis ι' 𝕜 E'} (hv' : Orthonormal 𝕜 v') (e : ι ≃ ι') :
-    (hv.equiv hv' e).toLinearEquiv = v.equiv v' e :=
-  rfl
-
-@[simp]
-theorem Orthonormal.equiv_apply {ι' : Type*} {v : Basis ι 𝕜 E} (hv : Orthonormal 𝕜 v)
-    {v' : Basis ι' 𝕜 E'} (hv' : Orthonormal 𝕜 v') (e : ι ≃ ι') (i : ι) :
-    hv.equiv hv' e (v i) = v' (e i) :=
-  Basis.equiv_apply _ _ _ _
-
-@[simp]
-theorem Orthonormal.equiv_trans {v : Basis ι 𝕜 E} (hv : Orthonormal 𝕜 v) {v' : Basis ι' 𝕜 E'}
-    (hv' : Orthonormal 𝕜 v') (e : ι ≃ ι') {v'' : Basis ι'' 𝕜 E''} (hv'' : Orthonormal 𝕜 v'')
-    (e' : ι' ≃ ι'') : (hv.equiv hv' e).trans (hv'.equiv hv'' e') = hv.equiv hv'' (e.trans e') :=
-  v.ext_linearIsometryEquiv fun i => by
-    simp only [LinearIsometryEquiv.trans_apply, Orthonormal.equiv_apply, e.coe_trans,
-      Function.comp_apply]
-
-theorem Orthonormal.map_equiv {v : Basis ι 𝕜 E} (hv : Orthonormal 𝕜 v) {v' : Basis ι' 𝕜 E'}
-    (hv' : Orthonormal 𝕜 v') (e : ι ≃ ι') :
-    v.map (hv.equiv hv' e).toLinearEquiv = v'.reindex e.symm :=
-  v.map_equiv _ _
-
-end
-=======
-instance (priority := 100) InnerProductSpace.toUniformConvexSpace : UniformConvexSpace F :=
-  ⟨fun ε hε => by
-    refine
-      ⟨2 - √(4 - ε ^ 2), sub_pos_of_lt <| (sqrt_lt' zero_lt_two).2 ?_, fun x hx y hy hxy => ?_⟩
-    · norm_num
-      exact pow_pos hε _
-    rw [sub_sub_cancel]
-    refine le_sqrt_of_sq_le ?_
-    rw [sq, eq_sub_iff_add_eq.2 (parallelogram_law_with_norm ℝ x y), ← sq ‖x - y‖, hx, hy]
-    ring_nf
-    gcongr⟩
->>>>>>> 773fd70b
 
 /-- Polarization identity: The real inner product, in terms of the norm. -/
 theorem real_inner_eq_norm_add_mul_self_sub_norm_mul_self_sub_norm_mul_self_div_two (x y : F) :
