/-
Copyright (c) 2022 Sébastien Gouëzel. All rights reserved.
Released under Apache 2.0 license as described in the file LICENSE.
Authors: Sébastien Gouëzel
-/
import Mathlib.Analysis.SpecificLimits.Basic
import Mathlib.Analysis.SpecialFunctions.Pow.Real

/-!
# Results on discretized exponentials

We state several auxiliary results pertaining to sequences of the form `⌊c^n⌋₊`.

* `tendsto_div_of_monotone_of_tendsto_div_floor_pow`: If a monotone sequence `u` is such that
  `u ⌊c^n⌋₊ / ⌊c^n⌋₊` converges to a limit `l` for all `c > 1`, then `u n / n` tends to `l`.
* `sum_div_nat_floor_pow_sq_le_div_sq`: The sum of `1/⌊c^i⌋₊^2` above a threshold `j` is comparable
  to `1/j^2`, up to a multiplicative constant.
-/

open Filter Finset

open Topology

/-- If a monotone sequence `u` is such that `u n / n` tends to a limit `l` along subsequences with
exponential growth rate arbitrarily close to `1`, then `u n / n` tends to `l`. -/
theorem tendsto_div_of_monotone_of_exists_subseq_tendsto_div (u : ℕ → ℝ) (l : ℝ)
    (hmono : Monotone u)
    (hlim : ∀ a : ℝ, 1 < a → ∃ c : ℕ → ℕ, (∀ᶠ n in atTop, (c (n + 1) : ℝ) ≤ a * c n) ∧
      Tendsto c atTop atTop ∧ Tendsto (fun n => u (c n) / c n) atTop (𝓝 l)) :
    Tendsto (fun n => u n / n) atTop (𝓝 l) := by
  /- To check the result up to some `ε > 0`, we use a sequence `c` for which the ratio
    `c (N+1) / c N` is bounded by `1 + ε`. Sandwiching a given `n` between two consecutive values of
    `c`, say `c N` and `c (N+1)`, one can then bound `u n / n` from above by `u (c N) / c (N - 1)`
    and from below by `u (c (N - 1)) / c N` (using that `u` is monotone), which are both comparable
    to the limit `l` up to `1 + ε`.
    We give a version of this proof by clearing out denominators first, to avoid discussing the sign
    of different quantities. -/
  have lnonneg : 0 ≤ l := by
    rcases hlim 2 one_lt_two with ⟨c, _, ctop, clim⟩
    have : Tendsto (fun n => u 0 / c n) atTop (𝓝 0) :=
      tendsto_const_nhds.div_atTop (tendsto_natCast_atTop_iff.2 ctop)
    apply le_of_tendsto_of_tendsto' this clim fun n => ?_
    gcongr
    exact hmono (zero_le _)
  have A : ∀ ε : ℝ, 0 < ε → ∀ᶠ n in atTop, u n - n * l ≤ ε * (1 + ε + l) * n := by
    intro ε εpos
    rcases hlim (1 + ε) ((lt_add_iff_pos_right _).2 εpos) with ⟨c, cgrowth, ctop, clim⟩
    have L : ∀ᶠ n in atTop, u (c n) - c n * l ≤ ε * c n := by
      rw [← tendsto_sub_nhds_zero_iff, ← Asymptotics.isLittleO_one_iff ℝ,
        Asymptotics.isLittleO_iff] at clim
      filter_upwards [clim εpos, ctop (Ioi_mem_atTop 0)] with n hn cnpos'
      have cnpos : 0 < c n := cnpos'
      calc
        u (c n) - c n * l = (u (c n) / c n - l) * c n := by
          simp only [cnpos.ne', Ne, Nat.cast_eq_zero, not_false_iff, field_simps]
        _ ≤ ε * c n := by
          gcongr
          refine (le_abs_self _).trans ?_
          simpa using hn
    obtain ⟨a, ha⟩ :
      ∃ a : ℕ, ∀ b : ℕ, a ≤ b → (c (b + 1) : ℝ) ≤ (1 + ε) * c b ∧ u (c b) - c b * l ≤ ε * c b :=
      eventually_atTop.1 (cgrowth.and L)
    let M := ((Finset.range (a + 1)).image fun i => c i).max' (by simp)
    filter_upwards [Ici_mem_atTop M] with n hn
    have exN : ∃ N, n < c N := by
      rcases (tendsto_atTop.1 ctop (n + 1)).exists with ⟨N, hN⟩
      exact ⟨N, by omega⟩
    let N := Nat.find exN
    have ncN : n < c N := Nat.find_spec exN
    have aN : a + 1 ≤ N := by
      by_contra! h
      have cNM : c N ≤ M := by
        apply le_max'
        apply mem_image_of_mem
        exact mem_range.2 h
      exact lt_irrefl _ ((cNM.trans hn).trans_lt ncN)
    have Npos : 0 < N := lt_of_lt_of_le Nat.succ_pos' aN
    have cNn : c (N - 1) ≤ n := by
      have : N - 1 < N := Nat.pred_lt Npos.ne'
      simpa only [not_lt] using Nat.find_min exN this
    have IcN : (c N : ℝ) ≤ (1 + ε) * c (N - 1) := by
      have A : a ≤ N - 1 := by
        apply @Nat.le_of_add_le_add_right a 1 (N - 1)
        rw [Nat.sub_add_cancel Npos]
        exact aN
      have B : N - 1 + 1 = N := Nat.succ_pred_eq_of_pos Npos
      have := (ha _ A).1
      rwa [B] at this
    calc
      u n - n * l ≤ u (c N) - c (N - 1) * l := by gcongr; exact hmono ncN.le
      _ = u (c N) - c N * l + (c N - c (N - 1)) * l := by ring
      _ ≤ ε * c N + ε * c (N - 1) * l := by
        gcongr
        · exact (ha N (a.le_succ.trans aN)).2
        · linarith only [IcN]
      _ ≤ ε * ((1 + ε) * c (N - 1)) + ε * c (N - 1) * l := by gcongr
      _ = ε * (1 + ε + l) * c (N - 1) := by ring
      _ ≤ ε * (1 + ε + l) * n := by gcongr
  have B : ∀ ε : ℝ, 0 < ε → ∀ᶠ n : ℕ in atTop, (n : ℝ) * l - u n ≤ ε * (1 + l) * n := by
    intro ε εpos
    rcases hlim (1 + ε) ((lt_add_iff_pos_right _).2 εpos) with ⟨c, cgrowth, ctop, clim⟩
    have L : ∀ᶠ n : ℕ in atTop, (c n : ℝ) * l - u (c n) ≤ ε * c n := by
      rw [← tendsto_sub_nhds_zero_iff, ← Asymptotics.isLittleO_one_iff ℝ,
        Asymptotics.isLittleO_iff] at clim
      filter_upwards [clim εpos, ctop (Ioi_mem_atTop 0)] with n hn cnpos'
      have cnpos : 0 < c n := cnpos'
      calc
        (c n : ℝ) * l - u (c n) = -(u (c n) / c n - l) * c n := by
          simp only [cnpos.ne', Ne, Nat.cast_eq_zero, not_false_iff, neg_sub, field_simps]
        _ ≤ ε * c n := by
          gcongr
          refine le_trans (neg_le_abs _) ?_
          simpa using hn
    obtain ⟨a, ha⟩ :
      ∃ a : ℕ,
        ∀ b : ℕ, a ≤ b → (c (b + 1) : ℝ) ≤ (1 + ε) * c b ∧ (c b : ℝ) * l - u (c b) ≤ ε * c b :=
      eventually_atTop.1 (cgrowth.and L)
    let M := ((Finset.range (a + 1)).image fun i => c i).max' (by simp)
    filter_upwards [Ici_mem_atTop M] with n hn
    have exN : ∃ N, n < c N := by
      rcases (tendsto_atTop.1 ctop (n + 1)).exists with ⟨N, hN⟩
      exact ⟨N, by omega⟩
    let N := Nat.find exN
    have ncN : n < c N := Nat.find_spec exN
    have aN : a + 1 ≤ N := by
      by_contra! h
      have cNM : c N ≤ M := by
        apply le_max'
        apply mem_image_of_mem
        exact mem_range.2 h
      exact lt_irrefl _ ((cNM.trans hn).trans_lt ncN)
    have Npos : 0 < N := lt_of_lt_of_le Nat.succ_pos' aN
    have aN' : a ≤ N - 1 := by
      apply @Nat.le_of_add_le_add_right a 1 (N - 1)
      rw [Nat.sub_add_cancel Npos]
      exact aN
    have cNn : c (N - 1) ≤ n := by
      have : N - 1 < N := Nat.pred_lt Npos.ne'
      simpa only [not_lt] using Nat.find_min exN this
    calc
      (n : ℝ) * l - u n ≤ c N * l - u (c (N - 1)) := by
        gcongr
        exact hmono cNn
      _ ≤ (1 + ε) * c (N - 1) * l - u (c (N - 1)) := by
        gcongr
        have B : N - 1 + 1 = N := Nat.succ_pred_eq_of_pos Npos
        simpa [B] using (ha _ aN').1
      _ = c (N - 1) * l - u (c (N - 1)) + ε * c (N - 1) * l := by ring
      _ ≤ ε * c (N - 1) + ε * c (N - 1) * l := add_le_add (ha _ aN').2 le_rfl
      _ = ε * (1 + l) * c (N - 1) := by ring
      _ ≤ ε * (1 + l) * n := by gcongr
  refine tendsto_order.2 ⟨fun d hd => ?_, fun d hd => ?_⟩
  · obtain ⟨ε, hε, εpos⟩ : ∃ ε : ℝ, d + ε * (1 + l) < l ∧ 0 < ε := by
      have L : Tendsto (fun ε => d + ε * (1 + l)) (𝓝[>] 0) (𝓝 (d + 0 * (1 + l))) := by
        apply Tendsto.mono_left _ nhdsWithin_le_nhds
        exact tendsto_const_nhds.add (tendsto_id.mul tendsto_const_nhds)
      simp only [zero_mul, add_zero] at L
      exact (((tendsto_order.1 L).2 l hd).and self_mem_nhdsWithin).exists
    filter_upwards [B ε εpos, Ioi_mem_atTop 0] with n hn npos
    simp_rw [div_eq_inv_mul]
    calc
      d < (n : ℝ)⁻¹ * n * (l - ε * (1 + l)) := by
        rw [inv_mul_cancel₀, one_mul]
        · linarith only [hε]
        · exact Nat.cast_ne_zero.2 (ne_of_gt npos)
      _ = (n : ℝ)⁻¹ * (n * l - ε * (1 + l) * n) := by ring
      _ ≤ (n : ℝ)⁻¹ * u n := by gcongr; linarith only [hn]
  · obtain ⟨ε, hε, εpos⟩ : ∃ ε : ℝ, l + ε * (1 + ε + l) < d ∧ 0 < ε := by
      have L : Tendsto (fun ε => l + ε * (1 + ε + l)) (𝓝[>] 0) (𝓝 (l + 0 * (1 + 0 + l))) := by
        apply Tendsto.mono_left _ nhdsWithin_le_nhds
        exact
          tendsto_const_nhds.add
            (tendsto_id.mul ((tendsto_const_nhds.add tendsto_id).add tendsto_const_nhds))
      simp only [zero_mul, add_zero] at L
      exact (((tendsto_order.1 L).2 d hd).and self_mem_nhdsWithin).exists
    filter_upwards [A ε εpos, Ioi_mem_atTop 0] with n hn (npos : 0 < n)
    calc
      u n / n ≤ (n * l + ε * (1 + ε + l) * n) / n := by gcongr; linarith only [hn]
      _ = (l + ε * (1 + ε + l)) := by field_simp; ring
      _ < d := hε

/-- If a monotone sequence `u` is such that `u ⌊c^n⌋₊ / ⌊c^n⌋₊` converges to a limit `l` for all
`c > 1`, then `u n / n` tends to `l`. It is even enough to have the assumption for a sequence of
`c`s converging to `1`. -/
theorem tendsto_div_of_monotone_of_tendsto_div_floor_pow (u : ℕ → ℝ) (l : ℝ) (hmono : Monotone u)
    (c : ℕ → ℝ) (cone : ∀ k, 1 < c k) (clim : Tendsto c atTop (𝓝 1))
    (hc : ∀ k, Tendsto (fun n : ℕ => u ⌊c k ^ n⌋₊ / ⌊c k ^ n⌋₊) atTop (𝓝 l)) :
    Tendsto (fun n => u n / n) atTop (𝓝 l) := by
  apply tendsto_div_of_monotone_of_exists_subseq_tendsto_div u l hmono
  intro a ha
  obtain ⟨k, hk⟩ : ∃ k, c k < a := ((tendsto_order.1 clim).2 a ha).exists
  refine
    ⟨fun n => ⌊c k ^ n⌋₊, ?_,
      (tendsto_nat_floor_atTop (α := ℝ)).comp (tendsto_pow_atTop_atTop_of_one_lt (cone k)), hc k⟩
  have H : ∀ n : ℕ, (0 : ℝ) < ⌊c k ^ n⌋₊ := by
    intro n
    refine zero_lt_one.trans_le ?_
    simp only [Real.rpow_natCast, Nat.one_le_cast, Nat.one_le_floor_iff, one_le_pow₀ (cone k).le]
  have A :
    Tendsto (fun n : ℕ => (⌊c k ^ (n + 1)⌋₊ : ℝ) / c k ^ (n + 1) * c k / (⌊c k ^ n⌋₊ / c k ^ n))
      atTop (𝓝 (1 * c k / 1)) := by
    refine Tendsto.div (Tendsto.mul ?_ tendsto_const_nhds) ?_ one_ne_zero
    · refine tendsto_nat_floor_div_atTop.comp ?_
      exact (tendsto_pow_atTop_atTop_of_one_lt (cone k)).comp (tendsto_add_atTop_nat 1)
    · refine tendsto_nat_floor_div_atTop.comp ?_
      exact tendsto_pow_atTop_atTop_of_one_lt (cone k)
  have B : Tendsto (fun n : ℕ => (⌊c k ^ (n + 1)⌋₊ : ℝ) / ⌊c k ^ n⌋₊) atTop (𝓝 (c k)) := by
    simp only [one_mul, div_one] at A
    convert A using 1
    ext1 n
    field_simp [(zero_lt_one.trans (cone k)).ne', (H n).ne']
    ring
  filter_upwards [(tendsto_order.1 B).2 a hk] with n hn
  exact (div_le_iff₀ (H n)).1 hn.le

/-- The sum of `1/(c^i)^2` above a threshold `j` is comparable to `1/j^2`, up to a multiplicative
constant. -/
theorem sum_div_pow_sq_le_div_sq (N : ℕ) {j : ℝ} (hj : 0 < j) {c : ℝ} (hc : 1 < c) :
    (∑ i ∈ range N with j < c ^ i, (1 : ℝ) / (c ^ i) ^ 2) ≤ c ^ 3 * (c - 1)⁻¹ / j ^ 2 := by
  have cpos : 0 < c := zero_lt_one.trans hc
  have A : (0 : ℝ) < c⁻¹ ^ 2 := sq_pos_of_pos (inv_pos.2 cpos)
  have B : c ^ 2 * ((1 : ℝ) - c⁻¹ ^ 2)⁻¹ ≤ c ^ 3 * (c - 1)⁻¹ := by
    rw [← div_eq_mul_inv, ← div_eq_mul_inv, div_le_div_iff _ (sub_pos.2 hc)]
    swap
    · exact sub_pos.2 (pow_lt_one₀ (inv_nonneg.2 cpos.le) (inv_lt_one_of_one_lt₀ hc) two_ne_zero)
    have : c ^ 3 = c ^ 2 * c := by ring
    simp only [mul_sub, this, mul_one, inv_pow, sub_le_sub_iff_left]
    rw [mul_assoc, mul_comm c, ← mul_assoc, mul_inv_cancel₀ (sq_pos_of_pos cpos).ne', one_mul]
<<<<<<< HEAD
    simpa using pow_le_pow_right hc.le one_le_two
  have C : c⁻¹ ^ 2 < 1 := pow_lt_one (inv_nonneg.2 cpos.le) (inv_lt_one hc) two_ne_zero
=======
    simpa using pow_right_mono₀ hc.le one_le_two
  have C : c⁻¹ ^ 2 < 1 := pow_lt_one₀ (inv_nonneg.2 cpos.le) (inv_lt_one_of_one_lt₀ hc) two_ne_zero
>>>>>>> d0df76bd
  calc
    (∑ i ∈ range N with j < c ^ i, (1 : ℝ) / (c ^ i) ^ 2) ≤
        ∑ i ∈ Ico ⌊Real.log j / Real.log c⌋₊ N, (1 : ℝ) / (c ^ i) ^ 2 := by
      refine sum_le_sum_of_subset_of_nonneg (fun i hi ↦ ?_) (by intros; positivity)
      simp only [mem_filter, mem_range] at hi
      simp only [hi.1, mem_Ico, and_true]
      apply Nat.floor_le_of_le
      apply le_of_lt
      rw [div_lt_iff₀ (Real.log_pos hc), ← Real.log_pow]
      exact Real.log_lt_log hj hi.2
    _ = ∑ i ∈ Ico ⌊Real.log j / Real.log c⌋₊ N, (c⁻¹ ^ 2) ^ i := by
      congr 1 with i
      simp [← pow_mul, mul_comm]
    _ ≤ (c⁻¹ ^ 2) ^ ⌊Real.log j / Real.log c⌋₊ / ((1 : ℝ) - c⁻¹ ^ 2) :=
      geom_sum_Ico_le_of_lt_one (sq_nonneg _) C
    _ ≤ (c⁻¹ ^ 2) ^ (Real.log j / Real.log c - 1) / ((1 : ℝ) - c⁻¹ ^ 2) := by
      gcongr
      · exact sub_nonneg.2 C.le
      · rw [← Real.rpow_natCast]
        exact Real.rpow_le_rpow_of_exponent_ge A C.le (Nat.sub_one_lt_floor _).le
    _ = c ^ 2 * ((1 : ℝ) - c⁻¹ ^ 2)⁻¹ / j ^ 2 := by
      have I : (c⁻¹ ^ 2) ^ (Real.log j / Real.log c) = (1 : ℝ) / j ^ 2 := by
        apply Real.log_injOn_pos (Real.rpow_pos_of_pos A _)
        · rw [Set.mem_Ioi]; positivity
        rw [Real.log_rpow A]
        simp only [one_div, Real.log_inv, Real.log_pow, Nat.cast_one, mul_neg, neg_inj]
        field_simp [(Real.log_pos hc).ne']
        ring
      rw [Real.rpow_sub A, I]
      have : c ^ 2 - 1 ≠ 0 := (sub_pos.2 (one_lt_pow₀ hc two_ne_zero)).ne'
      field_simp [hj.ne', (zero_lt_one.trans hc).ne']
      ring
    _ ≤ c ^ 3 * (c - 1)⁻¹ / j ^ 2 := by gcongr

theorem mul_pow_le_nat_floor_pow {c : ℝ} (hc : 1 < c) (i : ℕ) : (1 - c⁻¹) * c ^ i ≤ ⌊c ^ i⌋₊ := by
  have cpos : 0 < c := zero_lt_one.trans hc
  rcases eq_or_ne i 0 with (rfl | hi)
  · simp only [pow_zero, Nat.floor_one, Nat.cast_one, mul_one, sub_le_self_iff, inv_nonneg, cpos.le]
  calc
    (1 - c⁻¹) * c ^ i = c ^ i - c ^ i * c⁻¹ := by ring
    _ ≤ c ^ i - 1 := by
      gcongr
      simpa only [← div_eq_mul_inv, one_le_div cpos, pow_one] using le_self_pow₀ hc.le hi
    _ ≤ ⌊c ^ i⌋₊ := (Nat.sub_one_lt_floor _).le

/-- The sum of `1/⌊c^i⌋₊^2` above a threshold `j` is comparable to `1/j^2`, up to a multiplicative
constant. -/
theorem sum_div_nat_floor_pow_sq_le_div_sq (N : ℕ) {j : ℝ} (hj : 0 < j) {c : ℝ} (hc : 1 < c) :
    (∑ i ∈ range N with j < ⌊c ^ i⌋₊, (1 : ℝ) / (⌊c ^ i⌋₊ : ℝ) ^ 2) ≤
      c ^ 5 * (c - 1)⁻¹ ^ 3 / j ^ 2 := by
  have cpos : 0 < c := zero_lt_one.trans hc
  have A : 0 < 1 - c⁻¹ := sub_pos.2 (inv_lt_one_of_one_lt₀ hc)
  calc
    (∑ i ∈ range N with j < ⌊c ^ i⌋₊, (1 : ℝ) / (⌊c ^ i⌋₊ : ℝ) ^ 2) ≤
        ∑ i ∈ range N with j < c ^ i, (1 : ℝ) / (⌊c ^ i⌋₊ : ℝ) ^ 2 := by
      gcongr
      exact fun k hk ↦ hk.trans_le <| Nat.floor_le (by positivity)
    _ ≤ ∑ i ∈ range N with j < c ^ i, (1 - c⁻¹)⁻¹ ^ 2 * ((1 : ℝ) / (c ^ i) ^ 2) := by
      refine sum_le_sum fun i _hi => ?_
      rw [mul_div_assoc', mul_one, div_le_div_iff]; rotate_left
      · apply sq_pos_of_pos
        refine zero_lt_one.trans_le ?_
        simp only [Nat.le_floor, one_le_pow₀, hc.le, Nat.one_le_cast, Nat.cast_one]
      · exact sq_pos_of_pos (pow_pos cpos _)
      rw [one_mul, ← mul_pow]
      gcongr
      rw [← div_eq_inv_mul, le_div_iff₀ A, mul_comm]
      exact mul_pow_le_nat_floor_pow hc i
    _ ≤ (1 - c⁻¹)⁻¹ ^ 2 * (c ^ 3 * (c - 1)⁻¹) / j ^ 2 := by
      rw [← mul_sum, ← mul_div_assoc']
      gcongr
      exact sum_div_pow_sq_le_div_sq N hj hc
    _ = c ^ 5 * (c - 1)⁻¹ ^ 3 / j ^ 2 := by
      congr 1
      field_simp [(sub_pos.2 hc).ne']
      ring!<|MERGE_RESOLUTION|>--- conflicted
+++ resolved
@@ -226,13 +226,8 @@
     have : c ^ 3 = c ^ 2 * c := by ring
     simp only [mul_sub, this, mul_one, inv_pow, sub_le_sub_iff_left]
     rw [mul_assoc, mul_comm c, ← mul_assoc, mul_inv_cancel₀ (sq_pos_of_pos cpos).ne', one_mul]
-<<<<<<< HEAD
-    simpa using pow_le_pow_right hc.le one_le_two
-  have C : c⁻¹ ^ 2 < 1 := pow_lt_one (inv_nonneg.2 cpos.le) (inv_lt_one hc) two_ne_zero
-=======
     simpa using pow_right_mono₀ hc.le one_le_two
   have C : c⁻¹ ^ 2 < 1 := pow_lt_one₀ (inv_nonneg.2 cpos.le) (inv_lt_one_of_one_lt₀ hc) two_ne_zero
->>>>>>> d0df76bd
   calc
     (∑ i ∈ range N with j < c ^ i, (1 : ℝ) / (c ^ i) ^ 2) ≤
         ∑ i ∈ Ico ⌊Real.log j / Real.log c⌋₊ N, (1 : ℝ) / (c ^ i) ^ 2 := by
