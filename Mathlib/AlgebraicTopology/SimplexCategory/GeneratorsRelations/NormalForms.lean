--- conflicted
+++ resolved
@@ -29,12 +29,7 @@
 * [Kerodon Tag 04FT](https://kerodon.net/tag/04FT)
 
 ## TODOs:
-<<<<<<< HEAD
- - Show that every `P_δ` admits a unique normal form.
-=======
-- Show that every `P_σ` admits a unique normal form.
 - Show that every `P_δ` admits a unique normal form.
->>>>>>> fad288d6
 -/
 
 namespace SimplexCategoryGenRel
