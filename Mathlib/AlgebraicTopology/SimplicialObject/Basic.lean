--- conflicted
+++ resolved
@@ -49,13 +49,8 @@
 set_option quotPrecheck false in
 /-- `X _[n]` denotes the `n`th-term of the simplicial object X -/
 scoped[Simplicial]
-<<<<<<< HEAD
-  notation3:1000 (priority := high) X " _[" n "]" =>
-    (X : CategoryTheory.SimplicialObject _).obj (Opposite.op (SimplexCategory.mk n))
-=======
   notation3:1000 X " _[" n "]" =>
       (X : CategoryTheory.SimplicialObject _).obj (Opposite.op (SimplexCategory.mk n))
->>>>>>> f1fc8b85
 
 open Simplicial
 
@@ -491,11 +486,7 @@
 
 /-- `X _[n]` denotes the `n`th-term of the cosimplicial object X -/
 scoped[Simplicial]
-<<<<<<< HEAD
-  notation:1000 (priority := high) X " _[" n "]" =>
-=======
   notation3:1000 X " _[" n "]" =>
->>>>>>> f1fc8b85
     (X : CategoryTheory.CosimplicialObject _).obj (SimplexCategory.mk n)
 
 instance {J : Type v} [SmallCategory J] [HasLimitsOfShape J C] :
