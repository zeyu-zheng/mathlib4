/-
Copyright (c) 2018 Mario Carneiro. All rights reserved.
Released under Apache 2.0 license as described in the file LICENSE.
Authors: Mario Carneiro, Johannes Hölzl, Sander Dahmen, Kim Morrison
-/
import Mathlib.Algebra.Module.Torsion
import Mathlib.SetTheory.Cardinal.Cofinality
import Mathlib.LinearAlgebra.FreeModule.Finite.Basic
import Mathlib.LinearAlgebra.Dimension.StrongRankCondition
import Mathlib.LinearAlgebra.Dimension.Constructions

/-!
# Conditions for rank to be finite

Also contains characterization for when rank equals zero or rank equals one.

-/


noncomputable section

universe u v v' w

variable {R : Type u} {M M₁ : Type v} {M' : Type v'} {ι : Type w}
variable [Ring R] [AddCommGroup M] [AddCommGroup M'] [AddCommGroup M₁]
variable [Module R M] [Module R M'] [Module R M₁]

attribute [local instance] nontrivial_of_invariantBasisNumber

open Basis Cardinal Function Module Set Submodule

theorem rank_le {n : ℕ}
    (H : ∀ s : Finset M, (LinearIndependent R fun i : s => (i : M)) → s.card ≤ n) :
    Module.rank R M ≤ n := by
  rw [Module.rank_def]
  apply ciSup_le'
  rintro ⟨s, li⟩
  exact linearIndependent_bounded_of_finset_linearIndependent_bounded H _ li

section RankZero

/-- See `rank_zero_iff` for a stronger version with `NoZeroSMulDivisor R M`. -/
lemma rank_eq_zero_iff :
    Module.rank R M = 0 ↔ ∀ x : M, ∃ a : R, a ≠ 0 ∧ a • x = 0 := by
  nontriviality R
  constructor
  · contrapose!
    rintro ⟨x, hx⟩
    rw [← Cardinal.one_le_iff_ne_zero]
    have : LinearIndependent R (fun _ : Unit ↦ x) :=
      linearIndependent_iff.mpr (fun l hl ↦ Finsupp.unique_ext <| not_not.mp fun H ↦
        hx _ H ((Finsupp.linearCombination_unique _ _ _).symm.trans hl))
    simpa using this.cardinal_lift_le_rank
  · intro h
    rw [← le_zero_iff, Module.rank_def]
    apply ciSup_le'
    intro ⟨s, hs⟩
    rw [nonpos_iff_eq_zero, Cardinal.mk_eq_zero_iff, ← not_nonempty_iff]
    rintro ⟨i : s⟩
    obtain ⟨a, ha, ha'⟩ := h i
    apply ha
    simpa using DFunLike.congr_fun (linearIndependent_iff.mp hs (Finsupp.single i a) (by simpa)) i

variable [Nontrivial R]

section
variable [NoZeroSMulDivisors R M]

theorem rank_zero_iff_forall_zero :
    Module.rank R M = 0 ↔ ∀ x : M, x = 0 := by
  simp_rw [rank_eq_zero_iff, smul_eq_zero, and_or_left, not_and_self_iff, false_or,
    exists_and_right, and_iff_right (exists_ne (0 : R))]

/-- See `rank_subsingleton` for the reason that `Nontrivial R` is needed.
Also see `rank_eq_zero_iff` for the version without `NoZeroSMulDivisor R M`. -/
theorem rank_zero_iff : Module.rank R M = 0 ↔ Subsingleton M :=
  rank_zero_iff_forall_zero.trans (subsingleton_iff_forall_eq 0).symm

theorem rank_pos_iff_exists_ne_zero : 0 < Module.rank R M ↔ ∃ x : M, x ≠ 0 := by
  rw [← not_iff_not]
  simpa using rank_zero_iff_forall_zero

theorem rank_pos_iff_nontrivial : 0 < Module.rank R M ↔ Nontrivial M :=
  rank_pos_iff_exists_ne_zero.trans (nontrivial_iff_exists_ne 0).symm

theorem rank_pos [Nontrivial M] : 0 < Module.rank R M :=
  rank_pos_iff_nontrivial.mpr ‹_›

end

lemma rank_eq_zero_iff_isTorsion {R M} [CommRing R] [IsDomain R] [AddCommGroup M] [Module R M] :
    Module.rank R M = 0 ↔ Module.IsTorsion R M := by
  rw [Module.IsTorsion, rank_eq_zero_iff]
  simp [mem_nonZeroDivisors_iff_ne_zero]

variable (R M)

/-- See `rank_subsingleton` that assumes `Subsingleton R` instead. -/
theorem rank_subsingleton' [Subsingleton M] : Module.rank R M = 0 :=
  rank_eq_zero_iff.mpr fun _ ↦ ⟨1, one_ne_zero, Subsingleton.elim _ _⟩

@[simp]
theorem rank_punit : Module.rank R PUnit = 0 := rank_subsingleton' _ _

@[simp]
theorem rank_bot : Module.rank R (⊥ : Submodule R M) = 0 := rank_subsingleton' _ _

variable {R M}

theorem exists_mem_ne_zero_of_rank_pos {s : Submodule R M} (h : 0 < Module.rank R s) :
    ∃ b : M, b ∈ s ∧ b ≠ 0 :=
  exists_mem_ne_zero_of_ne_bot fun eq => by rw [eq, rank_bot] at h; exact lt_irrefl _ h

end RankZero

section Finite

theorem Module.finite_of_rank_eq_nat [Module.Free R M] {n : ℕ} (h : Module.rank R M = n) :
    Module.Finite R M := by
  nontriviality R
  obtain ⟨⟨ι, b⟩⟩ := Module.Free.exists_basis (R := R) (M := M)
  have := mk_lt_aleph0_iff.mp <|
    b.linearIndependent.cardinal_le_rank |>.trans_eq h |>.trans_lt <| nat_lt_aleph0 n
  exact Module.Finite.of_basis b

theorem Module.finite_of_rank_eq_zero [NoZeroSMulDivisors R M]
    (h : Module.rank R M = 0) :
    Module.Finite R M := by
  nontriviality R
  rw [rank_zero_iff] at h
  infer_instance

theorem Module.finite_of_rank_eq_one [Module.Free R M] (h : Module.rank R M = 1) :
    Module.Finite R M :=
  Module.finite_of_rank_eq_nat <| h.trans Nat.cast_one.symm

section
variable [StrongRankCondition R]

/-- If a module has a finite dimension, all bases are indexed by a finite type. -/
theorem Basis.nonempty_fintype_index_of_rank_lt_aleph0 {ι : Type*} (b : Basis ι R M)
    (h : Module.rank R M < ℵ₀) : Nonempty (Fintype ι) := by
  rwa [← Cardinal.lift_lt, ← b.mk_eq_rank, Cardinal.lift_aleph0, Cardinal.lift_lt_aleph0,
    Cardinal.lt_aleph0_iff_fintype] at h

/-- If a module has a finite dimension, all bases are indexed by a finite type. -/
noncomputable def Basis.fintypeIndexOfRankLtAleph0 {ι : Type*} (b : Basis ι R M)
    (h : Module.rank R M < ℵ₀) : Fintype ι :=
  Classical.choice (b.nonempty_fintype_index_of_rank_lt_aleph0 h)

/-- If a module has a finite dimension, all bases are indexed by a finite set. -/
theorem Basis.finite_index_of_rank_lt_aleph0 {ι : Type*} {s : Set ι} (b : Basis s R M)
    (h : Module.rank R M < ℵ₀) : s.Finite :=
  finite_def.2 (b.nonempty_fintype_index_of_rank_lt_aleph0 h)

end

namespace LinearIndependent
variable [StrongRankCondition R]

theorem cardinalMk_le_finrank [Module.Finite R M]
    {ι : Type w} {b : ι → M} (h : LinearIndependent R b) : #ι ≤ finrank R M := by
  rw [← lift_le.{max v w}]
  simpa only [← finrank_eq_rank, lift_natCast, lift_le_nat_iff] using h.cardinal_lift_le_rank

@[deprecated (since := "2024-11-10")] alias cardinal_mk_le_finrank := cardinalMk_le_finrank

theorem fintype_card_le_finrank [Module.Finite R M]
    {ι : Type*} [Fintype ι] {b : ι → M} (h : LinearIndependent R b) :
    Fintype.card ι ≤ finrank R M := by
  simpa using h.cardinalMk_le_finrank

theorem finset_card_le_finrank [Module.Finite R M]
    {b : Finset M} (h : LinearIndependent R (fun x => x : b → M)) :
    b.card ≤ finrank R M := by
  rw [← Fintype.card_coe]
  exact h.fintype_card_le_finrank

theorem lt_aleph0_of_finite {ι : Type w}
    [Module.Finite R M] {v : ι → M} (h : LinearIndependent R v) : #ι < ℵ₀ := by
  apply Cardinal.lift_lt.1
  apply lt_of_le_of_lt
  · apply h.cardinal_lift_le_rank
  · rw [← finrank_eq_rank, Cardinal.lift_aleph0, Cardinal.lift_natCast]
    apply Cardinal.nat_lt_aleph0

theorem finite [Module.Finite R M] {ι : Type*} {f : ι → M}
    (h : LinearIndependent R f) : Finite ι :=
  Cardinal.lt_aleph0_iff_finite.1 <| h.lt_aleph0_of_finite

theorem setFinite [Module.Finite R M] {b : Set M}
    (h : LinearIndependent R fun x : b => (x : M)) : b.Finite :=
  Cardinal.lt_aleph0_iff_set_finite.mp h.lt_aleph0_of_finite

end LinearIndependent

lemma exists_set_linearIndependent_of_lt_rank {n : Cardinal} (hn : n < Module.rank R M) :
    ∃ s : Set M, #s = n ∧ LinearIndependent R ((↑) : s → M) := by
  obtain ⟨⟨s, hs⟩, hs'⟩ := exists_lt_of_lt_ciSup' (hn.trans_eq (Module.rank_def R M))
  obtain ⟨t, ht, ht'⟩ := le_mk_iff_exists_subset.mp hs'.le
  exact ⟨t, ht', .mono ht hs⟩

lemma exists_finset_linearIndependent_of_le_rank {n : ℕ} (hn : n ≤ Module.rank R M) :
    ∃ s : Finset M, s.card = n ∧ LinearIndependent R ((↑) : s → M) := by
  have := nonempty_linearIndependent_set
  cases' hn.eq_or_lt with h h
  · obtain ⟨⟨s, hs⟩, hs'⟩ := Cardinal.exists_eq_natCast_of_iSup_eq _
      (Cardinal.bddAbove_range _) _ (h.trans (Module.rank_def R M)).symm
    have : Finite s := lt_aleph0_iff_finite.mp (hs' ▸ nat_lt_aleph0 n)
    cases nonempty_fintype s
    exact ⟨s.toFinset, by simpa using hs', by convert hs using 3 <;> exact Set.mem_toFinset⟩
  · obtain ⟨s, hs, hs'⟩ := exists_set_linearIndependent_of_lt_rank h
    have : Finite s := lt_aleph0_iff_finite.mp (hs ▸ nat_lt_aleph0 n)
    cases nonempty_fintype s
    exact ⟨s.toFinset, by simpa using hs, by convert hs' using 3 <;> exact Set.mem_toFinset⟩

lemma exists_linearIndependent_of_le_rank {n : ℕ} (hn : n ≤ Module.rank R M) :
    ∃ f : Fin n → M, LinearIndependent R f :=
  have ⟨_, hs, hs'⟩ := exists_finset_linearIndependent_of_le_rank hn
  ⟨_, (linearIndependent_equiv (Finset.equivFinOfCardEq hs).symm).mpr hs'⟩

lemma natCast_le_rank_iff [Nontrivial R] {n : ℕ} :
    n ≤ Module.rank R M ↔ ∃ f : Fin n → M, LinearIndependent R f :=
  ⟨exists_linearIndependent_of_le_rank,
    fun H ↦ by simpa using H.choose_spec.cardinal_lift_le_rank⟩

lemma natCast_le_rank_iff_finset [Nontrivial R] {n : ℕ} :
    n ≤ Module.rank R M ↔ ∃ s : Finset M, s.card = n ∧ LinearIndependent R ((↑) : s → M) :=
  ⟨exists_finset_linearIndependent_of_le_rank,
    fun ⟨s, h₁, h₂⟩ ↦ by simpa [h₁] using h₂.cardinal_le_rank⟩

lemma exists_finset_linearIndependent_of_le_finrank {n : ℕ} (hn : n ≤ finrank R M) :
    ∃ s : Finset M, s.card = n ∧ LinearIndependent R ((↑) : s → M) := by
  by_cases h : finrank R M = 0
  · rw [le_zero_iff.mp (hn.trans_eq h)]
    exact ⟨∅, rfl, by convert linearIndependent_empty R M using 2 <;> aesop⟩
  exact exists_finset_linearIndependent_of_le_rank
    ((Nat.cast_le.mpr hn).trans_eq (cast_toNat_of_lt_aleph0 (toNat_ne_zero.mp h).2))

lemma exists_linearIndependent_of_le_finrank {n : ℕ} (hn : n ≤ finrank R M) :
    ∃ f : Fin n → M, LinearIndependent R f :=
  have ⟨_, hs, hs'⟩ := exists_finset_linearIndependent_of_le_finrank hn
  ⟨_, (linearIndependent_equiv (Finset.equivFinOfCardEq hs).symm).mpr hs'⟩

variable [Module.Finite R M] [StrongRankCondition R] in
theorem Module.Finite.not_linearIndependent_of_infinite {ι : Type*} [Infinite ι]
    (v : ι → M) : ¬LinearIndependent R v := mt LinearIndependent.finite <| @not_finite _ _

section
variable [NoZeroSMulDivisors R M]

theorem CompleteLattice.Independent.subtype_ne_bot_le_rank [Nontrivial R]
    {V : ι → Submodule R M} (hV : CompleteLattice.Independent V) :
    Cardinal.lift.{v} #{ i : ι // V i ≠ ⊥ } ≤ Cardinal.lift.{w} (Module.rank R M) := by
  set I := { i : ι // V i ≠ ⊥ }
  have hI : ∀ i : I, ∃ v ∈ V i, v ≠ (0 : M) := by
    intro i
    rw [← Submodule.ne_bot_iff]
    exact i.prop
  choose v hvV hv using hI
  have : LinearIndependent R v := (hV.comp Subtype.coe_injective).linearIndependent _ hvV hv
  exact this.cardinal_lift_le_rank

variable [Module.Finite R M] [StrongRankCondition R]

theorem CompleteLattice.Independent.subtype_ne_bot_le_finrank_aux
    {p : ι → Submodule R M} (hp : CompleteLattice.Independent p) :
    #{ i // p i ≠ ⊥ } ≤ (finrank R M : Cardinal.{w}) := by
  suffices Cardinal.lift.{v} #{ i // p i ≠ ⊥ } ≤ Cardinal.lift.{v} (finrank R M : Cardinal.{w}) by
    rwa [Cardinal.lift_le] at this
  calc
    Cardinal.lift.{v} #{ i // p i ≠ ⊥ } ≤ Cardinal.lift.{w} (Module.rank R M) :=
      hp.subtype_ne_bot_le_rank
    _ = Cardinal.lift.{w} (finrank R M : Cardinal.{v}) := by rw [finrank_eq_rank]
    _ = Cardinal.lift.{v} (finrank R M : Cardinal.{w}) := by simp

/-- If `p` is an independent family of submodules of a `R`-finite module `M`, then the
number of nontrivial subspaces in the family `p` is finite. -/
noncomputable def CompleteLattice.Independent.fintypeNeBotOfFiniteDimensional
    {p : ι → Submodule R M} (hp : CompleteLattice.Independent p) :
    Fintype { i : ι // p i ≠ ⊥ } := by
  suffices #{ i // p i ≠ ⊥ } < (ℵ₀ : Cardinal.{w}) by
    rw [Cardinal.lt_aleph0_iff_fintype] at this
    exact this.some
  refine lt_of_le_of_lt hp.subtype_ne_bot_le_finrank_aux ?_
  simp [Cardinal.nat_lt_aleph0]

/-- If `p` is an independent family of submodules of a `R`-finite module `M`, then the
number of nontrivial subspaces in the family `p` is bounded above by the dimension of `M`.

Note that the `Fintype` hypothesis required here can be provided by
`CompleteLattice.Independent.fintypeNeBotOfFiniteDimensional`. -/
theorem CompleteLattice.Independent.subtype_ne_bot_le_finrank
    {p : ι → Submodule R M} (hp : CompleteLattice.Independent p) [Fintype { i // p i ≠ ⊥ }] :
    Fintype.card { i // p i ≠ ⊥ } ≤ finrank R M := by simpa using hp.subtype_ne_bot_le_finrank_aux

end

variable [Module.Finite R M] [StrongRankCondition R]

section

open Finset

/-- If a finset has cardinality larger than the rank of a module,
then there is a nontrivial linear relation amongst its elements. -/
theorem Module.exists_nontrivial_relation_of_finrank_lt_card {t : Finset M}
    (h : finrank R M < t.card) : ∃ f : M → R, ∑ e ∈ t, f e • e = 0 ∧ ∃ x ∈ t, f x ≠ 0 := by
  obtain ⟨g, sum, z, nonzero⟩ := Fintype.not_linearIndependent_iff.mp
    (mt LinearIndependent.finset_card_le_finrank h.not_le)
  refine ⟨Subtype.val.extend g 0, ?_, z, z.2, by rwa [Subtype.val_injective.extend_apply]⟩
  rw [← Finset.sum_finset_coe]; convert sum; apply Subtype.val_injective.extend_apply

/-- If a finset has cardinality larger than `finrank + 1`,
then there is a nontrivial linear relation amongst its elements,
such that the coefficients of the relation sum to zero. -/
theorem Module.exists_nontrivial_relation_sum_zero_of_finrank_succ_lt_card
    {t : Finset M} (h : finrank R M + 1 < t.card) :
    ∃ f : M → R, ∑ e ∈ t, f e • e = 0 ∧ ∑ e ∈ t, f e = 0 ∧ ∃ x ∈ t, f x ≠ 0 := by
  -- Pick an element x₀ ∈ t,
  obtain ⟨x₀, x₀_mem⟩ := card_pos.1 ((Nat.succ_pos _).trans h)
  -- and apply the previous lemma to the {xᵢ - x₀}
  let shift : M ↪ M := ⟨(· - x₀), sub_left_injective⟩
  classical
  let t' := (t.erase x₀).map shift
  have h' : finrank R M < t'.card := by
    rw [card_map, card_erase_of_mem x₀_mem]
    exact Nat.lt_pred_iff.mpr h
  -- to obtain a function `g`.
  obtain ⟨g, gsum, x₁, x₁_mem, nz⟩ := exists_nontrivial_relation_of_finrank_lt_card h'
  -- Then obtain `f` by translating back by `x₀`,
  -- and setting the value of `f` at `x₀` to ensure `∑ e ∈ t, f e = 0`.
  let f : M → R := fun z ↦ if z = x₀ then -∑ z ∈ t.erase x₀, g (z - x₀) else g (z - x₀)
  refine ⟨f, ?_, ?_, ?_⟩
  -- After this, it's a matter of verifying the properties,
  -- based on the corresponding properties for `g`.
  · rw [sum_map, Embedding.coeFn_mk] at gsum
    simp_rw [f, ← t.sum_erase_add _ x₀_mem, if_pos, neg_smul, sum_smul,
             ← sub_eq_add_neg, ← sum_sub_distrib, ← gsum, smul_sub]
    refine sum_congr rfl fun x x_mem ↦ ?_
    rw [if_neg (mem_erase.mp x_mem).1]
  · simp_rw [f, ← t.sum_erase_add _ x₀_mem, if_pos, add_neg_eq_zero]
    exact sum_congr rfl fun x x_mem ↦ if_neg (mem_erase.mp x_mem).1
  · obtain ⟨x₁, x₁_mem', rfl⟩ := Finset.mem_map.mp x₁_mem
    have := mem_erase.mp x₁_mem'
    exact ⟨x₁, by
      simpa only [f, Embedding.coeFn_mk, sub_add_cancel, this.2, true_and, if_neg this.1]⟩

end

end Finite

section FinrankZero

section
variable [Nontrivial R]

/-- A (finite dimensional) space that is a subsingleton has zero `finrank`. -/
@[nontriviality]
<<<<<<< HEAD
theorem FiniteDimensional.finrank_zero_of_subsingleton [Subsingleton M] :
=======
theorem Module.finrank_zero_of_subsingleton [Subsingleton M] :
>>>>>>> d0df76bd
    finrank R M = 0 := by
  rw [finrank, rank_subsingleton', _root_.map_zero]

lemma LinearIndependent.finrank_eq_zero_of_infinite {ι} [Infinite ι] {v : ι → M}
    (hv : LinearIndependent R v) : finrank R M = 0 := toNat_eq_zero.mpr <| .inr hv.aleph0_le_rank

section
variable [NoZeroSMulDivisors R M]

/-- A finite dimensional space is nontrivial if it has positive `finrank`. -/
theorem Module.nontrivial_of_finrank_pos (h : 0 < finrank R M) : Nontrivial M :=
  rank_pos_iff_nontrivial.mp (lt_rank_of_lt_finrank h)

/-- A finite dimensional space is nontrivial if it has `finrank` equal to the successor of a
natural number. -/
theorem Module.nontrivial_of_finrank_eq_succ {n : ℕ}
    (hn : finrank R M = n.succ) : Nontrivial M :=
  nontrivial_of_finrank_pos (R := R) (by rw [hn]; exact n.succ_pos)

end

variable (R M)

@[simp]
theorem finrank_bot : finrank R (⊥ : Submodule R M) = 0 :=
  finrank_eq_of_rank_eq (rank_bot _ _)

end

section StrongRankCondition

variable [StrongRankCondition R] [Module.Finite R M]

/-- A finite rank torsion-free module has positive `finrank` iff it has a nonzero element. -/
theorem Module.finrank_pos_iff_exists_ne_zero [NoZeroSMulDivisors R M] :
    0 < finrank R M ↔ ∃ x : M, x ≠ 0 := by
  rw [← @rank_pos_iff_exists_ne_zero R M, ← finrank_eq_rank]
  norm_cast

/-- An `R`-finite torsion-free module has positive `finrank` iff it is nontrivial. -/
theorem Module.finrank_pos_iff [NoZeroSMulDivisors R M] :
    0 < finrank R M ↔ Nontrivial M := by
  rw [← rank_pos_iff_nontrivial (R := R), ← finrank_eq_rank]
  norm_cast

/-- A nontrivial finite dimensional space has positive `finrank`. -/
theorem Module.finrank_pos [NoZeroSMulDivisors R M] [h : Nontrivial M] :
    0 < finrank R M :=
  finrank_pos_iff.mpr h

/-- See `Module.finrank_zero_iff`
  for the stronger version with `NoZeroSMulDivisors R M`. -/
theorem Module.finrank_eq_zero_iff :
    finrank R M = 0 ↔ ∀ x : M, ∃ a : R, a ≠ 0 ∧ a • x = 0 := by
  rw [← rank_eq_zero_iff (R := R), ← finrank_eq_rank]
  norm_cast

/-- The `StrongRankCondition` is automatic. See `commRing_strongRankCondition`. -/
theorem Module.finrank_eq_zero_iff_isTorsion {R} [CommRing R] [StrongRankCondition R]
    [IsDomain R] [Module R M] [Module.Finite R M] :
    finrank R M = 0 ↔ Module.IsTorsion R M := by
  rw [← rank_eq_zero_iff_isTorsion (R := R), ← finrank_eq_rank]
  norm_cast

/-- A finite dimensional space has zero `finrank` iff it is a subsingleton.
This is the `finrank` version of `rank_zero_iff`. -/
theorem Module.finrank_zero_iff [NoZeroSMulDivisors R M] :
    finrank R M = 0 ↔ Subsingleton M := by
  rw [← rank_zero_iff (R := R), ← finrank_eq_rank]
  norm_cast

/-- Similar to `rank_quotient_add_rank_le` but for `finrank` and a finite `M`. -/
lemma Module.finrank_quotient_add_finrank_le (N : Submodule R M) :
    finrank R (M ⧸ N) + finrank R N ≤ finrank R M := by
  haveI := nontrivial_of_invariantBasisNumber R
  have := rank_quotient_add_rank_le N
  rw [← finrank_eq_rank R M, ← finrank_eq_rank R, ← N.finrank_eq_rank] at this
  exact mod_cast this

end StrongRankCondition

theorem Module.finrank_eq_zero_of_rank_eq_zero (h : Module.rank R M = 0) :
    finrank R M = 0 := by
  delta finrank
  rw [h, zero_toNat]

theorem Submodule.bot_eq_top_of_rank_eq_zero [NoZeroSMulDivisors R M] (h : Module.rank R M = 0) :
    (⊥ : Submodule R M) = ⊤ := by
  nontriviality R
  rw [rank_zero_iff] at h
  subsingleton

/-- See `rank_subsingleton` for the reason that `Nontrivial R` is needed. -/
@[simp]
theorem Submodule.rank_eq_zero [Nontrivial R] [NoZeroSMulDivisors R M] {S : Submodule R M} :
    Module.rank R S = 0 ↔ S = ⊥ :=
  ⟨fun h =>
    (Submodule.eq_bot_iff _).2 fun x hx =>
      congr_arg Subtype.val <|
        ((Submodule.eq_bot_iff _).1 <| Eq.symm <| Submodule.bot_eq_top_of_rank_eq_zero h) ⟨x, hx⟩
          Submodule.mem_top,
    fun h => by rw [h, rank_bot]⟩

@[simp]
theorem Submodule.finrank_eq_zero [StrongRankCondition R] [NoZeroSMulDivisors R M]
    {S : Submodule R M} [Module.Finite R S] :
    finrank R S = 0 ↔ S = ⊥ := by
  rw [← Submodule.rank_eq_zero, ← finrank_eq_rank, ← @Nat.cast_zero Cardinal, Nat.cast_inj]

@[simp]
lemma Submodule.one_le_finrank_iff [StrongRankCondition R] [NoZeroSMulDivisors R M]
    {S : Submodule R M} [Module.Finite R S] :
    1 ≤ finrank R S ↔ S ≠ ⊥ := by
  simp [← not_iff_not]

variable [Module.Free R M]

theorem finrank_eq_zero_of_basis_imp_not_finite
    (h : ∀ s : Set M, Basis.{v} (s : Set M) R M → ¬s.Finite) : finrank R M = 0 := by
  cases subsingleton_or_nontrivial R
  · have := Module.subsingleton R M
    exact (h ∅ ⟨LinearEquiv.ofSubsingleton _ _⟩ Set.finite_empty).elim
  obtain ⟨_, ⟨b⟩⟩ := (Module.free_iff_set R M).mp ‹_›
  have := Set.Infinite.to_subtype (h _ b)
  exact b.linearIndependent.finrank_eq_zero_of_infinite

theorem finrank_eq_zero_of_basis_imp_false (h : ∀ s : Finset M, Basis.{v} (s : Set M) R M → False) :
    finrank R M = 0 :=
  finrank_eq_zero_of_basis_imp_not_finite fun s b hs =>
    h hs.toFinset
      (by
        convert b
        simp)

theorem finrank_eq_zero_of_not_exists_basis
    (h : ¬∃ s : Finset M, Nonempty (Basis (s : Set M) R M)) : finrank R M = 0 :=
  finrank_eq_zero_of_basis_imp_false fun s b => h ⟨s, ⟨b⟩⟩

theorem finrank_eq_zero_of_not_exists_basis_finite
    (h : ¬∃ (s : Set M) (_ : Basis.{v} (s : Set M) R M), s.Finite) : finrank R M = 0 :=
  finrank_eq_zero_of_basis_imp_not_finite fun s b hs => h ⟨s, b, hs⟩

theorem finrank_eq_zero_of_not_exists_basis_finset (h : ¬∃ s : Finset M, Nonempty (Basis s R M)) :
    finrank R M = 0 :=
  finrank_eq_zero_of_basis_imp_false fun s b => h ⟨s, ⟨b⟩⟩

end FinrankZero

section RankOne

variable [NoZeroSMulDivisors R M] [StrongRankCondition R]

/-- If there is a nonzero vector and every other vector is a multiple of it,
then the module has dimension one. -/
theorem rank_eq_one (v : M) (n : v ≠ 0) (h : ∀ w : M, ∃ c : R, c • v = w) :
    Module.rank R M = 1 := by
  haveI := nontrivial_of_invariantBasisNumber R
  obtain ⟨b⟩ := (Basis.basis_singleton_iff.{_, _, u} PUnit).mpr ⟨v, n, h⟩
  rw [rank_eq_card_basis b, Fintype.card_punit, Nat.cast_one]

/-- If there is a nonzero vector and every other vector is a multiple of it,
then the module has dimension one. -/
theorem finrank_eq_one (v : M) (n : v ≠ 0) (h : ∀ w : M, ∃ c : R, c • v = w) : finrank R M = 1 :=
  finrank_eq_of_rank_eq (rank_eq_one v n h)

/-- If every vector is a multiple of some `v : M`, then `M` has dimension at most one.
-/
theorem finrank_le_one (v : M) (h : ∀ w : M, ∃ c : R, c • v = w) : finrank R M ≤ 1 := by
  haveI := nontrivial_of_invariantBasisNumber R
  rcases eq_or_ne v 0 with (rfl | hn)
  · haveI :=
      _root_.subsingleton_of_forall_eq (0 : M) fun w => by
        obtain ⟨c, rfl⟩ := h w
        simp
    rw [finrank_zero_of_subsingleton]
    exact zero_le_one
  · exact (finrank_eq_one v hn h).le

end RankOne<|MERGE_RESOLUTION|>--- conflicted
+++ resolved
@@ -357,11 +357,7 @@
 
 /-- A (finite dimensional) space that is a subsingleton has zero `finrank`. -/
 @[nontriviality]
-<<<<<<< HEAD
-theorem FiniteDimensional.finrank_zero_of_subsingleton [Subsingleton M] :
-=======
 theorem Module.finrank_zero_of_subsingleton [Subsingleton M] :
->>>>>>> d0df76bd
     finrank R M = 0 := by
   rw [finrank, rank_subsingleton', _root_.map_zero]
 
