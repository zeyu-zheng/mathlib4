--- conflicted
+++ resolved
@@ -207,22 +207,12 @@
   rfl
 #align matrix.to_linear_map₂'_apply Matrix.toLinearMap₂'_apply
 
-<<<<<<< HEAD
 theorem Matrix.toLinearMap₂'_apply' (M : Matrix n m N₂) (v : n → R) (w : m → R) :
     Matrix.toLinearMap₂' M v w = ScalarMatrix.dotProduct v (ScalarMatrix.mulVec M w) := by
   simp_rw [Matrix.toLinearMap₂'_apply, ScalarMatrix.dotProduct, ScalarMatrix.mulVec,
     ScalarMatrix.dotProduct]
   refine' Finset.sum_congr rfl fun _ _ => _
   rw [Finset.smul_sum]
-=======
-theorem Matrix.toLinearMap₂'_apply' (M : Matrix n m R) (v : n → R) (w : m → R) :
-    Matrix.toLinearMap₂' M v w = Matrix.dotProduct v (M *ᵥ w) := by
-  simp_rw [Matrix.toLinearMap₂'_apply, Matrix.dotProduct, Matrix.mulVec, Matrix.dotProduct]
-  refine Finset.sum_congr rfl fun _ _ => ?_
-  rw [Finset.mul_sum]
-  refine Finset.sum_congr rfl fun _ _ => ?_
-  rw [← mul_assoc]
->>>>>>> e33ed907
 #align matrix.to_linear_map₂'_apply' Matrix.toLinearMap₂'_apply'
 
 @[simp]
