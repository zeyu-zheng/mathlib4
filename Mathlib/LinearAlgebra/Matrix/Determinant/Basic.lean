--- conflicted
+++ resolved
@@ -131,18 +131,9 @@
     det (M * N) = ∑ p : n → n, ∑ σ : Perm n, ε σ * ∏ i, M (σ i) (p i) * N (p i) i := by
       simp only [det_apply', mul_apply, prod_univ_sum, mul_sum, Fintype.piFinset_univ]
       rw [Finset.sum_comm]
-<<<<<<< HEAD
-    _ =
-        ∑ p ∈ (@univ (n → n) _).filter Bijective,
-          ∑ σ : Perm n, ε σ * ∏ i, M (σ i) (p i) * N (p i) i :=
-      (Eq.symm <|
-        sum_subset (filter_subset _ _) fun f _ hbij =>
-          det_mul_aux <| by simpa only [true_and, mem_filter, mem_univ] using hbij)
-=======
     _ = ∑ p : n → n with Bijective p, ∑ σ : Perm n, ε σ * ∏ i, M (σ i) (p i) * N (p i) i := by
       refine (sum_subset (filter_subset _ _) fun f _ hbij ↦ det_mul_aux ?_).symm
       simpa only [true_and, mem_filter, mem_univ] using hbij
->>>>>>> d0df76bd
     _ = ∑ τ : Perm n, ∑ σ : Perm n, ε σ * ∏ i, M (σ i) (τ i) * N (τ i) i :=
       sum_bij (fun p h ↦ Equiv.ofBijective p (mem_filter.1 h).2) (fun _ _ ↦ mem_univ _)
         (fun _ _ _ _ h ↦ by injection h)
