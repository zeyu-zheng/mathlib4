/-
Copyright (c) 2024 Jon Bannon. All rights reserved.
Released under Apache 2.0 license as described in the file LICENSE.
Authors: Jon Bannon, Jireh Loreaux
-/

import Mathlib.LinearAlgebra.Matrix.Spectrum
import Mathlib.LinearAlgebra.Eigenspace.Matrix
import Mathlib.Analysis.CStarAlgebra.ContinuousFunctionalCalculus.Unique
<<<<<<< HEAD
import Mathlib.Topology.ContinuousFunction.Units
=======
import Mathlib.Topology.ContinuousMap.Units
import Mathlib.Analysis.Matrix
import Mathlib.Topology.UniformSpace.Matrix
>>>>>>> d0df76bd

/-!
# Continuous Functional Calculus for Hermitian Matrices

This file defines an instance of the continuous functional calculus for Hermitian matrices over an
`RCLike` field `𝕜`.

## Main Results

- `Matrix.IsHermitian.cfc` : Realization of the functional calculus for a Hermitian matrix
  as the triple product `U * diagonal (RCLike.ofReal ∘ f ∘ hA.eigenvalues) * star U` with
  `U = eigenvectorUnitary hA`.

- `cfc_eq` : Proof that the above agrees with the continuous functional calculus.

- `Matrix.IsHermitian.instContinuousFunctionalCalculus` : Instance of the continuous functional
  calculus for a Hermitian matrix `A` over `𝕜`.

## Tags

spectral theorem, diagonalization theorem, continuous functional calculus
-/

open Topology

namespace Matrix

variable {n 𝕜 : Type*} [RCLike 𝕜] [Fintype n] [DecidableEq n] {A : Matrix n n 𝕜}

lemma finite_real_spectrum : (spectrum ℝ A).Finite := by
  rw [← spectrum.preimage_algebraMap 𝕜]
  exact A.finite_spectrum.preimage (NoZeroSMulDivisors.algebraMap_injective ℝ 𝕜).injOn

instance : Finite (spectrum ℝ A) := A.finite_real_spectrum

namespace IsHermitian

variable (hA : IsHermitian A)

/-- The `ℝ`-spectrum of a Hermitian matrix over `RCLike` field is the range of the eigenvalue
function -/
theorem eigenvalues_eq_spectrum_real {a : Matrix n n 𝕜} (ha : IsHermitian a) :
    spectrum ℝ a = Set.range (ha.eigenvalues) := by
  ext x
  conv_lhs => rw [ha.spectral_theorem, unitary.spectrum.unitary_conjugate,
  ← spectrum.algebraMap_mem_iff 𝕜, spectrum_diagonal, RCLike.algebraMap_eq_ofReal]
  simp

/-- The star algebra homomorphism underlying the instance of the continuous functional
calculus of a Hermitian matrix. This is an auxiliary definition and is not intended
for use outside of this file. -/
@[simps]
noncomputable def cfcAux : C(spectrum ℝ A, ℝ) →⋆ₐ[ℝ] (Matrix n n 𝕜) where
  toFun := fun g => (eigenvectorUnitary hA : Matrix n n 𝕜) *
    diagonal (RCLike.ofReal ∘ g ∘ (fun i ↦ ⟨hA.eigenvalues i, hA.eigenvalues_mem_spectrum_real i⟩))
    * star (eigenvectorUnitary hA : Matrix n n 𝕜)
  map_one' := by simp [Pi.one_def (f := fun _ : n ↦ 𝕜)]
  map_mul' f g := by
    have {a b c d e f : Matrix n n 𝕜} : (a * b * c) * (d * e * f) = a * (b * (c * d) * e) * f := by
      simp only [mul_assoc]
    simp only [this, ContinuousMap.coe_mul, SetLike.coe_mem, unitary.star_mul_self_of_mem, mul_one,
      diagonal_mul_diagonal, Function.comp_apply]
    congr! with i
    simp
  map_zero' := by simp [Pi.zero_def (f := fun _ : n ↦ 𝕜)]
  map_add' f g := by
    simp only [ContinuousMap.coe_add, ← add_mul, ← mul_add, diagonal_add, Function.comp_apply]
    congr! with i
    simp
  commutes' r := by
    simp only [Function.comp_def, algebraMap_apply, smul_eq_mul, mul_one]
    rw [← mul_one (algebraMap _ _ _), ← unitary.coe_mul_star_self hA.eigenvectorUnitary,
      ← Algebra.left_comm, unitary.coe_star, mul_assoc]
    congr!
  map_star' f := by
    simp only [star_trivial, StarMul.star_mul, star_star, star_eq_conjTranspose (diagonal _),
      diagonal_conjTranspose, mul_assoc]
    congr!
    ext
    simp

lemma isClosedEmbedding_cfcAux : IsClosedEmbedding hA.cfcAux := by
  have h0 : FiniteDimensional ℝ C(spectrum ℝ A, ℝ) :=
    FiniteDimensional.of_injective (ContinuousMap.coeFnLinearMap ℝ (M := ℝ)) DFunLike.coe_injective
  refine LinearMap.isClosedEmbedding_of_injective (𝕜 := ℝ) (E := C(spectrum ℝ A, ℝ))
    (F := Matrix n n 𝕜) (f := hA.cfcAux) <| LinearMap.ker_eq_bot'.mpr fun f hf ↦ ?_
  have h2 :
      diagonal (RCLike.ofReal ∘ f ∘ fun i ↦ ⟨hA.eigenvalues i, hA.eigenvalues_mem_spectrum_real i⟩)
        = (0 : Matrix n n 𝕜) := by
    simp only [LinearMap.coe_coe, cfcAux_apply] at hf
    replace hf := congr($(hf) * (eigenvectorUnitary hA : Matrix n n 𝕜))
    simp only [mul_assoc, SetLike.coe_mem, unitary.star_mul_self_of_mem, mul_one, zero_mul] at hf
    simpa [← mul_assoc] using congr((star hA.eigenvectorUnitary : Matrix n n 𝕜) * $(hf))
  ext x
  simp only [ContinuousMap.zero_apply]
  obtain ⟨x, hx⟩ := x
  obtain ⟨i, rfl⟩ := hA.eigenvalues_eq_spectrum_real ▸ hx
  rw [← diagonal_zero] at h2
  have := (diagonal_eq_diagonal_iff).mp h2
  refine RCLike.ofReal_eq_zero.mp (this i)

@[deprecated (since := "2024-10-20")]
alias closedEmbedding_cfcAux := isClosedEmbedding_cfcAux

lemma cfcAux_id : hA.cfcAux (.restrict (spectrum ℝ A) (.id ℝ)) = A := by
  conv_rhs => rw [hA.spectral_theorem]
  congr!

/-- Instance of the continuous functional calculus for a Hermitian matrix over `𝕜` with
`RCLike 𝕜`. -/
instance instContinuousFunctionalCalculus :
    ContinuousFunctionalCalculus ℝ (IsSelfAdjoint : Matrix n n 𝕜 → Prop) where
  exists_cfc_of_predicate a ha := by
    replace ha : IsHermitian a := ha
    refine ⟨ha.cfcAux, ha.isClosedEmbedding_cfcAux, ha.cfcAux_id, fun f ↦ ?map_spec,
      fun f ↦ ?hermitian⟩
    case map_spec =>
      apply Set.eq_of_subset_of_subset
      · rw [← ContinuousMap.spectrum_eq_range f]
        apply AlgHom.spectrum_apply_subset
      · rw [cfcAux_apply, unitary.spectrum.unitary_conjugate]
        rintro - ⟨x , rfl⟩
        apply spectrum.of_algebraMap_mem 𝕜
        simp only [Function.comp_apply, Set.mem_range, spectrum_diagonal]
        obtain ⟨x, hx⟩ := x
        obtain ⟨i, rfl⟩ := ha.eigenvalues_eq_spectrum_real ▸ hx
        exact ⟨i, rfl⟩
    case hermitian =>
      simp only [isSelfAdjoint_iff, cfcAux_apply, mul_assoc, star_mul, star_star]
      rw [star_eq_conjTranspose, diagonal_conjTranspose]
      congr!
      simp [Pi.star_def, Function.comp_def]
<<<<<<< HEAD
=======
  spectrum_nonempty a ha := by
    obtain (h | h) := isEmpty_or_nonempty n
    · obtain ⟨x, y, hxy⟩ := exists_pair_ne (Matrix n n 𝕜)
      exact False.elim <| Matrix.of.symm.injective.ne hxy <| Subsingleton.elim _ _
    · exact eigenvalues_eq_spectrum_real ha ▸ Set.range_nonempty _
>>>>>>> d0df76bd
  predicate_zero := .zero _

instance instUniqueContinuousFunctionalCalculus :
    UniqueContinuousFunctionalCalculus ℝ (Matrix n n 𝕜) :=
  let _ : NormedRing (Matrix n n 𝕜) := Matrix.linftyOpNormedRing
  let _ : NormedAlgebra ℝ (Matrix n n 𝕜) := Matrix.linftyOpNormedAlgebra
  inferInstance

/-- The continuous functional calculus of a Hermitian matrix as a triple product using the
spectral theorem. Note that this actually operates on bare functions since every function is
continuous on the spectrum of a matrix, since the spectrum is finite. This is shown to be equal to
the generic continuous functional calculus API in `Matrix.IsHermitian.cfc_eq`. In general, users
should prefer the generic API, especially because it will make rewriting easier. -/
protected noncomputable def cfc (f : ℝ → ℝ) : Matrix n n 𝕜 :=
  (eigenvectorUnitary hA : Matrix n n 𝕜) * diagonal (RCLike.ofReal ∘ f ∘ hA.eigenvalues)
    * star (eigenvectorUnitary hA : Matrix n n 𝕜)

lemma cfc_eq (f : ℝ → ℝ) : cfc f A = hA.cfc f := by
  have hA' : IsSelfAdjoint A := hA
  have := cfcHom_eq_of_continuous_of_map_id hA' hA.cfcAux hA.isClosedEmbedding_cfcAux.continuous
    hA.cfcAux_id
  rw [cfc_apply f A hA' (by rw [continuousOn_iff_continuous_restrict]; fun_prop), this]
  simp only [cfcAux_apply, ContinuousMap.coe_mk, Function.comp_def, Set.restrict_apply,
    IsHermitian.cfc]

end IsHermitian
end Matrix<|MERGE_RESOLUTION|>--- conflicted
+++ resolved
@@ -7,13 +7,9 @@
 import Mathlib.LinearAlgebra.Matrix.Spectrum
 import Mathlib.LinearAlgebra.Eigenspace.Matrix
 import Mathlib.Analysis.CStarAlgebra.ContinuousFunctionalCalculus.Unique
-<<<<<<< HEAD
-import Mathlib.Topology.ContinuousFunction.Units
-=======
 import Mathlib.Topology.ContinuousMap.Units
 import Mathlib.Analysis.Matrix
 import Mathlib.Topology.UniformSpace.Matrix
->>>>>>> d0df76bd
 
 /-!
 # Continuous Functional Calculus for Hermitian Matrices
@@ -146,14 +142,11 @@
       rw [star_eq_conjTranspose, diagonal_conjTranspose]
       congr!
       simp [Pi.star_def, Function.comp_def]
-<<<<<<< HEAD
-=======
   spectrum_nonempty a ha := by
     obtain (h | h) := isEmpty_or_nonempty n
     · obtain ⟨x, y, hxy⟩ := exists_pair_ne (Matrix n n 𝕜)
       exact False.elim <| Matrix.of.symm.injective.ne hxy <| Subsingleton.elim _ _
     · exact eigenvalues_eq_spectrum_real ha ▸ Set.range_nonempty _
->>>>>>> d0df76bd
   predicate_zero := .zero _
 
 instance instUniqueContinuousFunctionalCalculus :
