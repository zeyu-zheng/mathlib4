/-
Copyright (c) 2017 Johannes Hölzl. All rights reserved.
Released under Apache 2.0 license as described in the file LICENSE.
Authors: Johannes Hölzl, Mario Carneiro, Kevin Buzzard, Yury Kudryashov
-/
import Mathlib.LinearAlgebra.Span
import Mathlib.LinearAlgebra.Pi
import Mathlib.Algebra.Module.Equiv.Basic
import Mathlib.GroupTheory.QuotientGroup.Basic
import Mathlib.SetTheory.Cardinal.Finite

/-!
# Quotients by submodules

* If `p` is a submodule of `M`, `M ⧸ p` is the quotient of `M` with respect to `p`:
  that is, elements of `M` are identified if their difference is in `p`. This is itself a module.

-/

-- For most of this file we work over a noncommutative ring
section Ring

namespace Submodule

variable {R M : Type*} {r : R} {x y : M} [Ring R] [AddCommGroup M] [Module R M]
variable (p p' : Submodule R M)

open LinearMap QuotientAddGroup

/-- The equivalence relation associated to a submodule `p`, defined by `x ≈ y` iff `-x + y ∈ p`.

Note this is equivalent to `y - x ∈ p`, but defined this way to be defeq to the `AddSubgroup`
version, where commutativity can't be assumed. -/
def quotientRel : Setoid M :=
  QuotientAddGroup.leftRel p.toAddSubgroup

theorem quotientRel_def {x y : M} : p.quotientRel x y ↔ x - y ∈ p :=
  Iff.trans
    (by
      rw [leftRel_apply, sub_eq_add_neg, neg_add, neg_neg]
      rfl)
    neg_mem_iff

@[deprecated (since := "2024-08-29")] alias quotientRel_r_def := quotientRel_def

/-- The quotient of a module `M` by a submodule `p ⊆ M`. -/
instance hasQuotient : HasQuotient M (Submodule R M) :=
  ⟨fun p => Quotient (quotientRel p)⟩

namespace Quotient

instance : QuotLike (M ⧸ p) M p.quotientRel where
instance : QuotLike.Hint p (M ⧸ p) M p.quotientRel where

/-- Map associating to an element of `M` the corresponding element of `M/p`,
when `p` is a submodule of `M`. -/
@[deprecated (since := "2024-09-05")]
def mk {p : Submodule R M} : M → M ⧸ p :=
  Quotient.mk''

/- porting note: here and throughout elaboration is sped up *tremendously* (in some cases even
avoiding timeouts) by providing type ascriptions to `mkQ` (or `mkQ x`) and its variants. Lean 3
didn't need this help. -/
theorem mk'_eq_mk' {p : Submodule R M} (x : M) :
    @Quotient.mk' _ (quotientRel p) x = (mkQ : M → M ⧸ p) x :=
  rfl

theorem mk''_eq_mk {p : Submodule R M} (x : M) : (Quotient.mk'' x : M ⧸ p) = (mkQ : M → M ⧸ p) x :=
  rfl

theorem quot_mk_eq_mk {p : Submodule R M} (x : M) : (Quot.mk _ x : M ⧸ p) = (mkQ : M → M ⧸ p) x :=
  rfl

protected theorem eq' {x y : M} : ⟦x⟧_p = ⟦y⟧_p ↔ -x + y ∈ p :=
  QuotientAddGroup.eq

<<<<<<< HEAD
protected theorem eq {x y : M} : ⟦x⟧_p = ⟦y⟧_p ↔ x - y ∈ p :=
  (Submodule.Quotient.eq' p).trans (leftRel_apply.symm.trans p.quotientRel_r_def)
=======
protected theorem eq {x y : M} : (mk x : M ⧸ p) = (mk y : M ⧸ p) ↔ x - y ∈ p :=
  (Submodule.Quotient.eq' p).trans (leftRel_apply.symm.trans p.quotientRel_def)
>>>>>>> 66f63643

instance : Zero (M ⧸ p) where
  -- Use Quotient.mk'' instead of mk here because mk is not reducible.
  -- This would lead to non-defeq diamonds.
  -- See also the same comment at the One instance for Con.
  zero := Quotient.mk'' 0

instance : Inhabited (M ⧸ p) :=
  ⟨0⟩

@[simp]
theorem mk_zero : ⟦0 : M⟧_p = 0 :=
  rfl

@[simp]
theorem mk_eq_zero : ⟦x⟧_p = 0 ↔ x ∈ p := by simpa using (Quotient.eq' p : ⟦x⟧_p = 0 ↔ _)

instance addCommGroup : AddCommGroup (M ⧸ p) :=
  QuotientAddGroup.Quotient.addCommGroup p.toAddSubgroup

@[simp]
theorem mk_add : (mkQ (x + y) : M ⧸ p) = (mkQ x : M ⧸ p) + (mkQ y : M ⧸ p) :=
  rfl

@[simp]
theorem mk_neg : (mkQ (-x) : M ⧸ p) = -(mkQ x : M ⧸ p) :=
  rfl

@[simp]
theorem mk_sub : (mkQ (x - y) : M ⧸ p) = (mkQ x : M ⧸ p) - (mkQ y : M ⧸ p) :=
  rfl

protected nonrec lemma «forall» {P : M ⧸ p → Prop} : (∀ a, P a) ↔ ∀ a, P (mk a) := Quotient.forall

section SMul

variable {S : Type*} [SMul S R] [SMul S M] [IsScalarTower S R M] (P : Submodule R M)

instance instSMul' : SMul S (M ⧸ P) :=
  ⟨fun a =>
    Quotient.map' (a • ·) fun x y h =>
      leftRel_apply.mpr <| by simpa using Submodule.smul_mem P (a • (1 : R)) (leftRel_apply.mp h)⟩

-- Porting note: should this be marked as a `@[default_instance]`?
/-- Shortcut to help the elaborator in the common case. -/
instance instSMul : SMul R (M ⧸ P) :=
  Quotient.instSMul' P

@[simp]
theorem mk_smul (r : S) (x : M) : (mkQ (r • x) : M ⧸ p) = r • mkQ x :=
  rfl

instance smulCommClass (T : Type*) [SMul T R] [SMul T M] [IsScalarTower T R M]
    [SMulCommClass S T M] : SMulCommClass S T (M ⧸ P) where
  smul_comm _x _y := Quotient.ind' fun _z => congr_arg mkQ (smul_comm _ _ _)

instance isScalarTower (T : Type*) [SMul T R] [SMul T M] [IsScalarTower T R M] [SMul S T]
    [IsScalarTower S T M] : IsScalarTower S T (M ⧸ P) where
  smul_assoc _x _y := Quotient.ind' fun _z => congr_arg mkQ (smul_assoc _ _ _)

instance isCentralScalar [SMul Sᵐᵒᵖ R] [SMul Sᵐᵒᵖ M] [IsScalarTower Sᵐᵒᵖ R M]
    [IsCentralScalar S M] : IsCentralScalar S (M ⧸ P) where
  op_smul_eq_smul _x := Quotient.ind' fun _z => congr_arg mkQ <| op_smul_eq_smul _ _

end SMul

section Module

variable {S : Type*}

-- Performance of `Function.Surjective.mulAction` is worse since it has to unify data to apply
-- TODO: leanprover-community/mathlib4#7432
instance mulAction' [Monoid S] [SMul S R] [MulAction S M] [IsScalarTower S R M]
    (P : Submodule R M) : MulAction S (M ⧸ P) :=
  { Function.Surjective.mulAction mkQ QuotLike.surjective_mkQ <| Submodule.Quotient.mk_smul P with
    toSMul := instSMul' _ }

-- Porting note: should this be marked as a `@[default_instance]`?
instance mulAction (P : Submodule R M) : MulAction R (M ⧸ P) :=
  Quotient.mulAction' P

instance smulZeroClass' [SMul S R] [SMulZeroClass S M] [IsScalarTower S R M] (P : Submodule R M) :
    SMulZeroClass S (M ⧸ P) :=
  ZeroHom.smulZeroClass ⟨mkQ, mk_zero _⟩ <| Submodule.Quotient.mk_smul P

-- Porting note: should this be marked as a `@[default_instance]`?
instance smulZeroClass (P : Submodule R M) : SMulZeroClass R (M ⧸ P) :=
  Quotient.smulZeroClass' P

-- Performance of `Function.Surjective.distribSMul` is worse since it has to unify data to apply
-- TODO: leanprover-community/mathlib4#7432
instance distribSMul' [SMul S R] [DistribSMul S M] [IsScalarTower S R M] (P : Submodule R M) :
    DistribSMul S (M ⧸ P) :=
  { Function.Surjective.distribSMul {toFun := mkQ, map_zero' := rfl, map_add' := fun _ _ => rfl}
    QuotLike.surjective_mkQ (Submodule.Quotient.mk_smul P) with
    toSMulZeroClass := smulZeroClass' _ }

-- Porting note: should this be marked as a `@[default_instance]`?
instance distribSMul (P : Submodule R M) : DistribSMul R (M ⧸ P) :=
  Quotient.distribSMul' P

-- Performance of `Function.Surjective.distribMulAction` is worse since it has to unify data
-- TODO: leanprover-community/mathlib4#7432
instance distribMulAction' [Monoid S] [SMul S R] [DistribMulAction S M] [IsScalarTower S R M]
    (P : Submodule R M) : DistribMulAction S (M ⧸ P) :=
  { Function.Surjective.distribMulAction
    {toFun := mkQ, map_zero' := rfl, map_add' := fun _ _ => rfl}
    QuotLike.surjective_mkQ (Submodule.Quotient.mk_smul P) with
    toMulAction := mulAction' _ }

-- Porting note: should this be marked as a `@[default_instance]`?
instance distribMulAction (P : Submodule R M) : DistribMulAction R (M ⧸ P) :=
  Quotient.distribMulAction' P

-- Performance of `Function.Surjective.module` is worse since it has to unify data to apply
-- TODO: leanprover-community/mathlib4#7432
instance module' [Semiring S] [SMul S R] [Module S M] [IsScalarTower S R M] (P : Submodule R M) :
    Module S (M ⧸ P) :=
  { Function.Surjective.module _ {toFun := mkQ, map_zero' := by rfl, map_add' := fun _ _ => by rfl}
    QuotLike.surjective_mkQ (Submodule.Quotient.mk_smul P) with
    toDistribMulAction := distribMulAction' _ }

-- Porting note: should this be marked as a `@[default_instance]`?
instance module (P : Submodule R M) : Module R (M ⧸ P) :=
  Quotient.module' P

variable (S)

/-- The quotient of `P` as an `S`-submodule is the same as the quotient of `P` as an `R`-submodule,
where `P : Submodule R M`.
-/
def restrictScalarsEquiv [Ring S] [SMul S R] [Module S M] [IsScalarTower S R M]
    (P : Submodule R M) : (M ⧸ P.restrictScalars S) ≃ₗ[S] M ⧸ P :=
  { Quotient.congrRight fun _ _ => Iff.rfl with
    map_add' := fun x y => Quotient.inductionOn₂' x y fun _x' _y' => rfl
    map_smul' := fun _c x => Quotient.inductionOn' x fun _x' => rfl }

@[simp]
theorem restrictScalarsEquiv_mk [Ring S] [SMul S R] [Module S M] [IsScalarTower S R M]
    (P : Submodule R M) (x : M) :
    restrictScalarsEquiv S P (⟦x⟧ : M ⧸ P) = (⟦x⟧ : M ⧸ P) :=
  rfl

@[simp]
theorem restrictScalarsEquiv_symm_mk [Ring S] [SMul S R] [Module S M] [IsScalarTower S R M]
    (P : Submodule R M) (x : M) :
    (restrictScalarsEquiv S P).symm ((mkQ : M → M ⧸ P) x) = (mkQ : M → M ⧸ P) x :=
  rfl

end Module

theorem mk_surjective : Function.Surjective mkQ_ p := by
  rintro ⟨x⟩
  exact ⟨x, rfl⟩

theorem nontrivial_of_lt_top (h : p < ⊤) : Nontrivial (M ⧸ p) := by
  obtain ⟨x, _, not_mem_s⟩ := SetLike.exists_of_lt h
  refine ⟨⟨⟦x⟧, 0, ?_⟩⟩
  simpa using not_mem_s

end Quotient

instance QuotientBot.infinite [Infinite M] : Infinite (M ⧸ (⊥ : Submodule R M)) :=
  Infinite.of_injective mkQ fun _x _y h =>
    sub_eq_zero.mp <| (Submodule.Quotient.eq ⊥).mp h

instance QuotientTop.unique : Unique (M ⧸ (⊤ : Submodule R M)) where
  default := 0
  uniq x := Quotient.inductionOn' x fun _x => (Submodule.Quotient.eq ⊤).mpr Submodule.mem_top

instance QuotientTop.fintype : Fintype (M ⧸ (⊤ : Submodule R M)) :=
  Fintype.ofSubsingleton 0

variable {p}

theorem subsingleton_quotient_iff_eq_top : Subsingleton (M ⧸ p) ↔ p = ⊤ := by
  constructor
  · rintro h
    refine eq_top_iff.mpr fun x _ => ?_
    have : x - 0 ∈ p := (Submodule.Quotient.eq p).mp (Subsingleton.elim _ _)
    rwa [sub_zero] at this
  · rintro rfl
    infer_instance

theorem unique_quotient_iff_eq_top : Nonempty (Unique (M ⧸ p)) ↔ p = ⊤ :=
  ⟨fun ⟨h⟩ => subsingleton_quotient_iff_eq_top.mp (@Unique.instSubsingleton _ h),
    by rintro rfl; exact ⟨QuotientTop.unique⟩⟩

variable (p)

noncomputable instance Quotient.fintype [Fintype M] (S : Submodule R M) : Fintype (M ⧸ S) :=
  @_root_.Quotient.fintype _ _ _ fun _ _ => Classical.dec _

theorem card_eq_card_quotient_mul_card (S : Submodule R M) :
    Nat.card M = Nat.card S * Nat.card (M ⧸ S) := by
  rw [mul_comm, ← Nat.card_prod]
  exact Nat.card_congr AddSubgroup.addGroupEquivQuotientProdAddSubgroup

section

variable {M₂ : Type*} [AddCommGroup M₂] [Module R M₂]

theorem quot_hom_ext (f g : (M ⧸ p) →ₗ[R] M₂) (h : ∀ x : M, f ⟦x⟧ = g ⟦x⟧) :
    f = g :=
  LinearMap.ext fun x => Quotient.inductionOn' x h

/-- The map from a module `M` to the quotient of `M` by a submodule `p` as a linear map. -/
def mkQ : M →ₗ[R] M ⧸ p where
  toFun := QuotLike.mkQ
  map_add' := by simp
  map_smul' := by simp

@[simp]
theorem mkQ_apply (x : M) : p.mkQ x = (⟦x⟧ : M ⧸ p) :=
  rfl

theorem mkQ_surjective : Function.Surjective p.mkQ := by
  rintro ⟨x⟩; exact ⟨x, rfl⟩

theorem strictMono_comap_prod_map :
    StrictMono fun m : Submodule R M ↦ (m.comap p.subtype, m.map p.mkQ) :=
  fun m₁ m₂ ↦ QuotientAddGroup.strictMono_comap_prod_map
    p.toAddSubgroup (a := m₁.toAddSubgroup) (b := m₂.toAddSubgroup)

end

variable {R₂ M₂ : Type*} [Ring R₂] [AddCommGroup M₂] [Module R₂ M₂] {τ₁₂ : R →+* R₂}

/-- Two `LinearMap`s from a quotient module are equal if their compositions with
`submodule.mkQ` are equal.

See note [partially-applied ext lemmas]. -/
@[ext 1100] -- Porting note: increase priority so this applies before `LinearMap.ext`
theorem linearMap_qext ⦃f g : M ⧸ p →ₛₗ[τ₁₂] M₂⦄ (h : f.comp p.mkQ = g.comp p.mkQ) : f = g :=
  LinearMap.ext fun x => Quotient.inductionOn' x <| (LinearMap.congr_fun h : _)

/-- The map from the quotient of `M` by a submodule `p` to `M₂` induced by a linear map `f : M → M₂`
vanishing on `p`, as a linear map. -/
def liftQ (f : M →ₛₗ[τ₁₂] M₂) (h : p ≤ ker f) : M ⧸ p →ₛₗ[τ₁₂] M₂ :=
  { QuotientAddGroup.lift p.toAddSubgroup f.toAddMonoidHom h with
    map_smul' := by rintro a ⟨x⟩; exact f.map_smulₛₗ a x }

@[simp]
theorem liftQ_apply (f : M →ₛₗ[τ₁₂] M₂) {h} (x : M) : p.liftQ f h ⟦x⟧ = f x :=
  rfl

@[simp]
theorem liftQ_mkQ (f : M →ₛₗ[τ₁₂] M₂) (h) : (p.liftQ f h).comp p.mkQ = f := by ext; rfl

theorem pi_liftQ_eq_liftQ_pi {ι : Type*} {N : ι → Type*}
    [∀ i, AddCommGroup (N i)] [∀ i, Module R (N i)]
    (f : (i : ι) → M →ₗ[R] (N i)) {p : Submodule R M} (h : ∀ i, p ≤ ker (f i)) :
    LinearMap.pi (fun i ↦ p.liftQ (f i) (h i)) =
      p.liftQ (LinearMap.pi f) (LinearMap.ker_pi f ▸ le_iInf h) := by
  ext x i
  simp

/-- Special case of `submodule.liftQ` when `p` is the span of `x`. In this case, the condition on
`f` simply becomes vanishing at `x`. -/
def liftQSpanSingleton (x : M) (f : M →ₛₗ[τ₁₂] M₂) (h : f x = 0) : (M ⧸ R ∙ x) →ₛₗ[τ₁₂] M₂ :=
  (R ∙ x).liftQ f <| by rw [span_singleton_le_iff_mem, LinearMap.mem_ker, h]

@[simp]
theorem liftQSpanSingleton_apply (x : M) (f : M →ₛₗ[τ₁₂] M₂) (h : f x = 0) (y : M) :
    liftQSpanSingleton x f h ⟦y⟧ = f y :=
  rfl

@[simp]
theorem range_mkQ : range p.mkQ = ⊤ :=
  eq_top_iff'.2 <| by rintro ⟨x⟩; exact ⟨x, rfl⟩

@[simp]
theorem ker_mkQ : ker p.mkQ = p := by ext; simp

theorem le_comap_mkQ (p' : Submodule R (M ⧸ p)) : p ≤ comap p.mkQ p' := by
  simpa using (comap_mono bot_le : ker p.mkQ ≤ comap p.mkQ p')

@[simp]
theorem mkQ_map_self : map p.mkQ p = ⊥ := by
  rw [eq_bot_iff, map_le_iff_le_comap, comap_bot, ker_mkQ]

@[simp]
theorem comap_map_mkQ : comap p.mkQ (map p.mkQ p') = p ⊔ p' := by simp [comap_map_eq, sup_comm]

@[simp]
theorem map_mkQ_eq_top : map p.mkQ p' = ⊤ ↔ p ⊔ p' = ⊤ := by
  -- Porting note: ambiguity of `map_eq_top_iff` is no longer automatically resolved by preferring
  -- the current namespace
  simp only [LinearMap.map_eq_top_iff p.range_mkQ, sup_comm, ker_mkQ]

variable (q : Submodule R₂ M₂)

/-- The map from the quotient of `M` by submodule `p` to the quotient of `M₂` by submodule `q` along
`f : M → M₂` is linear. -/
def mapQ (f : M →ₛₗ[τ₁₂] M₂) (h : p ≤ comap f q) : M ⧸ p →ₛₗ[τ₁₂] M₂ ⧸ q :=
  p.liftQ (q.mkQ.comp f) <| by simpa [ker_comp] using h

@[simp]
theorem mapQ_apply (f : M →ₛₗ[τ₁₂] M₂) {h} (x : M) :
    mapQ p q f h (⟦x⟧ : M ⧸ p) = (⟦f x⟧ : M₂ ⧸ q) :=
  rfl

theorem mapQ_mkQ (f : M →ₛₗ[τ₁₂] M₂) {h} : (mapQ p q f h).comp p.mkQ = q.mkQ.comp f := by
  ext x; rfl

@[simp]
theorem mapQ_zero (h : p ≤ q.comap (0 : M →ₛₗ[τ₁₂] M₂) := (by simp)) :
    p.mapQ q (0 : M →ₛₗ[τ₁₂] M₂) h = 0 := by
  ext
  simp

/-- Given submodules `p ⊆ M`, `p₂ ⊆ M₂`, `p₃ ⊆ M₃` and maps `f : M → M₂`, `g : M₂ → M₃` inducing
`mapQ f : M ⧸ p → M₂ ⧸ p₂` and `mapQ g : M₂ ⧸ p₂ → M₃ ⧸ p₃` then
`mapQ (g ∘ f) = (mapQ g) ∘ (mapQ f)`. -/
theorem mapQ_comp {R₃ M₃ : Type*} [Ring R₃] [AddCommGroup M₃] [Module R₃ M₃] (p₂ : Submodule R₂ M₂)
    (p₃ : Submodule R₃ M₃) {τ₂₃ : R₂ →+* R₃} {τ₁₃ : R →+* R₃} [RingHomCompTriple τ₁₂ τ₂₃ τ₁₃]
    (f : M →ₛₗ[τ₁₂] M₂) (g : M₂ →ₛₗ[τ₂₃] M₃) (hf : p ≤ p₂.comap f) (hg : p₂ ≤ p₃.comap g)
    (h := hf.trans (comap_mono hg)) :
    p.mapQ p₃ (g.comp f) h = (p₂.mapQ p₃ g hg).comp (p.mapQ p₂ f hf) := by
  ext
  simp

@[simp]
theorem mapQ_id (h : p ≤ p.comap LinearMap.id := (by rw [comap_id])) :
    p.mapQ p LinearMap.id h = LinearMap.id := by
  ext
  simp

theorem mapQ_pow {f : M →ₗ[R] M} (h : p ≤ p.comap f) (k : ℕ)
    (h' : p ≤ p.comap (f ^ k) := p.le_comap_pow_of_le_comap h k) :
    p.mapQ p (f ^ k) h' = p.mapQ p f h ^ k := by
  induction' k with k ih
  · simp [LinearMap.one_eq_id]
  · simp only [LinearMap.iterate_succ]
    -- Porting note: why does any of these `optParams` need to be applied? Why didn't `simp` handle
    -- all of this for us?
    convert mapQ_comp p p p f (f ^ k) h (p.le_comap_pow_of_le_comap h k)
      (h.trans (comap_mono <| p.le_comap_pow_of_le_comap h k))
    exact (ih _).symm

theorem comap_liftQ (f : M →ₛₗ[τ₁₂] M₂) (h) : q.comap (p.liftQ f h) = (q.comap f).map (mkQ p) :=
  le_antisymm (by rintro ⟨x⟩ hx; exact ⟨_, hx, rfl⟩)
    (by rw [map_le_iff_le_comap, ← comap_comp, liftQ_mkQ])

theorem map_liftQ [RingHomSurjective τ₁₂] (f : M →ₛₗ[τ₁₂] M₂) (h) (q : Submodule R (M ⧸ p)) :
    q.map (p.liftQ f h) = (q.comap p.mkQ).map f :=
  le_antisymm (by rintro _ ⟨⟨x⟩, hxq, rfl⟩; exact ⟨x, hxq, rfl⟩)
    (by rintro _ ⟨x, hxq, rfl⟩; exact ⟨⟦x⟧, hxq, rfl⟩)

theorem ker_liftQ (f : M →ₛₗ[τ₁₂] M₂) (h) : ker (p.liftQ f h) = (ker f).map (mkQ p) :=
  comap_liftQ _ _ _ _

theorem range_liftQ [RingHomSurjective τ₁₂] (f : M →ₛₗ[τ₁₂] M₂) (h) :
    range (p.liftQ f h) = range f := by simpa only [range_eq_map] using map_liftQ _ _ _ _

theorem ker_liftQ_eq_bot (f : M →ₛₗ[τ₁₂] M₂) (h) (h' : ker f ≤ p) : ker (p.liftQ f h) = ⊥ := by
  rw [ker_liftQ, le_antisymm h h', mkQ_map_self]

theorem ker_liftQ_eq_bot' (f : M →ₛₗ[τ₁₂] M₂) (h : p = ker f) :
    ker (p.liftQ f (le_of_eq h)) = ⊥ :=
  ker_liftQ_eq_bot p f h.le h.ge

/-- The correspondence theorem for modules: there is an order isomorphism between submodules of the
quotient of `M` by `p`, and submodules of `M` larger than `p`. -/
def comapMkQRelIso : Submodule R (M ⧸ p) ≃o { p' : Submodule R M // p ≤ p' } where
  toFun p' := ⟨comap p.mkQ p', le_comap_mkQ p _⟩
  invFun q := map p.mkQ q
  left_inv p' := map_comap_eq_self <| by simp
  right_inv := fun ⟨q, hq⟩ => Subtype.ext_val <| by simpa [comap_map_mkQ p]
  map_rel_iff' := comap_le_comap_iff <| range_mkQ _

/-- The ordering on submodules of the quotient of `M` by `p` embeds into the ordering on submodules
of `M`. -/
def comapMkQOrderEmbedding : Submodule R (M ⧸ p) ↪o Submodule R M :=
  (RelIso.toRelEmbedding <| comapMkQRelIso p).trans (Subtype.relEmbedding (· ≤ ·) _)

@[simp]
theorem comapMkQOrderEmbedding_eq (p' : Submodule R (M ⧸ p)) :
    comapMkQOrderEmbedding p p' = comap p.mkQ p' :=
  rfl

theorem span_preimage_eq [RingHomSurjective τ₁₂] {f : M →ₛₗ[τ₁₂] M₂} {s : Set M₂} (h₀ : s.Nonempty)
    (h₁ : s ⊆ range f) : span R (f ⁻¹' s) = (span R₂ s).comap f := by
  suffices (span R₂ s).comap f ≤ span R (f ⁻¹' s) by exact le_antisymm (span_preimage_le f s) this
  have hk : ker f ≤ span R (f ⁻¹' s) := by
    let y := Classical.choose h₀
    have hy : y ∈ s := Classical.choose_spec h₀
    rw [ker_le_iff]
    use y, h₁ hy
    rw [← Set.singleton_subset_iff] at hy
    exact Set.Subset.trans subset_span (span_mono (Set.preimage_mono hy))
  rw [← left_eq_sup] at hk
  rw [range_coe f] at h₁
  rw [hk, ← LinearMap.map_le_map_iff, map_span, map_comap_eq, Set.image_preimage_eq_of_subset h₁]
  exact inf_le_right

/-- If `P` is a submodule of `M` and `Q` a submodule of `N`,
and `f : M ≃ₗ N` maps `P` to `Q`, then `M ⧸ P` is equivalent to `N ⧸ Q`. -/
@[simps]
def Quotient.equiv {N : Type*} [AddCommGroup N] [Module R N] (P : Submodule R M)
    (Q : Submodule R N) (f : M ≃ₗ[R] N) (hf : P.map f = Q) : (M ⧸ P) ≃ₗ[R] N ⧸ Q :=
  { P.mapQ Q (f : M →ₗ[R] N) fun _ hx => hf ▸ Submodule.mem_map_of_mem hx with
    toFun := P.mapQ Q (f : M →ₗ[R] N) fun _ hx => hf ▸ Submodule.mem_map_of_mem hx
    invFun :=
      Q.mapQ P (f.symm : N →ₗ[R] M) fun x hx => by
        rw [← hf, Submodule.mem_map] at hx
        obtain ⟨y, hy, rfl⟩ := hx
        simpa
    left_inv := fun x => Quotient.inductionOn' x (by simp [mk''_eq_mk])
    right_inv := fun x => Quotient.inductionOn' x (by simp [mk''_eq_mk]) }

@[simp]
theorem Quotient.equiv_symm {R M N : Type*} [CommRing R] [AddCommGroup M] [Module R M]
    [AddCommGroup N] [Module R N] (P : Submodule R M) (Q : Submodule R N) (f : M ≃ₗ[R] N)
    (hf : P.map f = Q) :
    (Quotient.equiv P Q f hf).symm =
      Quotient.equiv Q P f.symm ((Submodule.map_symm_eq_iff f).mpr hf) :=
  rfl

@[simp]
theorem Quotient.equiv_trans {N O : Type*} [AddCommGroup N] [Module R N] [AddCommGroup O]
    [Module R O] (P : Submodule R M) (Q : Submodule R N) (S : Submodule R O) (e : M ≃ₗ[R] N)
    (f : N ≃ₗ[R] O) (he : P.map e = Q) (hf : Q.map f = S) (hef : P.map (e.trans f) = S) :
    Quotient.equiv P S (e.trans f) hef =
      (Quotient.equiv P Q e he).trans (Quotient.equiv Q S f hf) := by
  ext
  -- `simp` can deal with `hef` depending on `e` and `f`
  simp only [Quotient.equiv_apply, LinearEquiv.trans_apply, LinearEquiv.coe_trans]
  -- `rw` can deal with `mapQ_comp` needing extra hypotheses coming from the RHS
  rw [mapQ_comp, LinearMap.comp_apply]

end Submodule

open Submodule

namespace LinearMap

section Ring

variable {R M R₂ M₂ R₃ M₃ : Type*}
variable [Ring R] [Ring R₂] [Ring R₃]
variable [AddCommMonoid M] [AddCommGroup M₂] [AddCommMonoid M₃]
variable [Module R M] [Module R₂ M₂] [Module R₃ M₃]
variable {τ₁₂ : R →+* R₂} {τ₂₃ : R₂ →+* R₃} {τ₁₃ : R →+* R₃}
variable [RingHomCompTriple τ₁₂ τ₂₃ τ₁₃] [RingHomSurjective τ₁₂]

theorem range_mkQ_comp (f : M →ₛₗ[τ₁₂] M₂) : f.range.mkQ.comp f = 0 :=
  LinearMap.ext fun x => by simp

theorem ker_le_range_iff {f : M →ₛₗ[τ₁₂] M₂} {g : M₂ →ₛₗ[τ₂₃] M₃} :
    ker g ≤ range f ↔ f.range.mkQ.comp g.ker.subtype = 0 := by
  rw [← range_le_ker_iff, Submodule.ker_mkQ, Submodule.range_subtype]

/-- An epimorphism is surjective. -/
theorem range_eq_top_of_cancel {f : M →ₛₗ[τ₁₂] M₂}
    (h : ∀ u v : M₂ →ₗ[R₂] M₂ ⧸ (range f), u.comp f = v.comp f → u = v) : range f = ⊤ := by
  have h₁ : (0 : M₂ →ₗ[R₂] M₂ ⧸ (range f)).comp f = 0 := zero_comp _
  rw [← Submodule.ker_mkQ (range f), ← h 0 f.range.mkQ (Eq.trans h₁ (range_mkQ_comp _).symm)]
  exact ker_zero

end Ring

end LinearMap

open LinearMap

namespace Submodule

variable {R M : Type*} {r : R} {x y : M} [Ring R] [AddCommGroup M] [Module R M]
variable (p p' : Submodule R M)

/-- If `p = ⊥`, then `M / p ≃ₗ[R] M`. -/
def quotEquivOfEqBot (hp : p = ⊥) : (M ⧸ p) ≃ₗ[R] M :=
  LinearEquiv.ofLinear (p.liftQ id <| hp.symm ▸ bot_le) p.mkQ (liftQ_mkQ _ _ _) <|
    p.quot_hom_ext _ LinearMap.id fun _ => rfl

@[simp]
theorem quotEquivOfEqBot_apply_mk (hp : p = ⊥) (x : M) :
    p.quotEquivOfEqBot hp (⟦x⟧ : M ⧸ p) = x :=
  rfl

@[simp]
theorem quotEquivOfEqBot_symm_apply (hp : p = ⊥) (x : M) :
    (p.quotEquivOfEqBot hp).symm x = (⟦x⟧ : M ⧸ p) :=
  rfl

@[simp]
theorem coe_quotEquivOfEqBot_symm (hp : p = ⊥) :
    ((p.quotEquivOfEqBot hp).symm : M →ₗ[R] M ⧸ p) = p.mkQ :=
  rfl

/-- Quotienting by equal submodules gives linearly equivalent quotients. -/
def quotEquivOfEq (h : p = p') : (M ⧸ p) ≃ₗ[R] M ⧸ p' :=
  { @Quotient.congr _ _ (quotientRel p) (quotientRel p') (Equiv.refl _) fun a b => by
      subst h
      rfl with
    map_add' := by
      rintro ⟨x⟩ ⟨y⟩
      rfl
    map_smul' := by
      rintro x ⟨y⟩
      rfl }

@[simp]
theorem quotEquivOfEq_mk (h : p = p') (x : M) :
    Submodule.quotEquivOfEq p p' h (⟦x⟧ : M ⧸ p) = (⟦x⟧ : M ⧸ p') :=
  rfl

@[simp]
theorem Quotient.equiv_refl (P : Submodule R M) (Q : Submodule R M)
    (hf : P.map (LinearEquiv.refl R M : M →ₗ[R] M) = Q) :
    Quotient.equiv P Q (LinearEquiv.refl R M) hf = quotEquivOfEq _ _ (by simpa using hf) :=
  rfl

end Submodule

end Ring

section CommRing

variable {R M M₂ : Type*} {r : R} {x y : M} [CommRing R] [AddCommGroup M] [Module R M]
  [AddCommGroup M₂] [Module R M₂] (p : Submodule R M) (q : Submodule R M₂)

namespace Submodule

/-- Given modules `M`, `M₂` over a commutative ring, together with submodules `p ⊆ M`, `q ⊆ M₂`,
the natural map $\{f ∈ Hom(M, M₂) | f(p) ⊆ q \} \to Hom(M/p, M₂/q)$ is linear. -/
def mapQLinear : compatibleMaps p q →ₗ[R] M ⧸ p →ₗ[R] M₂ ⧸ q where
  toFun f := mapQ _ _ f.val f.property
  map_add' x y := by
    ext
    rfl
  map_smul' c f := by
    ext
    rfl

end Submodule

end CommRing<|MERGE_RESOLUTION|>--- conflicted
+++ resolved
@@ -74,13 +74,8 @@
 protected theorem eq' {x y : M} : ⟦x⟧_p = ⟦y⟧_p ↔ -x + y ∈ p :=
   QuotientAddGroup.eq
 
-<<<<<<< HEAD
 protected theorem eq {x y : M} : ⟦x⟧_p = ⟦y⟧_p ↔ x - y ∈ p :=
-  (Submodule.Quotient.eq' p).trans (leftRel_apply.symm.trans p.quotientRel_r_def)
-=======
-protected theorem eq {x y : M} : (mk x : M ⧸ p) = (mk y : M ⧸ p) ↔ x - y ∈ p :=
   (Submodule.Quotient.eq' p).trans (leftRel_apply.symm.trans p.quotientRel_def)
->>>>>>> 66f63643
 
 instance : Zero (M ⧸ p) where
   -- Use Quotient.mk'' instead of mk here because mk is not reducible.
