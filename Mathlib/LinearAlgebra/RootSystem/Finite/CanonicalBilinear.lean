/-
Copyright (c) 2024 Scott Carnahan. All rights reserved.
Released under Apache 2.0 license as described in the file LICENSE.
Authors: Scott Carnahan
-/
import Mathlib.Algebra.Ring.SumsOfSquares
import Mathlib.LinearAlgebra.RootSystem.RootPositive

/-!
# The polarization of a finite root pairing

Given a finite root pairing, we define a canonical map from weight space to coweight space, and the
corresponding bilinear form.  This form is symmetric and Weyl-invariant, and if the base ring is
linearly ordered, the form is root-positive, positive-semidefinite on the weight space, and
positive-definite on the span of roots.

From these facts, it is easy to show that Coxeter weights in a finite root pairing are bounded
above by 4.  Thus, the pairings of roots and coroots in a root pairing are restricted to the
interval `[-4, 4]`.  Furthermore, a linearly independent pair of roots cannot have Coxeter weight 4.
For the case of crystallographic root pairings, we are thus reduced to a finite set of possible
options for each pair.

Another application is to the faithfulness of the Weyl group action on roots, and finiteness of the
Weyl group.

## Main definitions:
<<<<<<< HEAD

 * `Polarization`: A distinguished linear map from the weight space to the coweight space.
 * `RootForm` : The bilinear form on weight space corresponding to `Polarization`.
=======
 * `RootPairing.Polarization`: A distinguished linear map from the weight space to the coweight
   space.
 * `RootPairing.RootForm` : The bilinear form on weight space corresponding to `Polarization`.
>>>>>>> 82bee845

## Main results:
 * `RootPairing.rootForm_self_sum_of_squares` : The inner product of any
   weight vector is a sum of squares.
 * `RootPairing.rootForm_reflection_reflection_apply` : `RootForm` is invariant with respect
   to reflections.
 * `RootPairing.rootForm_self_smul_coroot`: The inner product of a root with itself
   times the corresponding coroot is equal to two times Polarization applied to the root.
 * `RootPairing.exists_ge_zero_eq_rootForm`: `RootForm` is positive semidefinite.

## References:
 * [N. Bourbaki, *Lie groups and Lie algebras. Chapters 4--6*][bourbaki1968]
 * [M. Demazure, *SGA III, Exposé XXI, Données Radicielles*][demazure1970]

## TODO (possibly in other files)
 * Weyl-invariance
 * Faithfulness of Weyl group action, and finiteness of Weyl group, for finite root systems.
-/

open Set Function
open Module hiding reflection
open Submodule (span)

noncomputable section

variable {ι R M N : Type*}

lemma torsion_free_of_reflexive [CommRing R] [IsDomain R] [AddCommGroup M] [Module R M]
    [IsReflexive R M] {r : R} {m : M} (h : r • m = 0) (hr : r ≠ 0) : m = 0 := by
  suffices Dual.eval R M m = Dual.eval R M 0 by exact (bijective_dual_eval R M).injective this
  ext n
  simp only [Dual.eval_apply, map_zero, LinearMap.zero_apply]
  suffices r • n m = 0 by exact eq_zero_of_ne_zero_of_mul_left_eq_zero hr this
  rw [← LinearMap.map_smul_of_tower, h, LinearMap.map_zero]
--#find_home! torsion_free_of_reflexive -- [Mathlib.LinearAlgebra.Dual]

lemma injective_smul_pos_of_reflexive [LinearOrderedCommRing R] [AddCommGroup M] [Module R M]
    [IsReflexive R M] {r : R} (hr : 0 < r) : Injective fun (x : M) => r • x := by
  intro x y hxy
  simp only at hxy
  have hrxy : r • (x - y) = 0 := by rw [smul_sub, hxy, sub_eq_zero]
  exact sub_eq_zero.mp <| torsion_free_of_reflexive hrxy <| Ne.symm (ne_of_lt hr)

namespace RootPairing

variable [CommRing R] [AddCommGroup M] [Module R M] [AddCommGroup N] [Module R N]
  (P : RootPairing ι R M N)

section Fintype

instance [Finite ι] : Module.Finite R P.rootSpan := .span_of_finite R <| finite_range P.root

instance [Finite ι] : Module.Finite R P.corootSpan := .span_of_finite R <| finite_range P.coroot

variable [Fintype ι]

/-- An invariant linear map from weight space to coweight space. -/
def Polarization : M →ₗ[R] N :=
  ∑ i, LinearMap.toSpanSingleton R N (P.coroot i) ∘ₗ P.coroot' i

@[simp]
lemma Polarization_apply (x : M) :
    P.Polarization x = ∑ i, P.coroot' i x • P.coroot i := by
  simp [Polarization]

/-- An invariant linear map from coweight space to weight space. -/
def CoPolarization : N →ₗ[R] M :=
  ∑ i, LinearMap.toSpanSingleton R M (P.root i) ∘ₗ P.root' i

@[simp]
lemma CoPolarization_apply (x : N) :
    P.CoPolarization x = ∑ i, P.root' i x • P.root i := by
  simp [CoPolarization]

lemma CoPolarization_eq : P.CoPolarization = P.flip.Polarization :=
  rfl

/-- An invariant inner product on the weight space. -/
def RootForm : LinearMap.BilinForm R M :=
  ∑ i, (P.coroot' i).smulRight (P.coroot' i)

/-- An invariant inner product on the coweight space. -/
def CorootForm : LinearMap.BilinForm R N :=
  ∑ i, (P.root' i).smulRight (P.root' i)

@[simp]
lemma flip_RootForm_eq_CorootForm : P.flip.RootForm = P.CorootForm :=
  rfl

lemma rootForm_apply_apply (x y : M) : P.RootForm x y =
    ∑ i, P.coroot' i x * P.coroot' i y := by
  simp [RootForm]

lemma corootForm_apply_apply (x y : N) : P.CorootForm x y =
    ∑ i, P.root' i x * P.root' i y := by
  simp [CorootForm]

lemma toPerfectPairing_apply_apply_Polarization (x y : M) :
    P.toPerfectPairing y (P.Polarization x) = P.RootForm x y := by
  simp [RootForm]

lemma toPerfectPairing_apply_CoPolarization (x : N) :
    P.toPerfectPairing (P.CoPolarization x) = P.CorootForm x := by
  ext y
  exact P.flip.toPerfectPairing_apply_apply_Polarization x y

lemma flip_comp_polarization_eq_rootForm :
    P.flip.toLin ∘ₗ P.Polarization = P.RootForm := by
  ext; simp [rootForm_apply_apply, RootPairing.flip]

lemma self_comp_coPolarization_eq_corootForm :
    P.toLin ∘ₗ P.CoPolarization = P.CorootForm := by
  ext; simp [corootForm_apply_apply]

lemma polarization_apply_eq_zero_iff (m : M) :
    P.Polarization m = 0 ↔ P.RootForm m = 0 := by
  rw [← flip_comp_polarization_eq_rootForm]
  refine ⟨fun h ↦ by simp [h], fun h ↦ ?_⟩
  change P.toDualRight (P.Polarization m) = 0 at h
  simp only [EmbeddingLike.map_eq_zero_iff] at h
  exact h

lemma coPolarization_apply_eq_zero_iff (n : N) :
    P.CoPolarization n = 0 ↔ P.CorootForm n = 0 :=
  P.flip.polarization_apply_eq_zero_iff n

lemma ker_polarization_eq_ker_rootForm :
    LinearMap.ker P.Polarization = LinearMap.ker P.RootForm := by
  ext; simp only [LinearMap.mem_ker, P.polarization_apply_eq_zero_iff]

lemma ker_copolarization_eq_ker_corootForm :
    LinearMap.ker P.CoPolarization = LinearMap.ker P.CorootForm :=
  P.flip.ker_polarization_eq_ker_rootForm

lemma rootForm_symmetric :
    LinearMap.IsSymm P.RootForm := by
  simp [LinearMap.IsSymm, mul_comm, rootForm_apply_apply]

@[simp]
lemma rootForm_reflection_reflection_apply (i : ι) (x y : M) :
    P.RootForm (P.reflection i x) (P.reflection i y) = P.RootForm x y := by
  simp only [rootForm_apply_apply, coroot'_reflection]
  exact Fintype.sum_equiv (P.reflection_perm i)
    (fun j ↦ (P.coroot' (P.reflection_perm i j) x) * (P.coroot' (P.reflection_perm i j) y))
    (fun j ↦ P.coroot' j x * P.coroot' j y) (congrFun rfl)

/-- This is SGA3 XXI Lemma 1.2.1 (10), key for proving nondegeneracy and positivity. -/
lemma rootForm_self_smul_coroot (i : ι) :
    (P.RootForm (P.root i) (P.root i)) • P.coroot i = 2 • P.Polarization (P.root i) := by
  have hP : P.Polarization (P.root i) =
      ∑ j : ι, P.pairing i (P.reflection_perm i j) • P.coroot (P.reflection_perm i j) := by
    simp_rw [Polarization_apply, root_coroot'_eq_pairing]
    exact (Fintype.sum_equiv (P.reflection_perm i)
          (fun j ↦ P.pairing i (P.reflection_perm i j) • P.coroot (P.reflection_perm i j))
          (fun j ↦ P.pairing i j • P.coroot j) (congrFun rfl)).symm
  rw [two_nsmul]
  nth_rw 2 [hP]
  rw [Polarization_apply]
  simp only [root_coroot'_eq_pairing, pairing_reflection_perm, pairing_reflection_perm_self_left,
    ← reflection_perm_coroot, smul_sub, neg_smul, sub_neg_eq_add]
  rw [Finset.sum_add_distrib, ← add_assoc, ← sub_eq_iff_eq_add]
  simp only [rootForm_apply_apply, LinearMap.coe_comp, comp_apply, Polarization_apply,
    root_coroot_eq_pairing, map_sum, LinearMapClass.map_smul, Finset.sum_neg_distrib, ← smul_assoc]
  rw [Finset.sum_smul, add_neg_eq_zero.mpr rfl]
  exact sub_eq_zero_of_eq rfl

lemma corootForm_self_smul_root (i : ι) :
    (P.CorootForm (P.coroot i) (P.coroot i)) • P.root i = 2 • P.CoPolarization (P.coroot i) :=
  rootForm_self_smul_coroot (P.flip) i

lemma four_nsmul_coPolarization_compl_polarization_apply_root (i : ι) :
    (4 • P.CoPolarization ∘ₗ P.Polarization) (P.root i) =
    (P.RootForm (P.root i) (P.root i) * P.CorootForm (P.coroot i) (P.coroot i)) • P.root i := by
  rw [LinearMap.smul_apply, LinearMap.comp_apply, show 4 = 2 * 2 from rfl, mul_smul, ← map_nsmul,
    ← rootForm_self_smul_coroot, map_smul, smul_comm, ← corootForm_self_smul_root, smul_smul]

lemma four_smul_rootForm_sq_eq_coxeterWeight_smul (i j : ι) :
    4 • (P.RootForm (P.root i) (P.root j)) ^ 2 = P.coxeterWeight i j •
      (P.RootForm (P.root i) (P.root i) * P.RootForm (P.root j) (P.root j)) := by
  have hij : 4 • (P.RootForm (P.root i)) (P.root j) =
      2 • P.toPerfectPairing (P.root j) (2 • P.Polarization (P.root i)) := by
    rw [← toPerfectPairing_apply_apply_Polarization, LinearMap.map_smul_of_tower, ← smul_assoc,
      Nat.nsmul_eq_mul]
  have hji : 2 • (P.RootForm (P.root i)) (P.root j) =
      P.toPerfectPairing (P.root i) (2 • P.Polarization (P.root j)) := by
    rw [show (P.RootForm (P.root i)) (P.root j) = (P.RootForm (P.root j)) (P.root i) by
      apply rootForm_symmetric, ← toPerfectPairing_apply_apply_Polarization,
      LinearMap.map_smul_of_tower]
  rw [sq, nsmul_eq_mul, ← mul_assoc, ← nsmul_eq_mul, hij, ← rootForm_self_smul_coroot,
    smul_mul_assoc 2, ← mul_smul_comm, hji, ← rootForm_self_smul_coroot, map_smul, ← pairing,
    map_smul, ← pairing, smul_eq_mul, smul_eq_mul, smul_eq_mul, coxeterWeight]
  ring

<<<<<<< HEAD
lemma corootForm_self_smul_root (i : ι) :
    (P.CorootForm (P.coroot i) (P.coroot i)) • P.root i = 2 • P.CoPolarization (P.coroot i) :=
  rootForm_self_smul_coroot (P.flip) i

lemma rootForm_mul_pairing (i j : ι) : P.RootForm (P.root i) (P.root i) * P.pairing j i =
    P.RootForm (P.root j) (P.root j) * P.pairing i j := by
  rw [pairing, root', ← smul_eq_mul, ← map_smul, rootForm_self_smul_coroot, map_nsmul,
    toPerfectPairing_apply_apply_Polarization, pairing, root', ← smul_eq_mul,
    ← map_smul _ ((P.RootForm (P.root j)) (P.root j)), rootForm_self_smul_coroot, map_nsmul,
    toPerfectPairing_apply_apply_Polarization]
  simp [RootForm, mul_comm]

=======
>>>>>>> 82bee845
lemma rootForm_self_sum_of_squares (x : M) :
    IsSumSq (P.RootForm x x) :=
  P.rootForm_apply_apply x x ▸ IsSumSq.sum_mul_self Finset.univ _

lemma rootForm_root_self (j : ι) :
    P.RootForm (P.root j) (P.root j) = ∑ (i : ι), (P.pairing j i) * (P.pairing j i) := by
  simp [rootForm_apply_apply]

theorem range_polarization_domRestrict_le_span_coroot :
    LinearMap.range (P.Polarization.domRestrict P.rootSpan) ≤ P.corootSpan := by
  intro y hy
  obtain ⟨x, hx⟩ := hy
  rw [← hx, LinearMap.domRestrict_apply, Polarization_apply]
  refine (mem_span_range_iff_exists_fun R).mpr ?_
  use fun i => (P.toPerfectPairing x) (P.coroot i)
  simp

theorem corootSpan_dualAnnihilator_le_ker_rootForm :
    P.corootSpan.dualAnnihilator.map P.toDualLeft.symm ≤ LinearMap.ker P.RootForm := by
  rw [← SetLike.coe_subset_coe, coe_corootSpan_dualAnnihilator_map]
  intro x hx
  simp only [coroot', PerfectPairing.flip_apply_apply, mem_setOf_eq] at hx
  ext y
  simp [rootForm_apply_apply, hx]

theorem rootSpan_dualAnnihilator_le_ker_rootForm :
    P.rootSpan.dualAnnihilator.map P.toDualRight.symm ≤ LinearMap.ker P.CorootForm :=
  P.flip.corootSpan_dualAnnihilator_le_ker_rootForm

lemma prod_rootForm_smul_coroot_mem_range_domRestrict (i : ι) :
    (∏ a : ι, P.RootForm (P.root a) (P.root a)) • P.coroot i ∈
      LinearMap.range (P.Polarization.domRestrict (P.rootSpan)) := by
  obtain ⟨c, hc⟩ := Finset.dvd_prod_of_mem (fun a ↦ P.RootForm (P.root a) (P.root a))
    (Finset.mem_univ i)
  rw [hc, mul_comm, mul_smul, rootForm_self_smul_coroot]
  refine LinearMap.mem_range.mpr ?_
  use ⟨(c • 2 • P.root i), by aesop⟩
  simp

<<<<<<< HEAD
/-!
theorem polarization_reflection (i : ι) (x : M) :
    P.Polarization (P.reflection i x) = P.coreflection i (P.Polarization x) := by
  simp only [reflection_apply, Polarization_apply, map_sum, map_smul, coreflection_apply,
    root_coroot_eq_pairing, map_sub, smul_sub, Finset.sum_sub_distrib]
  congr 1
  rw [Finset.smul_sum]

  sorry
-/

-- TODO : rootForm_weyl_invariant
/-! lemma rootForm_weyl_invariant (P : RootPairing ι R M N) [Finite ι]
    (w : Subgroup.closure {P.reflection i | i : ι}) :
    ∀ x y : M, P.RootForm (w.val x) (w.val y) = P.RootForm x y := by
  induction w.val using Subgroup.closure_induction (x := w.val) with
  | h => exact SetLike.coe_mem w
  | mem => sorry
  | one => simp
  | mul => sorry
  | inv => sorry
-/

section IsCrystallographic

variable [CharZero R] (h : P.IsCrystallographic) (i : ι)
include h

lemma rootForm_apply_root_self_ne_zero :
    P.RootForm (P.root i) (P.root i) ≠ 0 := by
  choose z hz using P.isCrystallographic_iff.mp h i
  simp only [rootForm_apply_apply, PerfectPairing.flip_apply_apply, root_coroot_eq_pairing, ← hz]
  suffices 0 < ∑ i, z i * z i by norm_cast; exact this.ne'
  refine Finset.sum_pos' (fun i _ ↦ mul_self_nonneg (z i)) ⟨i, Finset.mem_univ i, ?_⟩
  have hzi : z i = 2 := by
    specialize hz i
    rw [pairing_same] at hz
    norm_cast at hz
  simp [hzi]

lemma corootForm_apply_coroot_self_ne_zero : -- why doesn't `h.flip` work here anymore?
    P.CorootForm (P.coroot i) (P.coroot i) ≠ 0 :=
  P.flip.rootForm_apply_root_self_ne_zero (by infer_instance) i

end IsCrystallographic

end CommRing

section LinearOrderedCommRing

variable [Fintype ι] [LinearOrderedCommRing R] [AddCommGroup M] [Module R M] [AddCommGroup N]
  [Module R N] (P : RootPairing ι R M N)

theorem rootForm_self_non_neg (x : M) : 0 ≤ P.RootForm x x :=
  IsSumSq.nonneg (P.rootForm_self_sum_of_squares x)

lemma rootForm_self_eq_zero_iff {x : M} :
    P.RootForm x x = 0 ↔ x ∈ LinearMap.ker P.RootForm :=
  P.RootForm.apply_apply_same_eq_zero_iff P.rootForm_self_non_neg P.rootForm_symmetric

lemma rootForm_root_self_pos (i : ι) :
    0 < P.RootForm (P.root i) (P.root i) := by
  simp only [rootForm_apply_apply]
  exact Finset.sum_pos' (fun j _ ↦ mul_self_nonneg _) ⟨i, by simp⟩

/-- SGA3 XXI Prop. 2.3.1 -/
lemma coxeterWeight_le_four (i j : ι) : P.coxeterWeight i j ≤ 4 := by
  set li := P.RootForm (P.root i) (P.root i)
  set lj := P.RootForm (P.root j) (P.root j)
  set lij := P.RootForm (P.root i) (P.root j)
  have hi := P.rootForm_root_self_pos i
  have hj := P.rootForm_root_self_pos j
  have cs : 4 * lij ^ 2 ≤ 4 * (li * lj) := by
    rw [mul_le_mul_left four_pos]
    exact LinearMap.BilinForm.apply_sq_le_of_symm P.RootForm P.rootForm_self_non_neg
      P.rootForm_symmetric (P.root i) (P.root j)
  have key : 4 • lij ^ 2 = _ • (li * lj) := P.four_smul_rootForm_sq_eq_coxeterWeight_smul i j
  simp only [nsmul_eq_mul, smul_eq_mul, Nat.cast_ofNat] at key
  rwa [key, mul_le_mul_right (by positivity)] at cs

instance instIsRootPositiveRootForm : IsRootPositive P P.RootForm where
  zero_lt_apply_root i := P.rootForm_root_self_pos i
=======
end Fintype

section IsValuedInOrdered

variable (S : Type*) [LinearOrderedCommRing S] [Algebra S R] [FaithfulSMul S R]
  [Module S M] [IsScalarTower S R M] [P.IsValuedIn S] {i j : ι}

/-- The bilinear form of a finite root pairing taking values in a linearly-ordered ring, as a
root-positive form. -/
def posRootForm [Fintype ι] : P.RootPositiveForm S where
  form := P.RootForm
>>>>>>> 82bee845
  symm := P.rootForm_symmetric
  isOrthogonal_reflection := P.rootForm_reflection_reflection_apply
  exists_eq i j := ⟨∑ k, P.pairingIn S i k * P.pairingIn S j k, by simp [rootForm_apply_apply]⟩
  exists_pos_eq i := by
    refine ⟨∑ k, P.pairingIn S i k ^ 2, ?_, by simp [sq, rootForm_apply_apply]⟩
    exact Finset.sum_pos' (fun j _ ↦ sq_nonneg _) ⟨i, by simp⟩

theorem exists_ge_zero_eq_rootForm [Fintype ι] (x : M) (hx : x ∈ span S (range P.root)) :
    ∃ s ≥ 0, algebraMap S R s = P.RootForm x x := by
  refine ⟨(P.posRootForm S).posForm ⟨x, hx⟩ ⟨x, hx⟩, IsSumSq.nonneg ?_, by simp [posRootForm]⟩
  choose s hs using P.coroot'_apply_apply_mem_of_mem_span S hx
  suffices (P.posRootForm S).posForm ⟨x, hx⟩ ⟨x, hx⟩ = ∑ i, s i * s i from
    this ▸ IsSumSq.sum_mul_self Finset.univ s
  apply FaithfulSMul.algebraMap_injective S R
  simp only [posRootForm, RootPositiveForm.algebraMap_posForm, map_sum, map_mul]
  simp [← Algebra.linearMap_apply, hs, rootForm_apply_apply]

lemma zero_lt_pairingIn_iff' [Finite ι] :
    0 < P.pairingIn S i j ↔ 0 < P.pairingIn S j i :=
  let _i : Fintype ι := Fintype.ofFinite ι
  zero_lt_pairingIn_iff (P.posRootForm S) i j

omit [Module S M] [IsScalarTower S R M] in
lemma pairingIn_zero_iff [Finite ι] [NoZeroDivisors R] :
    P.pairingIn S i j = 0 ↔ P.pairingIn S j i = 0 := by
  let _i : Fintype ι := Fintype.ofFinite ι
  simp only [← FaithfulSMul.algebraMap_eq_zero_iff S R, algebraMap_pairingIn]
  exact pairing_zero_iff (P.posRootForm S) i j

end IsValuedInOrdered

end RootPairing<|MERGE_RESOLUTION|>--- conflicted
+++ resolved
@@ -24,15 +24,9 @@
 Weyl group.
 
 ## Main definitions:
-<<<<<<< HEAD
-
- * `Polarization`: A distinguished linear map from the weight space to the coweight space.
- * `RootForm` : The bilinear form on weight space corresponding to `Polarization`.
-=======
  * `RootPairing.Polarization`: A distinguished linear map from the weight space to the coweight
    space.
  * `RootPairing.RootForm` : The bilinear form on weight space corresponding to `Polarization`.
->>>>>>> 82bee845
 
 ## Main results:
  * `RootPairing.rootForm_self_sum_of_squares` : The inner product of any
@@ -226,7 +220,6 @@
     map_smul, ← pairing, smul_eq_mul, smul_eq_mul, smul_eq_mul, coxeterWeight]
   ring
 
-<<<<<<< HEAD
 lemma corootForm_self_smul_root (i : ι) :
     (P.CorootForm (P.coroot i) (P.coroot i)) • P.root i = 2 • P.CoPolarization (P.coroot i) :=
   rootForm_self_smul_coroot (P.flip) i
@@ -239,8 +232,6 @@
     toPerfectPairing_apply_apply_Polarization]
   simp [RootForm, mul_comm]
 
-=======
->>>>>>> 82bee845
 lemma rootForm_self_sum_of_squares (x : M) :
     IsSumSq (P.RootForm x x) :=
   P.rootForm_apply_apply x x ▸ IsSumSq.sum_mul_self Finset.univ _
@@ -280,7 +271,6 @@
   use ⟨(c • 2 • P.root i), by aesop⟩
   simp
 
-<<<<<<< HEAD
 /-!
 theorem polarization_reflection (i : ι) (x : M) :
     P.Polarization (P.reflection i x) = P.coreflection i (P.Polarization x) := by
@@ -329,43 +319,6 @@
 
 end CommRing
 
-section LinearOrderedCommRing
-
-variable [Fintype ι] [LinearOrderedCommRing R] [AddCommGroup M] [Module R M] [AddCommGroup N]
-  [Module R N] (P : RootPairing ι R M N)
-
-theorem rootForm_self_non_neg (x : M) : 0 ≤ P.RootForm x x :=
-  IsSumSq.nonneg (P.rootForm_self_sum_of_squares x)
-
-lemma rootForm_self_eq_zero_iff {x : M} :
-    P.RootForm x x = 0 ↔ x ∈ LinearMap.ker P.RootForm :=
-  P.RootForm.apply_apply_same_eq_zero_iff P.rootForm_self_non_neg P.rootForm_symmetric
-
-lemma rootForm_root_self_pos (i : ι) :
-    0 < P.RootForm (P.root i) (P.root i) := by
-  simp only [rootForm_apply_apply]
-  exact Finset.sum_pos' (fun j _ ↦ mul_self_nonneg _) ⟨i, by simp⟩
-
-/-- SGA3 XXI Prop. 2.3.1 -/
-lemma coxeterWeight_le_four (i j : ι) : P.coxeterWeight i j ≤ 4 := by
-  set li := P.RootForm (P.root i) (P.root i)
-  set lj := P.RootForm (P.root j) (P.root j)
-  set lij := P.RootForm (P.root i) (P.root j)
-  have hi := P.rootForm_root_self_pos i
-  have hj := P.rootForm_root_self_pos j
-  have cs : 4 * lij ^ 2 ≤ 4 * (li * lj) := by
-    rw [mul_le_mul_left four_pos]
-    exact LinearMap.BilinForm.apply_sq_le_of_symm P.RootForm P.rootForm_self_non_neg
-      P.rootForm_symmetric (P.root i) (P.root j)
-  have key : 4 • lij ^ 2 = _ • (li * lj) := P.four_smul_rootForm_sq_eq_coxeterWeight_smul i j
-  simp only [nsmul_eq_mul, smul_eq_mul, Nat.cast_ofNat] at key
-  rwa [key, mul_le_mul_right (by positivity)] at cs
-
-instance instIsRootPositiveRootForm : IsRootPositive P P.RootForm where
-  zero_lt_apply_root i := P.rootForm_root_self_pos i
-=======
-end Fintype
-
 section IsValuedInOrdered
 
 variable (S : Type*) [LinearOrderedCommRing S] [Algebra S R] [FaithfulSMul S R]
@@ -375,7 +328,6 @@
 root-positive form. -/
 def posRootForm [Fintype ι] : P.RootPositiveForm S where
   form := P.RootForm
->>>>>>> 82bee845
   symm := P.rootForm_symmetric
   isOrthogonal_reflection := P.rootForm_reflection_reflection_apply
   exists_eq i j := ⟨∑ k, P.pairingIn S i k * P.pairingIn S j k, by simp [rootForm_apply_apply]⟩
