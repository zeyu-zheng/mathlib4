/-
Copyright (c) 2018 Andreas Swerdlow. All rights reserved.
Released under Apache 2.0 license as described in the file LICENSE.
Authors: Andreas Swerdlow, Kexing Ying
-/
import Mathlib.Algebra.Algebra.Tower
import Mathlib.LinearAlgebra.BilinearMap

#align_import linear_algebra.bilinear_form from "leanprover-community/mathlib"@"f0c8bf9245297a541f468be517f1bde6195105e9"

/-!
# Bilinear form

This file defines a bilinear form over a module. Basic ideas
such as orthogonality are also introduced, as well as reflexive,
symmetric, non-degenerate and alternating bilinear forms. Adjoints of
linear maps with respect to a bilinear form are also introduced.

A bilinear form on an `R`-(semi)module `M`, is a function from `M × M` to `R`,
that is linear in both arguments. Comments will typically abbreviate
"(semi)module" as just "module", but the definitions should be as general as
possible.

The result that there exists an orthogonal basis with respect to a symmetric,
nondegenerate bilinear form can be found in `QuadraticForm.lean` with
`exists_orthogonal_basis`.

## Notations

Given any term `B` of type `BilinForm`, due to a coercion, can use
the notation `B x y` to refer to the function field, ie. `B x y = B.bilin x y`.

In this file we use the following type variables:
 - `M`, `M'`, ... are modules over the commutative semiring `R`,
 - `M₁`, `M₁'`, ... are modules over the commutative ring `R₁`,
 - `V`, ... is a vector space over the field `K`.

## References

* <https://en.wikipedia.org/wiki/Bilinear_form>

## Tags

Bilinear form,
-/

export LinearMap (BilinForm)

open BigOperators

open LinearMap (BilinForm)

universe u v w

variable {R : Type*} {M : Type*} [CommSemiring R] [AddCommMonoid M] [Module R M]
variable {S : Type*} [CommSemiring S] [Algebra S R] [Module S M] [IsScalarTower S R M]
variable {R₁ : Type*} {M₁ : Type*} [CommRing R₁] [AddCommGroup M₁] [Module R₁ M₁]
variable {V : Type*} {K : Type*} [Field K] [AddCommGroup V] [Module K V]
variable {B : BilinForm R M} {B₁ : BilinForm R₁ M₁}

namespace LinearMap

namespace BilinForm

#noalign bilin_form.coe_fn_mk

@[deprecated]
theorem coeFn_congr : ∀ {x x' y y' : M}, x = x' → y = y' → B x y = B x' y'
  | _, _, _, _, rfl, rfl => rfl
#align bilin_form.coe_fn_congr LinearMap.BilinForm.coeFn_congr

<<<<<<< HEAD
theorem add_left (x y z : M) : B (x + y) z = B x z + B y z := by
  simp only [map_add, LinearMap.add_apply]
#align bilin_form.add_left LinearMap.BilinForm.add_left

theorem smul_left (a : R) (x y : M) : B (a • x) y = a * B x y := by
  simp only [map_smul, LinearMap.smul_apply, smul_eq_mul]
=======
theorem add_left (x y z : M) : B (x + y) z = B x z + B y z := map_add₂ _ _ _ _
#align bilin_form.add_left LinearMap.BilinForm.add_left

theorem smul_left (a : R) (x y : M) : B (a • x) y = a * B x y := map_smul₂ _ _ _ _
>>>>>>> 971a0d73
#align bilin_form.smul_left LinearMap.BilinForm.smul_left

theorem add_right (x y z : M) : B x (y + z) = B x y + B x z := map_add _ _ _
#align bilin_form.add_right LinearMap.BilinForm.add_right

theorem smul_right (a : R) (x y : M) : B x (a • y) = a * B x y := map_smul _ _ _
#align bilin_form.smul_right LinearMap.BilinForm.smul_right

<<<<<<< HEAD
theorem zero_left (x : M) : B 0 x = 0 := by
  rw [← @zero_smul R _ _ _ _ (0 : M), smul_left, zero_mul]
#align bilin_form.zero_left LinearMap.BilinForm.zero_left

theorem zero_right (x : M) : B x 0 = 0 := by
  rw [← @zero_smul R _ _ _ _ (0 : M), smul_right, zero_mul]
#align bilin_form.zero_right LinearMap.BilinForm.zero_right

theorem neg_left (x y : M₁) : B₁ (-x) y = -B₁ x y := by
  rw [← @neg_one_smul R₁ _ _, smul_left, neg_one_mul]
#align bilin_form.neg_left LinearMap.BilinForm.neg_left

theorem neg_right (x y : M₁) : B₁ x (-y) = -B₁ x y := by
  rw [← @neg_one_smul R₁ _ _, smul_right, neg_one_mul]
#align bilin_form.neg_right LinearMap.BilinForm.neg_right

theorem sub_left (x y z : M₁) : B₁ (x - y) z = B₁ x z - B₁ y z := by
  rw [sub_eq_add_neg, sub_eq_add_neg, add_left, neg_left]
#align bilin_form.sub_left LinearMap.BilinForm.sub_left

theorem sub_right (x y z : M₁) : B₁ x (y - z) = B₁ x y - B₁ x z := by
  rw [sub_eq_add_neg, sub_eq_add_neg, add_right, neg_right]
=======
theorem zero_left (x : M) : B 0 x = 0 := map_zero₂ _ _
#align bilin_form.zero_left LinearMap.BilinForm.zero_left

theorem zero_right (x : M) : B x 0 = 0 := map_zero _
#align bilin_form.zero_right LinearMap.BilinForm.zero_right

theorem neg_left (x y : M₁) : B₁ (-x) y = -B₁ x y := map_neg₂ _ _ _
#align bilin_form.neg_left LinearMap.BilinForm.neg_left

theorem neg_right (x y : M₁) : B₁ x (-y) = -B₁ x y := map_neg _ _
#align bilin_form.neg_right LinearMap.BilinForm.neg_right

theorem sub_left (x y z : M₁) : B₁ (x - y) z = B₁ x z - B₁ y z := map_sub₂ _ _ _ _
#align bilin_form.sub_left LinearMap.BilinForm.sub_left

theorem sub_right (x y z : M₁) : B₁ x (y - z) = B₁ x y - B₁ x z := map_sub _ _ _
>>>>>>> 971a0d73
#align bilin_form.sub_right LinearMap.BilinForm.sub_right

lemma smul_left_of_tower (r : S) (x y : M) : B (r • x) y = r • B x y := by
  rw [← IsScalarTower.algebraMap_smul R r, smul_left, Algebra.smul_def]

lemma smul_right_of_tower (r : S) (x y : M) : B x (r • y) = r • B x y := by
  rw [← IsScalarTower.algebraMap_smul R r, smul_right, Algebra.smul_def]

variable {D : BilinForm R M} {D₁ : BilinForm R₁ M₁}

-- TODO: instantiate `FunLike`
theorem coe_injective : Function.Injective ((fun B x y => B x y) : BilinForm R M → M → M → R) :=
  fun B D h => by
    ext x y
    apply congrFun₂ h
#align bilin_form.coe_injective LinearMap.BilinForm.coe_injective

@[ext]
theorem ext (H : ∀ x y : M, B x y = D x y) : B = D := ext₂ H
#align bilin_form.ext LinearMap.BilinForm.ext

<<<<<<< HEAD
theorem congr_fun (h : B = D) (x y : M) : B x y = D x y :=
  h ▸ rfl
#align bilin_form.congr_fun LinearMap.BilinForm.congr_fun

theorem ext_iff : B = D ↔ ∀ x y, B x y = D x y :=
  ⟨congr_fun, ext₂⟩
=======
theorem congr_fun (h : B = D) (x y : M) : B x y = D x y := congr_fun₂ h _ _
#align bilin_form.congr_fun LinearMap.BilinForm.congr_fun

theorem ext_iff : B = D ↔ ∀ x y, B x y = D x y := ext_iff₂
>>>>>>> 971a0d73
#align bilin_form.ext_iff LinearMap.BilinForm.ext_iff

@[deprecated]
theorem coe_zero : ⇑(0 : BilinForm R M) = 0 :=
  rfl
#align bilin_form.coe_zero LinearMap.BilinForm.coe_zero

@[simp]
theorem zero_apply (x y : M) : (0 : BilinForm R M) x y = 0 :=
  rfl
#align bilin_form.zero_apply LinearMap.BilinForm.zero_apply

variable (B D B₁ D₁)

@[deprecated]
theorem coe_add : ⇑(B + D) = B + D :=
  rfl
#align bilin_form.coe_add LinearMap.BilinForm.coe_add

@[simp]
theorem add_apply (x y : M) : (B + D) x y = B x y + D x y :=
  rfl
#align bilin_form.add_apply LinearMap.BilinForm.add_apply

#noalign bilin_form.coe_smul
#noalign bilin_form.smul_apply

@[deprecated]
theorem coe_neg : ⇑(-B₁) = -B₁ :=
  rfl
#align bilin_form.coe_neg LinearMap.BilinForm.coe_neg

@[simp]
theorem neg_apply (x y : M₁) : (-B₁) x y = -B₁ x y :=
  rfl
#align bilin_form.neg_apply LinearMap.BilinForm.neg_apply

@[deprecated]
theorem coe_sub : ⇑(B₁ - D₁) = B₁ - D₁ :=
  rfl
#align bilin_form.coe_sub LinearMap.BilinForm.coe_sub

@[simp]
theorem sub_apply (x y : M₁) : (B₁ - D₁) x y = B₁ x y - D₁ x y :=
  rfl
#align bilin_form.sub_apply LinearMap.BilinForm.sub_apply

/-- `coeFn` as an `AddMonoidHom` -/
def coeFnAddMonoidHom : BilinForm R M →+ M → M → R where
  toFun := fun B x y => B x y
  map_zero' := rfl
  map_add' _ _ := rfl
#align bilin_form.coe_fn_add_monoid_hom LinearMap.BilinForm.coeFnAddMonoidHom

section flip

/-- Auxiliary construction for the flip of a bilinear form, obtained by exchanging the left and
right arguments. This version is a `LinearMap`; it is later upgraded to a `LinearEquiv`
in `flipHom`. -/
def flipHomAux : (BilinForm R M) →ₗ[R] (BilinForm R M) where
  toFun A := A.flip
  map_add' A₁ A₂ := by
    ext
    simp only [LinearMap.flip_apply, LinearMap.add_apply]
  map_smul' c A := by
    ext
    simp only [LinearMap.flip_apply, LinearMap.smul_apply, RingHom.id_apply]
#align bilin_form.flip_hom_aux LinearMap.BilinForm.flipHomAux

theorem flip_flip_aux (A : BilinForm R M) :
    flipHomAux (M := M) (flipHomAux (M := M) A) = A := by
  ext A
  simp [flipHomAux]
#align bilin_form.flip_flip_aux LinearMap.BilinForm.flip_flip_aux

/-- The flip of a bilinear form, obtained by exchanging the left and right arguments. -/
def flipHom : BilinForm R M ≃ₗ[R] BilinForm R M :=
  { flipHomAux with
    invFun := flipHomAux (M := M)
    left_inv := flip_flip_aux
    right_inv := flip_flip_aux }
#align bilin_form.flip_hom LinearMap.BilinForm.flipHom

@[simp]
theorem flip_apply (A : BilinForm R M) (x y : M) : flipHom A x y = A y x :=
  rfl
#align bilin_form.flip_apply LinearMap.BilinForm.flip_apply

theorem flip_flip :
    flipHom.trans flipHom = LinearEquiv.refl R (BilinForm R M) := by
  ext A
  simp
#align bilin_form.flip_flip LinearMap.BilinForm.flip_flip

/-- The `flip` of a bilinear form over a commutative ring, obtained by exchanging the left and
right arguments. -/
abbrev flip (B : BilinForm R M) :=
  flipHom B
#align bilin_form.flip LinearMap.BilinForm.flip

end flip

/-- The restriction of a bilinear form on a submodule. -/
@[simps! apply]
def restrict (B : BilinForm R M) (W : Submodule R M) : BilinForm R W :=
  LinearMap.domRestrict₁₂ B W W
#align bilin_form.restrict LinearMap.BilinForm.restrict

end BilinForm

end LinearMap<|MERGE_RESOLUTION|>--- conflicted
+++ resolved
@@ -69,19 +69,10 @@
   | _, _, _, _, rfl, rfl => rfl
 #align bilin_form.coe_fn_congr LinearMap.BilinForm.coeFn_congr
 
-<<<<<<< HEAD
-theorem add_left (x y z : M) : B (x + y) z = B x z + B y z := by
-  simp only [map_add, LinearMap.add_apply]
-#align bilin_form.add_left LinearMap.BilinForm.add_left
-
-theorem smul_left (a : R) (x y : M) : B (a • x) y = a * B x y := by
-  simp only [map_smul, LinearMap.smul_apply, smul_eq_mul]
-=======
 theorem add_left (x y z : M) : B (x + y) z = B x z + B y z := map_add₂ _ _ _ _
 #align bilin_form.add_left LinearMap.BilinForm.add_left
 
 theorem smul_left (a : R) (x y : M) : B (a • x) y = a * B x y := map_smul₂ _ _ _ _
->>>>>>> 971a0d73
 #align bilin_form.smul_left LinearMap.BilinForm.smul_left
 
 theorem add_right (x y z : M) : B x (y + z) = B x y + B x z := map_add _ _ _
@@ -90,30 +81,6 @@
 theorem smul_right (a : R) (x y : M) : B x (a • y) = a * B x y := map_smul _ _ _
 #align bilin_form.smul_right LinearMap.BilinForm.smul_right
 
-<<<<<<< HEAD
-theorem zero_left (x : M) : B 0 x = 0 := by
-  rw [← @zero_smul R _ _ _ _ (0 : M), smul_left, zero_mul]
-#align bilin_form.zero_left LinearMap.BilinForm.zero_left
-
-theorem zero_right (x : M) : B x 0 = 0 := by
-  rw [← @zero_smul R _ _ _ _ (0 : M), smul_right, zero_mul]
-#align bilin_form.zero_right LinearMap.BilinForm.zero_right
-
-theorem neg_left (x y : M₁) : B₁ (-x) y = -B₁ x y := by
-  rw [← @neg_one_smul R₁ _ _, smul_left, neg_one_mul]
-#align bilin_form.neg_left LinearMap.BilinForm.neg_left
-
-theorem neg_right (x y : M₁) : B₁ x (-y) = -B₁ x y := by
-  rw [← @neg_one_smul R₁ _ _, smul_right, neg_one_mul]
-#align bilin_form.neg_right LinearMap.BilinForm.neg_right
-
-theorem sub_left (x y z : M₁) : B₁ (x - y) z = B₁ x z - B₁ y z := by
-  rw [sub_eq_add_neg, sub_eq_add_neg, add_left, neg_left]
-#align bilin_form.sub_left LinearMap.BilinForm.sub_left
-
-theorem sub_right (x y z : M₁) : B₁ x (y - z) = B₁ x y - B₁ x z := by
-  rw [sub_eq_add_neg, sub_eq_add_neg, add_right, neg_right]
-=======
 theorem zero_left (x : M) : B 0 x = 0 := map_zero₂ _ _
 #align bilin_form.zero_left LinearMap.BilinForm.zero_left
 
@@ -130,7 +97,6 @@
 #align bilin_form.sub_left LinearMap.BilinForm.sub_left
 
 theorem sub_right (x y z : M₁) : B₁ x (y - z) = B₁ x y - B₁ x z := map_sub _ _ _
->>>>>>> 971a0d73
 #align bilin_form.sub_right LinearMap.BilinForm.sub_right
 
 lemma smul_left_of_tower (r : S) (x y : M) : B (r • x) y = r • B x y := by
@@ -152,19 +118,10 @@
 theorem ext (H : ∀ x y : M, B x y = D x y) : B = D := ext₂ H
 #align bilin_form.ext LinearMap.BilinForm.ext
 
-<<<<<<< HEAD
-theorem congr_fun (h : B = D) (x y : M) : B x y = D x y :=
-  h ▸ rfl
-#align bilin_form.congr_fun LinearMap.BilinForm.congr_fun
-
-theorem ext_iff : B = D ↔ ∀ x y, B x y = D x y :=
-  ⟨congr_fun, ext₂⟩
-=======
 theorem congr_fun (h : B = D) (x y : M) : B x y = D x y := congr_fun₂ h _ _
 #align bilin_form.congr_fun LinearMap.BilinForm.congr_fun
 
 theorem ext_iff : B = D ↔ ∀ x y, B x y = D x y := ext_iff₂
->>>>>>> 971a0d73
 #align bilin_form.ext_iff LinearMap.BilinForm.ext_iff
 
 @[deprecated]
