--- conflicted
+++ resolved
@@ -4,7 +4,6 @@
 Authors: Andrew Yang
 -/
 import Mathlib.LinearAlgebra.BilinearForm.Properties
-import Mathlib.LinearAlgebra.SesquilinearForm.DualLattice
 
 /-!
 
@@ -30,10 +29,6 @@
 variable (B : BilinForm S M)
 
 /-- The dual submodule of a submodule with respect to a bilinear form. -/
-<<<<<<< HEAD
-def dualSubmodule (N : Submodule R M) : Submodule R M :=
-  LinearMap.BilinForm.dualSubmodule (BilinForm.toLin B) N
-=======
 def dualSubmodule (N : Submodule R M) : Submodule R M where
   carrier := { x | ∀ y ∈ N, B x y ∈ (1 : Submodule R S) }
   add_mem' {a b} ha hb y hy := by simpa using add_mem (ha y hy) (hb y hy)
@@ -42,46 +37,56 @@
     convert (1 : Submodule R S).smul_mem r (ha y hy)
     rw [← IsScalarTower.algebraMap_smul S r a]
     simp only [algebraMap_smul, map_smul_of_tower, LinearMap.smul_apply]
->>>>>>> b5b45d35
 
 lemma mem_dualSubmodule {N : Submodule R M} {x} :
     x ∈ B.dualSubmodule N ↔ ∀ y ∈ N, B x y ∈ (1 : Submodule R S) := Iff.rfl
 
 lemma le_flip_dualSubmodule {N₁ N₂ : Submodule R M} :
-    N₁ ≤ B.flip.dualSubmodule N₂ ↔ N₂ ≤ B.dualSubmodule N₁ :=
-  LinearMap.BilinForm.le_flip_dualSubmodule (BilinForm.toLin B)
+    N₁ ≤ B.flip.dualSubmodule N₂ ↔ N₂ ≤ B.dualSubmodule N₁ := by
+  show (∀ (x : M), x ∈ N₁ → _) ↔ ∀ (x : M), x ∈ N₂ → _
+  simp only [mem_dualSubmodule, Submodule.mem_one, flip_apply]
+  exact forall₂_swap
 
 /-- The natural paring of `B.dualSubmodule N` and `N`.
 This is bundled as a bilinear map in `BilinForm.dualSubmoduleToDual`. -/
 noncomputable
 def dualSubmoduleParing {N : Submodule R M} (x : B.dualSubmodule N) (y : N) : R :=
-  LinearMap.BilinForm.dualSubmoduleParing (BilinForm.toLin B) x y
+  (x.prop y y.prop).choose
 
 @[simp]
 lemma dualSubmoduleParing_spec {N : Submodule R M} (x : B.dualSubmodule N) (y : N) :
     algebraMap R S (B.dualSubmoduleParing x y) = B x y :=
-  LinearMap.BilinForm.dualSubmoduleParing_spec (BilinForm.toLin B) x y
+  (x.prop y y.prop).choose_spec
 
 /-- The natural paring of `B.dualSubmodule N` and `N`. -/
 -- TODO: Show that this is perfect when `N` is a lattice and `B` is nondegenerate.
-@[simps!]
+@[simps]
 noncomputable
 def dualSubmoduleToDual [NoZeroSMulDivisors R S] (N : Submodule R M) :
     B.dualSubmodule N →ₗ[R] Module.Dual R N :=
-  LinearMap.BilinForm.dualSubmoduleToDual (BilinForm.toLin B) N
+  { toFun := fun x ↦
+    { toFun := B.dualSubmoduleParing x
+      map_add' := fun x y ↦ NoZeroSMulDivisors.algebraMap_injective R S (by simp)
+      map_smul' := fun r m ↦ NoZeroSMulDivisors.algebraMap_injective R S
+        (by simp [← Algebra.smul_def]) }
+    map_add' := fun x y ↦ LinearMap.ext fun z ↦ NoZeroSMulDivisors.algebraMap_injective R S
+      (by simp)
+    map_smul' := fun r x ↦ LinearMap.ext fun y ↦ NoZeroSMulDivisors.algebraMap_injective R S
+      (by simp [← Algebra.smul_def]) }
 
 lemma dualSubmoduleToDual_injective (hB : B.Nondegenerate) [NoZeroSMulDivisors R S]
     (N : Submodule R M) (hN : Submodule.span S (N : Set M) = ⊤) :
-    Function.Injective (B.dualSubmoduleToDual N) :=
-  LinearMap.BilinForm.dualSubmoduleToDual_injective (BilinForm.toLin B) hB N hN
+    Function.Injective (B.dualSubmoduleToDual N) := by
+  intro x y e
+  ext
+  apply LinearMap.ker_eq_bot.mp hB.ker_eq_bot
+  apply LinearMap.ext_on hN
+  intro z hz
+  simpa using congr_arg (algebraMap R S) (LinearMap.congr_fun e ⟨z, hz⟩)
 
 lemma dualSubmodule_span_of_basis {ι} [Finite ι] [DecidableEq ι]
     (hB : B.Nondegenerate) (b : Basis ι S M) :
     B.dualSubmodule (Submodule.span R (Set.range b)) =
-<<<<<<< HEAD
-      Submodule.span R (Set.range <| B.dualBasis hB b) :=
-  LinearMap.BilinForm.dualSubmodule_span_of_basis (BilinForm.toLin B) hB b
-=======
       Submodule.span R (Set.range <| B.dualBasis hB b) := by
   cases nonempty_fintype ι
   apply le_antisymm
@@ -103,22 +108,30 @@
     simp_rw [apply_dualBasis_left]
     rw [smul_eq_mul, mul_ite, mul_one, mul_zero, ← (algebraMap R S).map_zero, ← apply_ite]
     exact ⟨_, rfl⟩
->>>>>>> b5b45d35
 
 lemma dualSubmodule_dualSubmodule_flip_of_basis {ι : Type*} [Finite ι]
     (hB : B.Nondegenerate) (b : Basis ι S M) :
     B.dualSubmodule (B.flip.dualSubmodule (Submodule.span R (Set.range b))) =
-      Submodule.span R (Set.range b) :=
-  LinearMap.BilinForm.dualSubmodule_dualSubmodule_flip_of_basis (BilinForm.toLin B) hB b
+      Submodule.span R (Set.range b) := by
+  classical
+  letI := FiniteDimensional.of_fintype_basis b
+  rw [dualSubmodule_span_of_basis _ hB.flip, dualSubmodule_span_of_basis B hB,
+    dualBasis_dualBasis_flip B hB]
 
 lemma dualSubmodule_flip_dualSubmodule_of_basis {ι : Type*} [Finite ι]
     (hB : B.Nondegenerate) (b : Basis ι S M) :
     B.flip.dualSubmodule (B.dualSubmodule (Submodule.span R (Set.range b))) =
-      Submodule.span R (Set.range b) :=
-  LinearMap.BilinForm.dualSubmodule_flip_dualSubmodule_of_basis (BilinForm.toLin B) hB b
+      Submodule.span R (Set.range b) := by
+  classical
+  letI := FiniteDimensional.of_fintype_basis b
+  rw [dualSubmodule_span_of_basis B hB, dualSubmodule_span_of_basis _ hB.flip,
+    dualBasis_flip_dualBasis B hB]
 
 lemma dualSubmodule_dualSubmodule_of_basis
     {ι} [Finite ι] (hB : B.Nondegenerate) (hB' : B.IsSymm) (b : Basis ι S M) :
     B.dualSubmodule (B.dualSubmodule (Submodule.span R (Set.range b))) =
-      Submodule.span R (Set.range b) :=
-  LinearMap.BilinForm.dualSubmodule_dualSubmodule_of_basis (BilinForm.toLin B) hB hB' b+      Submodule.span R (Set.range b) := by
+  classical
+  letI := FiniteDimensional.of_fintype_basis b
+  rw [dualSubmodule_span_of_basis B hB, dualSubmodule_span_of_basis B hB,
+    dualBasis_dualBasis B hB hB']