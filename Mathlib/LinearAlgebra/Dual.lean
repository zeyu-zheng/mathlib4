--- conflicted
+++ resolved
@@ -1320,12 +1320,9 @@
   obtain ⟨v, hv⟩ : ∃ v, f v ≠ 0 := by contrapose! hf; ext v; simpa using hf v
   rw [eq_top_iff]
   exact fun x _ ↦ ⟨x • (f v)⁻¹ • v, by simp [inv_mul_cancel₀ hv]⟩
-<<<<<<< HEAD
-=======
 
 open FiniteDimensional
 variable [FiniteDimensional K V₁]
->>>>>>> ef99038f
 
 lemma finrank_ker_add_one_of_ne_zero :
     finrank K (LinearMap.ker f) + 1 = finrank K V₁ := by
