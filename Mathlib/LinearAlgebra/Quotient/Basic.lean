--- conflicted
+++ resolved
@@ -249,14 +249,10 @@
 
 /-- The linear map from the quotient by a smaller submodule to the quotient by a larger submodule.
 
-<<<<<<< HEAD
-This is the `Submodule.Quotient` version of `Quot.Factor` -/
-=======
 This is the `Submodule.Quotient` version of `Quot.Factor`
 
 When the two submodules are of the form `I ^ m • ⊤` and `I ^ n • ⊤` and `n ≤ m`,
 please refer to the dedicated version `Submodule.factorPow`-/
->>>>>>> f4084b19
 abbrev factor (H : p ≤ p') : M ⧸ p →ₗ[R] M ⧸ p' :=
   mapQ _ _ LinearMap.id H
 
