--- conflicted
+++ resolved
@@ -206,37 +206,7 @@
     Finset.sum_partition (QuotientGroup.leftRel (Perm.sumCongrHom ιa ιb).range)]
   congr 1
   ext1 σ
-<<<<<<< HEAD
-  refine Quotient.inductionOn σ fun σ => ?_
-  -- unfold the quotient mess left by `Finset.sum_partition`
-  -- Porting note: Was `conv in .. => ..`.
-  rw
-    [@Finset.filter_congr _ _ _ (fun a => @Quotient.decidableEq _ _
-      (QuotientGroup.leftRelDecidable (MonoidHom.range (Perm.sumCongrHom ιa ιb)))
-      (Quotient.mk (QuotientGroup.leftRel (MonoidHom.range (Perm.sumCongrHom ιa ιb))) a)
-      (Quotient.mk'' σ)) _ (s := Finset.univ)
-    fun x _ => QuotientGroup.eq (s := MonoidHom.range (Perm.sumCongrHom ιa ιb)) (a := x) (b := σ)]
-  -- eliminate a multiplication
-  rw [← Finset.map_univ_equiv (Equiv.mulLeft σ), Finset.filter_map, Finset.sum_map]
-  simp_rw [Equiv.coe_toEmbedding, Equiv.coe_mulLeft, Function.comp_def, mul_inv_rev,
-    inv_mul_cancel_right, Subgroup.inv_mem_iff, MonoidHom.mem_range, Finset.univ_filter_exists,
-    Finset.sum_image Perm.sumCongrHom_injective.injOn]
-  -- now we're ready to clean up the RHS, pulling out the summation
-  rw [domCoprod.summand_mk'', MultilinearMap.domCoprod_alternization_coe, ← Finset.sum_product',
-    Finset.univ_product_univ, ← MultilinearMap.domDomCongrEquiv_apply, _root_.map_sum,
-    Finset.smul_sum]
-  congr 1
-  ext1 ⟨al, ar⟩
-  dsimp only
-  -- pull out the pair of smuls on the RHS, by rewriting to `_ →ₗ[ℤ] _` and back
-  rw [← AddEquiv.coe_toAddMonoidHom, ← AddMonoidHom.coe_toIntLinearMap, LinearMap.map_smul_of_tower,
-    LinearMap.map_smul_of_tower, AddMonoidHom.coe_toIntLinearMap, AddEquiv.coe_toAddMonoidHom,
-    MultilinearMap.domDomCongrEquiv_apply]
-  -- pick up the pieces
-  rw [MultilinearMap.domDomCongr_mul, Perm.sign_mul, Perm.sumCongrHom_apply,
-    MultilinearMap.domCoprod_domDomCongr_sumCongr, Perm.sign_sumCongr, mul_smul, mul_smul]
-=======
-  induction σ using Quotient.inductionOn' with
+  induction σ using Quotient.inductionOn with
   | h σ =>
   set f := sumCongrHom ιa ιb
   calc
@@ -256,7 +226,6 @@
     _ = domCoprod.summand (alternatization a) (alternatization b) (Quotient.mk'' σ) := by
       simp [domCoprod.summand_mk'', domCoprod_alternization_coe, ← domDomCongrEquiv_apply,
         Finset.smul_sum, ← Finset.sum_product']
->>>>>>> 342f271d
 
 /-- Taking the `MultilinearMap.alternatization` of the `MultilinearMap.domCoprod` of two
 `AlternatingMap`s gives a scaled version of the `AlternatingMap.coprod` of those maps.
