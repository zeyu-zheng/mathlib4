--- conflicted
+++ resolved
@@ -70,11 +70,7 @@
   obtain ⟨p, hp⟩ := dvd_iff_isRoot.2 h
   rw [hasEigenvalue_iff, eigenspace_def]
   intro con
-<<<<<<< HEAD
-  cases' ((LinearMap.isUnit_iff_ker_eq_bot _).2 con).1 with u hu
-=======
-  obtain ⟨u, hu⟩ := (LinearMap.isUnit_iff_ker_eq_bot _).2 con
->>>>>>> c4a97f5f
+  obtain ⟨u, hu⟩ := ((LinearMap.isUnit_iff_ker_eq_bot _).2 con).1
   have p_ne_0 : p ≠ 0 := by
     intro con
     apply minpoly.ne_zero (Algebra.IsIntegral.isIntegral (R := K) f)
