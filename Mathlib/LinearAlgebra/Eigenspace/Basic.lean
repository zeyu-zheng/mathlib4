--- conflicted
+++ resolved
@@ -544,16 +544,14 @@
 
 /-- For an endomorphism of a Noetherian module, the maximal eigenspace is always of the form kernel
 `(f - μ • id) ^ k` for some `k`. -/
-<<<<<<< HEAD
-theorem maxGenEigenspace_eq [IsNoetherian R M] (f : End R M) (μ : R) :
+theorem maxGenEigenspace_eq' [IsNoetherian R M] (f : End R M) (μ : R) :
     maxGenEigenspace f μ =
       f.genEigenspace μ (maxGenEigenspaceIndex f μ) :=
   unifEigenspace_top _ _
-=======
+
 theorem maxGenEigenspace_eq [h : IsNoetherian R M] (f : End R M) (μ : R) :
     maxGenEigenspace f μ = f.genEigenspace μ (maxGenEigenspaceIndex f μ) :=
   h.wf.iSup_eq_monotonicSequenceLimit (f.genEigenspace μ)
->>>>>>> a7090176
 
 /-- A generalized eigenvalue for some exponent `k` is also
     a generalized eigenvalue for exponents larger than `k`. -/
