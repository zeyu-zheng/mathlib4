/-
Copyright (c) 2025 Peter Nelson. All rights reserved.
Released under Apache 2.0 license as described in the file LICENSE.
Authors: Peter Nelson
-/
import Mathlib.Data.Matroid.Circuit
import Mathlib.Tactic.TFAE

/-!
# Matroid Loops
A 'loop' of a matroid `M` is an element `e` satisfying one of the following equivalent conditions:
* `e ∈ M.closure ∅`;
* `{e}` is dependent in `M`;
* `{e}` is a circuit of `M`;
* no base of `M` contains `e`.

In many mathematical contexts, loops can be thought of as 'trivial' or 'zero' elements;
For linearly representable matroids, they correspond to the zero vector,
and for graphic matroids, they correspond to edges incident with just one vertex (aka 'loops').
As trivial as they are, loops can be created from matroids with no loops by taking minors or duals,
so in many contexts it is unreasonable to simply forbid loops from appearing.
For `M : Matroid α`, this file defines a set `Matroid.loops M : Set α`,
as well as predicates `Matroid.IsLoop M : α → Prop` and `Matroid.IsNonloop M : α → Prop`,
and provides API for interacting with them.

# Main Declarations
For `M` : Matroid `α`:
* `M.loops` is the set `M.closure ∅`.
* `M.IsLoop e` means that `e : α` is a loop of `M`, defined as the statement `e ∈ M.loops`.
* `M.IsNonloop e` means that `e ∈ M.E`, but `e` is not a loop of `M`.
-/

variable {α β : Type*} {M N : Matroid α} {e f : α} {F X C I : Set α}

open Set

namespace Matroid

/-- `Matroid.loops M` is the closure of the empty set. -/
def loops (M : Matroid α) := M.closure ∅

@[aesop unsafe 20% (rule_sets := [Matroid])]
lemma loops_subset_ground (M : Matroid α) : M.loops ⊆ M.E :=
  M.closure_subset_ground ∅

/-- A 'loop' is a member of the closure of the empty set -/
def IsLoop (M : Matroid α) (e : α) : Prop := e ∈ M.loops

lemma isLoop_iff : M.IsLoop e ↔ e ∈ M.loops := Iff.rfl

lemma closure_empty (M : Matroid α) : M.closure ∅ = M.loops := rfl

@[aesop unsafe 20% (rule_sets := [Matroid])]
lemma IsLoop.mem_ground (he : M.IsLoop e) : e ∈ M.E :=
  closure_subset_ground M ∅ he

lemma isLoop_tfae (M : Matroid α) (e : α) : List.TFAE [
    M.IsLoop e,
    e ∈ M.closure ∅,
    M.IsCircuit {e},
    M.Dep {e},
    ∀ ⦃B⦄, M.IsBase B → e ∈ M.E \ B] := by
  tfae_have 1 ↔ 2 := Iff.rfl
  tfae_have 2 ↔ 3 := by simp [M.empty_indep.mem_closure_iff_of_not_mem (not_mem_empty e),
    isCircuit_def, minimal_iff_forall_ssubset, ssubset_singleton_iff]
  tfae_have 2 ↔ 4 := by simp [M.empty_indep.mem_closure_iff_of_not_mem (not_mem_empty e)]
  tfae_have 4 ↔ 5 := by
    simp only [dep_iff, singleton_subset_iff, mem_diff, forall_and]
    refine ⟨fun h ↦ ⟨fun _ _ ↦ h.2, fun B hB heB ↦ h.1 (hB.indep.subset (by simpa))⟩,
      fun h ↦ ⟨fun hi ↦ ?_, h.1 _ M.exists_isBase.choose_spec⟩⟩
    obtain ⟨B, hB, heB⟩ := hi.exists_isBase_superset
    exact h.2 _ hB (by simpa using heB)
  tfae_finish

@[simp]
lemma singleton_dep : M.Dep {e} ↔ M.IsLoop e :=
  (M.isLoop_tfae e).out 3 0

alias ⟨_, IsLoop.dep⟩ := singleton_dep

<<<<<<< HEAD
@[simp]
lemma singleton_not_indep (he : e ∈ M.E := by aesop_mat) : ¬M.Indep {e} ↔ M.IsLoop e := by
=======
lemma singleton_not_indep (he : e ∈ M.E := by aesop_mat) : ¬ M.Indep {e} ↔ M.IsLoop e := by
>>>>>>> 3cd8962b
  rw [← singleton_dep, ← not_indep_iff]

@[simp]
lemma singleton_isCircuit : M.IsCircuit {e} ↔ M.IsLoop e :=
  (M.isLoop_tfae e).out 2 0

alias ⟨_, IsLoop.isCircuit⟩ := singleton_isCircuit

lemma isLoop_iff_forall_mem_compl_isBase : M.IsLoop e ↔ ∀ B, M.IsBase B → e ∈ M.E \ B :=
  (M.isLoop_tfae e).out 0 4

lemma isLoop_iff_forall_not_mem_isBase (he : e ∈ M.E := by aesop_mat) :
    M.IsLoop e ↔ ∀ B, M.IsBase B → e ∉ B := by
  simp_rw [isLoop_iff_forall_mem_compl_isBase, mem_diff, and_iff_right he]

lemma IsLoop.mem_closure (he : M.IsLoop e) (X : Set α) : e ∈ M.closure X :=
  M.closure_mono (empty_subset _) he

lemma IsLoop.mem_of_isFlat (he : M.IsLoop e) {F : Set α} (hF : M.IsFlat F) : e ∈ F :=
  hF.closure ▸ he.mem_closure F

lemma IsFlat.loops_subset (hF : M.IsFlat F) : M.loops ⊆ F :=
  fun _ he ↦ IsLoop.mem_of_isFlat he hF

lemma IsLoop.dep_of_mem (he : M.IsLoop e) (h : e ∈ X) (hXE : X ⊆ M.E := by aesop_mat) : M.Dep X :=
  he.dep.superset (singleton_subset_iff.mpr h) hXE

lemma IsLoop.not_indep_of_mem (he : M.IsLoop e) (h : e ∈ X) : ¬M.Indep X :=
  fun hX ↦ he.dep.not_indep (hX.subset (singleton_subset_iff.mpr h))

lemma IsLoop.not_mem_of_indep (he : M.IsLoop e) (hI : M.Indep I) : e ∉ I :=
  fun h ↦ he.not_indep_of_mem h hI

lemma IsLoop.eq_of_isCircuit_mem (he : M.IsLoop e) (hC : M.IsCircuit C) (h : e ∈ C) : C = {e} := by
  rw [he.isCircuit.eq_of_subset_isCircuit hC (singleton_subset_iff.mpr h)]

lemma Indep.disjoint_loops (hI : M.Indep I) : Disjoint I M.loops :=
  by_contra fun h ↦
    let ⟨_, ⟨heI, he⟩⟩ := not_disjoint_iff.mp h
    IsLoop.not_mem_of_indep he hI heI

lemma Indep.eq_empty_of_subset_loops (hI : M.Indep I) (h : I ⊆ M.loops) : I = ∅ :=
  eq_empty_iff_forall_not_mem.mpr fun _ he ↦ IsLoop.not_mem_of_indep (h he) hI he

@[simp]
lemma isBasis_loops_iff : M.IsBasis I M.loops ↔ I = ∅ :=
  ⟨fun h ↦ h.indep.eq_empty_of_subset_loops h.subset,
    by simp +contextual [closure_empty, M.empty_indep.isBasis_closure]⟩

lemma closure_eq_loops_of_subset (h : X ⊆ M.loops) : M.closure X = M.loops :=
  (closure_subset_closure_of_subset_closure h).antisymm (M.closure_mono (empty_subset _))

lemma isBasis_iff_empty_of_subset_loops (hX : X ⊆ M.loops) : M.IsBasis I X ↔ I = ∅ := by
  refine ⟨fun h ↦ ?_, by rintro rfl; simpa⟩
  have := (closure_eq_loops_of_subset hX) ▸ h.isBasis_closure_right
  simpa using this

lemma IsLoop.closure (he : M.IsLoop e) : M.closure {e} = M.loops :=
  closure_eq_loops_of_subset (singleton_subset_iff.mpr he)

lemma isLoop_iff_closure_eq_loops_and_mem_ground :
    M.IsLoop e ↔ M.closure {e} = M.loops ∧ e ∈ M.E where
  mp h := ⟨h.closure, h.mem_ground⟩
  mpr h := by
    rw [isLoop_iff, ← closure_empty, ← singleton_subset_iff,
      ← closure_subset_closure_iff_subset_closure, h.1]
    rfl

lemma isLoop_iff_closure_eq_loops (he : e ∈ M.E := by aesop_mat) :
    M.IsLoop e ↔ M.closure {e} = M.loops := by
  rw [isLoop_iff_closure_eq_loops_and_mem_ground, and_iff_left he]

@[simp]
lemma closure_loops (M : Matroid α) : M.closure M.loops = M.loops :=
  M.closure_closure ∅

@[simp]
lemma closure_union_loops_eq (M : Matroid α) (X : Set α) :
    M.closure (X ∪ M.loops) = M.closure X := by
  rw [← closure_empty, closure_union_closure_right_eq, union_empty]

@[simp]
lemma closure_loops_union_eq (M : Matroid α) (X : Set α) :
    M.closure (M.loops ∪ X) = M.closure X := by
  simp [union_comm]

@[simp] lemma closure_diff_loops_eq (M : Matroid α) (X : Set α) :
    M.closure (X \ M.loops) = M.closure X := by
  rw [← M.closure_union_loops_eq (X \ M.loops), diff_union_self, ← closure_empty,
    closure_union_closure_right_eq, union_empty]

/-- A version of `restrict_loops_eq` without the hypothesis that `R ⊆ M.E` -/
lemma restrict_loops_eq' (M : Matroid α) (R : Set α) :
    (M ↾ R).loops = (M.loops ∩ R) ∪ (R \ M.E) := by
  rw [← closure_empty, ← closure_empty, restrict_closure_eq', empty_inter]

lemma restrict_loops_eq {R : Set α} (hR : R ⊆ M.E) : (M ↾ R).loops = M.loops ∩ R := by
  rw [restrict_loops_eq', diff_eq_empty.2 hR, union_empty]

@[simp]
lemma restrict_isLoop_iff {R : Set α} : (M ↾ R).IsLoop e ↔ e ∈ R ∧ (M.IsLoop e ∨ e ∉ M.E) := by
  simp only [isLoop_iff, restrict_closure_eq', empty_inter, mem_union, mem_inter_iff, mem_diff,
    ← closure_empty]
  tauto

lemma IsRestriction.isLoop_iff (hNM : N ≤r M) : N.IsLoop e ↔ e ∈ N.E ∧ M.IsLoop e := by
  obtain ⟨R, hR, rfl⟩ := hNM
  simp only [restrict_isLoop_iff, restrict_ground_eq, and_congr_right_iff, or_iff_left_iff_imp]
  exact fun heR heE ↦ (heE (hR heR)).elim

lemma IsLoop.of_isRestriction (he : N.IsLoop e) (hNM : N ≤r M) : M.IsLoop e :=
  ((hNM.isLoop_iff).1 he).2

lemma IsLoop.isLoop_isRestriction (he : M.IsLoop e) (hNM : N ≤r M) (heN : e ∈ N.E) : N.IsLoop e :=
  (hNM.isLoop_iff).2 ⟨heN, he⟩

@[simp]
lemma map_loops {f : α → β} {hf : InjOn f M.E} : (M.map f hf).loops = f '' M.loops := by
  simp [loops]

@[simp]
lemma map_isLoop_iff {f : α → β} {hf : InjOn f M.E} (he : e ∈ M.E := by aesop_mat) :
    (M.map f hf).IsLoop (f e) ↔ M.IsLoop e := by
  rw [isLoop_iff, map_loops, hf.mem_image_iff M.loops_subset_ground he, isLoop_iff]

@[simp]
lemma mapEmbedding_isLoop_iff {f : α ↪ β} : (M.mapEmbedding f).IsLoop (f e) ↔ M.IsLoop e := by
  simp [mapEmbedding, isLoop_iff, isLoop_iff, map_closure_eq, preimage_empty, ← closure_empty]

@[simp]
lemma comap_loops {M : Matroid β} {f : α → β} : (M.comap f).loops = f ⁻¹' M.loops := by
   rw [loops, comap_closure_eq, image_empty, loops]

@[simp]
lemma comap_isLoop_iff {M : Matroid β} {f : α → β} : (M.comap f).IsLoop e ↔ M.IsLoop (f e) := by
  simp [isLoop_iff]

@[simp]
lemma loopyOn_isLoop_iff {E : Set α} : (loopyOn E).IsLoop e ↔ e ∈ E := by
  simp [isLoop_iff, loops]

@[simp]
lemma freeOn_not_isLoop (E : Set α) (e : α) : ¬ (freeOn E).IsLoop e := by
  simp [isLoop_iff, loops]

@[simp]
lemma uniqueBaseOn_isLoop_iff {I E : Set α} : (uniqueBaseOn I E).IsLoop e ↔ e ∈ E \ I := by
  simp [isLoop_iff, loops]

section IsNonloop

/-- `M.IsNonloop e` means that `e` is an element of `M.E` but not a loop of `M`. -/
@[mk_iff]
structure IsNonloop (M : Matroid α) (e : α) : Prop where
  not_isLoop : ¬ M.IsLoop e
  mem_ground : e ∈ M.E

attribute [aesop unsafe 20% (rule_sets := [Matroid])] IsNonloop.mem_ground

lemma IsLoop.not_isNonloop (he : M.IsLoop e) : ¬M.IsNonloop e :=
  fun h ↦ h.not_isLoop he

lemma isNonloop_of_not_isLoop (he : e ∈ M.E := by aesop_mat) (h : ¬ M.IsLoop e) : M.IsNonloop e :=
  ⟨h,he⟩

lemma isLoop_of_not_isNonloop (he : e ∈ M.E := by aesop_mat) (h : ¬ M.IsNonloop e) : M.IsLoop e :=
  by rwa [isNonloop_iff, and_iff_left he, not_not] at h

@[simp] lemma not_isLoop_iff (he : e ∈ M.E := by aesop_mat) : ¬M.IsLoop e ↔ M.IsNonloop e :=
  ⟨fun h ↦ ⟨h, he⟩, IsNonloop.not_isLoop⟩

@[simp] lemma not_isNonloop_iff (he : e ∈ M.E := by aesop_mat) : ¬M.IsNonloop e ↔ M.IsLoop e := by
  rw [← not_isLoop_iff, not_not]

lemma isNonloop_iff_mem_compl_loops : M.IsNonloop e ↔ e ∈ M.E \ M.loops := by
  rw [isNonloop_iff, IsLoop, and_comm, mem_diff]

lemma setOf_isNonloop_eq (M : Matroid α) : {e | M.IsNonloop e} = M.E \ M.loops :=
  Set.ext (fun _ ↦ isNonloop_iff_mem_compl_loops)

lemma not_isNonloop_iff_closure : ¬ M.IsNonloop e ↔ M.closure {e} = M.loops := by
  by_cases he : e ∈ M.E
  · simp [IsNonloop, isLoop_iff_closure_eq_loops_and_mem_ground, he]
  simp [← closure_inter_ground, singleton_inter_eq_empty.2 he, loops,
    (show ¬ M.IsNonloop e from fun h ↦ he h.mem_ground)]

lemma isLoop_or_isNonloop (M : Matroid α) (e : α) (he : e ∈ M.E := by aesop_mat) :
    M.IsLoop e ∨ M.IsNonloop e := by
  rw [isNonloop_iff, and_iff_left he]; apply em

@[simp] lemma indep_singleton : M.Indep {e} ↔ M.IsNonloop e := by
  rw [isNonloop_iff, ← singleton_dep, dep_iff, not_and, not_imp_not, singleton_subset_iff]
  exact ⟨fun h ↦ ⟨fun _ ↦ h, singleton_subset_iff.mp h.subset_ground⟩, fun h ↦ h.1 h.2⟩

alias ⟨Indep.isNonloop, IsNonloop.indep⟩ := indep_singleton

lemma Indep.isNonloop_of_mem (hI : M.Indep I) (h : e ∈ I) : M.IsNonloop e := by
  rw [← not_isLoop_iff (hI.subset_ground h)]; exact fun he ↦ (he.not_mem_of_indep hI) h

lemma IsNonloop.exists_mem_isBase (he : M.IsNonloop e) : ∃ B, M.IsBase B ∧ e ∈ B := by
  simpa using (indep_singleton.2 he).exists_isBase_superset

lemma IsCocircuit.isNonloop_of_mem {K : Set α} (hK : M.IsCocircuit K) (he : e ∈ K) :
    M.IsNonloop e := by
  rw [← not_isLoop_iff (hK.subset_ground he), ← singleton_isCircuit]
  intro he'
  obtain ⟨f, ⟨rfl, -⟩, hfe⟩ := (he'.isCocircuit_inter_nontrivial hK ⟨e, by simp [he]⟩).exists_ne e
  exact hfe rfl

lemma IsCircuit.isNonloop_of_mem (hC : M.IsCircuit C) (hC' : C.Nontrivial) (he : e ∈ C) :
    M.IsNonloop e :=
  isNonloop_of_not_isLoop (hC.subset_ground he)
    (fun hL ↦ by simp [hL.eq_of_isCircuit_mem hC he] at hC')

lemma IsCircuit.isNonloop_of_mem_of_one_lt_card (hC : M.IsCircuit C) (h : 1 < C.encard)
    (he : e ∈ C) : M.IsNonloop e := by
  refine isNonloop_of_not_isLoop (hC.subset_ground he) (fun hlp ↦ ?_)
  rw [hlp.eq_of_isCircuit_mem hC he, encard_singleton] at h
  exact h.ne rfl

lemma isNonloop_of_not_mem_closure (h : e ∉ M.closure X) (he : e ∈ M.E := by aesop_mat) :
    M.IsNonloop e :=
  isNonloop_of_not_isLoop he (fun hel ↦ h (hel.mem_closure X))

lemma isNonloop_iff_not_mem_loops (he : e ∈ M.E := by aesop_mat) :
    M.IsNonloop e ↔ e ∉ M.loops := by
  rw [isNonloop_iff, isLoop_iff, and_iff_left he]

lemma IsNonloop.mem_closure_singleton (he : M.IsNonloop e) (hef : e ∈ M.closure {f}) :
    f ∈ M.closure {e} := by
  rw [← union_empty {_}, singleton_union] at *
  exact (M.closure_exchange (X := ∅)
    ⟨hef, (isNonloop_iff_not_mem_loops he.mem_ground).1 he⟩).1

lemma IsNonloop.mem_closure_comm (he : M.IsNonloop e) (hf : M.IsNonloop f) :
    f ∈ M.closure {e} ↔ e ∈ M.closure {f} :=
  ⟨hf.mem_closure_singleton, he.mem_closure_singleton⟩

lemma IsNonloop.isNonloop_of_mem_closure (he : M.IsNonloop e) (hef : e ∈ M.closure {f}) :
    M.IsNonloop f := by
  rw [isNonloop_iff, and_comm]
  by_contra! h; apply he.not_isLoop
  rw [isLoop_iff] at *; convert hef using 1
  obtain (hf | hf) := em (f ∈ M.E)
  · rw [← closure_loops, ← insert_eq_of_mem (h hf), closure_insert_congr_right M.closure_loops,
      insert_emptyc_eq]
  rw [eq_comm, ← closure_inter_ground, inter_comm, inter_singleton_eq_empty.mpr hf, loops]

lemma IsNonloop.closure_eq_of_mem_closure (he : M.IsNonloop e) (hef : e ∈ M.closure {f}) :
    M.closure {e} = M.closure {f} := by
  rw [← closure_closure _ {f}, ← insert_eq_of_mem hef, closure_insert_closure_eq_closure_insert,
    ← closure_closure _ {e}, ← insert_eq_of_mem (he.mem_closure_singleton hef),
    closure_insert_closure_eq_closure_insert, pair_comm]

/-- Two distinct nonloops with the same closure form a circuit. -/
lemma IsNonloop.closure_eq_closure_iff_isCircuit_of_ne (he : M.IsNonloop e) (hef : e ≠ f) :
    M.closure {e} = M.closure {f} ↔ M.IsCircuit {e, f} := by
  refine ⟨fun h ↦ ?_, fun h ↦ ?_⟩
  · have hf := he.isNonloop_of_mem_closure (by rw [← h]; exact M.mem_closure_self e)
    rw [isCircuit_iff_dep_forall_diff_singleton_indep, dep_iff, insert_subset_iff,
      and_iff_right he.mem_ground, singleton_subset_iff, and_iff_left hf.mem_ground]
    suffices ¬ M.Indep {e, f} by simpa [pair_diff_left hef, hf, pair_diff_right hef, he]
    rw [Indep.insert_indep_iff_of_not_mem (by simpa) (by simpa)]
    simp [← h, mem_closure_self _ _ he.mem_ground]
  have hclosure := (h.closure_diff_singleton_eq e).trans
    (h.closure_diff_singleton_eq f).symm
  rwa [pair_diff_left hef, pair_diff_right hef, eq_comm] at hclosure

lemma IsNonloop.closure_eq_closure_iff_eq_or_dep (he : M.IsNonloop e) (hf : M.IsNonloop f) :
    M.closure {e} = M.closure {f} ↔ e = f ∨ ¬M.Indep {e, f} := by
  obtain (rfl | hne) := eq_or_ne e f
  · exact iff_of_true rfl (Or.inl rfl)
  simp_rw [he.closure_eq_closure_iff_isCircuit_of_ne hne, or_iff_right hne,
    isCircuit_iff_dep_forall_diff_singleton_indep, dep_iff, insert_subset_iff, singleton_subset_iff,
    and_iff_left hf.mem_ground, and_iff_left he.mem_ground, and_iff_left_iff_imp]
  rintro hi x (rfl | rfl)
  · rwa [pair_diff_left hne, indep_singleton]
  rwa [pair_diff_right hne, indep_singleton]

lemma exists_isNonloop (M : Matroid α) [RankPos M] : ∃ e, M.IsNonloop e :=
  let ⟨_, hB⟩ := M.exists_isBase
  ⟨_, hB.indep.isNonloop_of_mem hB.nonempty.some_mem⟩

lemma IsNonloop.rankPos (h : M.IsNonloop e) : M.RankPos :=
  h.indep.rankPos_of_nonempty (singleton_nonempty e)

@[simp] lemma restrict_isNonloop_iff {R : Set α} : (M ↾ R).IsNonloop e ↔ M.IsNonloop e ∧ e ∈ R := by
  rw [← indep_singleton, restrict_indep_iff, singleton_subset_iff, indep_singleton]

lemma IsNonloop.of_restrict {R : Set α} (h : (M ↾ R).IsNonloop e) : M.IsNonloop e :=
  (restrict_isNonloop_iff.1 h).1

lemma IsNonloop.of_isRestriction (h : N.IsNonloop e) (hNM : N ≤r M) : M.IsNonloop e := by
  obtain ⟨R, -, rfl⟩ := hNM; exact h.of_restrict

lemma isNonloop_iff_restrict_of_mem {R : Set α} (he : e ∈ R) :
    M.IsNonloop e ↔ (M ↾ R).IsNonloop e :=
  ⟨fun h ↦ restrict_isNonloop_iff.2 ⟨h, he⟩, fun h ↦ h.of_restrict⟩

@[simp] lemma comap_isNonloop_iff {M : Matroid β} {f : α → β} :
    (M.comap f).IsNonloop e ↔ M.IsNonloop (f e) := by
  rw [← indep_singleton, comap_indep_iff, image_singleton, indep_singleton,
    and_iff_left (injOn_singleton _ _)]

@[simp] lemma freeOn_isNonloop_iff {E : Set α} : (freeOn E).IsNonloop e ↔ e ∈ E := by
  rw [← indep_singleton, freeOn_indep_iff, singleton_subset_iff]

@[simp] lemma uniqueBaseOn_isNonloop_iff {I E : Set α} :
    (uniqueBaseOn I E).IsNonloop e ↔ e ∈ I ∩ E := by
  rw [← indep_singleton, uniqueBaseOn_indep_iff', singleton_subset_iff]

lemma IsNonloop.exists_mem_isCocircuit (he : M.IsNonloop e) : ∃ K, M.IsCocircuit K ∧ e ∈ K := by
  obtain ⟨B, hB, heB⟩ := he.exists_mem_isBase
  exact ⟨_, fundCocircuit_isCocircuit heB hB, mem_fundCocircuit M e B⟩

@[simp]
lemma closure_inter_setOf_isNonloop_eq (M : Matroid α) (X : Set α) :
    M.closure (X ∩ {e | M.IsNonloop e}) = M.closure X := by
  rw [setOf_isNonloop_eq, ← inter_diff_assoc, closure_diff_loops_eq, closure_inter_ground]

end IsNonloop

end Matroid<|MERGE_RESOLUTION|>--- conflicted
+++ resolved
@@ -78,12 +78,7 @@
 
 alias ⟨_, IsLoop.dep⟩ := singleton_dep
 
-<<<<<<< HEAD
-@[simp]
-lemma singleton_not_indep (he : e ∈ M.E := by aesop_mat) : ¬M.Indep {e} ↔ M.IsLoop e := by
-=======
 lemma singleton_not_indep (he : e ∈ M.E := by aesop_mat) : ¬ M.Indep {e} ↔ M.IsLoop e := by
->>>>>>> 3cd8962b
   rw [← singleton_dep, ← not_indep_iff]
 
 @[simp]
