/-
Copyright (c) 2018 Chris Hughes. All rights reserved.
Released under Apache 2.0 license as described in the file LICENSE.
Authors: Chris Hughes
-/
import Mathlib.Algebra.Group.Equiv.Basic
import Mathlib.Data.ENat.Lattice
import Mathlib.Data.Part
import Mathlib.Tactic.NormNum

/-!
# Natural numbers with infinity

The natural numbers and an extra `top` element `⊤`. This implementation uses `Part ℕ` as an
implementation. Use `ℕ∞` instead unless you care about computability.

## Main definitions

The following instances are defined:

* `OrderedAddCommMonoid PartENat`
* `CanonicallyOrderedAddCommMonoid PartENat`
* `CompleteLinearOrder PartENat`

There is no additive analogue of `MonoidWithZero`; if there were then `PartENat` could
be an `AddMonoidWithTop`.

* `toWithTop` : the map from `PartENat` to `ℕ∞`, with theorems that it plays well
with `+` and `≤`.

* `withTopAddEquiv : PartENat ≃+ ℕ∞`
* `withTopOrderIso : PartENat ≃o ℕ∞`

## Implementation details

`PartENat` is defined to be `Part ℕ`.

`+` and `≤` are defined on `PartENat`, but there is an issue with `*` because it's not
clear what `0 * ⊤` should be. `mul` is hence left undefined. Similarly `⊤ - ⊤` is ambiguous
so there is no `-` defined on `PartENat`.

Before the `open scoped Classical` line, various proofs are made with decidability assumptions.
This can cause issues -- see for example the non-simp lemma `toWithTopZero` proved by `rfl`,
followed by `@[simp] lemma toWithTopZero'` whose proof uses `convert`.


## Tags

PartENat, ℕ∞
-/


open Part hiding some

/-- Type of natural numbers with infinity (`⊤`) -/
def PartENat : Type :=
  Part ℕ

namespace PartENat

/-- The computable embedding `ℕ → PartENat`.

This coincides with the coercion `coe : ℕ → PartENat`, see `PartENat.some_eq_natCast`. -/
@[coe]
def some : ℕ → PartENat :=
  Part.some

instance : Zero PartENat :=
  ⟨some 0⟩

instance : Inhabited PartENat :=
  ⟨0⟩

instance : One PartENat :=
  ⟨some 1⟩

instance : Add PartENat :=
  ⟨fun x y => ⟨x.Dom ∧ y.Dom, fun h => get x h.1 + get y h.2⟩⟩

instance (n : ℕ) : Decidable (some n).Dom :=
  isTrue trivial

@[simp]
theorem dom_some (x : ℕ) : (some x).Dom :=
  trivial

instance addCommMonoid : AddCommMonoid PartENat where
  add := (· + ·)
  zero := 0
<<<<<<< HEAD
  add_comm x y := Part.ext' and_comm fun _ _ => add_comm _ _
  zero_add x := Part.ext' (iff_of_eq (true_and _)) fun _ _ => zero_add _
  add_zero x := Part.ext' (iff_of_eq (and_true _)) fun _ _ => add_zero _
  add_assoc x y z := Part.ext' and_assoc fun _ _ => add_assoc _ _ _
=======
  add_comm _ _ := Part.ext' and_comm fun _ _ => add_comm _ _
  zero_add _ := Part.ext' (iff_of_eq (true_and _)) fun _ _ => zero_add _
  add_zero _ := Part.ext' (iff_of_eq (and_true _)) fun _ _ => add_zero _
  add_assoc _ _ _ := Part.ext' and_assoc fun _ _ => add_assoc _ _ _
>>>>>>> d0df76bd
  nsmul := nsmulRec

instance : AddCommMonoidWithOne PartENat :=
  { PartENat.addCommMonoid with
    one := 1
    natCast := some
    natCast_zero := rfl
    natCast_succ := fun _ => Part.ext' (iff_of_eq (true_and _)).symm fun _ _ => rfl }

theorem some_eq_natCast (n : ℕ) : some n = n :=
  rfl

instance : CharZero PartENat where
  cast_injective := Part.some_injective

/-- Alias of `Nat.cast_inj` specialized to `PartENat` --/
theorem natCast_inj {x y : ℕ} : (x : PartENat) = y ↔ x = y :=
  Nat.cast_inj

@[simp]
theorem dom_natCast (x : ℕ) : (x : PartENat).Dom :=
  trivial

-- See note [no_index around OfNat.ofNat]
@[simp]
theorem dom_ofNat (x : ℕ) [x.AtLeastTwo] : (no_index (OfNat.ofNat x : PartENat)).Dom :=
  trivial

@[simp]
theorem dom_zero : (0 : PartENat).Dom :=
  trivial

@[simp]
theorem dom_one : (1 : PartENat).Dom :=
  trivial

instance : CanLift PartENat ℕ (↑) Dom :=
  ⟨fun n hn => ⟨n.get hn, Part.some_get _⟩⟩

instance : LE PartENat :=
  ⟨fun x y => ∃ h : y.Dom → x.Dom, ∀ hy : y.Dom, x.get (h hy) ≤ y.get hy⟩

instance : Top PartENat :=
  ⟨none⟩

instance : Bot PartENat :=
  ⟨0⟩

instance : Max PartENat :=
  ⟨fun x y => ⟨x.Dom ∧ y.Dom, fun h => x.get h.1 ⊔ y.get h.2⟩⟩

theorem le_def (x y : PartENat) :
    x ≤ y ↔ ∃ h : y.Dom → x.Dom, ∀ hy : y.Dom, x.get (h hy) ≤ y.get hy :=
  Iff.rfl

@[elab_as_elim]
protected theorem casesOn' {P : PartENat → Prop} :
    ∀ a : PartENat, P ⊤ → (∀ n : ℕ, P (some n)) → P a :=
  Part.induction_on

@[elab_as_elim]
protected theorem casesOn {P : PartENat → Prop} : ∀ a : PartENat, P ⊤ → (∀ n : ℕ, P n) → P a := by
  exact PartENat.casesOn'

-- not a simp lemma as we will provide a `LinearOrderedAddCommMonoidWithTop` instance later
theorem top_add (x : PartENat) : ⊤ + x = ⊤ :=
  Part.ext' (iff_of_eq (false_and _)) fun h => h.left.elim

-- not a simp lemma as we will provide a `LinearOrderedAddCommMonoidWithTop` instance later
theorem add_top (x : PartENat) : x + ⊤ = ⊤ := by rw [add_comm, top_add]

@[simp]
theorem natCast_get {x : PartENat} (h : x.Dom) : (x.get h : PartENat) = x := by
  exact Part.ext' (iff_of_true trivial h) fun _ _ => rfl

@[simp, norm_cast]
theorem get_natCast' (x : ℕ) (h : (x : PartENat).Dom) : get (x : PartENat) h = x := by
  rw [← natCast_inj, natCast_get]

theorem get_natCast {x : ℕ} : get (x : PartENat) (dom_natCast x) = x :=
  get_natCast' _ _

theorem coe_add_get {x : ℕ} {y : PartENat} (h : ((x : PartENat) + y).Dom) :
    get ((x : PartENat) + y) h = x + get y h.2 := by
  rfl

@[simp]
theorem get_add {x y : PartENat} (h : (x + y).Dom) : get (x + y) h = x.get h.1 + y.get h.2 :=
  rfl

@[simp]
theorem get_zero (h : (0 : PartENat).Dom) : (0 : PartENat).get h = 0 :=
  rfl

@[simp]
theorem get_one (h : (1 : PartENat).Dom) : (1 : PartENat).get h = 1 :=
  rfl

-- See note [no_index around OfNat.ofNat]
@[simp]
theorem get_ofNat' (x : ℕ) [x.AtLeastTwo] (h : (no_index (OfNat.ofNat x : PartENat)).Dom) :
    Part.get (no_index (OfNat.ofNat x : PartENat)) h = (no_index (OfNat.ofNat x)) :=
  get_natCast' x h

nonrec theorem get_eq_iff_eq_some {a : PartENat} {ha : a.Dom} {b : ℕ} : a.get ha = b ↔ a = some b :=
  get_eq_iff_eq_some

theorem get_eq_iff_eq_coe {a : PartENat} {ha : a.Dom} {b : ℕ} : a.get ha = b ↔ a = b := by
  rw [get_eq_iff_eq_some]
  rfl

theorem dom_of_le_of_dom {x y : PartENat} : x ≤ y → y.Dom → x.Dom := fun ⟨h, _⟩ => h

theorem dom_of_le_some {x : PartENat} {y : ℕ} (h : x ≤ some y) : x.Dom :=
  dom_of_le_of_dom h trivial

theorem dom_of_le_natCast {x : PartENat} {y : ℕ} (h : x ≤ y) : x.Dom := by
  exact dom_of_le_some h

instance decidableLe (x y : PartENat) [Decidable x.Dom] [Decidable y.Dom] : Decidable (x ≤ y) :=
  if hx : x.Dom then
    decidable_of_decidable_of_iff (le_def x y).symm
  else
    if hy : y.Dom then isFalse fun h => hx <| dom_of_le_of_dom h hy
    else isTrue ⟨fun h => (hy h).elim, fun h => (hy h).elim⟩

-- Porting note: Removed. Use `Nat.castAddMonoidHom` instead.

instance partialOrder : PartialOrder PartENat where
  le := (· ≤ ·)
  le_refl _ := ⟨id, fun _ => le_rfl⟩
  le_trans := fun _ _ _ ⟨hxy₁, hxy₂⟩ ⟨hyz₁, hyz₂⟩ =>
    ⟨hxy₁ ∘ hyz₁, fun _ => le_trans (hxy₂ _) (hyz₂ _)⟩
  lt_iff_le_not_le _ _ := Iff.rfl
  le_antisymm := fun _ _ ⟨hxy₁, hxy₂⟩ ⟨hyx₁, hyx₂⟩ =>
    Part.ext' ⟨hyx₁, hxy₁⟩ fun _ _ => le_antisymm (hxy₂ _) (hyx₂ _)

theorem lt_def (x y : PartENat) : x < y ↔ ∃ hx : x.Dom, ∀ hy : y.Dom, x.get hx < y.get hy := by
  rw [lt_iff_le_not_le, le_def, le_def, not_exists]
  constructor
  · rintro ⟨⟨hyx, H⟩, h⟩
    by_cases hx : x.Dom
    · use hx
      intro hy
      specialize H hy
      specialize h fun _ => hy
      rw [not_forall] at h
      cases' h with hx' h
      rw [not_le] at h
      exact h
    · specialize h fun hx' => (hx hx').elim
      rw [not_forall] at h
      cases' h with hx' h
      exact (hx hx').elim
  · rintro ⟨hx, H⟩
    exact ⟨⟨fun _ => hx, fun hy => (H hy).le⟩, fun hxy h => not_lt_of_le (h _) (H _)⟩

noncomputable instance orderedAddCommMonoid : OrderedAddCommMonoid PartENat :=
  { PartENat.partialOrder, PartENat.addCommMonoid with
    add_le_add_left := fun a b ⟨h₁, h₂⟩ c =>
      PartENat.casesOn c (by simp [top_add]) fun c =>
        ⟨fun h => And.intro (dom_natCast _) (h₁ h.2), fun h => by
          simpa only [coe_add_get] using add_le_add_left (h₂ _) c⟩ }

instance semilatticeSup : SemilatticeSup PartENat :=
  { PartENat.partialOrder with
    sup := (· ⊔ ·)
    le_sup_left := fun _ _ => ⟨And.left, fun _ => le_sup_left⟩
    le_sup_right := fun _ _ => ⟨And.right, fun _ => le_sup_right⟩
    sup_le := fun _ _ _ ⟨hx₁, hx₂⟩ ⟨hy₁, hy₂⟩ =>
      ⟨fun hz => ⟨hx₁ hz, hy₁ hz⟩, fun _ => sup_le (hx₂ _) (hy₂ _)⟩ }

instance orderBot : OrderBot PartENat where
  bot := ⊥
  bot_le _ := ⟨fun _ => trivial, fun _ => Nat.zero_le _⟩

instance orderTop : OrderTop PartENat where
  top := ⊤
  le_top _ := ⟨fun h => False.elim h, fun hy => False.elim hy⟩

instance : ZeroLEOneClass PartENat where
  zero_le_one := bot_le

/-- Alias of `Nat.cast_le` specialized to `PartENat` --/
theorem coe_le_coe {x y : ℕ} : (x : PartENat) ≤ y ↔ x ≤ y := Nat.cast_le

/-- Alias of `Nat.cast_lt` specialized to `PartENat` --/
theorem coe_lt_coe {x y : ℕ} : (x : PartENat) < y ↔ x < y := Nat.cast_lt

@[simp]
theorem get_le_get {x y : PartENat} {hx : x.Dom} {hy : y.Dom} : x.get hx ≤ y.get hy ↔ x ≤ y := by
  conv =>
    lhs
    rw [← coe_le_coe, natCast_get, natCast_get]

theorem le_coe_iff (x : PartENat) (n : ℕ) : x ≤ n ↔ ∃ h : x.Dom, x.get h ≤ n := by
  show (∃ h : True → x.Dom, _) ↔ ∃ h : x.Dom, x.get h ≤ n
  simp only [forall_prop_of_true, dom_natCast, get_natCast']

theorem lt_coe_iff (x : PartENat) (n : ℕ) : x < n ↔ ∃ h : x.Dom, x.get h < n := by
  simp only [lt_def, forall_prop_of_true, get_natCast', dom_natCast]

theorem coe_le_iff (n : ℕ) (x : PartENat) : (n : PartENat) ≤ x ↔ ∀ h : x.Dom, n ≤ x.get h := by
  rw [← some_eq_natCast]
  simp only [le_def, exists_prop_of_true, dom_some, forall_true_iff]
  rfl

theorem coe_lt_iff (n : ℕ) (x : PartENat) : (n : PartENat) < x ↔ ∀ h : x.Dom, n < x.get h := by
  rw [← some_eq_natCast]
  simp only [lt_def, exists_prop_of_true, dom_some, forall_true_iff]
  rfl

nonrec theorem eq_zero_iff {x : PartENat} : x = 0 ↔ x ≤ 0 :=
  eq_bot_iff

theorem ne_zero_iff {x : PartENat} : x ≠ 0 ↔ ⊥ < x :=
  bot_lt_iff_ne_bot.symm

theorem dom_of_lt {x y : PartENat} : x < y → x.Dom :=
  PartENat.casesOn x not_top_lt fun _ _ => dom_natCast _

theorem top_eq_none : (⊤ : PartENat) = Part.none :=
  rfl

@[simp]
theorem natCast_lt_top (x : ℕ) : (x : PartENat) < ⊤ :=
  Ne.lt_top fun h => absurd (congr_arg Dom h) <| by simp only [dom_natCast]; exact true_ne_false

@[simp]
theorem zero_lt_top : (0 : PartENat) < ⊤ :=
  natCast_lt_top 0

@[simp]
theorem one_lt_top : (1 : PartENat) < ⊤ :=
  natCast_lt_top 1

-- See note [no_index around OfNat.ofNat]
@[simp]
theorem ofNat_lt_top (x : ℕ) [x.AtLeastTwo] : (no_index (OfNat.ofNat x : PartENat)) < ⊤ :=
  natCast_lt_top x

@[simp]
theorem natCast_ne_top (x : ℕ) : (x : PartENat) ≠ ⊤ :=
  ne_of_lt (natCast_lt_top x)

@[simp]
theorem zero_ne_top : (0 : PartENat) ≠ ⊤ :=
  natCast_ne_top 0

@[simp]
theorem one_ne_top : (1 : PartENat) ≠ ⊤ :=
  natCast_ne_top 1

-- See note [no_index around OfNat.ofNat]
@[simp]
theorem ofNat_ne_top (x : ℕ) [x.AtLeastTwo] : (no_index (OfNat.ofNat x : PartENat)) ≠ ⊤ :=
  natCast_ne_top x

theorem not_isMax_natCast (x : ℕ) : ¬IsMax (x : PartENat) :=
  not_isMax_of_lt (natCast_lt_top x)

theorem ne_top_iff {x : PartENat} : x ≠ ⊤ ↔ ∃ n : ℕ, x = n := by
  simpa only [← some_eq_natCast] using Part.ne_none_iff

theorem ne_top_iff_dom {x : PartENat} : x ≠ ⊤ ↔ x.Dom := by
  classical exact not_iff_comm.1 Part.eq_none_iff'.symm

theorem not_dom_iff_eq_top {x : PartENat} : ¬x.Dom ↔ x = ⊤ :=
  Iff.not_left ne_top_iff_dom.symm

theorem ne_top_of_lt {x y : PartENat} (h : x < y) : x ≠ ⊤ :=
  ne_of_lt <| lt_of_lt_of_le h le_top

theorem eq_top_iff_forall_lt (x : PartENat) : x = ⊤ ↔ ∀ n : ℕ, (n : PartENat) < x := by
  constructor
  · rintro rfl n
    exact natCast_lt_top _
  · contrapose!
    rw [ne_top_iff]
    rintro ⟨n, rfl⟩
    exact ⟨n, irrefl _⟩

theorem eq_top_iff_forall_le (x : PartENat) : x = ⊤ ↔ ∀ n : ℕ, (n : PartENat) ≤ x :=
  (eq_top_iff_forall_lt x).trans
    ⟨fun h n => (h n).le, fun h n => lt_of_lt_of_le (coe_lt_coe.mpr n.lt_succ_self) (h (n + 1))⟩

theorem pos_iff_one_le {x : PartENat} : 0 < x ↔ 1 ≤ x :=
  PartENat.casesOn x
    (by simp only [le_top, natCast_lt_top, ← @Nat.cast_zero PartENat])
    fun n => by
      rw [← Nat.cast_zero, ← Nat.cast_one, PartENat.coe_lt_coe, PartENat.coe_le_coe]
      rfl

instance isTotal : IsTotal PartENat (· ≤ ·) where
  total x y :=
    PartENat.casesOn (P := fun z => z ≤ y ∨ y ≤ z) x (Or.inr le_top)
      (PartENat.casesOn y (fun _ => Or.inl le_top) fun x y =>
        (le_total x y).elim (Or.inr ∘ coe_le_coe.2) (Or.inl ∘ coe_le_coe.2))

noncomputable instance linearOrder : LinearOrder PartENat :=
  { PartENat.partialOrder with
    le_total := IsTotal.total
    decidableLE := Classical.decRel _
    max := (· ⊔ ·)
    -- Porting note: was `max_def := @sup_eq_maxDefault _ _ (id _) _ }`
    max_def := fun a b => by
      change (fun a b => a ⊔ b) a b = _
      rw [@sup_eq_maxDefault PartENat _ (id _) _]
      rfl }

instance boundedOrder : BoundedOrder PartENat :=
  { PartENat.orderTop, PartENat.orderBot with }

noncomputable instance lattice : Lattice PartENat :=
  { PartENat.semilatticeSup with
    inf := min
    inf_le_left := min_le_left
    inf_le_right := min_le_right
    le_inf := fun _ _ _ => le_min }

noncomputable instance : CanonicallyOrderedAddCommMonoid PartENat :=
  { PartENat.semilatticeSup, PartENat.orderBot,
    PartENat.orderedAddCommMonoid with
    le_self_add := fun a b =>
      PartENat.casesOn b (le_top.trans_eq (add_top _).symm) fun _ =>
        PartENat.casesOn a (top_add _).ge fun _ =>
          (coe_le_coe.2 le_self_add).trans_eq (Nat.cast_add _ _)
    exists_add_of_le := fun {a b} =>
      PartENat.casesOn b (fun _ => ⟨⊤, (add_top _).symm⟩) fun b =>
        PartENat.casesOn a (fun h => ((natCast_lt_top _).not_le h).elim) fun a h =>
          ⟨(b - a : ℕ), by
            rw [← Nat.cast_add, natCast_inj, add_comm, tsub_add_cancel_of_le (coe_le_coe.1 h)]⟩ }

theorem eq_natCast_sub_of_add_eq_natCast {x y : PartENat} {n : ℕ} (h : x + y = n) :
    x = ↑(n - y.get (dom_of_le_natCast ((le_add_left le_rfl).trans_eq h))) := by
  lift x to ℕ using dom_of_le_natCast ((le_add_right le_rfl).trans_eq h)
  lift y to ℕ using dom_of_le_natCast ((le_add_left le_rfl).trans_eq h)
  rw [← Nat.cast_add, natCast_inj] at h
  rw [get_natCast, natCast_inj, eq_tsub_of_add_eq h]

protected theorem add_lt_add_right {x y z : PartENat} (h : x < y) (hz : z ≠ ⊤) : x + z < y + z := by
  rcases ne_top_iff.mp (ne_top_of_lt h) with ⟨m, rfl⟩
  rcases ne_top_iff.mp hz with ⟨k, rfl⟩
  induction' y using PartENat.casesOn with n
  · rw [top_add]
    -- Porting note: was apply_mod_cast natCast_lt_top
    norm_cast; apply natCast_lt_top
  norm_cast at h
  -- Porting note: was `apply_mod_cast add_lt_add_right h`
  norm_cast; apply add_lt_add_right h

protected theorem add_lt_add_iff_right {x y z : PartENat} (hz : z ≠ ⊤) : x + z < y + z ↔ x < y :=
  ⟨lt_of_add_lt_add_right, fun h => PartENat.add_lt_add_right h hz⟩

protected theorem add_lt_add_iff_left {x y z : PartENat} (hz : z ≠ ⊤) : z + x < z + y ↔ x < y := by
  rw [add_comm z, add_comm z, PartENat.add_lt_add_iff_right hz]

protected theorem lt_add_iff_pos_right {x y : PartENat} (hx : x ≠ ⊤) : x < x + y ↔ 0 < y := by
  conv_rhs => rw [← PartENat.add_lt_add_iff_left hx]
  rw [add_zero]

theorem lt_add_one {x : PartENat} (hx : x ≠ ⊤) : x < x + 1 := by
  rw [PartENat.lt_add_iff_pos_right hx]
  norm_cast

theorem le_of_lt_add_one {x y : PartENat} (h : x < y + 1) : x ≤ y := by
  induction' y using PartENat.casesOn with n
  · apply le_top
  rcases ne_top_iff.mp (ne_top_of_lt h) with ⟨m, rfl⟩
  -- Porting note: was `apply_mod_cast Nat.le_of_lt_succ; apply_mod_cast h`
  norm_cast; apply Nat.le_of_lt_succ; norm_cast at h

theorem add_one_le_of_lt {x y : PartENat} (h : x < y) : x + 1 ≤ y := by
  induction' y using PartENat.casesOn with n
  · apply le_top
  rcases ne_top_iff.mp (ne_top_of_lt h) with ⟨m, rfl⟩
  -- Porting note: was `apply_mod_cast Nat.succ_le_of_lt; apply_mod_cast h`
  norm_cast; apply Nat.succ_le_of_lt; norm_cast at h

theorem add_one_le_iff_lt {x y : PartENat} (hx : x ≠ ⊤) : x + 1 ≤ y ↔ x < y := by
  refine ⟨fun h => ?_, add_one_le_of_lt⟩
  rcases ne_top_iff.mp hx with ⟨m, rfl⟩
  induction' y using PartENat.casesOn with n
  · apply natCast_lt_top
  -- Porting note: was `apply_mod_cast Nat.lt_of_succ_le; apply_mod_cast h`
  norm_cast; apply Nat.lt_of_succ_le; norm_cast at h

theorem coe_succ_le_iff {n : ℕ} {e : PartENat} : ↑n.succ ≤ e ↔ ↑n < e := by
  rw [Nat.succ_eq_add_one n, Nat.cast_add, Nat.cast_one, add_one_le_iff_lt (natCast_ne_top n)]

theorem lt_add_one_iff_lt {x y : PartENat} (hx : x ≠ ⊤) : x < y + 1 ↔ x ≤ y := by
  refine ⟨le_of_lt_add_one, fun h => ?_⟩
  rcases ne_top_iff.mp hx with ⟨m, rfl⟩
  induction' y using PartENat.casesOn with n
  · rw [top_add]
    apply natCast_lt_top
  -- Porting note: was `apply_mod_cast Nat.lt_succ_of_le; apply_mod_cast h`
  norm_cast; apply Nat.lt_succ_of_le; norm_cast at h

lemma lt_coe_succ_iff_le {x : PartENat} {n : ℕ} (hx : x ≠ ⊤) : x < n.succ ↔ x ≤ n := by
  rw [Nat.succ_eq_add_one n, Nat.cast_add, Nat.cast_one, lt_add_one_iff_lt hx]

theorem add_eq_top_iff {a b : PartENat} : a + b = ⊤ ↔ a = ⊤ ∨ b = ⊤ := by
  refine PartENat.casesOn a ?_ ?_
  <;> refine PartENat.casesOn b ?_ ?_
  <;> simp [top_add, add_top]
  simp only [← Nat.cast_add, PartENat.natCast_ne_top, forall_const, not_false_eq_true]

protected theorem add_right_cancel_iff {a b c : PartENat} (hc : c ≠ ⊤) : a + c = b + c ↔ a = b := by
  rcases ne_top_iff.1 hc with ⟨c, rfl⟩
  refine PartENat.casesOn a ?_ ?_
  <;> refine PartENat.casesOn b ?_ ?_
  <;> simp [add_eq_top_iff, natCast_ne_top, @eq_comm _ (⊤ : PartENat), top_add]
  simp only [← Nat.cast_add, add_left_cancel_iff, PartENat.natCast_inj, add_comm, forall_const]

protected theorem add_left_cancel_iff {a b c : PartENat} (ha : a ≠ ⊤) : a + b = a + c ↔ b = c := by
  rw [add_comm a, add_comm a, PartENat.add_right_cancel_iff ha]

section WithTop

/-- Computably converts a `PartENat` to a `ℕ∞`. -/
def toWithTop (x : PartENat) [Decidable x.Dom] : ℕ∞ :=
  x.toOption

theorem toWithTop_top :
    have : Decidable (⊤ : PartENat).Dom := Part.noneDecidable
    toWithTop ⊤ = ⊤ :=
  rfl

@[simp]
theorem toWithTop_top' {h : Decidable (⊤ : PartENat).Dom} : toWithTop ⊤ = ⊤ := by
  convert toWithTop_top

theorem toWithTop_zero :
    have : Decidable (0 : PartENat).Dom := someDecidable 0
    toWithTop 0 = 0 :=
  rfl

@[simp]
theorem toWithTop_zero' {h : Decidable (0 : PartENat).Dom} : toWithTop 0 = 0 := by
  convert toWithTop_zero

theorem toWithTop_one :
    have : Decidable (1 : PartENat).Dom := someDecidable 1
    toWithTop 1 = 1 :=
  rfl

@[simp]
theorem toWithTop_one' {h : Decidable (1 : PartENat).Dom} : toWithTop 1 = 1 := by
  convert toWithTop_one

theorem toWithTop_some (n : ℕ) : toWithTop (some n) = n :=
  rfl

theorem toWithTop_natCast (n : ℕ) {_ : Decidable (n : PartENat).Dom} : toWithTop n = n := by
  simp only [← toWithTop_some]
  congr

@[simp]
theorem toWithTop_natCast' (n : ℕ) {_ : Decidable (n : PartENat).Dom} :
    toWithTop (n : PartENat) = n := by
  rw [toWithTop_natCast n]

@[simp]
theorem toWithTop_ofNat (n : ℕ) [n.AtLeastTwo] {_ : Decidable (OfNat.ofNat n : PartENat).Dom} :
    toWithTop (no_index (OfNat.ofNat n : PartENat)) = OfNat.ofNat n := toWithTop_natCast' n

-- Porting note: statement changed. Mathlib 3 statement was
-- ```
-- @[simp] lemma to_with_top_le {x y : part_enat} :
--   Π [decidable x.dom] [decidable y.dom], by exactI to_with_top x ≤ to_with_top y ↔ x ≤ y :=
-- ```
-- This used to be really slow to typecheck when the definition of `ENat`
-- was still `deriving AddCommMonoidWithOne`. Now that I removed that it is fine.
-- (The problem was that the last `simp` got stuck at `CharZero ℕ∞ ≟ CharZero ℕ∞` where
-- one side used `instENatAddCommMonoidWithOne` and the other used
-- `NonAssocSemiring.toAddCommMonoidWithOne`. Now the former doesn't exist anymore.)
@[simp]
theorem toWithTop_le {x y : PartENat} [hx : Decidable x.Dom] [hy : Decidable y.Dom] :
    toWithTop x ≤ toWithTop y ↔ x ≤ y := by
  induction y using PartENat.casesOn generalizing hy
  · simp
  induction x using PartENat.casesOn generalizing hx
  · simp
  · simp -- Porting note: this takes too long.

/-
Porting note: As part of the investigation above, I noticed that Lean4 does not
find the following two instances which it could find in Lean3 automatically:
```
#synth Decidable (⊤ : PartENat).Dom
variable {n : ℕ}
#synth Decidable (n : PartENat).Dom
```
-/

@[simp]
theorem toWithTop_lt {x y : PartENat} [Decidable x.Dom] [Decidable y.Dom] :
    toWithTop x < toWithTop y ↔ x < y :=
  lt_iff_lt_of_le_iff_le toWithTop_le

end WithTop

-- Porting note: new, extracted from `withTopEquiv`.
/-- Coercion from `ℕ∞` to `PartENat`. -/
@[coe]
def ofENat : ℕ∞ → PartENat :=
  fun x => match x with
  | Option.none => none
  | Option.some n => some n

-- Porting note (https://github.com/leanprover-community/mathlib4/issues/10754): new instance
instance : Coe ℕ∞ PartENat := ⟨ofENat⟩

-- Porting note: new. This could probably be moved to tests or removed.
example (n : ℕ) : ((n : ℕ∞) : PartENat) = ↑n := rfl

@[simp, norm_cast]
lemma ofENat_top : ofENat ⊤ = ⊤ := rfl

@[simp, norm_cast]
lemma ofENat_coe (n : ℕ) : ofENat n = n := rfl

@[simp, norm_cast]
theorem ofENat_zero : ofENat 0 = 0 := rfl

@[simp, norm_cast]
theorem ofENat_one : ofENat 1 = 1 := rfl

@[simp, norm_cast]
theorem ofENat_ofNat (n : Nat) [n.AtLeastTwo] : ofENat (no_index (OfNat.ofNat n)) = OfNat.ofNat n :=
  rfl

@[simp, norm_cast]
theorem toWithTop_ofENat (n : ℕ∞) {_ : Decidable (n : PartENat).Dom} : toWithTop (↑n) = n := by
  cases n with
  | top => simp
  | coe n => simp

@[simp, norm_cast]
theorem ofENat_toWithTop (x : PartENat) {_ : Decidable (x : PartENat).Dom} : toWithTop x = x := by
  induction x using PartENat.casesOn <;> simp

@[simp, norm_cast]
theorem ofENat_le {x y : ℕ∞} : ofENat x ≤ ofENat y ↔ x ≤ y := by
  classical
  rw [← toWithTop_le, toWithTop_ofENat, toWithTop_ofENat]

@[simp, norm_cast]
theorem ofENat_lt {x y : ℕ∞} : ofENat x < ofENat y ↔ x < y := by
  classical
  rw [← toWithTop_lt, toWithTop_ofENat, toWithTop_ofENat]

section WithTopEquiv

open scoped Classical

@[simp]
theorem toWithTop_add {x y : PartENat} : toWithTop (x + y) = toWithTop x + toWithTop y := by
  refine PartENat.casesOn y ?_ ?_ <;> refine PartENat.casesOn x ?_ ?_
  -- Porting note: was `simp [← Nat.cast_add, ← ENat.coe_add]`
  · simp only [add_top, toWithTop_top', _root_.add_top]
  · simp only [add_top, toWithTop_top', toWithTop_natCast', _root_.add_top, forall_const]
  · simp only [top_add, toWithTop_top', toWithTop_natCast', _root_.top_add, forall_const]
  · simp_rw [toWithTop_natCast', ← Nat.cast_add, toWithTop_natCast', forall_const]

/-- `Equiv` between `PartENat` and `ℕ∞` (for the order isomorphism see
`withTopOrderIso`). -/
@[simps]
noncomputable def withTopEquiv : PartENat ≃ ℕ∞ where
  toFun x := toWithTop x
  invFun x := ↑x
  left_inv x := by simp
  right_inv x := by simp

theorem withTopEquiv_top : withTopEquiv ⊤ = ⊤ := by
  simp

theorem withTopEquiv_natCast (n : Nat) : withTopEquiv n = n := by
  simp

theorem withTopEquiv_zero : withTopEquiv 0 = 0 := by
  simp

theorem withTopEquiv_one : withTopEquiv 1 = 1 := by
  simp

theorem withTopEquiv_ofNat (n : Nat) [n.AtLeastTwo] :
    withTopEquiv (no_index (OfNat.ofNat n)) = OfNat.ofNat n := by
  simp

theorem withTopEquiv_le {x y : PartENat} : withTopEquiv x ≤ withTopEquiv y ↔ x ≤ y := by
  simp

theorem withTopEquiv_lt {x y : PartENat} : withTopEquiv x < withTopEquiv y ↔ x < y := by
  simp

theorem withTopEquiv_symm_top : withTopEquiv.symm ⊤ = ⊤ := by
  simp

theorem withTopEquiv_symm_coe (n : Nat) : withTopEquiv.symm n = n := by
  simp

theorem withTopEquiv_symm_zero : withTopEquiv.symm 0 = 0 := by
  simp

theorem withTopEquiv_symm_one : withTopEquiv.symm 1 = 1 := by
  simp

theorem withTopEquiv_symm_ofNat (n : Nat) [n.AtLeastTwo] :
    withTopEquiv.symm (no_index (OfNat.ofNat n)) = OfNat.ofNat n := by
  simp

theorem withTopEquiv_symm_le {x y : ℕ∞} : withTopEquiv.symm x ≤ withTopEquiv.symm y ↔ x ≤ y := by
  simp

theorem withTopEquiv_symm_lt {x y : ℕ∞} : withTopEquiv.symm x < withTopEquiv.symm y ↔ x < y := by
  simp

/-- `toWithTop` induces an order isomorphism between `PartENat` and `ℕ∞`. -/
noncomputable def withTopOrderIso : PartENat ≃o ℕ∞ :=
  { withTopEquiv with map_rel_iff' := @fun _ _ => withTopEquiv_le }

/-- `toWithTop` induces an additive monoid isomorphism between `PartENat` and `ℕ∞`. -/
noncomputable def withTopAddEquiv : PartENat ≃+ ℕ∞ :=
  { withTopEquiv with
    map_add' := fun x y => by
      simp only [withTopEquiv]
      exact toWithTop_add }

end WithTopEquiv

theorem lt_wf : @WellFounded PartENat (· < ·) := by
  classical
    change WellFounded fun a b : PartENat => a < b
    simp_rw [← withTopEquiv_lt]
    exact InvImage.wf _ wellFounded_lt

instance : WellFoundedLT PartENat :=
  ⟨lt_wf⟩

instance wellFoundedRelation : WellFoundedRelation PartENat :=
  ⟨(· < ·), lt_wf⟩

section Find

variable (P : ℕ → Prop) [DecidablePred P]

/-- The smallest `PartENat` satisfying a (decidable) predicate `P : ℕ → Prop` -/
def find : PartENat :=
  ⟨∃ n, P n, Nat.find⟩

@[simp]
theorem find_get (h : (find P).Dom) : (find P).get h = Nat.find h :=
  rfl

theorem find_dom (h : ∃ n, P n) : (find P).Dom :=
  h

theorem lt_find (n : ℕ) (h : ∀ m ≤ n, ¬P m) : (n : PartENat) < find P := by
  rw [coe_lt_iff]
  intro h₁
  rw [find_get]
  have h₂ := @Nat.find_spec P _ h₁
  revert h₂
  contrapose!
  exact h _

theorem lt_find_iff (n : ℕ) : (n : PartENat) < find P ↔ ∀ m ≤ n, ¬P m := by
  refine ⟨?_, lt_find P n⟩
  intro h m hm
  by_cases H : (find P).Dom
  · apply Nat.find_min H
    rw [coe_lt_iff] at h
    specialize h H
    exact lt_of_le_of_lt hm h
  · exact not_exists.mp H m

theorem find_le (n : ℕ) (h : P n) : find P ≤ n := by
  rw [le_coe_iff]
  exact ⟨⟨_, h⟩, @Nat.find_min' P _ _ _ h⟩

theorem find_eq_top_iff : find P = ⊤ ↔ ∀ n, ¬P n :=
  (eq_top_iff_forall_lt _).trans
    ⟨fun h n => (lt_find_iff P n).mp (h n) _ le_rfl, fun h n => lt_find P n fun _ _ => h _⟩

end Find

noncomputable instance : LinearOrderedAddCommMonoidWithTop PartENat :=
  { PartENat.linearOrder, PartENat.orderedAddCommMonoid, PartENat.orderTop with
    top_add' := top_add }

noncomputable instance : CompleteLinearOrder PartENat :=
  { lattice, withTopOrderIso.symm.toGaloisInsertion.liftCompleteLattice,
    linearOrder, LinearOrder.toBiheytingAlgebra with }

end PartENat<|MERGE_RESOLUTION|>--- conflicted
+++ resolved
@@ -87,17 +87,10 @@
 instance addCommMonoid : AddCommMonoid PartENat where
   add := (· + ·)
   zero := 0
-<<<<<<< HEAD
-  add_comm x y := Part.ext' and_comm fun _ _ => add_comm _ _
-  zero_add x := Part.ext' (iff_of_eq (true_and _)) fun _ _ => zero_add _
-  add_zero x := Part.ext' (iff_of_eq (and_true _)) fun _ _ => add_zero _
-  add_assoc x y z := Part.ext' and_assoc fun _ _ => add_assoc _ _ _
-=======
   add_comm _ _ := Part.ext' and_comm fun _ _ => add_comm _ _
   zero_add _ := Part.ext' (iff_of_eq (true_and _)) fun _ _ => zero_add _
   add_zero _ := Part.ext' (iff_of_eq (and_true _)) fun _ _ => add_zero _
   add_assoc _ _ _ := Part.ext' and_assoc fun _ _ => add_assoc _ _ _
->>>>>>> d0df76bd
   nsmul := nsmulRec
 
 instance : AddCommMonoidWithOne PartENat :=
