/-
Copyright (c) 2021 Stuart Presnell. All rights reserved.
Released under Apache 2.0 license as described in the file LICENSE.
Authors: Stuart Presnell
-/
import Mathlib.Data.Finsupp.Multiset
import Mathlib.Data.Nat.Prime.Defs
import Mathlib.Data.Nat.PrimeFin
import Mathlib.NumberTheory.Padics.PadicVal.Defs

/-!
# Prime factorizations

`n.factorization` is the finitely supported function `ℕ →₀ ℕ`
mapping each prime factor of `n` to its multiplicity in `n`.  For example, since 2000 = 2^4 * 5^3,
* `factorization 2000 2` is 4
* `factorization 2000 5` is 3
* `factorization 2000 k` is 0 for all other `k : ℕ`.

## TODO

* As discussed in this Zulip thread:
  https://leanprover.zulipchat.com/#narrow/stream/217875/topic/Multiplicity.20in.20the.20naturals
  We have lots of disparate ways of talking about the multiplicity of a prime
  in a natural number, including `factors.count`, `padicValNat`, `multiplicity`,
  and the material in `Data/PNat/Factors`.  Move some of this material to this file,
  prove results about the relationships between these definitions,
  and (where appropriate) choose a uniform canonical way of expressing these ideas.

* Moreover, the results here should be generalised to an arbitrary unique factorization monoid
  with a normalization function, and then deduplicated.  The basics of this have been started in
  `Mathlib/RingTheory/UniqueFactorizationDomain/`.

* Extend the inductions to any `NormalizationMonoid` with unique factorization.

-/

open Nat Finset List Finsupp

namespace Nat
variable {a b m n p : ℕ}

/-- `n.factorization` is the finitely supported function `ℕ →₀ ℕ`
mapping each prime factor of `n` to its multiplicity in `n`. -/
def factorization (n : ℕ) : ℕ →₀ ℕ where
  support := n.primeFactors
  toFun p := if p.Prime then padicValNat p n else 0
  mem_support_toFun := by simp [not_or]; aesop

/-- The support of `n.factorization` is exactly `n.primeFactors`. -/
@[simp] lemma support_factorization (n : ℕ) : (factorization n).support = n.primeFactors := rfl

theorem factorization_def (n : ℕ) {p : ℕ} (pp : p.Prime) : n.factorization p = padicValNat p n := by
  simpa [factorization] using absurd pp

/-- We can write both `n.factorization p` and `n.factors.count p` to represent the power
of `p` in the factorization of `n`: we declare the former to be the simp-normal form. -/
@[simp]
theorem primeFactorsList_count_eq {n p : ℕ} : n.primeFactorsList.count p = n.factorization p := by
  rcases n.eq_zero_or_pos with (rfl | hn0)
  · simp [factorization, count]
  if pp : p.Prime then ?_ else
    rw [count_eq_zero_of_not_mem (mt prime_of_mem_primeFactorsList pp)]
    simp [factorization, pp]
  simp only [factorization_def _ pp]
  apply _root_.le_antisymm
  · rw [le_padicValNat_iff_replicate_subperm_primeFactorsList pp hn0.ne']
<<<<<<< HEAD
    exact List.le_count_iff_replicate_sublist.mp le_rfl |>.subperm
  · rw [← Nat.lt_add_one_iff, lt_iff_not_ge,
=======
    exact List.replicate_sublist_iff.mpr le_rfl |>.subperm
  · rw [← Nat.lt_add_one_iff, lt_iff_not_ge, ge_iff_le,
>>>>>>> a57981a4
      le_padicValNat_iff_replicate_subperm_primeFactorsList pp hn0.ne']
    intro h
    have := h.count_le p
    simp at this

theorem factorization_eq_primeFactorsList_multiset (n : ℕ) :
    n.factorization = Multiset.toFinsupp (n.primeFactorsList : Multiset ℕ) := by
  ext p
  simp

theorem Prime.factorization_pos_of_dvd {n p : ℕ} (hp : p.Prime) (hn : n ≠ 0) (h : p ∣ n) :
    0 < n.factorization p := by
  rwa [← primeFactorsList_count_eq, count_pos_iff, mem_primeFactorsList_iff_dvd hn hp]

theorem multiplicity_eq_factorization {n p : ℕ} (pp : p.Prime) (hn : n ≠ 0) :
    multiplicity p n = n.factorization p := by
  simp [factorization, pp, padicValNat_def' pp.ne_one hn.bot_lt]

/-! ### Basic facts about factorization -/


@[simp]
theorem factorization_prod_pow_eq_self {n : ℕ} (hn : n ≠ 0) : n.factorization.prod (· ^ ·) = n := by
  rw [factorization_eq_primeFactorsList_multiset n]
  simp only [← prod_toMultiset, factorization, Multiset.prod_coe, Multiset.toFinsupp_toMultiset]
  exact prod_primeFactorsList hn

theorem eq_of_factorization_eq {a b : ℕ} (ha : a ≠ 0) (hb : b ≠ 0)
    (h : ∀ p : ℕ, a.factorization p = b.factorization p) : a = b :=
  eq_of_perm_primeFactorsList ha hb
    (by simpa only [List.perm_iff_count, primeFactorsList_count_eq] using h)


/-- Every nonzero natural number has a unique prime factorization -/
theorem factorization_inj : Set.InjOn factorization { x : ℕ | x ≠ 0 } := fun a ha b hb h =>
  eq_of_factorization_eq ha hb fun p => by simp [h]

@[simp]
theorem factorization_zero : factorization 0 = 0 := by ext; simp [factorization]

@[simp]
theorem factorization_one : factorization 1 = 0 := by ext; simp [factorization]

/-! ## Lemmas characterising when `n.factorization p = 0` -/

theorem factorization_eq_zero_iff (n p : ℕ) :
    n.factorization p = 0 ↔ ¬p.Prime ∨ ¬p ∣ n ∨ n = 0 := by
  simp_rw [← notMem_support_iff, support_factorization, mem_primeFactors, not_and_or, not_ne_iff]

@[simp]
theorem factorization_eq_zero_of_non_prime (n : ℕ) {p : ℕ} (hp : ¬p.Prime) :
    n.factorization p = 0 := by simp [factorization_eq_zero_iff, hp]

@[simp]
theorem factorization_zero_right (n : ℕ) : n.factorization 0 = 0 :=
  factorization_eq_zero_of_non_prime _ not_prime_zero

theorem factorization_eq_zero_of_not_dvd {n p : ℕ} (h : ¬p ∣ n) : n.factorization p = 0 := by
  simp [factorization_eq_zero_iff, h]

theorem factorization_eq_zero_of_remainder {p r : ℕ} (i : ℕ) (hr : ¬p ∣ r) :
    (p * i + r).factorization p = 0 := by
  apply factorization_eq_zero_of_not_dvd
  rwa [← Nat.dvd_add_iff_right (Dvd.intro i rfl)]

/-! ## Lemmas about factorizations of products and powers -/

/-- For nonzero `a` and `b`, the power of `p` in `a * b` is the sum of the powers in `a` and `b` -/
@[simp]
theorem factorization_mul {a b : ℕ} (ha : a ≠ 0) (hb : b ≠ 0) :
    (a * b).factorization = a.factorization + b.factorization := by
  ext p
  simp only [add_apply, ← primeFactorsList_count_eq,
    perm_iff_count.mp (perm_primeFactorsList_mul ha hb) p, count_append]

theorem factorization_le_iff_dvd {d n : ℕ} (hd : d ≠ 0) (hn : n ≠ 0) :
    d.factorization ≤ n.factorization ↔ d ∣ n := by
  constructor
  · intro hdn
    set K := n.factorization - d.factorization with hK
    use K.prod (· ^ ·)
    rw [← factorization_prod_pow_eq_self hn, ← factorization_prod_pow_eq_self hd,
        ← Finsupp.prod_add_index' pow_zero pow_add, hK, add_tsub_cancel_of_le hdn]
  · rintro ⟨c, rfl⟩
    rw [factorization_mul hd (right_ne_zero_of_mul hn)]
    simp

/-- For any `p : ℕ` and any function `g : α → ℕ` that's non-zero on `S : Finset α`,
the power of `p` in `S.prod g` equals the sum over `x ∈ S` of the powers of `p` in `g x`.
Generalises `factorization_mul`, which is the special case where `#S = 2` and `g = id`. -/
theorem factorization_prod {α : Type*} {S : Finset α} {g : α → ℕ} (hS : ∀ x ∈ S, g x ≠ 0) :
    (S.prod g).factorization = S.sum fun x => (g x).factorization := by
  classical
    ext p
    refine Finset.induction_on' S ?_ ?_
    · simp
    · intro x T hxS hTS hxT IH
      have hT : T.prod g ≠ 0 := prod_ne_zero_iff.mpr fun x hx => hS x (hTS hx)
      simp [prod_insert hxT, sum_insert hxT, IH, factorization_mul (hS x hxS) hT]

/-- For any `p`, the power of `p` in `n^k` is `k` times the power in `n` -/
@[simp]
theorem factorization_pow (n k : ℕ) : factorization (n ^ k) = k • n.factorization := by
  induction' k with k ih; · simp
  rcases eq_or_ne n 0 with (rfl | hn)
  · simp
  rw [Nat.pow_succ, mul_comm, factorization_mul hn (pow_ne_zero _ hn), ih,
    add_smul, one_smul, add_comm]

/-! ## Lemmas about factorizations of primes and prime powers -/


/-- The only prime factor of prime `p` is `p` itself, with multiplicity `1` -/
@[simp]
protected theorem Prime.factorization {p : ℕ} (hp : Prime p) : p.factorization = single p 1 := by
  ext q
  rw [← primeFactorsList_count_eq, primeFactorsList_prime hp, single_apply, count_singleton',
    if_congr eq_comm] <;> rfl

/-- For prime `p` the only prime factor of `p^k` is `p` with multiplicity `k` -/
theorem Prime.factorization_pow {p k : ℕ} (hp : Prime p) : (p ^ k).factorization = single p k := by
  simp [hp]

theorem pow_succ_factorization_not_dvd {n p : ℕ} (hn : n ≠ 0) (hp : p.Prime) :
    ¬p ^ (n.factorization p + 1) ∣ n := by
  intro h
  rw [← factorization_le_iff_dvd (pow_pos hp.pos _).ne' hn] at h
  simpa [hp.factorization] using h p

/-! ### Equivalence between `ℕ+` and `ℕ →₀ ℕ` with support in the primes. -/


/-- Any Finsupp `f : ℕ →₀ ℕ` whose support is in the primes is equal to the factorization of
the product `∏ (a : ℕ) ∈ f.support, a ^ f a`. -/
theorem prod_pow_factorization_eq_self {f : ℕ →₀ ℕ} (hf : ∀ p : ℕ, p ∈ f.support → Prime p) :
    (f.prod (· ^ ·)).factorization = f := by
  have h : ∀ x : ℕ, x ∈ f.support → x ^ f x ≠ 0 := fun p hp =>
    pow_ne_zero _ (Prime.ne_zero (hf p hp))
  simp only [Finsupp.prod, factorization_prod h]
  conv =>
    rhs
    rw [(sum_single f).symm]
  exact sum_congr rfl fun p hp => Prime.factorization_pow (hf p hp)

/-- The equiv between `ℕ+` and `ℕ →₀ ℕ` with support in the primes. -/
def factorizationEquiv : ℕ+ ≃ { f : ℕ →₀ ℕ | ∀ p ∈ f.support, Prime p } where
  toFun := fun ⟨n, _⟩ => ⟨n.factorization, fun _ => prime_of_mem_primeFactors⟩
  invFun := fun ⟨f, hf⟩ =>
    ⟨f.prod _, prod_pow_pos_of_zero_notMem_support fun H => not_prime_zero (hf 0 H)⟩
  left_inv := fun ⟨_, hx⟩ => Subtype.ext <| factorization_prod_pow_eq_self hx.ne.symm
  right_inv := fun ⟨_, hf⟩ => Subtype.ext <| prod_pow_factorization_eq_self hf

/-! ### Factorization and coprimes -/


/-- For coprime `a` and `b`, the power of `p` in `a * b` is the sum of the powers in `a` and `b` -/
theorem factorization_mul_apply_of_coprime {p a b : ℕ} (hab : Coprime a b) :
    (a * b).factorization p = a.factorization p + b.factorization p := by
  simp only [← primeFactorsList_count_eq,
    perm_iff_count.mp (perm_primeFactorsList_mul_of_coprime hab), count_append]

/-- For coprime `a` and `b`, the power of `p` in `a * b` is the sum of the powers in `a` and `b` -/
theorem factorization_mul_of_coprime {a b : ℕ} (hab : Coprime a b) :
    (a * b).factorization = a.factorization + b.factorization := by
  ext q
  rw [Finsupp.add_apply, factorization_mul_apply_of_coprime hab]

/-! ### Generalisation of the "even part" and "odd part" of a natural number -/

/-- We introduce the notations `ordProj[p] n` for the largest power of the prime `p` that
divides `n` and `ordCompl[p] n` for the complementary part. The `ord` naming comes from
the $p$-adic order/valuation of a number, and `proj` and `compl` are for the projection and
complementary projection. The term `n.factorization p` is the $p$-adic order itself.
For example, `ordProj[2] n` is the even part of `n` and `ordCompl[2] n` is the odd part. -/
notation "ordProj[" p "] " n:arg => p ^ Nat.factorization n p

@[inherit_doc «termOrdProj[_]_»]
notation "ordCompl[" p "] " n:arg => n / ordProj[p] n

theorem ordProj_dvd (n p : ℕ) : ordProj[p] n ∣ n := by
  if hp : p.Prime then ?_ else simp [hp]
  rw [← primeFactorsList_count_eq]
  apply dvd_of_primeFactorsList_subperm (pow_ne_zero _ hp.ne_zero)
  rw [hp.primeFactorsList_pow, List.subperm_ext_iff]
  intro q hq
  simp [List.eq_of_mem_replicate hq]

@[deprecated (since := "2024-10-24")] alias ord_proj_dvd := ordProj_dvd

/-! ### Factorization LCM definitions -/


/-- If `a = ∏ pᵢ ^ nᵢ` and `b = ∏ pᵢ ^ mᵢ`, then `factorizationLCMLeft = ∏ pᵢ ^ kᵢ`, where
`kᵢ = nᵢ` if `mᵢ ≤ nᵢ` and `0` otherwise. Note that the product is over the divisors of `lcm a b`,
so if one of `a` or `b` is `0` then the result is `1`. -/
def factorizationLCMLeft (a b : ℕ) : ℕ :=
  (Nat.lcm a b).factorization.prod fun p n ↦
    if b.factorization p ≤ a.factorization p then p ^ n else 1

/-- If `a = ∏ pᵢ ^ nᵢ` and `b = ∏ pᵢ ^ mᵢ`, then `factorizationLCMRight = ∏ pᵢ ^ kᵢ`, where
`kᵢ = mᵢ` if `nᵢ < mᵢ` and `0` otherwise. Note that the product is over the divisors of `lcm a b`,
so if one of `a` or `b` is `0` then the result is `1`.

Note that `factorizationLCMRight a b` is *not* `factorizationLCMLeft b a`: the difference is
that in `factorizationLCMLeft a b` there are the primes whose exponent in `a` is bigger or equal
than the exponent in `b`, while in `factorizationLCMRight a b` there are the primes whose
exponent in `b` is strictly bigger than in `a`. For example `factorizationLCMLeft 2 2 = 2`, but
`factorizationLCMRight 2 2 = 1`. -/
def factorizationLCMRight (a b : ℕ) :=
  (Nat.lcm a b).factorization.prod fun p n ↦
    if b.factorization p ≤ a.factorization p then 1 else p ^ n

end Nat<|MERGE_RESOLUTION|>--- conflicted
+++ resolved
@@ -65,13 +65,8 @@
   simp only [factorization_def _ pp]
   apply _root_.le_antisymm
   · rw [le_padicValNat_iff_replicate_subperm_primeFactorsList pp hn0.ne']
-<<<<<<< HEAD
-    exact List.le_count_iff_replicate_sublist.mp le_rfl |>.subperm
+    exact List.replicate_sublist_iff.mpr le_rfl |>.subperm
   · rw [← Nat.lt_add_one_iff, lt_iff_not_ge,
-=======
-    exact List.replicate_sublist_iff.mpr le_rfl |>.subperm
-  · rw [← Nat.lt_add_one_iff, lt_iff_not_ge, ge_iff_le,
->>>>>>> a57981a4
       le_padicValNat_iff_replicate_subperm_primeFactorsList pp hn0.ne']
     intro h
     have := h.count_le p
