--- conflicted
+++ resolved
@@ -5,14 +5,9 @@
 -/
 import Mathlib.Algebra.BigOperators.Group.Finset
 import Mathlib.Data.Finset.NatAntidiagonal
-<<<<<<< HEAD
-import Mathlib.Data.Nat.Bits
-import Mathlib.Data.Nat.GCD.Basic
-=======
 import Mathlib.Data.Nat.GCD.Basic
 import Mathlib.Data.Nat.BinaryRec
 import Mathlib.Logic.Function.Iterate
->>>>>>> d0df76bd
 import Mathlib.Tactic.Ring
 import Mathlib.Tactic.Zify
 
@@ -209,15 +204,9 @@
   refine Nat.binaryRec ?_ ?_ n
   · simp [fastFibAux]
   · rintro (_|_) n' ih <;>
-<<<<<<< HEAD
-          simp only [fast_fib_aux_bit_ff, fast_fib_aux_bit_tt, congr_arg Prod.fst ih,
-            congr_arg Prod.snd ih, Prod.mk.inj_iff] <;>
-          simp [bit, fib_two_mul, fib_two_mul_add_one, fib_two_mul_add_two]
-=======
       simp only [fast_fib_aux_bit_ff, fast_fib_aux_bit_tt, congr_arg Prod.fst ih,
         congr_arg Prod.snd ih, Prod.mk.inj_iff] <;>
       simp [bit, fib_two_mul, fib_two_mul_add_one, fib_two_mul_add_two]
->>>>>>> d0df76bd
 
 theorem fast_fib_eq (n : ℕ) : fastFib n = fib n := by rw [fastFib, fast_fib_aux_eq]
 
