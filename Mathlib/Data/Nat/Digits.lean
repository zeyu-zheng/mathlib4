--- conflicted
+++ resolved
@@ -270,14 +270,8 @@
   · cases' b with b
     · induction' n with n ih
       · rfl
-<<<<<<< HEAD
-      · rw [show 0 + 1 = 1 by rfl] at ih ⊢
-        simp only [Nat.succ_eq_add_one, ih, add_comm 1, ofDigits_one_cons, Nat.cast_id,
-          digits_one_succ]
-=======
       · rw [show succ zero = 1 by rfl] at ih ⊢
         simp only [ih, add_comm 1, ofDigits_one_cons, Nat.cast_id, digits_one_succ]
->>>>>>> b3744d54
     · apply Nat.strongInductionOn n _
       clear n
       intro n h
