/-
Copyright (c) 2020 Markus Himmel. All rights reserved.
Released under Apache 2.0 license as described in the file LICENSE.
<<<<<<< HEAD
Authors: Markus Himmel, Harun Khan, Abdalrhman M Mohamed

! This file was ported from Lean 3 source module data.nat.bitwise
! leanprover-community/mathlib commit 6afc9b06856ad973f6a2619e3e8a0a8d537a58f2
! Please do not edit these lines, except to modify the commit id
! if you have ported upstream changes.
=======
Authors: Markus Himmel
>>>>>>> 6220e1d0
-/
import Lean.Elab.Tactic
import Mathlib.Data.List.Basic
import Mathlib.Data.Bool.Basic
import Mathlib.Data.Nat.ModEq
import Mathlib.Data.Nat.Bits
import Mathlib.Data.Nat.Size
import Mathlib.Data.Nat.Order.Lemmas
import Mathlib.Tactic.Linarith

#align_import data.nat.bitwise from "leanprover-community/mathlib"@"6afc9b06856ad973f6a2619e3e8a0a8d537a58f2"

/-!
# Bitwise operations on natural numbers

In the first part of this file, we provide theorems for reasoning about natural numbers from their
bitwise properties. In particular, we reason about unsigned less than and bitwise addition.
In the second part of this file, we show properties of the bitwise operations
`lor'`, `land'` and `lxor'`, which are defined in core.

## Main results

* `mod_two_pow_succ` expresses a number modulo `2^(i+1)` in terms of its value modulo `2^i`.
* `eq_of_testBit_eq`: two natural numbers are equal if they have equal bits at every position.
* `exists_most_significant_bit`: if `n ≠ 0`, then there is some position `i` that contains the most
  significant `1`-bit of `n`.
* `lt_of_testBit`: if `n` and `m` are numbers and `i` is a position such that the `i`-th bit of
  of `n` is zero, the `i`-th bit of `m` is one, and all more significant bits are equal, then
  `n < m`.
* `of_lt_of_testBit`: if `x < y` then there exists a bit `i` such that
  `x.testBit i = false` and `y.testBit i = true`.
* `testBit_add`: the `testBit` of the sum of two bitvectors is equal to the bitwise
  xor of the `testBit` of the two bitvectors and the `testBit` of their carry.

## Notation

`^^`: boolean `xor`

## Future work

There is another way to express bitwise properties of natural number: `digits 2`. The two ways
should be connected.
Prove correctness of other bitwise operators: multiplication, negation, append etc.

## Keywords

bitwise, and, or, xor
-/

infix:30 " ^^ " => xor

open Function

namespace Nat

set_option linter.deprecated false

@[simp]
theorem bit_false : bit false = bit0 :=
  rfl
#align nat.bit_ff Nat.bit_false

@[simp]
theorem bit_true : bit true = bit1 :=
  rfl
#align nat.bit_tt Nat.bit_true

@[simp]
theorem bit_eq_zero {n : ℕ} {b : Bool} : n.bit b = 0 ↔ n = 0 ∧ b = false := by
  cases b <;> simp [Nat.bit0_eq_zero, Nat.bit1_ne_zero]
#align nat.bit_eq_zero Nat.bit_eq_zero

lemma bit_toNat (b : Bool) : bit b 0 = b.toNat := by cases' b <;> simp

@[simp] lemma testBit_bool : testBit b.toNat 0 = b := by cases' b <;> simp

lemma shiftr_mod_two_eq_testBit : Nat.shiftr n i % 2 = (n.testBit i).toNat := by
  simp [Nat.testBit, Nat.mod_two_of_bodd]

lemma div_add_mod_two_pow (m n : Nat) : n = 2^m * Nat.shiftr n m + n % (2^m) := by
  simp_rw [Nat.shiftr_eq_div_pow, Nat.div_add_mod]

lemma bit_lt_bit_iff : bit b n < bit b' m ↔ n < m ∨ (n = m ∧ b = false ∧ b' = true) := by
  cases' b <;> cases' b'
  <;> simp [le_iff_lt_or_eq]

/-- `n % 2^(i+1)` can be espressed in terms of `n % (2^i)`.
This is useful for induction on the most significant bit.-/
theorem mod_two_pow_succ (n i : Nat) : n % 2^(i+1) = 2^i * (n.testBit i).toNat + n % (2^i) := by
  have h1 := div_add_mod_two_pow i n
  have h3 := div_add_mod (Nat.shiftr n i) 2
  rw [← h3, mul_add, ← mul_assoc, ← pow_succ, shiftr_mod_two_eq_testBit] at h1
  have h : 2 ^ i * Bool.toNat (testBit n i) + n % 2 ^ i < 2 ^ (i + 1) := by
    rw [two_pow_succ]
    exact add_lt_add_of_le_of_lt (by simp [Bool.toNat_le_one (n.testBit i)]) (by simp [mod_lt])
  simp [(Nat.div_mod_unique (two_pow_pos (i + 1))).mpr ⟨add_rotate _ _ (n % (2^i)) ▸ h1.symm, h⟩]

theorem bodd_eq_bodd_iff : bodd n = bodd m ↔ n % 2 = m % 2 := by
  cases' hn : bodd n <;> cases' hm : bodd m
  <;> simp [mod_two_of_bodd, hn, hm]

theorem zero_of_testBit_eq_false {n : ℕ} (h : ∀ i, testBit n i = false) : n = 0 := by
  induction' n using Nat.binaryRec with b n hn
  · rfl
  · have : b = false := by simpa using h 0
    rw [this, bit_false, bit0_val, hn fun i => by rw [← h (i + 1), testBit_succ], mul_zero]
#align nat.zero_of_test_bit_eq_ff Nat.zero_of_testBit_eq_false

@[simp]
theorem zero_testBit (i : ℕ) : testBit 0 i = false := by simp only [testBit, shiftr_zero, bodd_zero]
#align nat.zero_test_bit Nat.zero_testBit

/-- The ith bit is the ith element of `n.bits`. -/
theorem testBit_eq_inth (n i : ℕ) : n.testBit i = n.bits.getI i := by
  induction' i with i ih generalizing n
  · simp [testBit, shiftr, bodd_eq_bits_head, List.getI_zero_eq_headI]
  conv_lhs => rw [← bit_decomp n]
  rw [testBit_succ, ih n.div2, div2_bits_eq_tail]
  cases n.bits <;> simp
#align nat.test_bit_eq_inth Nat.testBit_eq_inth

/-- Bitwise extensionality: Two numbers agree if they agree at every bit position. -/
theorem eq_of_testBit_eq {n m : ℕ} (h : ∀ i, testBit n i = testBit m i) : n = m := by
  induction' n using Nat.binaryRec with b n hn generalizing m
  · simp only [zero_testBit] at h
    exact (zero_of_testBit_eq_false fun i => (h i).symm).symm
  induction' m using Nat.binaryRec with b' m
  · simp only [zero_testBit] at h
    exact zero_of_testBit_eq_false h
  suffices h' : n = m
  · rw [h', show b = b' by simpa using h 0]
  exact hn fun i => by convert h (i + 1) using 1 <;> rw [testBit_succ]
#align nat.eq_of_test_bit_eq Nat.eq_of_testBit_eq

theorem exists_most_significant_bit {n : ℕ} (h : n ≠ 0) :
    ∃ i, testBit n i = true ∧ ∀ j, i < j → testBit n j = false := by
  induction' n using Nat.binaryRec with b n hn
  · exact False.elim (h rfl)
  by_cases h' : n = 0
  · subst h'
    rw [show b = true by
        revert h
        cases b <;> simp]
    refine' ⟨0, ⟨by rw [testBit_zero], fun j hj => _⟩⟩
    obtain ⟨j', rfl⟩ := exists_eq_succ_of_ne_zero (ne_of_gt hj)
    rw [testBit_succ, zero_testBit]
  · obtain ⟨k, ⟨hk, hk'⟩⟩ := hn h'
    refine' ⟨k + 1, ⟨by rw [testBit_succ, hk], fun j hj => _⟩⟩
    obtain ⟨j', rfl⟩ := exists_eq_succ_of_ne_zero (show j ≠ 0 by intro x; subst x; simp at hj)
    exact (testBit_succ _ _ _).trans (hk' _ (lt_of_succ_lt_succ hj))
#align nat.exists_most_significant_bit Nat.exists_most_significant_bit

theorem lt_of_testBit {n m : ℕ} (i : ℕ) (hn : testBit n i = false) (hm : testBit m i = true)
    (hnm : ∀ j, i < j → testBit n j = testBit m j) : n < m := by
  induction' n using Nat.binaryRec with b n hn' generalizing i m
  · contrapose! hm
    rw [le_zero_iff] at hm
    simp [hm]
  induction' m using Nat.binaryRec with b' m hm' generalizing i
  · exact False.elim (Bool.ff_ne_tt ((zero_testBit i).symm.trans hm))
  by_cases hi : i = 0
  · subst hi
    simp only [testBit_zero] at hn hm
    have : n = m :=
      eq_of_testBit_eq fun i => by convert hnm (i + 1) (Nat.zero_lt_succ _) using 1
      <;> rw [testBit_succ]
    rw [hn, hm, this, bit_false, bit_true, bit0_val, bit1_val]
    exact lt_add_one _
  · obtain ⟨i', rfl⟩ := exists_eq_succ_of_ne_zero hi
    simp only [testBit_succ] at hn hm
    have :=
      hn' _ hn hm fun j hj => by convert hnm j.succ (succ_lt_succ hj) using 1 <;> rw [testBit_succ]
    cases b <;> cases b'
    <;> simp only [bit_false, bit_true, bit0_val n, bit1_val n, bit0_val m, bit1_val m]
    <;> linarith only [this]
#align nat.lt_of_test_bit Nat.lt_of_testBit

theorem exists_most_significant_bit_of_lt (h: n < m) : ∃ i, Nat.testBit n i = false ∧
    Nat.testBit m i = true ∧ ∀ j, i < j → Nat.testBit m j = Nat.testBit n j := by
  induction' n using Nat.binaryRec with b n ih generalizing m
  · have ⟨i, _, _⟩ := exists_most_significant_bit (ne_of_lt h).symm
    use i; simpa [*]
  · rw [← bit_decomp m] at h ⊢
    cases' bit_lt_bit_iff.mp h with h3 h3
    · have ⟨i, iH⟩ := ih h3
      use Nat.succ i; simp only [testBit_succ]
      exact ⟨iH.1, iH.2.1, by
             intros j hj; cases' j with j
             · simp at hj
             · simp [testBit_succ, iH.2.2 j (by linarith)]⟩
    · use 0; simp only [testBit_zero]
      exact ⟨ h3.2.1, h3.2.2, by intros j hj
                                 have ⟨j', hj⟩ := exists_eq_add_of_le' hj
                                 simp[hj, testBit_succ, h3.1]⟩

theorem testBit_eq_false_of_lt (h: n < 2^i) : n.testBit i = false := by
  simp [testBit, shiftr_eq_div_pow, Nat.div_eq_zero h]

theorem lt_of_testBit_eq_true (h: n.testBit i = true) (hn : n < 2^w) : i < w := by
  by_contra'; simp [testBit_eq_false_of_lt (lt_of_lt_of_le hn (pow_le_pow (by decide) this))] at h

@[simp]
theorem testBit_two_pow_self (n : ℕ) : testBit (2 ^ n) n = true := by
  rw [testBit, shiftr_eq_div_pow, Nat.div_self (pow_pos (α := ℕ) zero_lt_two n), bodd_one]
#align nat.test_bit_two_pow_self Nat.testBit_two_pow_self

theorem testBit_two_pow_of_ne {n m : ℕ} (hm : n ≠ m) : testBit (2 ^ n) m = false := by
  rw [testBit, shiftr_eq_div_pow]
  cases' hm.lt_or_lt with hm hm
  · rw [Nat.div_eq_zero, bodd_zero]
    exact Nat.pow_lt_pow_of_lt_right one_lt_two hm
  · rw [pow_div hm.le zero_lt_two, ← tsub_add_cancel_of_le (succ_le_of_lt <| tsub_pos_of_lt hm)]
    -- Porting note: XXX why does this make it work?
    rw [(rfl : succ 0 = 1)]
    simp only [ge_iff_le, tsub_le_iff_right, pow_succ, bodd_mul,
      Bool.and_eq_false_eq_eq_false_or_eq_false, or_true]
#align nat.test_bit_two_pow_of_ne Nat.testBit_two_pow_of_ne

theorem testBit_two_pow (n m : ℕ) : testBit (2 ^ n) m = (n = m) := by
  by_cases h : n = m
  · cases h
    simp
  · rw [testBit_two_pow_of_ne h]
    simp [h]
#align nat.test_bit_two_pow Nat.testBit_two_pow

theorem testBit_two_pow_mul_add (h: i < w) : Nat.testBit (2^w * b + n) i = Nat.testBit n i := by
  simp only [testBit, shiftr_eq_div_pow, bodd_eq_bodd_iff]
  rw [Nat.add_div_of_dvd_right (by simp [Dvd.dvd.mul_right, pow_dvd_pow, le_of_lt h]), add_mod]
  have h1: (2^w / 2^i) % 2 = 0 := by
    rw [← Nat.dvd_iff_mod_eq_zero]
    use 2^(w - (i + 1))
    rw [Nat.pow_div (by linarith) (by decide), mul_comm, ← pow_succ 2 _, succ_eq_add_one]
    simp [← Nat.sub_add_comm, succ_le_of_lt h]
  simp [mul_comm, Nat.mul_div_assoc b (pow_dvd_pow 2 (le_of_lt h)), mul_mod, h1]

theorem testBit_two_pow_mul_toNat_add (h: n < 2^w) : Nat.testBit (2^w * b.toNat + n) w = b:= by
  simp only [Nat.testBit, Nat.shiftr_eq_div_pow]
  rw [Nat.add_div_of_dvd_right (Dvd.intro _ rfl), Nat.div_eq_zero h, add_zero]
  cases' b <;> simp

theorem testBit_two_pow_add (h : i < w) :
  Nat.testBit (2^w + n) i = Nat.testBit n i := mul_one (2^w) ▸ (testBit_two_pow_mul_add h)

theorem testBit_two_pow_add' (h : n < 2^w) : Nat.testBit (2^w + n) w = true :=
  mul_one (2^w) ▸ Bool.toNat_true ▸ (@testBit_two_pow_mul_toNat_add n w true h)

/-- Generic method to create a natural number by appending bits tail-recursively.
It takes a boolean function `f` on each bit and `z` the starting point and the number of bits `i`.
It is almost always specialized with `z = 0` and `i = w`; the length of the binary representation.
Note that `ofBits f z i = 2^i * z + ofBits f 0 i` which we prove next.
This is an alternative to using `List`. It will be used for bitadd, bitneg, bitmul etc.-/
def ofBits (f : Nat → Bool) (z : Nat) : Nat → Nat
  | 0 => z
  | i + 1 => ofBits f (z.bit (f i)) i

theorem ofBits_eq_pow_mul_add : ofBits f z i = 2^i * z + ofBits f 0 i := by
  induction' i with i ih generalizing z
  · simp [ofBits, bit_val]
  · simp only [ofBits, @ih (bit (f i) 0), @ih (bit (f i) z)]
    rw [bit_val, mul_add, ← mul_assoc, ← pow_succ]
    simp [bit_val, add_assoc]

theorem ofBits_lt : ofBits f 0 i < 2^i := by
  induction' i with i ih
  · simp [ofBits, bit_val, lt_succ, Bool.toNat_le_one]
  · simp only [ofBits]
    rw [ofBits_eq_pow_mul_add]
    cases' (f i) <;> simp [two_pow_succ, ih]; linarith

/-- The `ith` bit of `ofBits` is the function at `i`.
This is used extensively in the proof of each of the bitadd, bitneg, bitmul etc.-/
theorem testBit_ofBits (h1: i < j): (ofBits f 0 j).testBit i = f i := by
  induction' j, (pos_of_gt h1) using Nat.le_induction with j _ ih generalizing i
  · simp [lt_one_iff.1 h1, ofBits]
  · cases' lt_or_eq_of_le (lt_succ_iff.mp h1) with h1 h1
    · rw [← ih h1, ofBits, ofBits_eq_pow_mul_add, testBit_two_pow_mul_add h1]
    · rw [h1, ofBits, ofBits_eq_pow_mul_add, bit_toNat, testBit_two_pow_mul_toNat_add (ofBits_lt)]


/-! ### Unsigned Less Than-/

/-- Unsigned less than criterion (`n < m`) for natural numbers `n`, `m`
and `w` - the length of their binary representation.-/
def bitult (n m w : Nat) := loop n m (w - 1)
where
  loop (n m : Nat) : Nat →  Prop
    | 0     => ¬ n.testBit 0  ∧ m.testBit 0
    | i + 1 => (¬ n.testBit (i + 1) ∧ m.testBit (i + 1))
               ∨ (¬ (n.testBit (i + 1) ∧ ¬ m.testBit (i + 1)) ∧ loop n m i)

theorem bitult_of_ult (hm: m < 2^w) (h1: n < m) : bitult n m w := by
  have ⟨i, hi1, hi2, hi3⟩ := exists_most_significant_bit_of_lt h1
  suffices goal: ∀ j, i + 1 ≤ j → bitult n m j from goal w (lt_of_testBit_eq_true hi2 hm)
  apply le_induction
  · cases' i <;> simp [bitult, bitult.loop, hi1, hi2]
  · intros j hj ih
    have ⟨j', hj'⟩ := exists_eq_add_of_le' (le_of_add_le_right hj)
    simp only [bitult, bitult.loop, hj', succ_sub_one j'] at ih ⊢
    simp [ih, hi3 (j' + 1) (by linarith)]


/-! ### Addition-/

/-- Carry function at the `i`th bit for binary addition on `n` and `m`.-/
def addCarry (n m : Nat) : Nat → Bool
  | 0     => false
  | i + 1 => (n.testBit i && m.testBit i) || ((n.testBit i ^^ m.testBit i) && addCarry n m i)

/-- Binary addition is `ofBits` specialized with the right function on the bits `f`.-/
@[simp] def bitadd (n m i : Nat) :=
  ofBits (λ j => (n.testBit j ^^ m.testBit j) ^^ addCarry n m j) 0 i

lemma addCarry_def (n m i : Nat) : (addCarry n m (i + 1)).toNat =
    ((Nat.testBit n i && Nat.testBit m i) ||
    ((Nat.testBit n i ^^ Nat.testBit m i) && addCarry n m i)).toNat := by
  simp [addCarry]

lemma bitadd_add_two_pow_mul_addCarry : n % (2^i) + m % (2^i) =
  bitadd n m i + 2^i * (addCarry n m i).toNat := by
  induction' i with i hi
  · simp [mod_one, ofBits, addCarry]
  · rw [mod_two_pow_succ n, mod_two_pow_succ m]
    rw [add_assoc, add_comm _ (m % 2^i), ← add_assoc (n % 2^i)]
    rw [hi, addCarry_def n m i, two_pow_succ i]
    cases' hn : Nat.testBit n i <;> cases' hm : Nat.testBit m i
    <;> cases' hc : addCarry n m i
    <;> simp [Bool.toNat, @ofBits_eq_pow_mul_add _ 1 i, two_pow_succ, hn, hm, hc, ofBits]
    <;> ring

theorem bitadd_eq_add : bitadd n m i = (n + m) % 2^i := by
  rw [Nat.add_mod, bitadd_add_two_pow_mul_addCarry]
  cases' i with i i
  · simp [mod_one, ofBits]
  · simp [bitadd, Nat.mod_eq_of_lt ofBits_lt]

theorem testBit_add : (n + m).testBit i = ((n.testBit i ^^ m.testBit i) ^^ addCarry n m i):= by
  have := lt_of_lt_of_le
          (lt_trans (lt_two_pow (n + m)) (pow_lt_pow_succ (by decide) (n + m)))
          (pow_le_pow_of_le_right (show 0 < 2 by decide) (@le_add_self _ _ _ i))
  rw [← Nat.mod_eq_of_lt this, ← add_assoc, ← bitadd_eq_add]
  simp [testBit_ofBits (show i < i + (n + m) + 1 by linarith)]

/-- If `f` is a commutative operation on bools such that `f false false = false`, then `bitwise f`
    is also commutative. -/
theorem bitwise'_comm {f : Bool → Bool → Bool} (hf : ∀ b b', f b b' = f b' b)
    (hf' : f false false = false) (n m : ℕ) : bitwise' f n m = bitwise' f m n :=
  suffices bitwise' f = swap (bitwise' f) by conv_lhs => rw [this]
  calc
    bitwise' f = bitwise' (swap f) := congr_arg _ <| funext fun _ => funext <| hf _
    _ = swap (bitwise' f) := bitwise'_swap hf'
#align nat.bitwise_comm Nat.bitwise'_comm

lemma bitwise_eq_bitwise' (f: Bool → Bool → Bool ) (h: f false false = false) :
  bitwise f = bitwise' f := by
  funext x y
  have ⟨k, hk⟩ : ∃ k, k = x+y := by use x+y
  induction' k using Nat.strongInductionOn with k ih generalizing x y
  by_cases h1: x= 0
  <;> by_cases h2: y= 0
  · unfold bitwise
    simp [h1, h2, h]
  · unfold bitwise bitwise'; simp[h1]; aesop
  · unfold bitwise; simp [h2]; aesop
  · rw [← bit_decomp x, ← bit_decomp y]
    unfold bitwise
    rw [bit_decomp, bit_decomp, mod_two_of_bodd, mod_two_of_bodd]
    nth_rewrite 8 [← bit_decomp x]
    nth_rewrite 8 [← bit_decomp y]
    rw [bitwise'_bit (show _ by simp[h])]
    cases' hx: bodd x
    <;> cases' hy: bodd y
    <;> ring_nf
    <;> rw [ih (div2 x + div2 y)
            (by rw [hk, div2_val, div2_val]
                simp[add_lt_add (bitwise_rec_lemma h1) (bitwise_rec_lemma h2)])
            (x/2) (y/2) (by simp[div2_val])]
    <;> simp [h1, h2, hx, hy, bit_val, div2_val, mul_comm, add_comm, h]
    <;> aesop

theorem bitwise_lt (hx : x < 2^n) (hy: y< 2^n) (h: f false false = false): bitwise f x y < 2^n := by
  rw [bitwise_eq_bitwise' f h]
  apply lt_of_testBit n (by simp [testBit_bitwise' h x y n,
                                  testBit_eq_false_of_lt hx,
                                  testBit_eq_false_of_lt hy, h])
                        (testBit_two_pow_self n)
  intro j hj; rw [testBit_bitwise' h x y j]
  rw [testBit_eq_false_of_lt (lt_trans hx (pow_lt_pow_of_lt_right (by decide) hj))]
  rw [testBit_eq_false_of_lt (lt_trans hy (pow_lt_pow_of_lt_right (by decide) hj)), h]
  rw [testBit_two_pow_of_ne (ne_of_lt hj)]

lemma append_lt (hx : x < 2^n) (hy: y< 2^m) : y <<< n ||| x < 2^(n+m) := by
  have H: x < 2^(n+m) ∧ y*2^n < 2^(n+m):= by
    apply And.intro
    · exact lt_of_lt_of_le hx ((pow_add 2 n m).symm ▸ le_mul_of_one_le_right' (by linarith))
    · rw [pow_add, mul_comm]; simp[hy, mul_lt_mul_left (two_pow_pos n)]
  simp only [lor, shiftLeft_eq]; exact bitwise_lt H.2 H.1 rfl

theorem lor'_comm (n m : ℕ) : lor' n m = lor' m n :=
  bitwise'_comm Bool.or_comm rfl n m
#align nat.lor_comm Nat.lor'_comm

theorem land'_comm (n m : ℕ) : land' n m = land' m n :=
  bitwise'_comm Bool.and_comm rfl n m
#align nat.land_comm Nat.land'_comm

theorem lxor'_comm (n m : ℕ) : lxor' n m = lxor' m n :=
  bitwise'_comm Bool.xor_comm rfl n m
#align nat.lxor_comm Nat.lxor'_comm

@[simp]
theorem zero_lxor' (n : ℕ) : lxor' 0 n = n := by
 simp only [Bool.xor_false_left, Nat.bitwise'_zero_left, eq_self_iff_true, Bool.cond_true, lxor']
#align nat.zero_lxor Nat.zero_lxor'

@[simp]
theorem lxor'_zero (n : ℕ) : lxor' n 0 = n := by simp [lxor']
#align nat.lxor_zero Nat.lxor'_zero

@[simp]
theorem zero_land' (n : ℕ) : land' 0 n = 0 := by
  simp only [Nat.bitwise'_zero_left, Bool.cond_false, eq_self_iff_true, land', Bool.false_and]
#align nat.zero_land Nat.zero_land'

@[simp]
theorem land'_zero (n : ℕ) : land' n 0 = 0 := by simp [land']
#align nat.land_zero Nat.land'_zero

@[simp]
theorem zero_lor' (n : ℕ) : lor' 0 n = n := by --simp [lor']
  simp only [Nat.bitwise'_zero_left, Bool.false_or, eq_self_iff_true, Bool.cond_true, Nat.lor']
#align nat.zero_lor Nat.zero_lor'

@[simp]
theorem lor'_zero (n : ℕ) : lor' n 0 = n := by simp [lor']
#align nat.lor_zero Nat.lor'_zero


/-- Proving associativity of bitwise operations in general essentially boils down to a huge case
    distinction, so it is shorter to use this tactic instead of proving it in the general case. -/
macro "bitwise_assoc_tac" : tactic => set_option hygiene false in `(tactic| (
  induction' n using Nat.binaryRec with b n hn generalizing m k
  · simp
  induction' m using Nat.binaryRec with b' m hm
  · simp
  induction' k using Nat.binaryRec with b'' k hk
  -- Porting note: was `simp [hn]`
  -- This is necessary because these are simp lemmas in mathlib
  <;> simp [hn, Bool.or_assoc, Bool.and_assoc]))

theorem lxor'_assoc (n m k : ℕ) : lxor' (lxor' n m) k = lxor' n (lxor' m k) := by bitwise_assoc_tac
#align nat.lxor_assoc Nat.lxor'_assoc

theorem land'_assoc (n m k : ℕ) : land' (land' n m) k = land' n (land' m k) := by bitwise_assoc_tac
#align nat.land_assoc Nat.land'_assoc

theorem lor'_assoc (n m k : ℕ) : lor' (lor' n m) k = lor' n (lor' m k) := by bitwise_assoc_tac
#align nat.lor_assoc Nat.lor'_assoc

@[simp]
theorem lxor'_self (n : ℕ) : lxor' n n = 0 :=
  zero_of_testBit_eq_false fun i => by simp
#align nat.lxor_self Nat.lxor'_self

-- These lemmas match `mul_inv_cancel_right` and `mul_inv_cancel_left`.
theorem lxor_cancel_right (n m : ℕ) : lxor' (lxor' m n) n = m := by
  rw [lxor'_assoc, lxor'_self, lxor'_zero]
#align nat.lxor_cancel_right Nat.lxor_cancel_right

theorem lxor'_cancel_left (n m : ℕ) : lxor' n (lxor' n m) = m := by
  rw [← lxor'_assoc, lxor'_self, zero_lxor']
#align nat.lxor_cancel_left Nat.lxor'_cancel_left

theorem lxor'_right_injective {n : ℕ} : Function.Injective (lxor' n) := fun m m' h => by
  rw [← lxor'_cancel_left n m, ← lxor'_cancel_left n m', h]
#align nat.lxor_right_injective Nat.lxor'_right_injective

theorem lxor'_left_injective {n : ℕ} : Function.Injective fun m => lxor' m n :=
  fun m m' (h : lxor' m n = lxor' m' n) => by
  rw [← lxor_cancel_right n m, ← lxor_cancel_right n m', h]
#align nat.lxor_left_injective Nat.lxor'_left_injective

@[simp]
theorem lxor'_right_inj {n m m' : ℕ} : lxor' n m = lxor' n m' ↔ m = m' :=
  lxor'_right_injective.eq_iff
#align nat.lxor_right_inj Nat.lxor'_right_inj

@[simp]
theorem lxor'_left_inj {n m m' : ℕ} : lxor' m n = lxor' m' n ↔ m = m' :=
  lxor'_left_injective.eq_iff
#align nat.lxor_left_inj Nat.lxor'_left_inj

@[simp]
theorem lxor'_eq_zero {n m : ℕ} : lxor' n m = 0 ↔ n = m := by
  rw [← lxor'_self n, lxor'_right_inj, eq_comm]
#align nat.lxor_eq_zero Nat.lxor'_eq_zero

theorem lxor'_ne_zero {n m : ℕ} : lxor' n m ≠ 0 ↔ n ≠ m :=
  lxor'_eq_zero.not
#align nat.lxor_ne_zero Nat.lxor'_ne_zero

theorem lxor'_trichotomy {a b c : ℕ} (h : a ≠ lxor' b c) :
    lxor' b c < a ∨ lxor' a c < b ∨ lxor' a b < c := by
  set v := lxor' a (lxor' b c) with hv
  -- The xor of any two of `a`, `b`, `c` is the xor of `v` and the third.
  have hab : lxor' a b = lxor' c v := by
    rw [hv]
    conv_rhs =>
      rw [lxor'_comm]
      simp [lxor'_assoc]
  have hac : lxor' a c = lxor' b v := by
    rw [hv]
    conv_rhs =>
      right
      rw [← lxor'_comm]
    rw [← lxor'_assoc, ← lxor'_assoc, lxor'_self, zero_lxor', lxor'_comm]
  have hbc : lxor' b c = lxor' a v := by simp [hv, ← lxor'_assoc]
  -- If `i` is the position of the most significant bit of `v`, then at least one of `a`, `b`, `c`
  -- has a one bit at position `i`.
  obtain ⟨i, ⟨hi, hi'⟩⟩ := exists_most_significant_bit (lxor'_ne_zero.2 h)
  have : testBit a i = true ∨ testBit b i = true ∨ testBit c i = true := by
    contrapose! hi
    simp only [Bool.eq_false_eq_not_eq_true, Ne, testBit_lxor'] at hi ⊢
    rw [hi.1, hi.2.1, hi.2.2, Bool.xor_false, Bool.xor_false]
  -- If, say, `a` has a one bit at position `i`, then `a xor v` has a zero bit at position `i`, but
  -- the same bits as `a` in positions greater than `j`, so `a xor v < a`.
  rcases this with (h | h | h)
  on_goal 1 => left; rw [hbc]
  on_goal 2 => right; left; rw [hac]
  on_goal 3 => right; right; rw [hab]
  all_goals
    exact lt_of_testBit i (by
      -- Porting note: this was originally `simp [h, hi]`
      rw [Nat.testBit_lxor', h, Bool.true_xor,hi]
      rfl
    ) h fun j hj => by
      -- Porting note: this was originally `simp [hi' _ hj]`
      rw [Nat.testBit_lxor', hi' _ hj, Bool.xor_false_right, eq_self_iff_true]
      trivial
#align nat.lxor_trichotomy Nat.lxor'_trichotomy

theorem lt_lxor'_cases {a b c : ℕ} (h : a < lxor' b c) : lxor' a c < b ∨ lxor' a b < c :=
  (or_iff_right fun h' => (h.asymm h').elim).1 <| lxor'_trichotomy h.ne
#align nat.lt_lxor_cases Nat.lt_lxor'_cases

end Nat<|MERGE_RESOLUTION|>--- conflicted
+++ resolved
@@ -1,16 +1,14 @@
 /-
 Copyright (c) 2020 Markus Himmel. All rights reserved.
 Released under Apache 2.0 license as described in the file LICENSE.
-<<<<<<< HEAD
+
 Authors: Markus Himmel, Harun Khan, Abdalrhman M Mohamed
 
 ! This file was ported from Lean 3 source module data.nat.bitwise
 ! leanprover-community/mathlib commit 6afc9b06856ad973f6a2619e3e8a0a8d537a58f2
 ! Please do not edit these lines, except to modify the commit id
 ! if you have ported upstream changes.
-=======
-Authors: Markus Himmel
->>>>>>> 6220e1d0
+
 -/
 import Lean.Elab.Tactic
 import Mathlib.Data.List.Basic
