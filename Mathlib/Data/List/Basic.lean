/-
Copyright (c) 2014 Parikshit Khanna. All rights reserved.
Released under Apache 2.0 license as described in the file LICENSE.
Authors: Parikshit Khanna, Jeremy Avigad, Leonardo de Moura, Floris van Doorn, Mario Carneiro
-/
import Mathlib.Control.Basic
import Mathlib.Data.Nat.Basic
import Mathlib.Data.Option.Basic
import Mathlib.Data.List.Defs
import Mathlib.Data.List.Monad
import Mathlib.Logic.OpClass
import Mathlib.Logic.Unique
import Mathlib.Order.Basic
import Mathlib.Tactic.Common

/-!
# Basic properties of lists
-/

assert_not_exists GroupWithZero
assert_not_exists Lattice
assert_not_exists Prod.swap_eq_iff_eq_swap
assert_not_exists Ring
assert_not_exists Set.range

open Function

open Nat hiding one_pos

namespace List

universe u v w

variable {ι : Type*} {α : Type u} {β : Type v} {γ : Type w} {l₁ l₂ : List α}

/-- There is only one list of an empty type -/
instance uniqueOfIsEmpty [IsEmpty α] : Unique (List α) :=
  { instInhabitedList with
    uniq := fun l =>
      match l with
      | [] => rfl
      | a :: _ => isEmptyElim a }

instance : Std.LawfulIdentity (α := List α) Append.append [] where
  left_id := nil_append
  right_id := append_nil

instance : Std.Associative (α := List α) Append.append where
  assoc := append_assoc

@[simp] theorem cons_injective {a : α} : Injective (cons a) := fun _ _ => tail_eq_of_cons_eq

theorem singleton_injective : Injective fun a : α => [a] := fun _ _ h => (cons_eq_cons.1 h).1

theorem set_of_mem_cons (l : List α) (a : α) : { x | x ∈ a :: l } = insert a { x | x ∈ l } :=
  Set.ext fun _ => mem_cons

/-! ### mem -/

theorem _root_.Decidable.List.eq_or_ne_mem_of_mem [DecidableEq α]
    {a b : α} {l : List α} (h : a ∈ b :: l) : a = b ∨ a ≠ b ∧ a ∈ l := by
  by_cases hab : a = b
  · exact Or.inl hab
  · exact ((List.mem_cons.1 h).elim Or.inl (fun h => Or.inr ⟨hab, h⟩))

lemma mem_pair {a b c : α} : a ∈ [b, c] ↔ a = b ∨ a = c := by
  rw [mem_cons, mem_singleton]


-- The simpNF linter says that the LHS can be simplified via `List.mem_map`.
-- However this is a higher priority lemma.
-- It seems the side condition `hf` is not applied by `simpNF`.
-- https://github.com/leanprover/std4/issues/207
@[simp 1100, nolint simpNF]
theorem mem_map_of_injective {f : α → β} (H : Injective f) {a : α} {l : List α} :
    f a ∈ map f l ↔ a ∈ l :=
  ⟨fun m => let ⟨_, m', e⟩ := exists_of_mem_map m; H e ▸ m', mem_map_of_mem⟩

@[simp]
theorem _root_.Function.Involutive.exists_mem_and_apply_eq_iff {f : α → α}
    (hf : Function.Involutive f) (x : α) (l : List α) : (∃ y : α, y ∈ l ∧ f y = x) ↔ f x ∈ l :=
  ⟨by rintro ⟨y, h, rfl⟩; rwa [hf y], fun h => ⟨f x, h, hf _⟩⟩

theorem mem_map_of_involutive {f : α → α} (hf : Involutive f) {a : α} {l : List α} :
    a ∈ map f l ↔ f a ∈ l := by rw [mem_map, hf.exists_mem_and_apply_eq_iff]

/-! ### length -/

alias ⟨_, length_pos_of_ne_nil⟩ := length_pos_iff

theorem length_pos_iff_ne_nil {l : List α} : 0 < length l ↔ l ≠ [] :=
  ⟨ne_nil_of_length_pos, length_pos_of_ne_nil⟩

theorem exists_of_length_succ {n} : ∀ l : List α, l.length = n + 1 → ∃ h t, l = h :: t
  | [], H => absurd H.symm <| succ_ne_zero n
  | h :: t, _ => ⟨h, t, rfl⟩

@[simp] lemma length_injective_iff : Injective (List.length : List α → ℕ) ↔ Subsingleton α := by
  constructor
  · intro h; refine ⟨fun x y => ?_⟩; (suffices [x] = [y] by simpa using this); apply h; rfl
  · intros hα l1 l2 hl
    induction l1 generalizing l2 <;> cases l2
    · rfl
    · cases hl
    · cases hl
    · next ih _ _ =>
      congr
      · subsingleton
      · apply ih; simpa using hl

@[simp default+1] -- Raise priority above `length_injective_iff`.
lemma length_injective [Subsingleton α] : Injective (length : List α → ℕ) :=
  length_injective_iff.mpr inferInstance

theorem length_eq_two {l : List α} : l.length = 2 ↔ ∃ a b, l = [a, b] :=
  ⟨fun _ => let [a, b] := l; ⟨a, b, rfl⟩, fun ⟨_, _, e⟩ => e ▸ rfl⟩

theorem length_eq_three {l : List α} : l.length = 3 ↔ ∃ a b c, l = [a, b, c] :=
  ⟨fun _ => let [a, b, c] := l; ⟨a, b, c, rfl⟩, fun ⟨_, _, _, e⟩ => e ▸ rfl⟩

/-! ### set-theoretic notation of lists -/

instance instSingletonList : Singleton α (List α) := ⟨fun x => [x]⟩

instance [DecidableEq α] : Insert α (List α) := ⟨List.insert⟩

instance [DecidableEq α] : LawfulSingleton α (List α) :=
  { insert_empty_eq := fun x =>
<<<<<<< HEAD
      show (if x ∈ ([] : List α) then [] else [x]) = [x] from if_neg (not_mem_nil _) }
=======
      show (if x ∈ ([] : List α) then [] else [x]) = [x] from if_neg not_mem_nil }
>>>>>>> 07234560

theorem singleton_eq (x : α) : ({x} : List α) = [x] :=
  rfl

theorem insert_neg [DecidableEq α] {x : α} {l : List α} (h : x ∉ l) :
    Insert.insert x l = x :: l :=
  insert_of_not_mem h

theorem insert_pos [DecidableEq α] {x : α} {l : List α} (h : x ∈ l) : Insert.insert x l = l :=
  insert_of_mem h

theorem doubleton_eq [DecidableEq α] {x y : α} (h : x ≠ y) : ({x, y} : List α) = [x, y] := by
  rw [insert_neg, singleton_eq]
  rwa [singleton_eq, mem_singleton]

/-! ### bounded quantifiers over lists -/

theorem forall_mem_of_forall_mem_cons {p : α → Prop} {a : α} {l : List α} (h : ∀ x ∈ a :: l, p x) :
    ∀ x ∈ l, p x := (forall_mem_cons.1 h).2

theorem exists_mem_cons_of {p : α → Prop} {a : α} (l : List α) (h : p a) : ∃ x ∈ a :: l, p x :=
  ⟨a, mem_cons_self, h⟩

theorem exists_mem_cons_of_exists {p : α → Prop} {a : α} {l : List α} : (∃ x ∈ l, p x) →
    ∃ x ∈ a :: l, p x :=
  fun ⟨x, xl, px⟩ => ⟨x, mem_cons_of_mem _ xl, px⟩

theorem or_exists_of_exists_mem_cons {p : α → Prop} {a : α} {l : List α} : (∃ x ∈ a :: l, p x) →
    p a ∨ ∃ x ∈ l, p x :=
  fun ⟨x, xal, px⟩ =>
    Or.elim (eq_or_mem_of_mem_cons xal) (fun h : x = a => by rw [← h]; left; exact px)
      fun h : x ∈ l => Or.inr ⟨x, h, px⟩

theorem exists_mem_cons_iff (p : α → Prop) (a : α) (l : List α) :
    (∃ x ∈ a :: l, p x) ↔ p a ∨ ∃ x ∈ l, p x :=
  Iff.intro or_exists_of_exists_mem_cons fun h =>
    Or.elim h (exists_mem_cons_of l) exists_mem_cons_of_exists

/-! ### list subset -/

theorem cons_subset_of_subset_of_mem {a : α} {l m : List α}
    (ainm : a ∈ m) (lsubm : l ⊆ m) : a::l ⊆ m :=
  cons_subset.2 ⟨ainm, lsubm⟩

theorem append_subset_of_subset_of_subset {l₁ l₂ l : List α} (l₁subl : l₁ ⊆ l) (l₂subl : l₂ ⊆ l) :
    l₁ ++ l₂ ⊆ l :=
  fun _ h ↦ (mem_append.1 h).elim (@l₁subl _) (@l₂subl _)

theorem map_subset_iff {l₁ l₂ : List α} (f : α → β) (h : Injective f) :
    map f l₁ ⊆ map f l₂ ↔ l₁ ⊆ l₂ := by
  refine ⟨?_, map_subset f⟩; intro h2 x hx
  rcases mem_map.1 (h2 (mem_map_of_mem hx)) with ⟨x', hx', hxx'⟩
  cases h hxx'; exact hx'

/-! ### append -/

theorem append_eq_has_append {L₁ L₂ : List α} : List.append L₁ L₂ = L₁ ++ L₂ :=
  rfl

theorem append_right_injective (s : List α) : Injective fun t ↦ s ++ t :=
  fun _ _ ↦ append_cancel_left

theorem append_left_injective (t : List α) : Injective fun s ↦ s ++ t :=
  fun _ _ ↦ append_cancel_right

/-! ### replicate -/

theorem eq_replicate_length {a : α} : ∀ {l : List α}, l = replicate l.length a ↔ ∀ b ∈ l, b = a
  | [] => by simp
  | (b :: l) => by simp [eq_replicate_length, replicate_succ]

theorem replicate_add (m n) (a : α) : replicate (m + n) a = replicate m a ++ replicate n a := by
  rw [replicate_append_replicate]

theorem replicate_subset_singleton (n) (a : α) : replicate n a ⊆ [a] := fun _ h =>
  mem_singleton.2 (eq_of_mem_replicate h)

theorem subset_singleton_iff {a : α} {L : List α} : L ⊆ [a] ↔ ∃ n, L = replicate n a := by
  simp only [eq_replicate_iff, subset_def, mem_singleton, exists_eq_left']

theorem replicate_right_injective {n : ℕ} (hn : n ≠ 0) : Injective (@replicate α n) :=
  fun _ _ h => (eq_replicate_iff.1 h).2 _ <| mem_replicate.2 ⟨hn, rfl⟩

theorem replicate_right_inj {a b : α} {n : ℕ} (hn : n ≠ 0) :
    replicate n a = replicate n b ↔ a = b :=
  (replicate_right_injective hn).eq_iff

theorem replicate_right_inj' {a b : α} : ∀ {n},
    replicate n a = replicate n b ↔ n = 0 ∨ a = b
  | 0 => by simp
  | n + 1 => (replicate_right_inj n.succ_ne_zero).trans <| by simp only [n.succ_ne_zero, false_or]

theorem replicate_left_injective (a : α) : Injective (replicate · a) :=
  LeftInverse.injective (length_replicate (n := ·))

theorem replicate_left_inj {a : α} {n m : ℕ} : replicate n a = replicate m a ↔ n = m :=
  (replicate_left_injective a).eq_iff

@[simp]
theorem head?_flatten_replicate {n : ℕ} (h : n ≠ 0) (l : List α) :
    (List.replicate n l).flatten.head? = l.head? := by
  obtain ⟨n, rfl⟩ := Nat.exists_eq_succ_of_ne_zero h
  induction l <;> simp [replicate]

@[simp]
theorem getLast?_flatten_replicate {n : ℕ} (h : n ≠ 0) (l : List α) :
    (List.replicate n l).flatten.getLast? = l.getLast? := by
  rw [← List.head?_reverse, ← List.head?_reverse, List.reverse_flatten, List.map_replicate,
  List.reverse_replicate, head?_flatten_replicate h]

/-! ### pure -/

theorem mem_pure (x y : α) : x ∈ (pure y : List α) ↔ x = y := by simp

/-! ### bind -/

@[simp]
theorem bind_eq_flatMap {α β} (f : α → List β) (l : List α) : l >>= f = l.flatMap f :=
  rfl

@[deprecated (since := "2024-10-16")] alias bind_eq_bind := bind_eq_flatMap

/-! ### concat -/

/-! ### reverse -/

theorem reverse_cons' (a : α) (l : List α) : reverse (a :: l) = concat (reverse l) a := by
  simp only [reverse_cons, concat_eq_append]

theorem reverse_concat' (l : List α) (a : α) : (l ++ [a]).reverse = a :: l.reverse := by
  rw [reverse_append]; rfl

@[simp]
theorem reverse_singleton (a : α) : reverse [a] = [a] :=
  rfl

@[simp]
theorem reverse_involutive : Involutive (@reverse α) :=
  reverse_reverse

@[simp]
theorem reverse_injective : Injective (@reverse α) :=
  reverse_involutive.injective

theorem reverse_surjective : Surjective (@reverse α) :=
  reverse_involutive.surjective

theorem reverse_bijective : Bijective (@reverse α) :=
  reverse_involutive.bijective

theorem concat_eq_reverse_cons (a : α) (l : List α) : concat l a = reverse (a :: reverse l) := by
  simp only [concat_eq_append, reverse_cons, reverse_reverse]

theorem map_reverseAux (f : α → β) (l₁ l₂ : List α) :
    map f (reverseAux l₁ l₂) = reverseAux (map f l₁) (map f l₂) := by
  simp only [reverseAux_eq, map_append, map_reverse]

/-! ### getLast -/

attribute [simp] getLast_cons

theorem getLast_append_singleton {a : α} (l : List α) :
    getLast (l ++ [a]) (append_ne_nil_of_right_ne_nil l (cons_ne_nil a _)) = a := by
  simp [getLast_append]

theorem getLast_append_of_right_ne_nil (l₁ l₂ : List α) (h : l₂ ≠ []) :
    getLast (l₁ ++ l₂) (append_ne_nil_of_right_ne_nil l₁ h) = getLast l₂ h := by
  induction l₁ with
  | nil => simp
  | cons _ _ ih => simp only [cons_append]; rw [List.getLast_cons]; exact ih

@[deprecated (since := "2025-02-06")]
alias getLast_append' := getLast_append_of_right_ne_nil

theorem getLast_concat' {a : α} (l : List α) : getLast (concat l a) (by simp) = a := by
  simp

@[simp]
theorem getLast_singleton' (a : α) : getLast [a] (cons_ne_nil a []) = a := rfl

@[simp]
theorem getLast_cons_cons (a₁ a₂ : α) (l : List α) :
    getLast (a₁ :: a₂ :: l) (cons_ne_nil _ _) = getLast (a₂ :: l) (cons_ne_nil a₂ l) :=
  rfl

theorem dropLast_append_getLast : ∀ {l : List α} (h : l ≠ []), dropLast l ++ [getLast l h] = l
  | [], h => absurd rfl h
  | [_], _ => rfl
  | a :: b :: l, h => by
    rw [dropLast_cons₂, cons_append, getLast_cons (cons_ne_nil _ _)]
    congr
    exact dropLast_append_getLast (cons_ne_nil b l)

theorem getLast_congr {l₁ l₂ : List α} (h₁ : l₁ ≠ []) (h₂ : l₂ ≠ []) (h₃ : l₁ = l₂) :
    getLast l₁ h₁ = getLast l₂ h₂ := by subst l₁; rfl

theorem getLast_replicate_succ (m : ℕ) (a : α) :
    (replicate (m + 1) a).getLast (ne_nil_of_length_eq_add_one length_replicate) = a := by
  simp only [replicate_succ']
  exact getLast_append_singleton _

@[deprecated (since := "2025-02-07")]
alias getLast_filter' := getLast_filter_of_pos

/-! ### getLast? -/

@[deprecated (since := "2024-09-06")] alias getLast?_eq_none := getLast?_eq_none_iff

theorem mem_getLast?_eq_getLast : ∀ {l : List α} {x : α}, x ∈ l.getLast? → ∃ h, x = getLast l h
  | [], x, hx => False.elim <| by simp at hx
  | [a], x, hx =>
    have : a = x := by simpa using hx
    this ▸ ⟨cons_ne_nil a [], rfl⟩
  | a :: b :: l, x, hx => by
    rw [getLast?_cons_cons] at hx
    rcases mem_getLast?_eq_getLast hx with ⟨_, h₂⟩
    use cons_ne_nil _ _
    assumption

theorem getLast?_eq_getLast_of_ne_nil : ∀ {l : List α} (h : l ≠ []), l.getLast? = some (l.getLast h)
  | [], h => (h rfl).elim
  | [_], _ => rfl
  | _ :: b :: l, _ => @getLast?_eq_getLast_of_ne_nil (b :: l) (cons_ne_nil _ _)

theorem mem_getLast?_cons {x y : α} : ∀ {l : List α}, x ∈ l.getLast? → x ∈ (y :: l).getLast?
  | [], _ => by contradiction
  | _ :: _, h => h

theorem dropLast_append_getLast? : ∀ {l : List α}, ∀ a ∈ l.getLast?, dropLast l ++ [a] = l
  | [], a, ha => (Option.not_mem_none a ha).elim
  | [a], _, rfl => rfl
  | a :: b :: l, c, hc => by
    rw [getLast?_cons_cons] at hc
    rw [dropLast_cons₂, cons_append, dropLast_append_getLast? _ hc]

theorem getLastI_eq_getLast? [Inhabited α] : ∀ l : List α, l.getLastI = l.getLast?.iget
  | [] => by simp [getLastI, Inhabited.default]
  | [_] => rfl
  | [_, _] => rfl
  | [_, _, _] => rfl
  | _ :: _ :: c :: l => by simp [getLastI, getLastI_eq_getLast? (c :: l)]

theorem getLast?_append_cons :
    ∀ (l₁ : List α) (a : α) (l₂ : List α), getLast? (l₁ ++ a :: l₂) = getLast? (a :: l₂)
  | [], _, _ => rfl
  | [_], _, _ => rfl
  | b :: c :: l₁, a, l₂ => by rw [cons_append, cons_append, getLast?_cons_cons,
    ← cons_append, getLast?_append_cons (c :: l₁)]

theorem getLast?_append_of_ne_nil (l₁ : List α) :
    ∀ {l₂ : List α} (_ : l₂ ≠ []), getLast? (l₁ ++ l₂) = getLast? l₂
  | [], hl₂ => by contradiction
  | b :: l₂, _ => getLast?_append_cons l₁ b l₂

theorem mem_getLast?_append_of_mem_getLast? {l₁ l₂ : List α} {x : α} (h : x ∈ l₂.getLast?) :
    x ∈ (l₁ ++ l₂).getLast? := by
  cases l₂
  · contradiction
  · rw [List.getLast?_append_cons]
    exact h

/-! ### head(!?) and tail -/

@[simp]
theorem head!_nil [Inhabited α] : ([] : List α).head! = default := rfl

@[simp] theorem head_cons_tail (x : List α) (h : x ≠ []) : x.head h :: x.tail = x := by
  cases x <;> simp at h ⊢

theorem head_eq_getElem_zero {l : List α} (hl : l ≠ []) :
    l.head hl = l[0]'(length_pos_iff.2 hl) :=
  (getElem_zero _).symm

theorem head!_eq_head? [Inhabited α] (l : List α) : head! l = (head? l).iget := by cases l <;> rfl

theorem surjective_head! [Inhabited α] : Surjective (@head! α _) := fun x => ⟨[x], rfl⟩

theorem surjective_head? : Surjective (@head? α) :=
  Option.forall.2 ⟨⟨[], rfl⟩, fun x => ⟨[x], rfl⟩⟩

theorem surjective_tail : Surjective (@tail α)
  | [] => ⟨[], rfl⟩
  | a :: l => ⟨a :: a :: l, rfl⟩

theorem eq_cons_of_mem_head? {x : α} : ∀ {l : List α}, x ∈ l.head? → l = x :: tail l
  | [], h => (Option.not_mem_none _ h).elim
  | a :: l, h => by
    simp only [head?, Option.mem_def, Option.some_inj] at h
    exact h ▸ rfl

@[simp] theorem head!_cons [Inhabited α] (a : α) (l : List α) : head! (a :: l) = a := rfl

@[simp]
theorem head!_append [Inhabited α] (t : List α) {s : List α} (h : s ≠ []) :
    head! (s ++ t) = head! s := by
  induction s
  · contradiction
  · rfl

theorem mem_head?_append_of_mem_head? {s t : List α} {x : α} (h : x ∈ s.head?) :
    x ∈ (s ++ t).head? := by
  cases s
  · contradiction
  · exact h

theorem head?_append_of_ne_nil :
    ∀ (l₁ : List α) {l₂ : List α} (_ : l₁ ≠ []), head? (l₁ ++ l₂) = head? l₁
  | _ :: _, _, _ => rfl

theorem tail_append_singleton_of_ne_nil {a : α} {l : List α} (h : l ≠ nil) :
    tail (l ++ [a]) = tail l ++ [a] := by
  induction l
  · contradiction
  · rw [tail, cons_append, tail]

theorem cons_head?_tail : ∀ {l : List α} {a : α}, a ∈ head? l → a :: tail l = l
  | [], a, h => by contradiction
  | b :: l, a, h => by
    simp? at h says simp only [head?_cons, Option.mem_def, Option.some.injEq] at h
    simp [h]

theorem head!_mem_head? [Inhabited α] : ∀ {l : List α}, l ≠ [] → head! l ∈ head? l
  | [], h => by contradiction
  | _ :: _, _ => rfl

theorem cons_head!_tail [Inhabited α] {l : List α} (h : l ≠ []) : head! l :: tail l = l :=
  cons_head?_tail (head!_mem_head? h)

theorem head!_mem_self [Inhabited α] {l : List α} (h : l ≠ nil) : l.head! ∈ l := by
  have h' : l.head! ∈ l.head! :: l.tail := mem_cons_self
  rwa [cons_head!_tail h] at h'

theorem get_eq_getElem? (l : List α) (i : Fin l.length) :
    l.get i = l[i]?.get (by simp [getElem?_eq_getElem]) := by
  simp

@[deprecated (since := "2025-02-15")] alias get_eq_get? := get_eq_getElem?

theorem exists_mem_iff_getElem {l : List α} {p : α → Prop} :
    (∃ x ∈ l, p x) ↔ ∃ (i : ℕ) (_ : i < l.length), p l[i] := by
  simp only [mem_iff_getElem]
  exact ⟨fun ⟨_x, ⟨i, hi, hix⟩, hxp⟩ ↦ ⟨i, hi, hix ▸ hxp⟩, fun ⟨i, hi, hp⟩ ↦ ⟨_, ⟨i, hi, rfl⟩, hp⟩⟩

theorem forall_mem_iff_getElem {l : List α} {p : α → Prop} :
    (∀ x ∈ l, p x) ↔ ∀ (i : ℕ) (_ : i < l.length), p l[i] := by
  simp [mem_iff_getElem, @forall_swap α]

theorem get_tail (l : List α) (i) (h : i < l.tail.length)
    (h' : i + 1 < l.length := (by simp only [length_tail] at h; omega)) :
    l.tail.get ⟨i, h⟩ = l.get ⟨i + 1, h'⟩ := by
  cases l <;> [cases h; rfl]

/-! ### sublists -/

attribute [refl] List.Sublist.refl

theorem Sublist.cons_cons {l₁ l₂ : List α} (a : α) (s : l₁ <+ l₂) : a :: l₁ <+ a :: l₂ :=
  Sublist.cons₂ _ s

lemma cons_sublist_cons' {a b : α} : a :: l₁ <+ b :: l₂ ↔ a :: l₁ <+ l₂ ∨ a = b ∧ l₁ <+ l₂ := by
  constructor
  · rintro (_ | _)
    · exact Or.inl ‹_›
    · exact Or.inr ⟨rfl, ‹_›⟩
  · rintro (h | ⟨rfl, h⟩)
    · exact h.cons _
    · rwa [cons_sublist_cons]

theorem sublist_cons_of_sublist (a : α) (h : l₁ <+ l₂) : l₁ <+ a :: l₂ := h.cons _

@[deprecated (since := "2025-02-07")]
alias sublist_nil_iff_eq_nil := sublist_nil

@[simp] lemma sublist_singleton {l : List α} {a : α} : l <+ [a] ↔ l = [] ∨ l = [a] := by
  constructor <;> rintro (_ | _) <;> aesop

theorem Sublist.antisymm (s₁ : l₁ <+ l₂) (s₂ : l₂ <+ l₁) : l₁ = l₂ :=
  s₁.eq_of_length_le s₂.length_le

/-- If the first element of two lists are different, then a sublist relation can be reduced. -/
theorem Sublist.of_cons_of_ne {a b} (h₁ : a ≠ b) (h₂ : a :: l₁ <+ b :: l₂) : a :: l₁ <+ l₂ :=
  match h₁, h₂ with
  | _, .cons _ h =>  h

/-! ### indexOf -/

section IndexOf

variable [DecidableEq α]

theorem idxOf_cons_eq {a b : α} (l : List α) : b = a → idxOf a (b :: l) = 0
  | e => by rw [← e]; exact idxOf_cons_self

@[deprecated (since := "2025-01-30")] alias indexOf_cons_eq := idxOf_cons_eq

@[simp]
theorem idxOf_cons_ne {a b : α} (l : List α) : b ≠ a → idxOf a (b :: l) = succ (idxOf a l)
  | h => by simp only [idxOf_cons, Bool.cond_eq_ite, beq_iff_eq, if_neg h]

@[deprecated (since := "2025-01-30")] alias indexOf_cons_ne := idxOf_cons_ne

theorem idxOf_eq_length_iff {a : α} {l : List α} : idxOf a l = length l ↔ a ∉ l := by
  induction l with
  | nil => exact iff_of_true rfl not_mem_nil
  | cons b l ih =>
    simp only [length, mem_cons, idxOf_cons, eq_comm]
    rw [cond_eq_if]
    split_ifs with h <;> simp at h
    · exact iff_of_false (by rintro ⟨⟩) fun H => H <| Or.inl h.symm
    · simp only [Ne.symm h, false_or]
      rw [← ih]
      exact succ_inj'

@[simp]
theorem idxOf_of_not_mem {l : List α} {a : α} : a ∉ l → idxOf a l = length l :=
  idxOf_eq_length_iff.2

@[deprecated (since := "2025-01-30")] alias indexOf_of_not_mem := idxOf_of_not_mem

theorem idxOf_le_length {a : α} {l : List α} : idxOf a l ≤ length l := by
  induction l with | nil => rfl | cons b l ih => ?_
  simp only [length, idxOf_cons, cond_eq_if, beq_iff_eq]
  by_cases h : b = a
  · rw [if_pos h]; exact Nat.zero_le _
  · rw [if_neg h]; exact succ_le_succ ih

@[deprecated (since := "2025-01-30")] alias indexOf_le_length := idxOf_le_length

theorem idxOf_lt_length_iff {a} {l : List α} : idxOf a l < length l ↔ a ∈ l :=
  ⟨fun h => Decidable.byContradiction fun al => Nat.ne_of_lt h <| idxOf_eq_length_iff.2 al,
   fun al => (lt_of_le_of_ne idxOf_le_length) fun h => idxOf_eq_length_iff.1 h al⟩

@[deprecated (since := "2025-01-30")] alias indexOf_lt_length_iff := idxOf_lt_length_iff

theorem idxOf_append_of_mem {a : α} (h : a ∈ l₁) : idxOf a (l₁ ++ l₂) = idxOf a l₁ := by
  induction l₁ with
  | nil =>
    exfalso
    exact not_mem_nil h
  | cons d₁ t₁ ih =>
    rw [List.cons_append]
    by_cases hh : d₁ = a
    · iterate 2 rw [idxOf_cons_eq _ hh]
    rw [idxOf_cons_ne _ hh, idxOf_cons_ne _ hh, ih (mem_of_ne_of_mem (Ne.symm hh) h)]

@[deprecated (since := "2025-01-30")] alias indexOf_append_of_mem := idxOf_append_of_mem

theorem idxOf_append_of_not_mem {a : α} (h : a ∉ l₁) :
    idxOf a (l₁ ++ l₂) = l₁.length + idxOf a l₂ := by
  induction l₁ with
  | nil => rw [List.nil_append, List.length, Nat.zero_add]
  | cons d₁ t₁ ih =>
    rw [List.cons_append, idxOf_cons_ne _ (ne_of_not_mem_cons h).symm, List.length,
      ih (not_mem_of_not_mem_cons h), Nat.succ_add]

@[deprecated (since := "2025-01-30")] alias indexOf_append_of_not_mem := idxOf_append_of_not_mem

end IndexOf

/-! ### nth element -/

section deprecated

@[simp]
theorem getElem?_length (l : List α) : l[l.length]? = none := getElem?_eq_none le_rfl

/-- A version of `getElem_map` that can be used for rewriting. -/
theorem getElem_map_rev (f : α → β) {l} {n : Nat} {h : n < l.length} :
    f l[n] = (map f l)[n]'((l.length_map f).symm ▸ h) := Eq.symm (getElem_map _)

theorem get_length_sub_one {l : List α} (h : l.length - 1 < l.length) :
    l.get ⟨l.length - 1, h⟩ = l.getLast (by rintro rfl; exact Nat.lt_irrefl 0 h) :=
  (getLast_eq_getElem _).symm

theorem take_one_drop_eq_of_lt_length {l : List α} {n : ℕ} (h : n < l.length) :
    (l.drop n).take 1 = [l.get ⟨n, h⟩] := by
  rw [drop_eq_getElem_cons h, take, take]
  simp

theorem ext_getElem?' {l₁ l₂ : List α} (h' : ∀ n < max l₁.length l₂.length, l₁[n]? = l₂[n]?) :
    l₁ = l₂ := by
  apply ext_getElem?
  intro n
  rcases Nat.lt_or_ge n <| max l₁.length l₂.length with hn | hn
  · exact h' n hn
  · simp_all [Nat.max_le, getElem?_eq_none]

@[deprecated (since := "2025-02-15")] alias ext_get?' := ext_getElem?'
@[deprecated (since := "2025-02-15")] alias ext_get?_iff := List.ext_getElem?_iff

theorem ext_get_iff {l₁ l₂ : List α} :
    l₁ = l₂ ↔ l₁.length = l₂.length ∧ ∀ n h₁ h₂, get l₁ ⟨n, h₁⟩ = get l₂ ⟨n, h₂⟩ := by
  constructor
  · rintro rfl
    exact ⟨rfl, fun _ _ _ ↦ rfl⟩
  · intro ⟨h₁, h₂⟩
    exact ext_get h₁ h₂

theorem ext_getElem?_iff' {l₁ l₂ : List α} : l₁ = l₂ ↔
    ∀ n < max l₁.length l₂.length, l₁[n]? = l₂[n]? :=
  ⟨by rintro rfl _ _; rfl, ext_getElem?'⟩

@[deprecated (since := "2025-02-15")] alias ext_get?_iff' := ext_getElem?_iff'

/-- If two lists `l₁` and `l₂` are the same length and `l₁[n]! = l₂[n]!` for all `n`,
then the lists are equal. -/
theorem ext_getElem! [Inhabited α] (hl : length l₁ = length l₂) (h : ∀ n : ℕ, l₁[n]! = l₂[n]!) :
    l₁ = l₂ :=
  ext_getElem hl fun n h₁ h₂ ↦ by simpa only [← getElem!_pos] using h n

@[simp]
theorem getElem_idxOf [DecidableEq α] {a : α} : ∀ {l : List α} (h : idxOf a l < l.length),
    l[idxOf a l] = a
  | b :: l, h => by
    by_cases h' : b = a <;>
    simp [h', if_pos, if_false, getElem_idxOf]

@[deprecated (since := "2025-01-30")] alias getElem_indexOf := getElem_idxOf

-- This is incorrectly named and should be `get_idxOf`;
-- this already exists, so will require a deprecation dance.
theorem idxOf_get [DecidableEq α] {a : α} {l : List α} (h) : get l ⟨idxOf a l, h⟩ = a := by
  simp

@[deprecated (since := "2025-01-30")] alias indexOf_get := idxOf_get

@[simp]
theorem getElem?_idxOf [DecidableEq α] {a : α} {l : List α} (h : a ∈ l) :
    l[idxOf a l]? = some a := by
  rw [getElem?_eq_getElem, getElem_idxOf (idxOf_lt_length_iff.2 h)]

@[deprecated (since := "2025-01-30")] alias getElem?_indexOf := getElem?_idxOf
@[deprecated (since := "2025-02-15")] alias idxOf_get? := getElem?_idxOf
@[deprecated (since := "2025-01-30")] alias indexOf_get? := getElem?_idxOf

theorem idxOf_inj [DecidableEq α] {l : List α} {x y : α} (hx : x ∈ l) (hy : y ∈ l) :
    idxOf x l = idxOf y l ↔ x = y :=
  ⟨fun h => by
    have x_eq_y :
        get l ⟨idxOf x l, idxOf_lt_length_iff.2 hx⟩ =
        get l ⟨idxOf y l, idxOf_lt_length_iff.2 hy⟩ := by
      simp only [h]
    simp only [idxOf_get] at x_eq_y; exact x_eq_y, fun h => by subst h; rfl⟩

@[deprecated (since := "2025-01-30")] alias indexOf_inj := idxOf_inj

theorem get_reverse' (l : List α) (n) (hn') :
    l.reverse.get n = l.get ⟨l.length - 1 - n, hn'⟩ := by
  simp

theorem eq_cons_of_length_one {l : List α} (h : l.length = 1) : l = [l.get ⟨0, by omega⟩] := by
  refine ext_get (by convert h) fun n h₁ h₂ => ?_
  simp
  congr
  omega

end deprecated

@[deprecated (since := "2024-10-21")]
alias modifyNthTail_modifyNthTail_le := modifyTailIdx_modifyTailIdx_le

@[deprecated (since := "2024-10-21")]
alias modifyNthTail_modifyNthTail_same := modifyTailIdx_modifyTailIdx_self
@[deprecated (since := "2024-10-21")] alias modifyNth_eq_set := modify_eq_set

@[simp]
theorem getElem_set_of_ne {l : List α} {i j : ℕ} (h : i ≠ j) (a : α)
    (hj : j < (l.set i a).length) :
    (l.set i a)[j] = l[j]'(by simpa using hj) := by
  rw [← Option.some_inj, ← List.getElem?_eq_getElem, List.getElem?_set_ne h,
    List.getElem?_eq_getElem]

/-! ### map -/

-- `List.map_const` (the version with `Function.const` instead of a lambda) is already tagged
-- `simp` in Core
-- TODO: Upstream the tagging to Core?
attribute [simp] map_const'

theorem flatMap_pure_eq_map (f : α → β) (l : List α) : l.flatMap (pure ∘ f) = map f l :=
  .symm <| map_eq_flatMap ..

@[deprecated (since := "2024-10-16")] alias bind_pure_eq_map := flatMap_pure_eq_map

theorem flatMap_congr {l : List α} {f g : α → List β} (h : ∀ x ∈ l, f x = g x) :
    l.flatMap f = l.flatMap g :=
  (congr_arg List.flatten <| map_congr_left h :)

@[deprecated (since := "2024-10-16")] alias bind_congr := flatMap_congr

theorem infix_flatMap_of_mem {a : α} {as : List α} (h : a ∈ as) (f : α → List α) :
    f a <:+: as.flatMap f :=
  infix_of_mem_flatten (mem_map_of_mem h)

@[deprecated (since := "2024-10-16")] alias infix_bind_of_mem := infix_flatMap_of_mem

@[simp]
theorem map_eq_map {α β} (f : α → β) (l : List α) : f <$> l = map f l :=
  rfl

/-- A single `List.map` of a composition of functions is equal to
composing a `List.map` with another `List.map`, fully applied.
This is the reverse direction of `List.map_map`.
-/
theorem comp_map (h : β → γ) (g : α → β) (l : List α) : map (h ∘ g) l = map h (map g l) :=
  map_map.symm

/-- Composing a `List.map` with another `List.map` is equal to
a single `List.map` of composed functions.
-/
@[simp]
theorem map_comp_map (g : β → γ) (f : α → β) : map g ∘ map f = map (g ∘ f) := by
  ext l; rw [comp_map, Function.comp_apply]

section map_bijectivity

theorem _root_.Function.LeftInverse.list_map {f : α → β} {g : β → α} (h : LeftInverse f g) :
    LeftInverse (map f) (map g)
  | [] => by simp_rw [map_nil]
  | x :: xs => by simp_rw [map_cons, h x, h.list_map xs]

nonrec theorem _root_.Function.RightInverse.list_map {f : α → β} {g : β → α}
    (h : RightInverse f g) : RightInverse (map f) (map g) :=
  h.list_map

nonrec theorem _root_.Function.Involutive.list_map {f : α → α}
    (h : Involutive f) : Involutive (map f) :=
  Function.LeftInverse.list_map h

@[simp]
theorem map_leftInverse_iff {f : α → β} {g : β → α} :
    LeftInverse (map f) (map g) ↔ LeftInverse f g :=
  ⟨fun h x => by injection h [x], (·.list_map)⟩

@[simp]
theorem map_rightInverse_iff {f : α → β} {g : β → α} :
    RightInverse (map f) (map g) ↔ RightInverse f g := map_leftInverse_iff

@[simp]
theorem map_involutive_iff {f : α → α} :
    Involutive (map f) ↔ Involutive f := map_leftInverse_iff

theorem _root_.Function.Injective.list_map {f : α → β} (h : Injective f) :
    Injective (map f)
  | [], [], _ => rfl
  | x :: xs, y :: ys, hxy => by
    injection hxy with hxy hxys
    rw [h hxy, h.list_map hxys]

@[simp]
theorem map_injective_iff {f : α → β} : Injective (map f) ↔ Injective f := by
  refine ⟨fun h x y hxy => ?_, (·.list_map)⟩
  suffices [x] = [y] by simpa using this
  apply h
  simp [hxy]

theorem _root_.Function.Surjective.list_map {f : α → β} (h : Surjective f) :
    Surjective (map f) :=
  let ⟨_, h⟩ := h.hasRightInverse; h.list_map.surjective

@[simp]
theorem map_surjective_iff {f : α → β} : Surjective (map f) ↔ Surjective f := by
  refine ⟨fun h x => ?_, (·.list_map)⟩
  let ⟨[y], hxy⟩ := h [x]
  exact ⟨_, List.singleton_injective hxy⟩

theorem _root_.Function.Bijective.list_map {f : α → β} (h : Bijective f) : Bijective (map f) :=
  ⟨h.1.list_map, h.2.list_map⟩

@[simp]
theorem map_bijective_iff {f : α → β} : Bijective (map f) ↔ Bijective f := by
  simp_rw [Function.Bijective, map_injective_iff, map_surjective_iff]

end map_bijectivity

theorem eq_of_mem_map_const {b₁ b₂ : β} {l : List α} (h : b₁ ∈ map (const α b₂) l) :
    b₁ = b₂ := by rw [map_const] at h; exact eq_of_mem_replicate h

/-- `eq_nil_or_concat` in simp normal form -/
lemma eq_nil_or_concat' (l : List α) : l = [] ∨ ∃ L b, l = L ++ [b] := by
  simpa using l.eq_nil_or_concat

/-! ### foldl, foldr -/

theorem foldl_ext (f g : α → β → α) (a : α) {l : List β} (H : ∀ a : α, ∀ b ∈ l, f a b = g a b) :
    foldl f a l = foldl g a l := by
  induction l generalizing a with
  | nil => rfl
  | cons hd tl ih =>
    unfold foldl
    rw [ih _ fun a b bin => H a b <| mem_cons_of_mem _ bin, H a hd mem_cons_self]

theorem foldr_ext (f g : α → β → β) (b : β) {l : List α} (H : ∀ a ∈ l, ∀ b : β, f a b = g a b) :
    foldr f b l = foldr g b l := by
  induction l with | nil => rfl | cons hd tl ih => ?_
  simp only [mem_cons, or_imp, forall_and, forall_eq] at H
  simp only [foldr, ih H.2, H.1]

theorem foldl_concat
    (f : β → α → β) (b : β) (x : α) (xs : List α) :
    List.foldl f b (xs ++ [x]) = f (List.foldl f b xs) x := by
  simp only [List.foldl_append, List.foldl]

theorem foldr_concat
    (f : α → β → β) (b : β) (x : α) (xs : List α) :
    List.foldr f b (xs ++ [x]) = (List.foldr f (f x b) xs) := by
  simp only [List.foldr_append, List.foldr]

theorem foldl_fixed' {f : α → β → α} {a : α} (hf : ∀ b, f a b = a) : ∀ l : List β, foldl f a l = a
  | [] => rfl
  | b :: l => by rw [foldl_cons, hf b, foldl_fixed' hf l]

theorem foldr_fixed' {f : α → β → β} {b : β} (hf : ∀ a, f a b = b) : ∀ l : List α, foldr f b l = b
  | [] => rfl
  | a :: l => by rw [foldr_cons, foldr_fixed' hf l, hf a]

@[simp]
theorem foldl_fixed {a : α} : ∀ l : List β, foldl (fun a _ => a) a l = a :=
  foldl_fixed' fun _ => rfl

@[simp]
theorem foldr_fixed {b : β} : ∀ l : List α, foldr (fun _ b => b) b l = b :=
  foldr_fixed' fun _ => rfl

@[deprecated foldr_cons_nil (since := "2025-02-10")]
theorem foldr_eta (l : List α) : foldr cons [] l = l := foldr_cons_nil

theorem reverse_foldl {l : List α} : reverse (foldl (fun t h => h :: t) [] l) = l := by
  simp

theorem foldl_hom₂ (l : List ι) (f : α → β → γ) (op₁ : α → ι → α) (op₂ : β → ι → β)
    (op₃ : γ → ι → γ) (a : α) (b : β) (h : ∀ a b i, f (op₁ a i) (op₂ b i) = op₃ (f a b) i) :
    foldl op₃ (f a b) l = f (foldl op₁ a l) (foldl op₂ b l) :=
  Eq.symm <| by
    revert a b
    induction l <;> intros <;> [rfl; simp only [*, foldl]]

theorem foldr_hom₂ (l : List ι) (f : α → β → γ) (op₁ : ι → α → α) (op₂ : ι → β → β)
    (op₃ : ι → γ → γ) (a : α) (b : β) (h : ∀ a b i, f (op₁ i a) (op₂ i b) = op₃ i (f a b)) :
    foldr op₃ (f a b) l = f (foldr op₁ a l) (foldr op₂ b l) := by
  revert a
  induction l <;> intros <;> [rfl; simp only [*, foldr]]

theorem injective_foldl_comp {l : List (α → α)} {f : α → α}
    (hl : ∀ f ∈ l, Function.Injective f) (hf : Function.Injective f) :
    Function.Injective (@List.foldl (α → α) (α → α) Function.comp f l) := by
  induction l generalizing f with
  | nil => exact hf
  | cons lh lt l_ih =>
    apply l_ih fun _ h => hl _ (List.mem_cons_of_mem _ h)
    apply Function.Injective.comp hf
    apply hl _ mem_cons_self

/-- Consider two lists `l₁` and `l₂` with designated elements `a₁` and `a₂` somewhere in them:
`l₁ = x₁ ++ [a₁] ++ z₁` and `l₂ = x₂ ++ [a₂] ++ z₂`.
Assume the designated element `a₂` is present in neither `x₁` nor `z₁`.
We conclude that the lists are equal (`l₁ = l₂`) if and only if their respective parts are equal
(`x₁ = x₂ ∧ a₁ = a₂ ∧ z₁ = z₂`). -/
lemma append_cons_inj_of_not_mem {x₁ x₂ z₁ z₂ : List α} {a₁ a₂ : α}
    (notin_x : a₂ ∉ x₁) (notin_z : a₂ ∉ z₁) :
    x₁ ++ a₁ :: z₁ = x₂ ++ a₂ :: z₂ ↔ x₁ = x₂ ∧ a₁ = a₂ ∧ z₁ = z₂ := by
  constructor
  · simp only [append_eq_append_iff, cons_eq_append_iff, cons_eq_cons]
    rintro (⟨c, rfl, ⟨rfl, rfl, rfl⟩ | ⟨d, rfl, rfl⟩⟩ |
      ⟨c, rfl, ⟨rfl, rfl, rfl⟩ | ⟨d, rfl, rfl⟩⟩) <;> simp_all
  · rintro ⟨rfl, rfl, rfl⟩
    rfl

section FoldlEqFoldr

-- foldl and foldr coincide when f is commutative and associative
variable {f : α → α → α}

theorem foldl1_eq_foldr1 [hassoc : Std.Associative f] :
    ∀ a b l, foldl f a (l ++ [b]) = foldr f b (a :: l)
  | _, _, nil => rfl
  | a, b, c :: l => by
    simp only [cons_append, foldl_cons, foldr_cons, foldl1_eq_foldr1 _ _ l]
    rw [hassoc.assoc]

theorem foldl_eq_of_comm_of_assoc [hcomm : Std.Commutative f] [hassoc : Std.Associative f] :
    ∀ a b l, foldl f a (b :: l) = f b (foldl f a l)
  | a, b, nil => hcomm.comm a b
  | a, b, c :: l => by
    simp only [foldl_cons]
    have : RightCommutative f := inferInstance
    rw [← foldl_eq_of_comm_of_assoc .., this.right_comm, foldl_cons]

theorem foldl_eq_foldr [Std.Commutative f] [Std.Associative f] :
    ∀ a l, foldl f a l = foldr f a l
  | _, nil => rfl
  | a, b :: l => by
    simp only [foldr_cons, foldl_eq_of_comm_of_assoc]
    rw [foldl_eq_foldr a l]

end FoldlEqFoldr

section FoldlEqFoldlr'

variable {f : α → β → α}
variable (hf : ∀ a b c, f (f a b) c = f (f a c) b)

include hf

theorem foldl_eq_of_comm' : ∀ a b l, foldl f a (b :: l) = f (foldl f a l) b
  | _, _, [] => rfl
  | a, b, c :: l => by rw [foldl, foldl, foldl, ← foldl_eq_of_comm' .., foldl, hf]

theorem foldl_eq_foldr' : ∀ a l, foldl f a l = foldr (flip f) a l
  | _, [] => rfl
  | a, b :: l => by rw [foldl_eq_of_comm' hf, foldr, foldl_eq_foldr' ..]; rfl

end FoldlEqFoldlr'

section FoldlEqFoldlr'

variable {f : α → β → β}

theorem foldr_eq_of_comm' (hf : ∀ a b c, f a (f b c) = f b (f a c)) :
    ∀ a b l, foldr f a (b :: l) = foldr f (f b a) l
  | _, _, [] => rfl
  | a, b, c :: l => by rw [foldr, foldr, foldr, hf, ← foldr_eq_of_comm' hf ..]; rfl

end FoldlEqFoldlr'

section

variable {op : α → α → α} [ha : Std.Associative op]

/-- Notation for `op a b`. -/
local notation a " ⋆ " b => op a b

/-- Notation for `foldl op a l`. -/
local notation l " <*> " a => foldl op a l

theorem foldl_op_eq_op_foldr_assoc :
    ∀ {l : List α} {a₁ a₂}, ((l <*> a₁) ⋆ a₂) = a₁ ⋆ l.foldr (· ⋆ ·) a₂
  | [], _, _ => rfl
  | a :: l, a₁, a₂ => by
    simp only [foldl_cons, foldr_cons, foldl_assoc, ha.assoc]; rw [foldl_op_eq_op_foldr_assoc]

variable [hc : Std.Commutative op]

theorem foldl_assoc_comm_cons {l : List α} {a₁ a₂} : ((a₁ :: l) <*> a₂) = a₁ ⋆ l <*> a₂ := by
  rw [foldl_cons, hc.comm, foldl_assoc]

end

/-! ### foldlM, foldrM, mapM -/

section FoldlMFoldrM

variable {m : Type v → Type w} [Monad m]

variable [LawfulMonad m]

theorem foldrM_eq_foldr (f : α → β → m β) (b l) :
    foldrM f b l = foldr (fun a mb => mb >>= f a) (pure b) l := by induction l <;> simp [*]

theorem foldlM_eq_foldl (f : β → α → m β) (b l) :
    List.foldlM f b l = foldl (fun mb a => mb >>= fun b => f b a) (pure b) l := by
  suffices h :
    ∀ mb : m β, (mb >>= fun b => List.foldlM f b l) = foldl (fun mb a => mb >>= fun b => f b a) mb l
    by simp [← h (pure b)]
  induction l with
  | nil => intro; simp
  | cons _ _ l_ih => intro; simp only [List.foldlM, foldl, ← l_ih, functor_norm]

end FoldlMFoldrM

/-! ### intersperse -/

@[deprecated (since := "2025-02-07")] alias intersperse_singleton := intersperse_single
@[deprecated (since := "2025-02-07")] alias intersperse_cons_cons := intersperse_cons₂

/-! ### map for partial functions -/

@[deprecated "Deprecated without replacement." (since := "2025-02-07")]
theorem sizeOf_lt_sizeOf_of_mem [SizeOf α] {x : α} {l : List α} (hx : x ∈ l) :
    SizeOf.sizeOf x < SizeOf.sizeOf l := by
  induction l with | nil => ?_ | cons h t ih => ?_ <;> cases hx <;> rw [cons.sizeOf_spec]
  · omega
  · specialize ih ‹_›
    omega

/-! ### filter -/

theorem length_eq_length_filter_add {l : List (α)} (f : α → Bool) :
    l.length = (l.filter f).length + (l.filter (! f ·)).length := by
  simp_rw [← List.countP_eq_length_filter, l.length_eq_countP_add_countP f, Bool.not_eq_true,
    Bool.decide_eq_false]

/-! ### filterMap -/

theorem filterMap_eq_flatMap_toList (f : α → Option β) (l : List α) :
    l.filterMap f = l.flatMap fun a ↦ (f a).toList := by
  induction l with | nil => ?_ | cons a l ih => ?_ <;> simp [filterMap_cons]
  rcases f a <;> simp [ih]

@[deprecated (since := "2024-10-16")] alias filterMap_eq_bind_toList := filterMap_eq_flatMap_toList

theorem filterMap_congr {f g : α → Option β} {l : List α}
    (h : ∀ x ∈ l, f x = g x) : l.filterMap f = l.filterMap g := by
  induction l <;> simp_all [filterMap_cons]

theorem filterMap_eq_map_iff_forall_eq_some {f : α → Option β} {g : α → β} {l : List α} :
    l.filterMap f = l.map g ↔ ∀ x ∈ l, f x = some (g x) where
  mp := by
    induction l with | nil => simp | cons a l ih => ?_
    rcases ha : f a with - | b <;> simp [ha, filterMap_cons]
    · intro h
      simpa [show (filterMap f l).length = l.length + 1 from by simp[h], Nat.add_one_le_iff]
        using List.length_filterMap_le f l
    · rintro rfl h
      exact ⟨rfl, ih h⟩
  mpr h := Eq.trans (filterMap_congr <| by simpa) (congr_fun filterMap_eq_map _)

/-! ### filter -/

section Filter

variable {p : α → Bool}

theorem filter_singleton {a : α} : [a].filter p = bif p a then [a] else [] :=
  rfl

theorem filter_eq_foldr (p : α → Bool) (l : List α) :
    filter p l = foldr (fun a out => bif p a then a :: out else out) [] l := by
  induction l <;> simp [*, filter]; rfl

#adaptation_note /-- nightly-2024-07-27
This has to be temporarily renamed to avoid an unintentional collision.
The prime should be removed at nightly-2024-07-27. -/
@[simp]
theorem filter_subset' (l : List α) : filter p l ⊆ l :=
  filter_sublist.subset

theorem of_mem_filter {a : α} {l} (h : a ∈ filter p l) : p a := (mem_filter.1 h).2

theorem mem_of_mem_filter {a : α} {l} (h : a ∈ filter p l) : a ∈ l :=
  filter_subset' l h

theorem mem_filter_of_mem {a : α} {l} (h₁ : a ∈ l) (h₂ : p a) : a ∈ filter p l :=
  mem_filter.2 ⟨h₁, h₂⟩

@[deprecated (since := "2025-02-07")] alias monotone_filter_left := filter_subset

variable (p)

theorem monotone_filter_right (l : List α) ⦃p q : α → Bool⦄
    (h : ∀ a, p a → q a) : l.filter p <+ l.filter q := by
  induction l with
  | nil => rfl
  | cons hd tl IH =>
    by_cases hp : p hd
    · rw [filter_cons_of_pos hp, filter_cons_of_pos (h _ hp)]
      exact IH.cons_cons hd
    · rw [filter_cons_of_neg hp]
      by_cases hq : q hd
      · rw [filter_cons_of_pos hq]
        exact sublist_cons_of_sublist hd IH
      · rw [filter_cons_of_neg hq]
        exact IH

lemma map_filter {f : α → β} (hf : Injective f) (l : List α)
    [DecidablePred fun b => ∃ a, p a ∧ f a = b] :
    (l.filter p).map f = (l.map f).filter fun b => ∃ a, p a ∧ f a = b := by
  simp [comp_def, filter_map, hf.eq_iff]

@[deprecated (since := "2025-02-07")] alias map_filter' := map_filter

lemma filter_attach' (l : List α) (p : {a // a ∈ l} → Bool) [DecidableEq α] :
    l.attach.filter p =
      (l.filter fun x => ∃ h, p ⟨x, h⟩).attach.map (Subtype.map id fun _ => mem_of_mem_filter) := by
  classical
  refine map_injective_iff.2 Subtype.coe_injective ?_
  simp [comp_def, map_filter _ Subtype.coe_injective]

lemma filter_attach (l : List α) (p : α → Bool) :
    (l.attach.filter fun x => p x : List {x // x ∈ l}) =
      (l.filter p).attach.map (Subtype.map id fun _ => mem_of_mem_filter) :=
  map_injective_iff.2 Subtype.coe_injective <| by
    simp_rw [map_map, comp_def, Subtype.map, id, ← Function.comp_apply (g := Subtype.val),
      ← filter_map, attach_map_subtype_val]

lemma filter_comm (q) (l : List α) : filter p (filter q l) = filter q (filter p l) := by
  simp [Bool.and_comm]

@[simp]
theorem filter_true (l : List α) :
    filter (fun _ => true) l = l := by induction l <;> simp [*, filter]

@[simp]
theorem filter_false (l : List α) :
    filter (fun _ => false) l = [] := by induction l <;> simp [*, filter]

end Filter

/-! ### eraseP -/

section eraseP

variable {p : α → Bool}

@[simp]
theorem length_eraseP_add_one {l : List α} {a} (al : a ∈ l) (pa : p a) :
    (l.eraseP p).length + 1 = l.length := by
  let ⟨_, l₁, l₂, _, _, h₁, h₂⟩ := exists_of_eraseP al pa
  rw [h₂, h₁, length_append, length_append]
  rfl

end eraseP

/-! ### erase -/

section Erase

variable [DecidableEq α]

@[simp] theorem length_erase_add_one {a : α} {l : List α} (h : a ∈ l) :
    (l.erase a).length + 1 = l.length := by
  rw [erase_eq_eraseP, length_eraseP_add_one h (decide_eq_true rfl)]

theorem map_erase [DecidableEq β] {f : α → β} (finj : Injective f) {a : α} (l : List α) :
    map f (l.erase a) = (map f l).erase (f a) := by
  have this : (a == ·) = (f a == f ·) := by ext b; simp [beq_eq_decide, finj.eq_iff]
  rw [erase_eq_eraseP, erase_eq_eraseP, eraseP_map, this]; rfl

theorem map_foldl_erase [DecidableEq β] {f : α → β} (finj : Injective f) {l₁ l₂ : List α} :
    map f (foldl List.erase l₁ l₂) = foldl (fun l a => l.erase (f a)) (map f l₁) l₂ := by
  induction l₂ generalizing l₁ <;> [rfl; simp only [foldl_cons, map_erase finj, *]]

theorem erase_getElem [DecidableEq ι] {l : List ι} {i : ℕ} (hi : i < l.length) :
    Perm (l.erase l[i]) (l.eraseIdx i) := by
  induction l generalizing i with
  | nil => simp
  | cons a l IH =>
    cases i with
    | zero => simp
    | succ i =>
      have hi' : i < l.length := by simpa using hi
      if ha : a = l[i] then
        simpa [ha] using .trans (perm_cons_erase (getElem_mem _)) (.cons _ (IH hi'))
      else
        simpa [ha] using IH hi'

theorem length_eraseIdx_add_one {l : List ι} {i : ℕ} (h : i < l.length) :
    (l.eraseIdx i).length + 1 = l.length := by
  rw [length_eraseIdx]
  split <;> omega

end Erase

/-! ### diff -/

section Diff

variable [DecidableEq α]

@[simp]
theorem map_diff [DecidableEq β] {f : α → β} (finj : Injective f) {l₁ l₂ : List α} :
    map f (l₁.diff l₂) = (map f l₁).diff (map f l₂) := by
  simp only [diff_eq_foldl, foldl_map, map_foldl_erase finj]

theorem erase_diff_erase_sublist_of_sublist {a : α} :
    ∀ {l₁ l₂ : List α}, l₁ <+ l₂ → (l₂.erase a).diff (l₁.erase a) <+ l₂.diff l₁
  | [], _, _ => erase_sublist
  | b :: l₁, l₂, h =>
    if heq : b = a then by simp only [heq, erase_cons_head, diff_cons]; rfl
    else by
      simp only [erase_cons_head, erase_cons_tail (not_beq_of_ne heq),
        diff_cons ((List.erase l₂ a)) (List.erase l₁ a) b, diff_cons l₂ l₁ b,
        -- FIXME remove use of named argument before merging
        erase_comm (a := a)]
      have h' := h.erase b
      rw [erase_cons_head] at h'
      exact @erase_diff_erase_sublist_of_sublist _ l₁ (l₂.erase b) h'

end Diff

section Choose

variable (p : α → Prop) [DecidablePred p] (l : List α)

theorem choose_spec (hp : ∃ a, a ∈ l ∧ p a) : choose p l hp ∈ l ∧ p (choose p l hp) :=
  (chooseX p l hp).property

theorem choose_mem (hp : ∃ a, a ∈ l ∧ p a) : choose p l hp ∈ l :=
  (choose_spec _ _ _).1

theorem choose_property (hp : ∃ a, a ∈ l ∧ p a) : p (choose p l hp) :=
  (choose_spec _ _ _).2

end Choose

/-! ### Forall -/

section Forall

variable {p q : α → Prop} {l : List α}

@[simp]
theorem forall_cons (p : α → Prop) (x : α) : ∀ l : List α, Forall p (x :: l) ↔ p x ∧ Forall p l
  | [] => (and_iff_left_of_imp fun _ ↦ trivial).symm
  | _ :: _ => Iff.rfl

theorem forall_iff_forall_mem : ∀ {l : List α}, Forall p l ↔ ∀ x ∈ l, p x
  | [] => (iff_true_intro <| forall_mem_nil _).symm
  | x :: l => by rw [forall_mem_cons, forall_cons, forall_iff_forall_mem]

theorem Forall.imp (h : ∀ x, p x → q x) : ∀ {l : List α}, Forall p l → Forall q l
  | [] => id
  | x :: l => by
    simp only [forall_cons, and_imp]
    rw [← and_imp]
    exact And.imp (h x) (Forall.imp h)

@[simp]
theorem forall_map_iff {p : β → Prop} (f : α → β) : Forall p (l.map f) ↔ Forall (p ∘ f) l := by
  induction l <;> simp [*]

instance (p : α → Prop) [DecidablePred p] : DecidablePred (Forall p) := fun _ =>
  decidable_of_iff' _ forall_iff_forall_mem

end Forall

/-! ### Miscellaneous lemmas -/

theorem get_attach (l : List α) (i) :
    (l.attach.get i).1 = l.get ⟨i, length_attach (l := l) ▸ i.2⟩ := by simp

section Disjoint

/-- The images of disjoint lists under a partially defined map are disjoint -/
theorem disjoint_pmap {p : α → Prop} {f : ∀ a : α, p a → β} {s t : List α}
    (hs : ∀ a ∈ s, p a) (ht : ∀ a ∈ t, p a)
    (hf : ∀ (a a' : α) (ha : p a) (ha' : p a'), f a ha = f a' ha' → a = a')
    (h : Disjoint s t) :
    Disjoint (s.pmap f hs) (t.pmap f ht) := by
  simp only [Disjoint, mem_pmap]
  rintro b ⟨a, ha, rfl⟩ ⟨a', ha', ha''⟩
  apply h ha
  rwa [hf a a' (hs a ha) (ht a' ha') ha''.symm]

/-- The images of disjoint lists under an injective map are disjoint -/
theorem disjoint_map {f : α → β} {s t : List α} (hf : Function.Injective f)
    (h : Disjoint s t) : Disjoint (s.map f) (t.map f) := by
  rw [← pmap_eq_map (fun _ _ ↦ trivial), ← pmap_eq_map (fun _ _ ↦ trivial)]
  exact disjoint_pmap _ _ (fun _ _ _ _ h' ↦ hf h') h

alias Disjoint.map := disjoint_map

theorem Disjoint.of_map {f : α → β} {s t : List α} (h : Disjoint (s.map f) (t.map f)) :
    Disjoint s t := fun _a has hat ↦
  h (mem_map_of_mem has) (mem_map_of_mem hat)

theorem Disjoint.map_iff {f : α → β} {s t : List α} (hf : Function.Injective f) :
    Disjoint (s.map f) (t.map f) ↔ Disjoint s t :=
  ⟨fun h ↦ h.of_map, fun h ↦ h.map hf⟩

theorem Perm.disjoint_left {l₁ l₂ l : List α} (p : List.Perm l₁ l₂) :
    Disjoint l₁ l ↔ Disjoint l₂ l := by
  simp_rw [List.disjoint_left, p.mem_iff]

theorem Perm.disjoint_right {l₁ l₂ l : List α} (p : List.Perm l₁ l₂) :
    Disjoint l l₁ ↔ Disjoint l l₂ := by
  simp_rw [List.disjoint_right, p.mem_iff]

@[simp]
theorem disjoint_reverse_left {l₁ l₂ : List α} : Disjoint l₁.reverse l₂ ↔ Disjoint l₁ l₂ :=
  reverse_perm _ |>.disjoint_left

@[simp]
theorem disjoint_reverse_right {l₁ l₂ : List α} : Disjoint l₁ l₂.reverse ↔ Disjoint l₁ l₂ :=
  reverse_perm _ |>.disjoint_right

end Disjoint

section lookup
variable [BEq α] [LawfulBEq α]

lemma lookup_graph (f : α → β) {a : α} {as : List α} (h : a ∈ as) :
    lookup a (as.map fun x => (x, f x)) = some (f a) := by
  induction as with
  | nil => exact (not_mem_nil h).elim
  | cons a' as ih =>
    by_cases ha : a = a'
    · simp [ha, lookup_cons]
    · simpa [lookup_cons, beq_false_of_ne ha] using ih (List.mem_of_ne_of_mem ha h)

end lookup

end List<|MERGE_RESOLUTION|>--- conflicted
+++ resolved
@@ -126,11 +126,7 @@
 
 instance [DecidableEq α] : LawfulSingleton α (List α) :=
   { insert_empty_eq := fun x =>
-<<<<<<< HEAD
-      show (if x ∈ ([] : List α) then [] else [x]) = [x] from if_neg (not_mem_nil _) }
-=======
       show (if x ∈ ([] : List α) then [] else [x]) = [x] from if_neg not_mem_nil }
->>>>>>> 07234560
 
 theorem singleton_eq (x : α) : ({x} : List α) = [x] :=
   rfl
