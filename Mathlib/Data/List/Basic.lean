--- conflicted
+++ resolved
@@ -3121,16 +3121,6 @@
       · simpa [ha] using .trans (perm_cons_erase (l.get_mem i i.isLt)) (.cons _ (IH i))
       · simpa [ha] using IH i
 
-<<<<<<< HEAD
-theorem eraseIdx_eq_take_drop_succ {l : List ι} {i : ℕ} :
-    l.eraseIdx i = l.take i ++ l.drop i.succ := by
-  induction l generalizing i with
-  | nil => simp
-  | cons a l IH =>
-    cases i with
-    | zero => simp
-    | succ i => simp [IH]
-
 theorem length_eraseIdx_add_one {l : List ι} {i : ℕ} (h : i < l.length) :
     (l.eraseIdx i).length + 1 = l.length := calc
   (l.eraseIdx i).length + 1
@@ -3142,8 +3132,6 @@
   _ = l.length                                        := Nat.add_sub_cancel' (succ_le_of_lt h)
 
 
-=======
->>>>>>> 56dc11ac
 end Erase
 
 /-! ### diff -/
