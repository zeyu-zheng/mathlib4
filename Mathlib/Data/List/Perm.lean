--- conflicted
+++ resolved
@@ -884,13 +884,8 @@
       erw [length_insertNth _ _ hk.le, Nat.succ_lt_succ_iff, Nat.succ_add] at hn
       rw [nthLe_insertNth_add_succ]
       convert nthLe_insertNth_add_succ s x k m.succ (by simpa using hn) using 2
-<<<<<<< HEAD
       · simp [Nat.add_assoc, Nat.add_left_comm]
       · simp [add_left_comm, add_comm]
-=======
-      · simp [Nat.add_succ, Nat.succ_add]
-      · simp [add_left_comm, add_comm, succ_eq_add_one]
->>>>>>> e176d408
       · simpa [Nat.succ_add] using hn
 #align list.nodup_permutations'_aux_iff List.nodup_permutations'Aux_iff
 
