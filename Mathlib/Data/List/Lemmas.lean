--- conflicted
+++ resolved
@@ -30,18 +30,7 @@
   · rw [getElem?_eq_none, getElem?_eq_none]
     all_goals (simp; omega)
 
-<<<<<<< HEAD
-=======
-theorem getLast_tail (l : List α) (hl : l.tail ≠ []) :
-    l.tail.getLast hl = l.getLast (by intro h; rw [h] at hl; simp at hl) := by
-  simp only [← drop_one, ne_eq, drop_eq_nil_iff_le,
-    not_le, getLast_eq_getElem, length_drop] at hl |-
-  rw [← getElem_drop']
-  · simp [show 1 + (l.length - 1 - 1) = l.length - 1 by omega]
-  omega
-
->>>>>>> 2db234e2
-@[deprecated (since := "2024-08-19")] alias nthLe_tail := getElem_tail
+zsh:1: command not found: qa
 
 theorem injOn_insertNth_index_of_not_mem (l : List α) (x : α) (hx : x ∉ l) :
     Set.InjOn (fun k => insertNth k x l) { n | n ≤ l.length } := by
