--- conflicted
+++ resolved
@@ -212,11 +212,6 @@
 theorem nodup_attach {l : List α} : Nodup (attach l) ↔ Nodup l :=
   ⟨fun h => attach_map_subtype_val l ▸ h.map fun _ _ => Subtype.eq, fun h =>
     Nodup.of_map Subtype.val ((attach_map_subtype_val l).symm ▸ h)⟩
-<<<<<<< HEAD
-
-alias ⟨Nodup.of_attach, Nodup.attach⟩ := nodup_attach
-=======
->>>>>>> d0df76bd
 
 protected alias ⟨Nodup.of_attach, Nodup.attach⟩ := nodup_attach
 
@@ -256,14 +251,11 @@
 theorem Nodup.diff [DecidableEq α] : l₁.Nodup → (l₁.diff l₂).Nodup :=
   Nodup.sublist <| diff_sublist _ _
 
-<<<<<<< HEAD
-=======
 theorem nodup_flatten {L : List (List α)} :
     Nodup (flatten L) ↔ (∀ l ∈ L, Nodup l) ∧ Pairwise Disjoint L := by
   simp only [Nodup, pairwise_flatten, disjoint_left.symm, forall_mem_ne]
 
 @[deprecated (since := "2025-10-15")] alias nodup_join := nodup_flatten
->>>>>>> d0df76bd
 
 theorem nodup_flatMap {l₁ : List α} {f : α → List β} :
     Nodup (l₁.flatMap f) ↔
@@ -317,12 +309,7 @@
   | l₁, [], _ => by simp
   | l₁, a :: l₂, hl₁ => by
     rw [diff_cons, (hl₁.erase _).diff_eq_filter, hl₁.erase_eq_filter, filter_filter]
-<<<<<<< HEAD
-    simp only [decide_not, Bool.not_eq_true', decide_eq_false_iff_not, bne_iff_ne, ne_eq, and_comm,
-      Bool.decide_and, mem_cons, not_or]
-=======
     simp only [decide_not, bne, Bool.and_comm, mem_cons, not_or, decide_mem_cons, Bool.not_or]
->>>>>>> d0df76bd
 
 theorem Nodup.mem_diff_iff [DecidableEq α] (hl₁ : l₁.Nodup) : a ∈ l₁.diff l₂ ↔ a ∈ l₁ ∧ a ∉ l₂ := by
   rw [hl₁.diff_eq_filter, mem_filter, decide_eq_true_iff]
