--- conflicted
+++ resolved
@@ -549,20 +549,11 @@
   have : mapDomain f v₁ (f a) = mapDomain f v₂ (f a) := by rw [eq]
   rwa [mapDomain_apply hf, mapDomain_apply hf] at this
 
-<<<<<<< HEAD
-lemma mapDomain_surjective {f : α → β} (hf : f.Surjective) :
-    (mapDomain (M := M) f).Surjective := by
-  intro x
-  choose y hy using hf
-  use mapDomain y x
-  simp_all [mapDomain, sum_sum_index]
-=======
 theorem mapDomain_surjective {f : α → β} (hf : f.Surjective) :
     (mapDomain (M := M) f).Surjective := by
   intro x
   use mapDomain (surjInv hf) x
   rw [← mapDomain_comp, (rightInverse_surjInv hf).id, mapDomain_id]
->>>>>>> ec35a548
 
 /-- When `f` is an embedding we have an embedding `(α →₀ ℕ) ↪ (β →₀ ℕ)` given by `mapDomain`. -/
 @[simps]
