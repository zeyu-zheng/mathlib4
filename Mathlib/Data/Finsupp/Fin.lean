--- conflicted
+++ resolved
@@ -254,7 +254,10 @@
   rintro i rfl
   simpa [Finsupp.mem_support_iff] using hi
 
-<<<<<<< HEAD
+lemma cons_right_injective {n : ℕ} {M : Type*} [Zero M] (y : M) :
+    Injective (Finsupp.cons y : (Fin n →₀ M) → Fin (n + 1) →₀ M) :=
+  (equivFunOnFinite.symm.injective.comp ((Fin.cons_right_injective _).comp DFunLike.coe_injective))
+
 theorem snoc_support :
     (s.snoc y).support ⊆ insert (Fin.last n) (s.support.map Fin.castSuccEmb) := by
   intro i hi
@@ -272,10 +275,5 @@
   simpa [Finsupp.mem_support_iff] using hi
 
 end Add
-=======
-lemma cons_right_injective {n : ℕ} {M : Type*} [Zero M] (y : M) :
-    Injective (Finsupp.cons y : (Fin n →₀ M) → Fin (n + 1) →₀ M) :=
-  (equivFunOnFinite.symm.injective.comp ((Fin.cons_right_injective _).comp DFunLike.coe_injective))
->>>>>>> 6c4358ea
 
 end Finsupp