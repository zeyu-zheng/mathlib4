/-
Copyright (c) 2021 Johan Commelin. All rights reserved.
Released under Apache 2.0 license as described in the file LICENSE.
Authors: Johan Commelin, Aaron Anderson
-/
import Mathlib.Algebra.Order.Module.Defs
import Mathlib.Data.Finsupp.Basic

#align_import data.finsupp.order from "leanprover-community/mathlib"@"1d29de43a5ba4662dd33b5cfeecfc2a27a5a8a29"

/-!
# Pointwise order on finitely supported functions

This file lifts order structures on `α` to `ι →₀ α`.

## Main declarations

* `Finsupp.orderEmbeddingToFun`: The order embedding from finitely supported functions to
  functions.
-/

-- Porting note: removed from module documentation because it moved to `data.finsupp.multiset`
-- TODO: move to `Data.Finsupp.Multiset` when that is ported
-- * `Finsupp.orderIsoMultiset`: The order isomorphism between `ℕ`-valued finitely supported
--   functions and multisets.


noncomputable section

open BigOperators

open Finset

variable {ι α β : Type*}

namespace Finsupp

/-! ### Order structures -/


section Zero

variable [Zero α]

section LE
variable [LE α] {f g : ι →₀ α}

lemma le_def : f ≤ g ↔ ∀ i, f i ≤ g i := Iff.rfl
#align finsupp.le_def Finsupp.le_def

lemma coe_le_coe : ⇑f ≤ g ↔ f ≤ g := Iff.rfl

/-- The order on `Finsupp`s over a partial order embeds into the order on functions -/
def orderEmbeddingToFun : (ι →₀ α) ↪o (ι → α) := DFunLike.orderEmbeddingCoe
#align finsupp.order_embedding_to_fun Finsupp.orderEmbeddingToFun

@[simp]
theorem orderEmbeddingToFun_apply {f : ι →₀ α} {i : ι} : orderEmbeddingToFun f i = f i :=
  rfl
#align finsupp.order_embedding_to_fun_apply Finsupp.orderEmbeddingToFun_apply

end LE

section Preorder
variable [Preorder α] {f g : ι →₀ α}

lemma lt_def : f < g ↔ f ≤ g ∧ ∃ i, f i < g i := Pi.lt_def
@[simp, norm_cast] lemma coe_lt_coe : ⇑f < g ↔ f < g := Iff.rfl

lemma coe_mono : Monotone (Finsupp.toFun : (ι →₀ α) → ι → α) := fun _ _ ↦ id
#align finsupp.monotone_to_fun Finsupp.coe_mono

lemma coe_strictMono : Monotone (Finsupp.toFun : (ι →₀ α) → ι → α) := fun _ _ ↦ id

end Preorder

instance semilatticeInf [SemilatticeInf α] : SemilatticeInf (ι →₀ α) :=
  { DFunLike.instPartialOrder with
    inf := zipWith (· ⊓ ·) inf_idem
    inf_le_left := fun _f _g _i => inf_le_left
    inf_le_right := fun _f _g _i => inf_le_right
    le_inf := fun _f _g _i h1 h2 s => le_inf (h1 s) (h2 s) }

@[simp]
theorem inf_apply [SemilatticeInf α] {i : ι} {f g : ι →₀ α} : (f ⊓ g) i = f i ⊓ g i :=
  rfl
#align finsupp.inf_apply Finsupp.inf_apply

instance semilatticeSup [SemilatticeSup α] : SemilatticeSup (ι →₀ α) :=
  { DFunLike.instPartialOrder with
    sup := zipWith (· ⊔ ·) sup_idem
    le_sup_left := fun _f _g _i => le_sup_left
    le_sup_right := fun _f _g _i => le_sup_right
    sup_le := fun _f _g _h hf hg i => sup_le (hf i) (hg i) }

@[simp]
theorem sup_apply [SemilatticeSup α] {i : ι} {f g : ι →₀ α} : (f ⊔ g) i = f i ⊔ g i :=
  rfl
#align finsupp.sup_apply Finsupp.sup_apply

instance lattice [Lattice α] : Lattice (ι →₀ α) :=
  { Finsupp.semilatticeInf, Finsupp.semilatticeSup with }
#align finsupp.lattice Finsupp.lattice

section Lattice
variable [DecidableEq ι] [Lattice α] (f g : ι →₀ α)

theorem support_inf_union_support_sup : (f ⊓ g).support ∪ (f ⊔ g).support = f.support ∪ g.support :=
  coe_injective <| compl_injective <| by ext; simp [inf_eq_and_sup_eq_iff]
#align finsupp.support_inf_union_support_sup Finsupp.support_inf_union_support_sup

theorem support_sup_union_support_inf : (f ⊔ g).support ∪ (f ⊓ g).support = f.support ∪ g.support :=
  (union_comm _ _).trans <| support_inf_union_support_sup _ _
#align finsupp.support_sup_union_support_inf Finsupp.support_sup_union_support_inf

end Lattice
end Zero

/-! ### Algebraic order structures -/


instance orderedAddCommMonoid [OrderedAddCommMonoid α] : OrderedAddCommMonoid (ι →₀ α) :=
<<<<<<< HEAD
  { Finsupp.addCommMonoid, DFunLike.instPartialOrder with
=======
  { Finsupp.instAddCommMonoid, Finsupp.partialorder with
>>>>>>> 76c06099
    add_le_add_left := fun _a _b h c s => add_le_add_left (h s) (c s) }

instance orderedCancelAddCommMonoid [OrderedCancelAddCommMonoid α] :
    OrderedCancelAddCommMonoid (ι →₀ α) :=
  { Finsupp.orderedAddCommMonoid with
    le_of_add_le_add_left := fun _f _g _i h s => le_of_add_le_add_left (h s) }

instance contravariantClass [OrderedAddCommMonoid α] [ContravariantClass α α (· + ·) (· ≤ ·)] :
    ContravariantClass (ι →₀ α) (ι →₀ α) (· + ·) (· ≤ ·) :=
  ⟨fun _f _g _h H x => le_of_add_le_add_left <| H x⟩

section SMulZeroClass
variable [Zero α] [Preorder α] [Zero β] [Preorder β] [SMulZeroClass α β]

instance instPosSMulMono [PosSMulMono α β] : PosSMulMono α (ι →₀ β) :=
  PosSMulMono.lift _ coe_le_coe coe_smul

instance instSMulPosMono [SMulPosMono α β] : SMulPosMono α (ι →₀ β) :=
  SMulPosMono.lift _ coe_le_coe coe_smul coe_zero

instance instPosSMulReflectLE [PosSMulReflectLE α β] : PosSMulReflectLE α (ι →₀ β) :=
  PosSMulReflectLE.lift _ coe_le_coe coe_smul

instance instSMulPosReflectLE [SMulPosReflectLE α β] : SMulPosReflectLE α (ι →₀ β) :=
  SMulPosReflectLE.lift _ coe_le_coe coe_smul coe_zero

end SMulZeroClass

section SMulWithZero
variable [Zero α] [PartialOrder α] [Zero β] [PartialOrder β] [SMulWithZero α β]

instance instPosSMulStrictMono [PosSMulStrictMono α β] : PosSMulStrictMono α (ι →₀ β) :=
  PosSMulStrictMono.lift _ coe_le_coe coe_smul

instance instSMulPosStrictMono [SMulPosStrictMono α β] : SMulPosStrictMono α (ι →₀ β) :=
  SMulPosStrictMono.lift _ coe_le_coe coe_smul coe_zero

-- `PosSMulReflectLT α (ι →₀ β)` already follows from the other instances

instance instSMulPosReflectLT [SMulPosReflectLT α β] : SMulPosReflectLT α (ι →₀ β) :=
  SMulPosReflectLT.lift _ coe_le_coe coe_smul coe_zero

end SMulWithZero

section CanonicallyOrderedAddCommMonoid

variable [CanonicallyOrderedAddCommMonoid α] {f g : ι →₀ α}

instance orderBot : OrderBot (ι →₀ α) where
  bot := 0
  bot_le := by simp only [le_def, coe_zero, Pi.zero_apply, imp_true_iff, zero_le]

protected theorem bot_eq_zero : (⊥ : ι →₀ α) = 0 :=
  rfl
#align finsupp.bot_eq_zero Finsupp.bot_eq_zero

@[simp]
theorem add_eq_zero_iff (f g : ι →₀ α) : f + g = 0 ↔ f = 0 ∧ g = 0 := by
  simp [DFunLike.ext_iff, forall_and]
#align finsupp.add_eq_zero_iff Finsupp.add_eq_zero_iff

theorem le_iff' (f g : ι →₀ α) {s : Finset ι} (hf : f.support ⊆ s) : f ≤ g ↔ ∀ i ∈ s, f i ≤ g i :=
  ⟨fun h s _hs => h s, fun h s => by
    classical exact
        if H : s ∈ f.support then h s (hf H) else (not_mem_support_iff.1 H).symm ▸ zero_le (g s)⟩
#align finsupp.le_iff' Finsupp.le_iff'

theorem le_iff (f g : ι →₀ α) : f ≤ g ↔ ∀ i ∈ f.support, f i ≤ g i :=
  le_iff' f g <| Subset.refl _
#align finsupp.le_iff Finsupp.le_iff

lemma support_monotone : Monotone (support (α := ι) (M := α)) :=
  fun f g h a ha ↦ by rw [mem_support_iff, ← pos_iff_ne_zero] at ha ⊢; exact ha.trans_le (h _)

lemma support_mono (hfg : f ≤ g) : f.support ⊆ g.support := support_monotone hfg

instance decidableLE [DecidableRel (@LE.le α _)] : DecidableRel (@LE.le (ι →₀ α) _) := fun f g =>
  decidable_of_iff _ (le_iff f g).symm
#align finsupp.decidable_le Finsupp.decidableLE

instance decidableLT [DecidableRel (@LE.le α _)] : DecidableRel (@LT.lt (ι →₀ α) _) :=
  decidableLTOfDecidableLE

@[simp]
theorem single_le_iff {i : ι} {x : α} {f : ι →₀ α} : single i x ≤ f ↔ x ≤ f i :=
  (le_iff' _ _ support_single_subset).trans <| by simp
#align finsupp.single_le_iff Finsupp.single_le_iff

variable [Sub α] [OrderedSub α] {f g : ι →₀ α} {i : ι} {a b : α}

/-- This is called `tsub` for truncated subtraction, to distinguish it with subtraction in an
additive group. -/
instance tsub : Sub (ι →₀ α) :=
  ⟨zipWith (fun m n => m - n) (tsub_self 0)⟩
#align finsupp.tsub Finsupp.tsub

instance orderedSub : OrderedSub (ι →₀ α) :=
  ⟨fun _n _m _k => forall_congr' fun _x => tsub_le_iff_right⟩

instance : CanonicallyOrderedAddCommMonoid (ι →₀ α) :=
  { Finsupp.orderBot,
    Finsupp.orderedAddCommMonoid with
    exists_add_of_le := fun {f g} h => ⟨g - f, ext fun x => (add_tsub_cancel_of_le <| h x).symm⟩
    le_self_add := fun _f _g _x => le_self_add }

@[simp, norm_cast] lemma coe_tsub (f g : ι →₀ α) : ⇑(f - g) = f - g := rfl
#align finsupp.coe_tsub Finsupp.coe_tsub

theorem tsub_apply (f g : ι →₀ α) (a : ι) : (f - g) a = f a - g a :=
  rfl
#align finsupp.tsub_apply Finsupp.tsub_apply

@[simp]
theorem single_tsub : single i (a - b) = single i a - single i b := by
  ext j
  obtain rfl | h := eq_or_ne i j
  · rw [tsub_apply, single_eq_same, single_eq_same, single_eq_same]
  · rw [tsub_apply, single_eq_of_ne h, single_eq_of_ne h, single_eq_of_ne h, tsub_self]
#align finsupp.single_tsub Finsupp.single_tsub

theorem support_tsub {f1 f2 : ι →₀ α} : (f1 - f2).support ⊆ f1.support := by
  simp (config := { contextual := true }) only [subset_iff, tsub_eq_zero_iff_le, mem_support_iff,
    Ne.def, coe_tsub, Pi.sub_apply, not_imp_not, zero_le, imp_true_iff]
#align finsupp.support_tsub Finsupp.support_tsub

theorem subset_support_tsub [DecidableEq ι] {f1 f2 : ι →₀ α} :
    f1.support \ f2.support ⊆ (f1 - f2).support := by
  simp (config := { contextual := true }) [subset_iff]
#align finsupp.subset_support_tsub Finsupp.subset_support_tsub

end CanonicallyOrderedAddCommMonoid

section CanonicallyLinearOrderedAddCommMonoid

variable [CanonicallyLinearOrderedAddCommMonoid α]

@[simp]
theorem support_inf [DecidableEq ι] (f g : ι →₀ α) : (f ⊓ g).support = f.support ∩ g.support := by
  ext
  simp only [inf_apply, mem_support_iff, Ne.def, Finset.mem_union, Finset.mem_filter,
    Finset.mem_inter]
  simp only [inf_eq_min, ← nonpos_iff_eq_zero, min_le_iff, not_or]
#align finsupp.support_inf Finsupp.support_inf

@[simp]
theorem support_sup [DecidableEq ι] (f g : ι →₀ α) : (f ⊔ g).support = f.support ∪ g.support := by
  ext
  simp only [Finset.mem_union, mem_support_iff, sup_apply, Ne.def, ← bot_eq_zero]
  rw [_root_.sup_eq_bot_iff, not_and_or]
#align finsupp.support_sup Finsupp.support_sup

nonrec theorem disjoint_iff {f g : ι →₀ α} : Disjoint f g ↔ Disjoint f.support g.support := by
  classical
    rw [disjoint_iff, disjoint_iff, Finsupp.bot_eq_zero, ← Finsupp.support_eq_empty,
      Finsupp.support_inf]
    rfl
#align finsupp.disjoint_iff Finsupp.disjoint_iff

end CanonicallyLinearOrderedAddCommMonoid

/-! ### Some lemmas about `ℕ` -/


section Nat

theorem sub_single_one_add {a : ι} {u u' : ι →₀ ℕ} (h : u a ≠ 0) :
    u - single a 1 + u' = u + u' - single a 1 :=
  tsub_add_eq_add_tsub <| single_le_iff.mpr <| Nat.one_le_iff_ne_zero.mpr h
#align finsupp.sub_single_one_add Finsupp.sub_single_one_add

theorem add_sub_single_one {a : ι} {u u' : ι →₀ ℕ} (h : u' a ≠ 0) :
    u + (u' - single a 1) = u + u' - single a 1 :=
  (add_tsub_assoc_of_le (single_le_iff.mpr <| Nat.one_le_iff_ne_zero.mpr h) _).symm
#align finsupp.add_sub_single_one Finsupp.add_sub_single_one

end Nat

end Finsupp<|MERGE_RESOLUTION|>--- conflicted
+++ resolved
@@ -120,11 +120,7 @@
 
 
 instance orderedAddCommMonoid [OrderedAddCommMonoid α] : OrderedAddCommMonoid (ι →₀ α) :=
-<<<<<<< HEAD
-  { Finsupp.addCommMonoid, DFunLike.instPartialOrder with
-=======
-  { Finsupp.instAddCommMonoid, Finsupp.partialorder with
->>>>>>> 76c06099
+  { Finsupp.instAddCommMonoid, DFunLike.instPartialOrder with
     add_le_add_left := fun _a _b h c s => add_le_add_left (h s) (c s) }
 
 instance orderedCancelAddCommMonoid [OrderedCancelAddCommMonoid α] :
