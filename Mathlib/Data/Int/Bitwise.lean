--- conflicted
+++ resolved
@@ -295,17 +295,10 @@
 theorem bit_testBit_zero (b) : ∀ n, testBit (bit b n) 0 = b
   | (n : ℕ) => by rw [bit_coe_nat]; apply Nat.bit_testBit_zero
   | -[n+1] => by
-<<<<<<< HEAD
     rw [bit_negSucc]; dsimp [testBit]; rw [Nat.bit_testBit_zero, Bool.not_not]
 #align int.test_bit_zero Int.bit_testBit_zero
 
 @[deprecated (since := "2024-06-09")] alias testBit_bit_zero := bit_testBit_zero
-=======
-    rw [bit_negSucc]; dsimp [testBit]; rw [Nat.testBit_bit_zero]; clear testBit_bit_zero
-    cases b <;>
-      rfl
-#align int.test_bit_zero Int.testBit_bit_zero
->>>>>>> ce2899f1
 
 @[simp]
 theorem testBit_bit_succ (m b) : ∀ n, testBit (bit b n) (Nat.succ m) = testBit n m
