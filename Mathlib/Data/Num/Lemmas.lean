/-
Copyright (c) 2014 Microsoft Corporation. All rights reserved.
Released under Apache 2.0 license as described in the file LICENSE.
Authors: Mario Carneiro
-/
import Mathlib.Algebra.Order.Ring.Nat
import Mathlib.Algebra.Ring.Int.Defs
import Mathlib.Data.Nat.Bitwise
import Mathlib.Data.Nat.Cast.Order.Basic
import Mathlib.Data.Nat.PSub
import Mathlib.Data.Nat.Size
import Mathlib.Data.Num.Bitwise

/-!
# Properties of the binary representation of integers
-/

open Int

attribute [local simp] add_assoc

namespace PosNum

variable {α : Type*}

@[simp, norm_cast]
theorem cast_one [One α] [Add α] : ((1 : PosNum) : α) = 1 :=
  rfl

@[simp]
theorem cast_one' [One α] [Add α] : (PosNum.one : α) = 1 :=
  rfl

@[simp, norm_cast]
theorem cast_bit0 [One α] [Add α] (n : PosNum) : (n.bit0 : α) = (n : α) + n :=
  rfl

@[simp, norm_cast]
theorem cast_bit1 [One α] [Add α] (n : PosNum) : (n.bit1 : α) = ((n : α) + n) + 1 :=
  rfl

@[simp, norm_cast]
theorem cast_to_nat [AddMonoidWithOne α] : ∀ n : PosNum, ((n : ℕ) : α) = n
  | 1 => Nat.cast_one
  | bit0 p => by dsimp; rw [Nat.cast_add, p.cast_to_nat]
  | bit1 p => by dsimp; rw [Nat.cast_add, Nat.cast_add, Nat.cast_one, p.cast_to_nat]

@[norm_cast]
theorem to_nat_to_int (n : PosNum) : ((n : ℕ) : ℤ) = n :=
  cast_to_nat _

@[simp, norm_cast]
theorem cast_to_int [AddGroupWithOne α] (n : PosNum) : ((n : ℤ) : α) = n := by
  rw [← to_nat_to_int, Int.cast_natCast, cast_to_nat]

theorem succ_to_nat : ∀ n, (succ n : ℕ) = n + 1
  | 1 => rfl
  | bit0 _ => rfl
  | bit1 p =>
    (congr_arg (fun n ↦ n + n) (succ_to_nat p)).trans <|
      show ↑p + 1 + ↑p + 1 = ↑p + ↑p + 1 + 1 by simp [add_left_comm]

theorem one_add (n : PosNum) : 1 + n = succ n := by cases n <;> rfl

theorem add_one (n : PosNum) : n + 1 = succ n := by cases n <;> rfl

@[norm_cast]
theorem add_to_nat : ∀ m n, ((m + n : PosNum) : ℕ) = m + n
  | 1, b => by rw [one_add b, succ_to_nat, add_comm, cast_one]
  | a, 1 => by rw [add_one a, succ_to_nat, cast_one]
  | bit0 a, bit0 b => (congr_arg (fun n ↦ n + n) (add_to_nat a b)).trans <| add_add_add_comm _ _ _ _
  | bit0 a, bit1 b =>
    (congr_arg (fun n ↦ (n + n) + 1) (add_to_nat a b)).trans <|
      show (a + b + (a + b) + 1 : ℕ) = a + a + (b + b + 1) by simp [add_left_comm]
  | bit1 a, bit0 b =>
    (congr_arg (fun n ↦ (n + n) + 1) (add_to_nat a b)).trans <|
      show (a + b + (a + b) + 1 : ℕ) = a + a + 1 + (b + b) by simp [add_comm, add_left_comm]
  | bit1 a, bit1 b =>
    show (succ (a + b) + succ (a + b) : ℕ) = a + a + 1 + (b + b + 1) by
      rw [succ_to_nat, add_to_nat a b]; simp [add_left_comm]

theorem add_succ : ∀ m n : PosNum, m + succ n = succ (m + n)
  | 1, b => by simp [one_add]
  | bit0 a, 1 => congr_arg bit0 (add_one a)
  | bit1 a, 1 => congr_arg bit1 (add_one a)
  | bit0 _, bit0 _ => rfl
  | bit0 a, bit1 b => congr_arg bit0 (add_succ a b)
  | bit1 _, bit0 _ => rfl
  | bit1 a, bit1 b => congr_arg bit1 (add_succ a b)

theorem bit0_of_bit0 : ∀ n, n + n = bit0 n
  | 1 => rfl
  | bit0 p => congr_arg bit0 (bit0_of_bit0 p)
  | bit1 p => show bit0 (succ (p + p)) = _ by rw [bit0_of_bit0 p, succ]

theorem bit1_of_bit1 (n : PosNum) : (n + n) + 1 = bit1 n :=
  show (n + n) + 1 = bit1 n by rw [add_one, bit0_of_bit0, succ]

@[norm_cast]
theorem mul_to_nat (m) : ∀ n, ((m * n : PosNum) : ℕ) = m * n
  | 1 => (mul_one _).symm
  | bit0 p => show (↑(m * p) + ↑(m * p) : ℕ) = ↑m * (p + p) by rw [mul_to_nat m p, left_distrib]
  | bit1 p =>
    (add_to_nat (bit0 (m * p)) m).trans <|
      show (↑(m * p) + ↑(m * p) + ↑m : ℕ) = ↑m * (p + p) + m by rw [mul_to_nat m p, left_distrib]

theorem to_nat_pos : ∀ n : PosNum, 0 < (n : ℕ)
  | 1 => Nat.zero_lt_one
  | bit0 p =>
    let h := to_nat_pos p
    add_pos h h
  | bit1 _p => Nat.succ_pos _

theorem cmp_to_nat_lemma {m n : PosNum} : (m : ℕ) < n → (bit1 m : ℕ) < bit0 n :=
  show (m : ℕ) < n → (m + m + 1 + 1 : ℕ) ≤ n + n by
    intro h; rw [Nat.add_right_comm m m 1, add_assoc]; exact Nat.add_le_add h h

theorem cmp_swap (m) : ∀ n, (cmp m n).swap = cmp n m := by
  induction' m with m IH m IH <;> intro n <;> obtain - | n | n := n <;> unfold cmp <;>
    try { rfl } <;> rw [← IH] <;> cases cmp m n <;> rfl

theorem cmp_to_nat : ∀ m n, (Ordering.casesOn (cmp m n) ((m : ℕ) < n) (m = n) ((n : ℕ) < m) : Prop)
  | 1, 1 => rfl
  | bit0 a, 1 =>
    let h : (1 : ℕ) ≤ a := to_nat_pos a
    Nat.add_le_add h h
  | bit1 a, 1 => Nat.succ_lt_succ <| to_nat_pos <| bit0 a
  | 1, bit0 b =>
    let h : (1 : ℕ) ≤ b := to_nat_pos b
    Nat.add_le_add h h
  | 1, bit1 b => Nat.succ_lt_succ <| to_nat_pos <| bit0 b
  | bit0 a, bit0 b => by
    dsimp [cmp]
    have := cmp_to_nat a b; revert this; cases cmp a b <;> dsimp <;> intro this
    · exact Nat.add_lt_add this this
    · rw [this]
    · exact Nat.add_lt_add this this
  | bit0 a, bit1 b => by
    dsimp [cmp]
    have := cmp_to_nat a b; revert this; cases cmp a b <;> dsimp <;> intro this
    · exact Nat.le_succ_of_le (Nat.add_lt_add this this)
    · rw [this]
      apply Nat.lt_succ_self
    · exact cmp_to_nat_lemma this
  | bit1 a, bit0 b => by
    dsimp [cmp]
    have := cmp_to_nat a b; revert this; cases cmp a b <;> dsimp <;> intro this
    · exact cmp_to_nat_lemma this
    · rw [this]
      apply Nat.lt_succ_self
    · exact Nat.le_succ_of_le (Nat.add_lt_add this this)
  | bit1 a, bit1 b => by
    dsimp [cmp]
    have := cmp_to_nat a b; revert this; cases cmp a b <;> dsimp <;> intro this
    · exact Nat.succ_lt_succ (Nat.add_lt_add this this)
    · rw [this]
    · exact Nat.succ_lt_succ (Nat.add_lt_add this this)

@[norm_cast]
theorem lt_to_nat {m n : PosNum} : (m : ℕ) < n ↔ m < n :=
  show (m : ℕ) < n ↔ cmp m n = Ordering.lt from
    match cmp m n, cmp_to_nat m n with
    | Ordering.lt, h => by simp only at h; simp [h]
    | Ordering.eq, h => by simp only at h; simp [h, lt_irrefl]
    | Ordering.gt, h => by simp [not_lt_of_gt h]

@[norm_cast]
theorem le_to_nat {m n : PosNum} : (m : ℕ) ≤ n ↔ m ≤ n := by
  rw [← not_lt]; exact not_congr lt_to_nat

end PosNum

namespace Num

variable {α : Type*}

open PosNum

theorem add_zero (n : Num) : n + 0 = n := by cases n <;> rfl

theorem zero_add (n : Num) : 0 + n = n := by cases n <;> rfl

theorem add_one : ∀ n : Num, n + 1 = succ n
  | 0 => rfl
  | pos p => by cases p <;> rfl

theorem add_succ : ∀ m n : Num, m + succ n = succ (m + n)
  | 0, n => by simp [zero_add]
  | pos p, 0 => show pos (p + 1) = succ (pos p + 0) by rw [PosNum.add_one, add_zero, succ, succ']
  | pos _, pos _ => congr_arg pos (PosNum.add_succ _ _)

theorem bit0_of_bit0 : ∀ n : Num, n + n = n.bit0
  | 0 => rfl
  | pos p => congr_arg pos p.bit0_of_bit0

theorem bit1_of_bit1 : ∀ n : Num, (n + n) + 1 = n.bit1
  | 0 => rfl
  | pos p => congr_arg pos p.bit1_of_bit1

@[simp]
theorem ofNat'_zero : Num.ofNat' 0 = 0 := by simp [Num.ofNat']

theorem ofNat'_bit (b n) : ofNat' (Nat.bit b n) = cond b Num.bit1 Num.bit0 (ofNat' n) :=
  Nat.binaryRec_eq _ _ (.inl rfl)

@[simp]
theorem ofNat'_one : Num.ofNat' 1 = 1 := by erw [ofNat'_bit true 0, cond, ofNat'_zero]; rfl

theorem bit1_succ : ∀ n : Num, n.bit1.succ = n.succ.bit0
  | 0 => rfl
  | pos _n => rfl

theorem ofNat'_succ : ∀ {n}, ofNat' (n + 1) = ofNat' n + 1 :=
  @(Nat.binaryRec (by simp [zero_add]) fun b n ih => by
    cases b
    · erw [ofNat'_bit true n, ofNat'_bit]
      simp only [← bit1_of_bit1, ← bit0_of_bit0, cond]
    · rw [show n.bit true + 1 = (n + 1).bit false by simp [Nat.bit_val, mul_add],
        ofNat'_bit, ofNat'_bit, ih]
      simp only [cond, add_one, bit1_succ])

@[simp]
theorem add_ofNat' (m n) : Num.ofNat' (m + n) = Num.ofNat' m + Num.ofNat' n := by
  induction n
  · simp only [Nat.add_zero, ofNat'_zero, add_zero]
  · simp only [Nat.add_succ, Nat.add_zero, ofNat'_succ, add_one, add_succ, *]

@[simp, norm_cast]
theorem cast_zero [Zero α] [One α] [Add α] : ((0 : Num) : α) = 0 :=
  rfl

@[simp]
theorem cast_zero' [Zero α] [One α] [Add α] : (Num.zero : α) = 0 :=
  rfl

@[simp, norm_cast]
theorem cast_one [Zero α] [One α] [Add α] : ((1 : Num) : α) = 1 :=
  rfl

@[simp]
theorem cast_pos [Zero α] [One α] [Add α] (n : PosNum) : (Num.pos n : α) = n :=
  rfl

theorem succ'_to_nat : ∀ n, (succ' n : ℕ) = n + 1
  | 0 => (Nat.zero_add _).symm
  | pos _p => PosNum.succ_to_nat _

theorem succ_to_nat (n) : (succ n : ℕ) = n + 1 :=
  succ'_to_nat n

@[simp, norm_cast]
theorem cast_to_nat [AddMonoidWithOne α] : ∀ n : Num, ((n : ℕ) : α) = n
  | 0 => Nat.cast_zero
  | pos p => p.cast_to_nat

@[norm_cast]
theorem add_to_nat : ∀ m n, ((m + n : Num) : ℕ) = m + n
  | 0, 0 => rfl
  | 0, pos _q => (Nat.zero_add _).symm
  | pos _p, 0 => rfl
  | pos _p, pos _q => PosNum.add_to_nat _ _

@[norm_cast]
theorem mul_to_nat : ∀ m n, ((m * n : Num) : ℕ) = m * n
  | 0, 0 => rfl
  | 0, pos _q => (zero_mul _).symm
  | pos _p, 0 => rfl
  | pos _p, pos _q => PosNum.mul_to_nat _ _

theorem cmp_to_nat : ∀ m n, (Ordering.casesOn (cmp m n) ((m : ℕ) < n) (m = n) ((n : ℕ) < m) : Prop)
  | 0, 0 => rfl
  | 0, pos _ => to_nat_pos _
  | pos _, 0 => to_nat_pos _
  | pos a, pos b => by
    have := PosNum.cmp_to_nat a b; revert this; dsimp [cmp]; cases PosNum.cmp a b
    exacts [id, congr_arg pos, id]

@[norm_cast]
theorem lt_to_nat {m n : Num} : (m : ℕ) < n ↔ m < n :=
  show (m : ℕ) < n ↔ cmp m n = Ordering.lt from
    match cmp m n, cmp_to_nat m n with
    | Ordering.lt, h => by simp only at h; simp [h]
    | Ordering.eq, h => by simp only at h; simp [h, lt_irrefl]
    | Ordering.gt, h => by simp [not_lt_of_gt h]

@[norm_cast]
theorem le_to_nat {m n : Num} : (m : ℕ) ≤ n ↔ m ≤ n := by
  rw [← not_lt]; exact not_congr lt_to_nat

end Num

namespace PosNum

@[simp]
theorem of_to_nat' : ∀ n : PosNum, Num.ofNat' (n : ℕ) = Num.pos n
  | 1 => by erw [@Num.ofNat'_bit true 0, Num.ofNat'_zero]; rfl
  | bit0 p => by
      simpa only [Nat.bit_false, cond_false, two_mul, of_to_nat' p] using Num.ofNat'_bit false p
  | bit1 p => by
      simpa only [Nat.bit_true, cond_true, two_mul, of_to_nat' p] using Num.ofNat'_bit true p

end PosNum

namespace Num

@[simp, norm_cast]
theorem of_to_nat' : ∀ n : Num, Num.ofNat' (n : ℕ) = n
  | 0 => ofNat'_zero
  | pos p => p.of_to_nat'

lemma toNat_injective : Function.Injective (castNum : Num → ℕ) :=
  Function.LeftInverse.injective of_to_nat'

@[norm_cast]
theorem to_nat_inj {m n : Num} : (m : ℕ) = n ↔ m = n := toNat_injective.eq_iff

/-- This tactic tries to turn an (in)equality about `Num`s to one about `Nat`s by rewriting.
```lean
example (n : Num) (m : Num) : n ≤ n + m := by
  transfer_rw
  exact Nat.le_add_right _ _
```
-/
scoped macro (name := transfer_rw) "transfer_rw" : tactic => `(tactic|
    (repeat first | rw [← to_nat_inj] | rw [← lt_to_nat] | rw [← le_to_nat]
     repeat first | rw [add_to_nat] | rw [mul_to_nat] | rw [cast_one] | rw [cast_zero]))

/--
This tactic tries to prove (in)equalities about `Num`s by transferring them to the `Nat` world and
then trying to call `simp`.
```lean
example (n : Num) (m : Num) : n ≤ n + m := by transfer
```
-/
scoped macro (name := transfer) "transfer" : tactic => `(tactic|
    (intros; transfer_rw; try simp))

instance addMonoid : AddMonoid Num where
  add := (· + ·)
  zero := 0
  zero_add := zero_add
  add_zero := add_zero
  add_assoc := by transfer
  nsmul := nsmulRec

instance addMonoidWithOne : AddMonoidWithOne Num :=
  { Num.addMonoid with
    natCast := Num.ofNat'
    one := 1
    natCast_zero := ofNat'_zero
    natCast_succ := fun _ => ofNat'_succ }

instance commSemiring : CommSemiring Num where
  __ := Num.addMonoid
  __ := Num.addMonoidWithOne
  mul := (· * ·)
  npow := @npowRec Num ⟨1⟩ ⟨(· * ·)⟩
  mul_zero _ := by rw [← to_nat_inj, mul_to_nat, cast_zero, mul_zero]
  zero_mul _ := by rw [← to_nat_inj, mul_to_nat, cast_zero, zero_mul]
  mul_one _ := by rw [← to_nat_inj, mul_to_nat, cast_one, mul_one]
  one_mul _ := by rw [← to_nat_inj, mul_to_nat, cast_one, one_mul]
  add_comm _ _ := by simp_rw [← to_nat_inj, add_to_nat, add_comm]
  mul_comm _ _ := by simp_rw [← to_nat_inj, mul_to_nat, mul_comm]
  mul_assoc _ _ _ := by simp_rw [← to_nat_inj, mul_to_nat, mul_assoc]
  left_distrib _ _ _ := by simp only [← to_nat_inj, mul_to_nat, add_to_nat, mul_add]
  right_distrib _ _ _ := by simp only [← to_nat_inj, mul_to_nat, add_to_nat, add_mul]

instance orderedCancelAddCommMonoid : OrderedCancelAddCommMonoid Num where
  le := (· ≤ ·)
  lt := (· < ·)
  lt_iff_le_not_le a b := by simp only [← lt_to_nat, ← le_to_nat, lt_iff_le_not_le]
  le_refl := by transfer
  le_trans a b c := by transfer_rw; apply le_trans
  le_antisymm a b := by transfer_rw; apply le_antisymm
  add_le_add_left a b h c := by revert h; transfer_rw; exact fun h => add_le_add_left h c
  le_of_add_le_add_left a b c :=
    show a + b ≤ a + c → b ≤ c by transfer_rw; apply le_of_add_le_add_left

instance linearOrderedSemiring : LinearOrderedSemiring Num :=
  { Num.commSemiring,
    Num.orderedCancelAddCommMonoid with
    le_total := by
      intro a b
      transfer_rw
      apply le_total
    zero_le_one := by decide
    mul_lt_mul_of_pos_left := by
      intro a b c
      transfer_rw
      apply mul_lt_mul_of_pos_left
    mul_lt_mul_of_pos_right := by
      intro a b c
      transfer_rw
      apply mul_lt_mul_of_pos_right
    decidableLT := Num.decidableLT
    decidableLE := Num.decidableLE
    -- This is relying on an automatically generated instance name,
    -- generated in a `deriving` handler.
    -- See https://github.com/leanprover/lean4/issues/2343
    decidableEq := instDecidableEqNum
    exists_pair_ne := ⟨0, 1, by decide⟩ }

@[norm_cast]
theorem add_of_nat (m n) : ((m + n : ℕ) : Num) = m + n :=
  add_ofNat' _ _

@[norm_cast]
theorem to_nat_to_int (n : Num) : ((n : ℕ) : ℤ) = n :=
  cast_to_nat _

@[simp, norm_cast]
theorem cast_to_int {α} [AddGroupWithOne α] (n : Num) : ((n : ℤ) : α) = n := by
  rw [← to_nat_to_int, Int.cast_natCast, cast_to_nat]

theorem to_of_nat : ∀ n : ℕ, ((n : Num) : ℕ) = n
  | 0 => by rw [Nat.cast_zero, cast_zero]
  | n + 1 => by rw [Nat.cast_succ, add_one, succ_to_nat, to_of_nat n]

@[simp, norm_cast]
theorem of_natCast {α} [AddMonoidWithOne α] (n : ℕ) : ((n : Num) : α) = n := by
  rw [← cast_to_nat, to_of_nat]

@[norm_cast]
theorem of_nat_inj {m n : ℕ} : (m : Num) = n ↔ m = n :=
  ⟨fun h => Function.LeftInverse.injective to_of_nat h, congr_arg _⟩

-- The priority should be `high`er than `cast_to_nat`.
@[simp high, norm_cast]
theorem of_to_nat : ∀ n : Num, ((n : ℕ) : Num) = n :=
  of_to_nat'

@[norm_cast]
theorem dvd_to_nat (m n : Num) : (m : ℕ) ∣ n ↔ m ∣ n :=
  ⟨fun ⟨k, e⟩ => ⟨k, by rw [← of_to_nat n, e]; simp⟩, fun ⟨k, e⟩ => ⟨k, by simp [e, mul_to_nat]⟩⟩

end Num

namespace PosNum

variable {α : Type*}

open Num

-- The priority should be `high`er than `cast_to_nat`.
@[simp high, norm_cast]
theorem of_to_nat : ∀ n : PosNum, ((n : ℕ) : Num) = Num.pos n :=
  of_to_nat'

@[norm_cast]
theorem to_nat_inj {m n : PosNum} : (m : ℕ) = n ↔ m = n :=
  ⟨fun h => Num.pos.inj <| by rw [← PosNum.of_to_nat, ← PosNum.of_to_nat, h], congr_arg _⟩

theorem pred'_to_nat : ∀ n, (pred' n : ℕ) = Nat.pred n
  | 1 => rfl
  | bit0 n =>
    have : Nat.succ ↑(pred' n) = ↑n := by
      rw [pred'_to_nat n, Nat.succ_pred_eq_of_pos (to_nat_pos n)]
    match (motive :=
        ∀ k : Num, Nat.succ ↑k = ↑n → ↑(Num.casesOn k 1 bit1 : PosNum) = Nat.pred (n + n))
      pred' n, this with
    | 0, (h : ((1 : Num) : ℕ) = n) => by rw [← to_nat_inj.1 h]; rfl
    | Num.pos p, (h : Nat.succ ↑p = n) => by rw [← h]; exact (Nat.succ_add p p).symm
  | bit1 _ => rfl

@[simp]
theorem pred'_succ' (n) : pred' (succ' n) = n :=
  Num.to_nat_inj.1 <| by rw [pred'_to_nat, succ'_to_nat, Nat.add_one, Nat.pred_succ]

@[simp]
theorem succ'_pred' (n) : succ' (pred' n) = n :=
  to_nat_inj.1 <| by
    rw [succ'_to_nat, pred'_to_nat, Nat.add_one, Nat.succ_pred_eq_of_pos (to_nat_pos _)]

instance dvd : Dvd PosNum :=
  ⟨fun m n => pos m ∣ pos n⟩

@[norm_cast]
theorem dvd_to_nat {m n : PosNum} : (m : ℕ) ∣ n ↔ m ∣ n :=
  Num.dvd_to_nat (pos m) (pos n)

theorem size_to_nat : ∀ n, (size n : ℕ) = Nat.size n
  | 1 => Nat.size_one.symm
  | bit0 n => by
      rw [size, succ_to_nat, size_to_nat n, cast_bit0, ← two_mul]
      erw [@Nat.size_bit false n]
      have := to_nat_pos n
      dsimp [Nat.bit]; omega
  | bit1 n => by
      rw [size, succ_to_nat, size_to_nat n, cast_bit1, ← two_mul]
      erw [@Nat.size_bit true n]
      dsimp [Nat.bit]; omega

theorem size_eq_natSize : ∀ n, (size n : ℕ) = natSize n
  | 1 => rfl
  | bit0 n => by rw [size, succ_to_nat, natSize, size_eq_natSize n]
  | bit1 n => by rw [size, succ_to_nat, natSize, size_eq_natSize n]

theorem natSize_to_nat (n) : natSize n = Nat.size n := by rw [← size_eq_natSize, size_to_nat]

theorem natSize_pos (n) : 0 < natSize n := by cases n <;> apply Nat.succ_pos

/-- This tactic tries to turn an (in)equality about `PosNum`s to one about `Nat`s by rewriting.
```lean
example (n : PosNum) (m : PosNum) : n ≤ n + m := by
  transfer_rw
  exact Nat.le_add_right _ _
```
-/
scoped macro (name := transfer_rw) "transfer_rw" : tactic => `(tactic|
    (repeat first | rw [← to_nat_inj] | rw [← lt_to_nat] | rw [← le_to_nat]
     repeat first | rw [add_to_nat] | rw [mul_to_nat] | rw [cast_one] | rw [cast_zero]))

/--
This tactic tries to prove (in)equalities about `PosNum`s by transferring them to the `Nat` world
and then trying to call `simp`.
```lean
example (n : PosNum) (m : PosNum) : n ≤ n + m := by transfer
```
-/
scoped macro (name := transfer) "transfer" : tactic => `(tactic|
    (intros; transfer_rw; try simp [add_comm, add_left_comm, mul_comm, mul_left_comm]))

instance addCommSemigroup : AddCommSemigroup PosNum where
  add := (· + ·)
  add_assoc := by transfer
  add_comm := by transfer

instance commMonoid : CommMonoid PosNum where
  mul := (· * ·)
  one := (1 : PosNum)
  npow := @npowRec PosNum ⟨1⟩ ⟨(· * ·)⟩
  mul_assoc := by transfer
  one_mul := by transfer
  mul_one := by transfer
  mul_comm := by transfer

instance distrib : Distrib PosNum where
  add := (· + ·)
  mul := (· * ·)
  left_distrib := by transfer; simp [mul_add]
  right_distrib := by transfer; simp [mul_add, mul_comm]

instance linearOrder : LinearOrder PosNum where
  lt := (· < ·)
  lt_iff_le_not_le := by
    intro a b
    transfer_rw
    apply lt_iff_le_not_le
  le := (· ≤ ·)
  le_refl := by transfer
  le_trans := by
    intro a b c
    transfer_rw
    apply le_trans
  le_antisymm := by
    intro a b
    transfer_rw
    apply le_antisymm
  le_total := by
    intro a b
    transfer_rw
    apply le_total
  decidableLT := by infer_instance
  decidableLE := by infer_instance
  decidableEq := by infer_instance

@[simp]
theorem cast_to_num (n : PosNum) : ↑n = Num.pos n := by rw [← cast_to_nat, ← of_to_nat n]

@[simp, norm_cast]
theorem bit_to_nat (b n) : (bit b n : ℕ) = Nat.bit b n := by cases b <;> simp [bit, two_mul]

@[simp, norm_cast]
theorem cast_add [AddMonoidWithOne α] (m n) : ((m + n : PosNum) : α) = m + n := by
  rw [← cast_to_nat, add_to_nat, Nat.cast_add, cast_to_nat, cast_to_nat]

@[simp 500, norm_cast]
theorem cast_succ [AddMonoidWithOne α] (n : PosNum) : (succ n : α) = n + 1 := by
  rw [← add_one, cast_add, cast_one]

@[simp, norm_cast]
theorem cast_inj [AddMonoidWithOne α] [CharZero α] {m n : PosNum} : (m : α) = n ↔ m = n := by
  rw [← cast_to_nat m, ← cast_to_nat n, Nat.cast_inj, to_nat_inj]

@[simp]
theorem one_le_cast [StrictOrderedSemiring α] (n : PosNum) : (1 : α) ≤ n := by
  rw [← cast_to_nat, ← Nat.cast_one, Nat.cast_le (α := α)]; apply to_nat_pos

@[simp]
theorem cast_pos [StrictOrderedSemiring α] (n : PosNum) : 0 < (n : α) :=
  lt_of_lt_of_le zero_lt_one (one_le_cast n)

@[simp, norm_cast]
theorem cast_mul [NonAssocSemiring α] (m n) : ((m * n : PosNum) : α) = m * n := by
  rw [← cast_to_nat, mul_to_nat, Nat.cast_mul, cast_to_nat, cast_to_nat]

@[simp]
theorem cmp_eq (m n) : cmp m n = Ordering.eq ↔ m = n := by
  have := cmp_to_nat m n
  -- Porting note: `cases` didn't rewrite at `this`, so `revert` & `intro` are required.
  revert this; cases cmp m n <;> intro this <;> simp at this ⊢ <;> try { exact this } <;>
    simp [show m ≠ n from fun e => by rw [e] at this;exact lt_irrefl _ this]

@[simp, norm_cast]
theorem cast_lt [StrictOrderedSemiring α] {m n : PosNum} : (m : α) < n ↔ m < n := by
  rw [← cast_to_nat m, ← cast_to_nat n, Nat.cast_lt (α := α), lt_to_nat]

@[simp, norm_cast]
theorem cast_le [LinearOrderedSemiring α] {m n : PosNum} : (m : α) ≤ n ↔ m ≤ n := by
  rw [← not_lt]; exact not_congr cast_lt

end PosNum

namespace Num

variable {α : Type*}

open PosNum

theorem bit_to_nat (b n) : (bit b n : ℕ) = Nat.bit b n := by
  cases b <;> cases n <;> simp [bit, two_mul] <;> rfl

theorem cast_succ' [AddMonoidWithOne α] (n) : (succ' n : α) = n + 1 := by
  rw [← PosNum.cast_to_nat, succ'_to_nat, Nat.cast_add_one, cast_to_nat]

theorem cast_succ [AddMonoidWithOne α] (n) : (succ n : α) = n + 1 :=
  cast_succ' n

@[simp, norm_cast]
theorem cast_add [AddMonoidWithOne α] (m n) : ((m + n : Num) : α) = m + n := by
  rw [← cast_to_nat, add_to_nat, Nat.cast_add, cast_to_nat, cast_to_nat]

@[simp, norm_cast]
theorem cast_bit0 [NonAssocSemiring α] (n : Num) : (n.bit0 : α) = 2 * (n : α) := by
  rw [← bit0_of_bit0, two_mul, cast_add]

@[simp, norm_cast]
theorem cast_bit1 [NonAssocSemiring α] (n : Num) : (n.bit1 : α) = 2 * (n : α) + 1 := by
  rw [← bit1_of_bit1, bit0_of_bit0, cast_add, cast_bit0]; rfl

@[simp, norm_cast]
theorem cast_mul [NonAssocSemiring α] : ∀ m n, ((m * n : Num) : α) = m * n
  | 0, 0 => (zero_mul _).symm
  | 0, pos _q => (zero_mul _).symm
  | pos _p, 0 => (mul_zero _).symm
  | pos _p, pos _q => PosNum.cast_mul _ _

theorem size_to_nat : ∀ n, (size n : ℕ) = Nat.size n
  | 0 => Nat.size_zero.symm
  | pos p => p.size_to_nat

theorem size_eq_natSize : ∀ n, (size n : ℕ) = natSize n
  | 0 => rfl
  | pos p => p.size_eq_natSize

theorem natSize_to_nat (n) : natSize n = Nat.size n := by rw [← size_eq_natSize, size_to_nat]

@[simp 999]
theorem ofNat'_eq : ∀ n, Num.ofNat' n = n :=
<<<<<<< HEAD
  Nat.binaryRec (by simp) fun b n IH => by
    rw [ofNat'] at IH ⊢
    rw [Nat.binaryRec_eq _ _ (.inl rfl), IH]
    -- Porting note: `Nat.cast_bit0` & `Nat.cast_bit1` are not `simp` theorems anymore.
    cases b <;> simp [Nat.bit_val, two_mul, ← bit0_of_bit0, ← bit1_of_bit1]
=======
  Nat.binaryRec (by simp) fun b n IH => by tauto
>>>>>>> 342f271d

theorem zneg_toZNum (n : Num) : -n.toZNum = n.toZNumNeg := by cases n <;> rfl

theorem zneg_toZNumNeg (n : Num) : -n.toZNumNeg = n.toZNum := by cases n <;> rfl

theorem toZNum_inj {m n : Num} : m.toZNum = n.toZNum ↔ m = n :=
  ⟨fun h => by cases m <;> cases n <;> cases h <;> rfl, congr_arg _⟩

@[simp]
theorem cast_toZNum [Zero α] [One α] [Add α] [Neg α] : ∀ n : Num, (n.toZNum : α) = n
  | 0 => rfl
  | Num.pos _p => rfl

@[simp]
theorem cast_toZNumNeg [SubtractionMonoid α] [One α] : ∀ n : Num, (n.toZNumNeg : α) = -n
  | 0 => neg_zero.symm
  | Num.pos _p => rfl

@[simp]
theorem add_toZNum (m n : Num) : Num.toZNum (m + n) = m.toZNum + n.toZNum := by
  cases m <;> cases n <;> rfl

end Num

namespace PosNum

open Num

theorem pred_to_nat {n : PosNum} (h : 1 < n) : (pred n : ℕ) = Nat.pred n := by
  unfold pred
  cases e : pred' n
  · have : (1 : ℕ) ≤ Nat.pred n := Nat.pred_le_pred ((@cast_lt ℕ _ _ _).2 h)
    rw [← pred'_to_nat, e] at this
    exact absurd this (by decide)
  · rw [← pred'_to_nat, e]
    rfl

theorem sub'_one (a : PosNum) : sub' a 1 = (pred' a).toZNum := by cases a <;> rfl

theorem one_sub' (a : PosNum) : sub' 1 a = (pred' a).toZNumNeg := by cases a <;> rfl

theorem lt_iff_cmp {m n} : m < n ↔ cmp m n = Ordering.lt :=
  Iff.rfl

theorem le_iff_cmp {m n} : m ≤ n ↔ cmp m n ≠ Ordering.gt :=
  not_congr <| lt_iff_cmp.trans <| by rw [← cmp_swap]; cases cmp m n <;> decide

end PosNum

namespace Num

variable {α : Type*}

open PosNum

theorem pred_to_nat : ∀ n : Num, (pred n : ℕ) = Nat.pred n
  | 0 => rfl
  | pos p => by rw [pred, PosNum.pred'_to_nat]; rfl

theorem ppred_to_nat : ∀ n : Num, (↑) <$> ppred n = Nat.ppred n
  | 0 => rfl
  | pos p => by
    rw [ppred, Option.map_some, Nat.ppred_eq_some.2]
    rw [PosNum.pred'_to_nat, Nat.succ_pred_eq_of_pos (PosNum.to_nat_pos _)]
    rfl

theorem cmp_swap (m n) : (cmp m n).swap = cmp n m := by
  cases m <;> cases n <;> try { rfl }; apply PosNum.cmp_swap

theorem cmp_eq (m n) : cmp m n = Ordering.eq ↔ m = n := by
  have := cmp_to_nat m n
  -- Porting note: `cases` didn't rewrite at `this`, so `revert` & `intro` are required.
  revert this; cases cmp m n <;> intro this <;> simp at this ⊢ <;> try { exact this } <;>
    simp [show m ≠ n from fun e => by rw [e] at this; exact lt_irrefl _ this]

@[simp, norm_cast]
theorem cast_lt [StrictOrderedSemiring α] {m n : Num} : (m : α) < n ↔ m < n := by
  rw [← cast_to_nat m, ← cast_to_nat n, Nat.cast_lt (α := α), lt_to_nat]

@[simp, norm_cast]
theorem cast_le [LinearOrderedSemiring α] {m n : Num} : (m : α) ≤ n ↔ m ≤ n := by
  rw [← not_lt]; exact not_congr cast_lt

@[simp, norm_cast]
theorem cast_inj [StrictOrderedSemiring α] {m n : Num} : (m : α) = n ↔ m = n := by
  rw [← cast_to_nat m, ← cast_to_nat n, Nat.cast_inj, to_nat_inj]

theorem lt_iff_cmp {m n} : m < n ↔ cmp m n = Ordering.lt :=
  Iff.rfl

theorem le_iff_cmp {m n} : m ≤ n ↔ cmp m n ≠ Ordering.gt :=
  not_congr <| lt_iff_cmp.trans <| by rw [← cmp_swap]; cases cmp m n <;> decide

theorem castNum_eq_bitwise {f : Num → Num → Num} {g : Bool → Bool → Bool}
    (p : PosNum → PosNum → Num)
    (gff : g false false = false) (f00 : f 0 0 = 0)
    (f0n : ∀ n, f 0 (pos n) = cond (g false true) (pos n) 0)
    (fn0 : ∀ n, f (pos n) 0 = cond (g true false) (pos n) 0)
    (fnn : ∀ m n, f (pos m) (pos n) = p m n) (p11 : p 1 1 = cond (g true true) 1 0)
    (p1b : ∀ b n, p 1 (PosNum.bit b n) = bit (g true b) (cond (g false true) (pos n) 0))
    (pb1 : ∀ a m, p (PosNum.bit a m) 1 = bit (g a true) (cond (g true false) (pos m) 0))
    (pbb : ∀ a b m n, p (PosNum.bit a m) (PosNum.bit b n) = bit (g a b) (p m n)) :
    ∀ m n : Num, (f m n : ℕ) = Nat.bitwise g m n := by
  intros m n
  obtain - | m := m <;> obtain - | n := n <;>
      try simp only [show zero = 0 from rfl, show ((0 : Num) : ℕ) = 0 from rfl]
  · rw [f00, Nat.bitwise_zero]; rfl
  · rw [f0n, Nat.bitwise_zero_left]
    cases g false true <;> rfl
  · rw [fn0, Nat.bitwise_zero_right]
    cases g true false <;> rfl
  · rw [fnn]
    have this b (n : PosNum) : (cond b (↑n) 0 : ℕ) = ↑(cond b (pos n) 0 : Num) := by
      cases b <;> rfl
    have this' b (n : PosNum) : ↑ (pos (PosNum.bit b n)) = Nat.bit b ↑n := by
      cases b <;> simp
    induction' m with m IH m IH generalizing n <;> obtain - | n | n := n
    any_goals simp only [show one = 1 from rfl, show pos 1 = 1 from rfl,
      show PosNum.bit0 = PosNum.bit false from rfl, show PosNum.bit1 = PosNum.bit true from rfl,
      show ((1 : Num) : ℕ) = Nat.bit true 0 from rfl]
    all_goals
      repeat rw [this']
      rw [Nat.bitwise_bit gff]
    any_goals rw [Nat.bitwise_zero, p11]; cases g true true <;> rfl
    any_goals rw [Nat.bitwise_zero_left, ← Bool.cond_eq_ite, this, ← bit_to_nat, p1b]
    any_goals rw [Nat.bitwise_zero_right, ← Bool.cond_eq_ite, this, ← bit_to_nat, pb1]
    all_goals
      rw [← show ∀ n : PosNum, ↑(p m n) = Nat.bitwise g ↑m ↑n from IH]
      rw [← bit_to_nat, pbb]

@[simp, norm_cast]
theorem castNum_or : ∀ m n : Num, ↑(m ||| n) = (↑m ||| ↑n : ℕ) := by
  apply castNum_eq_bitwise fun x y => pos (PosNum.lor x y) <;>
   (try rintro (_ | _)) <;> (try rintro (_ | _)) <;> intros <;> rfl

@[simp, norm_cast]
theorem castNum_and : ∀ m n : Num, ↑(m &&& n) = (↑m &&& ↑n : ℕ) := by
  apply castNum_eq_bitwise PosNum.land <;> intros <;> (try cases_type* Bool) <;> rfl

@[simp, norm_cast]
theorem castNum_ldiff : ∀ m n : Num, (ldiff m n : ℕ) = Nat.ldiff m n := by
  apply castNum_eq_bitwise PosNum.ldiff <;> intros <;> (try cases_type* Bool) <;> rfl

@[simp, norm_cast]
theorem castNum_xor : ∀ m n : Num, ↑(m ^^^ n) = (↑m ^^^ ↑n : ℕ) := by
  apply castNum_eq_bitwise PosNum.lxor <;> intros <;> (try cases_type* Bool) <;> rfl

@[simp, norm_cast]
theorem castNum_shiftLeft (m : Num) (n : Nat) : ↑(m <<< n) = (m : ℕ) <<< (n : ℕ) := by
  cases m <;> dsimp only [← shiftl_eq_shiftLeft, shiftl]
  · symm
    apply Nat.zero_shiftLeft
  simp only [cast_pos]
  induction' n with n IH
  · rfl
  simp [PosNum.shiftl_succ_eq_bit0_shiftl, Nat.shiftLeft_succ, IH, pow_succ, ← mul_assoc, mul_comm,
        -shiftl_eq_shiftLeft, -PosNum.shiftl_eq_shiftLeft, shiftl, mul_two]

@[simp, norm_cast]
theorem castNum_shiftRight (m : Num) (n : Nat) : ↑(m >>> n) = (m : ℕ) >>> (n : ℕ) := by
  obtain - | m := m <;> dsimp only [← shiftr_eq_shiftRight, shiftr]
  · symm
    apply Nat.zero_shiftRight
  induction' n with n IH generalizing m
  · cases m <;> rfl
  have hdiv2 : ∀ m, Nat.div2 (m + m) = m := by intro; rw [Nat.div2_val]; omega
  obtain - | m | m := m <;> dsimp only [PosNum.shiftr, ← PosNum.shiftr_eq_shiftRight]
  · rw [Nat.shiftRight_eq_div_pow]
    symm
    apply Nat.div_eq_of_lt
    simp
  · trans
    · apply IH
    change Nat.shiftRight m n = Nat.shiftRight (m + m + 1) (n + 1)
    rw [add_comm n 1, @Nat.shiftRight_eq _ (1 + n), Nat.shiftRight_add]
    apply congr_arg fun x => Nat.shiftRight x n
    simp [-add_assoc, Nat.shiftRight_succ, Nat.shiftRight_zero, ← Nat.div2_val, hdiv2]
  · trans
    · apply IH
    change Nat.shiftRight m n = Nat.shiftRight (m + m) (n + 1)
    rw [add_comm n 1,  @Nat.shiftRight_eq _ (1 + n), Nat.shiftRight_add]
    apply congr_arg fun x => Nat.shiftRight x n
    simp [-add_assoc, Nat.shiftRight_succ, Nat.shiftRight_zero, ← Nat.div2_val, hdiv2]

@[simp]
theorem castNum_testBit (m n) : testBit m n = Nat.testBit m n := by
  cases m with dsimp only [testBit]
  | zero =>
    rw [show (Num.zero : Nat) = 0 from rfl, Nat.zero_testBit]
  | pos m =>
    rw [cast_pos]
    induction' n with n IH generalizing m <;> obtain - | m | m := m
        <;> simp only [PosNum.testBit]
    · rfl
    · rw [PosNum.cast_bit1, ← two_mul, ← congr_fun Nat.bit_true, Nat.testBit_bit_zero]
    · rw [PosNum.cast_bit0, ← two_mul, ← congr_fun Nat.bit_false, Nat.testBit_bit_zero]
    · simp [Nat.testBit_add_one]
    · rw [PosNum.cast_bit1, ← two_mul, ← congr_fun Nat.bit_true, Nat.testBit_bit_succ, IH]
    · rw [PosNum.cast_bit0, ← two_mul, ← congr_fun Nat.bit_false, Nat.testBit_bit_succ, IH]

end Num

namespace Int

/-- Cast a `SNum` to the corresponding integer. -/
def ofSnum : SNum → ℤ :=
  SNum.rec' (fun a => cond a (-1) 0) fun a _p IH => cond a (2 * IH + 1) (2 * IH)

instance snumCoe : Coe SNum ℤ :=
  ⟨ofSnum⟩

end Int

instance SNum.lt : LT SNum :=
  ⟨fun a b => (a : ℤ) < b⟩

instance SNum.le : LE SNum :=
  ⟨fun a b => (a : ℤ) ≤ b⟩<|MERGE_RESOLUTION|>--- conflicted
+++ resolved
@@ -657,15 +657,7 @@
 
 @[simp 999]
 theorem ofNat'_eq : ∀ n, Num.ofNat' n = n :=
-<<<<<<< HEAD
-  Nat.binaryRec (by simp) fun b n IH => by
-    rw [ofNat'] at IH ⊢
-    rw [Nat.binaryRec_eq _ _ (.inl rfl), IH]
-    -- Porting note: `Nat.cast_bit0` & `Nat.cast_bit1` are not `simp` theorems anymore.
-    cases b <;> simp [Nat.bit_val, two_mul, ← bit0_of_bit0, ← bit1_of_bit1]
-=======
   Nat.binaryRec (by simp) fun b n IH => by tauto
->>>>>>> 342f271d
 
 theorem zneg_toZNum (n : Num) : -n.toZNum = n.toZNumNeg := by cases n <;> rfl
 
