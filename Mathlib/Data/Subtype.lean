--- conflicted
+++ resolved
@@ -47,13 +47,6 @@
 protected theorem exists' {q : ∀ x, p x → Prop} : (∃ x h, q x h) ↔ ∃ x : { a // p a }, q x x.2 :=
   (@Subtype.exists _ _ fun x ↦ q x.1 x.2).symm
 
-<<<<<<< HEAD
-@[ext]
-protected theorem ext : ∀ {a1 a2 : { x // p x }}, (a1 : α) = (a2 : α) → a1 = a2
-  | ⟨_, _⟩, ⟨_, _⟩, rfl => rfl
-
-=======
->>>>>>> 08570c45
 theorem heq_iff_coe_eq (h : ∀ x, p x ↔ q x) {a1 : { x // p x }} {a2 : { x // q x }} :
     HEq a1 a2 ↔ (a1 : α) = (a2 : α) :=
   Eq.rec
