/-
Copyright (c) 2018 Mario Carneiro. All rights reserved.
Released under Apache 2.0 license as described in the file LICENSE.
Authors: Mario Carneiro, Yuyang Zhao
-/
import Mathlib.Data.List.Pi
import Mathlib.Data.Fintype.Basic

/-!
# Quotients of families indexed by a finite type

This file proves some basic facts and defines lifting and recursion principle for quotients indexed
by a finite type.

## Main definitions

* `Quotient.finChoice`: Given a function `f : Π i, Quotient (S i)` on a fintype `ι`, returns the
  class of functions `Π i, α i` sending each `i` to an element of the class `f i`.
* `Quotient.finChoiceEquiv`: A finite family of quotients is equivalent to a quotient of
  finite families.
<<<<<<< HEAD
* `Quotient.finLiftOn`: Given a fintype `ι`. A function on `Π i : ι, α i` which respects
  setoid `S i` for each `i` can be lifted to a function on `Π i : ι, Quotient (S i)`.
=======
* `Quotient.finLiftOn`: Given a fintype `ι`. A function on `Π i, α i` which respects
  setoid `S i` for each `i` can be lifted to a function on `Π i, Quotient (S i)`.
>>>>>>> 3c392e24
* `Quotient.finRecOn`: Recursion principle for quotients indexed by a finite type. It is the
  dependent version of `Quotient.finLiftOn`.

-/


namespace Quotient

section List
<<<<<<< HEAD
variable {ι : Type*} [DecidableEq ι] {α : ι → Sort*} [S : ∀ i, Setoid (α i)] {β : Sort*}
=======
variable {ι : Type*} [DecidableEq ι] {α : ι → Sort*} {S : ∀ i, Setoid (α i)} {β : Sort*}
>>>>>>> 3c392e24

/-- Given a collection of setoids indexed by a type `ι`, a list `l` of indices, and a function that
  for each `i ∈ l` gives a term of the corresponding quotient type, then there is a corresponding
  term in the quotient of the product of the setoids indexed by `l`. -/
def listChoice {l : List ι} (q : ∀ i ∈ l, Quotient (S i)) : @Quotient (∀ i ∈ l, α i) piSetoid :=
  match l with
  |     [] => ⟦nofun⟧
  | i :: _ => Quotient.liftOn₂ (List.Pi.head (i := i) q)
    (listChoice (List.Pi.tail q))
    (⟦List.Pi.cons _ _ · ·⟧)
    (fun _ _ _ _ ha hl ↦ Quotient.sound (List.Pi.forall_rel_cons_ext ha hl))

<<<<<<< HEAD
theorem listChoice_mk {l : List ι} (a : ∀ i ∈ l, α i) : listChoice (⟦a · ·⟧) = ⟦a⟧ :=
=======
theorem listChoice_mk {l : List ι} (a : ∀ i ∈ l, α i) : listChoice (S := S) (⟦a · ·⟧) = ⟦a⟧ :=
>>>>>>> 3c392e24
  match l with
  |     [] => Quotient.sound nofun
  | i :: l => by
    unfold listChoice List.Pi.tail
    rw [listChoice_mk]
    exact congrArg (⟦·⟧) (List.Pi.cons_eta a)

/-- Choice-free induction principle for quotients indexed by a `List`. -/
@[elab_as_elim]
lemma list_ind {l : List ι} {C : (∀ i ∈ l, Quotient (S i)) → Prop}
    (f : ∀ a : ∀ i ∈ l, α i, C (⟦a · ·⟧)) (q : ∀ i ∈ l, Quotient (S i)) : C q :=
  match l with
  |     [] => cast (congr_arg _ (funext₂ nofun)) (f nofun)
  | i :: l => by
    rw [← List.Pi.cons_eta q]
    induction' List.Pi.head q using Quotient.ind with a
    refine @list_ind _ (fun q ↦ C (List.Pi.cons _ _ ⟦a⟧ q)) ?_ (List.Pi.tail q)
    intro as
    rw [List.Pi.cons_map a as (fun i ↦ Quotient.mk (S i))]
    exact f _

end List

section Fintype
<<<<<<< HEAD
variable {ι : Type*} [Fintype ι] [DecidableEq ι] {α : ι → Sort*} [S : ∀ i, Setoid (α i)] {β : Sort*}
=======
variable {ι : Type*} [Fintype ι] [DecidableEq ι] {α : ι → Sort*} {S : ∀ i, Setoid (α i)} {β : Sort*}
>>>>>>> 3c392e24

/-- Choice-free induction principle for quotients indexed by a finite type.
  See `Quotient.induction_on_pi` for the general version assuming `Classical.choice`. -/
@[elab_as_elim]
<<<<<<< HEAD
lemma fin_ind {C : (∀ i, Quotient (S i)) → Prop}
    (f : ∀ a : ∀ i, α i, C (⟦a ·⟧)) (q : ∀ i, Quotient (S i)) : C q := by
  have : ∀ {m : Multiset ι} (C : (∀ i ∈ m, Quotient (S i)) → Prop)
      (_ : ∀ a : ∀ i ∈ m, α i, C (⟦a · ·⟧)) (q : ∀ i ∈ m, Quotient (S i)), C q := by
    intro m C
    induction m using Quotient.ind
    exact list_ind (S := S)
=======
lemma ind_fintype_pi {C : (∀ i, Quotient (S i)) → Prop}
    (f : ∀ a : ∀ i, α i, C (⟦a ·⟧)) (q : ∀ i, Quotient (S i)) : C q := by
  have {m : Multiset ι} (C : (∀ i ∈ m, Quotient (S i)) → Prop) :
      ∀ (_ : ∀ a : ∀ i ∈ m, α i, C (⟦a · ·⟧)) (q : ∀ i ∈ m, Quotient (S i)), C q := by
    induction m using Quotient.ind
    exact list_ind
>>>>>>> 3c392e24
  exact this (fun q ↦ C (q · (Finset.mem_univ _))) (fun _ ↦ f _) (fun i _ ↦ q i)

/-- Choice-free induction principle for quotients indexed by a finite type.
  See `Quotient.induction_on_pi` for the general version assuming `Classical.choice`. -/
@[elab_as_elim]
<<<<<<< HEAD
lemma fin_induction_on {C : (∀ i, Quotient (S i)) → Prop}
    (q : ∀ i, Quotient (S i)) (f : ∀ a : ∀ i, α i, C (⟦a ·⟧)) : C q :=
  fin_ind f q
=======
lemma induction_on_fintype_pi {C : (∀ i, Quotient (S i)) → Prop}
    (q : ∀ i, Quotient (S i)) (f : ∀ a : ∀ i, α i, C (⟦a ·⟧)) : C q :=
  ind_fintype_pi f q
>>>>>>> 3c392e24

/-- Given a collection of setoids indexed by a fintype `ι` and a function that for each `i : ι`
  gives a term of the corresponding quotient type, then there is corresponding term in the quotient
  of the product of the setoids.
  See `Quotient.choice` for the noncomputable general version. -/
def finChoice (q : ∀ i, Quotient (S i)) :
    @Quotient (∀ i, α i) piSetoid := by
  let e := Equiv.subtypeQuotientEquivQuotientSubtype (fun l : List ι ↦ ∀ i, i ∈ l)
    (fun s : Multiset ι ↦ ∀ i, i ∈ s) (fun i ↦ Iff.rfl) (fun _ _ ↦ Iff.rfl) ⟨_, Finset.mem_univ⟩
  refine e.liftOn
<<<<<<< HEAD
    (fun l ↦ (listChoice (fun i _ ↦ q i)).map (fun a i ↦ a i (l.2 i)) ?_) ?_
  · exact fun _ _ h i ↦ h i _
  intro _ _ _
  refine fin_ind (fun a ↦ ?_) q
  simp_rw [listChoice_mk, Quotient.map_mk]

theorem finChoice_eq (a : ∀ i, α i) :
    finChoice (⟦a ·⟧) = ⟦a⟧ := by
=======
    (fun l ↦ (listChoice fun i _ ↦ q i).map (fun a i ↦ a i (l.2 i)) ?_) ?_
  · exact fun _ _ h i ↦ h i _
  intro _ _ _
  refine ind_fintype_pi (fun a ↦ ?_) q
  simp_rw [listChoice_mk, Quotient.map_mk]

theorem finChoice_eq (a : ∀ i, α i) :
    finChoice (S := S) (⟦a ·⟧) = ⟦a⟧ := by
>>>>>>> 3c392e24
  dsimp [finChoice]
  obtain ⟨l, hl⟩ := (Finset.univ.val : Multiset ι).exists_rep
  simp_rw [← hl, Equiv.subtypeQuotientEquivQuotientSubtype, listChoice_mk]
  rfl

<<<<<<< HEAD
lemma eval_finChoice [S : ∀ i, Setoid (α i)]
    (f : ∀ i, Quotient (S i)) :
    eval (finChoice f) = f :=
  fin_induction_on f (fun a ↦ by rw [finChoice_eq]; rfl)
=======
lemma eval_finChoice (f : ∀ i, Quotient (S i)) :
    eval (finChoice f) = f :=
  induction_on_fintype_pi f (fun a ↦ by rw [finChoice_eq]; rfl)
>>>>>>> 3c392e24

/-- Lift a function on `∀ i, α i` to a function on `∀ i, Quotient (S i)`. -/
def finLiftOn (q : ∀ i, Quotient (S i)) (f : (∀ i, α i) → β)
    (h : ∀ (a b : ∀ i, α i), (∀ i, a i ≈ b i) → f a = f b) : β :=
  (finChoice q).liftOn f h

@[simp]
lemma finLiftOn_empty [e : IsEmpty ι] (q : ∀ i, Quotient (S i)) :
<<<<<<< HEAD
    @finLiftOn _ _ _ _ _ β q = fun f _ ↦ f e.elim := by
=======
    finLiftOn (β := β) q = fun f _ ↦ f e.elim := by
>>>>>>> 3c392e24
  ext f h
  dsimp [finLiftOn]
  induction finChoice q using Quotient.ind
  exact h _ _ e.elim

@[simp]
lemma finLiftOn_mk (a : ∀ i, α i) :
<<<<<<< HEAD
    @finLiftOn _ _ _ _ _ β (⟦a ·⟧) = fun f _ ↦ f a := by
  ext f h
  dsimp [finLiftOn]
  rw [finChoice_eq]
  rfl

/-- `finChoice` as an equivalence. -/
@[simps]
def finChoiceEquiv :
    (∀ i, Quotient (S i)) ≃ @Quotient (∀ i, α i) piSetoid where
  toFun := finChoice
  invFun := eval
  left_inv q := by
    refine fin_induction_on q (fun a ↦ ?_)
    rw [finChoice_eq]
    rfl
  right_inv q := by
    induction q using Quotient.ind
    exact finChoice_eq _

/-- Recursion principle for quotients indexed by a finite type. -/
@[elab_as_elim]
def finHRecOn {C : (∀ i, Quotient (S i)) → Sort*}
    (q : ∀ i, Quotient (S i))
    (f : ∀ a : ∀ i, α i, C (⟦a ·⟧))
    (h : ∀ (a b : ∀ i, α i), (∀ i, a i ≈ b i) → HEq (f a) (f b)) :
    C q :=
  eval_finChoice q ▸ (finChoice q).hrecOn f h

/-- Recursion principle for quotients indexed by a finite type. -/
@[elab_as_elim]
def finRecOn {C : (∀ i, Quotient (S i)) → Sort*}
    (q : ∀ i, Quotient (S i))
    (f : ∀ a : ∀ i, α i, C (⟦a ·⟧))
    (h : ∀ (a b : ∀ i, α i) (h : ∀ i, a i ≈ b i),
      Eq.ndrec (f a) (funext fun i ↦ Quotient.sound (h i)) = f b) :
    C q :=
  finHRecOn q f (heq_of_eq_rec_left _ <| h · · ·)

@[simp]
lemma finHRecOn_mk {C : (∀ i, Quotient (S i)) → Sort*}
    (a : ∀ i, α i) :
    finHRecOn (C := C) (⟦a ·⟧) = fun f _ ↦ f a := by
  ext f h
  refine eq_of_heq ((eq_rec_heq _ _).trans ?_)
  rw [finChoice_eq]
  rfl

=======
    finLiftOn (S := S) (β := β) (⟦a ·⟧) = fun f _ ↦ f a := by
  ext f h
  dsimp [finLiftOn]
  rw [finChoice_eq]
  rfl

/-- `Quotient.finChoice` as an equivalence. -/
@[simps]
def finChoiceEquiv :
    (∀ i, Quotient (S i)) ≃ @Quotient (∀ i, α i) piSetoid where
  toFun := finChoice
  invFun := eval
  left_inv q := by
    refine induction_on_fintype_pi q (fun a ↦ ?_)
    rw [finChoice_eq]
    rfl
  right_inv q := by
    induction q using Quotient.ind
    exact finChoice_eq _

/-- Recursion principle for quotients indexed by a finite type. -/
@[elab_as_elim]
def finHRecOn {C : (∀ i, Quotient (S i)) → Sort*}
    (q : ∀ i, Quotient (S i))
    (f : ∀ a : ∀ i, α i, C (⟦a ·⟧))
    (h : ∀ (a b : ∀ i, α i), (∀ i, a i ≈ b i) → HEq (f a) (f b)) :
    C q :=
  eval_finChoice q ▸ (finChoice q).hrecOn f h

/-- Recursion principle for quotients indexed by a finite type. -/
@[elab_as_elim]
def finRecOn {C : (∀ i, Quotient (S i)) → Sort*}
    (q : ∀ i, Quotient (S i))
    (f : ∀ a : ∀ i, α i, C (⟦a ·⟧))
    (h : ∀ (a b : ∀ i, α i) (h : ∀ i, a i ≈ b i),
      Eq.ndrec (f a) (funext fun i ↦ Quotient.sound (h i)) = f b) :
    C q :=
  finHRecOn q f (rec_heq_iff_heq.mp <| heq_of_eq <| h · · ·)

@[simp]
lemma finHRecOn_mk {C : (∀ i, Quotient (S i)) → Sort*}
    (a : ∀ i, α i) :
    finHRecOn (C := C) (⟦a ·⟧) = fun f _ ↦ f a := by
  ext f h
  refine eq_of_heq ((eqRec_heq _ _).trans ?_)
  rw [finChoice_eq]
  rfl

>>>>>>> 3c392e24
@[simp]
lemma finRecOn_mk {C : (∀ i, Quotient (S i)) → Sort*}
    (a : ∀ i, α i) :
    finRecOn (C := C) (⟦a ·⟧) = fun f _ ↦ f a := by
  unfold finRecOn
  simp

end Fintype

end Quotient

namespace Trunc
variable {ι : Type*} [DecidableEq ι] [Fintype ι] {α : ι → Sort*} {β : Sort*}

/-- Given a function that for each `i : ι` gives a term of the corresponding
truncation type, then there is corresponding term in the truncation of the product. -/
def finChoice (q : ∀ i, Trunc (α i)) : Trunc (∀ i, α i) :=
<<<<<<< HEAD
  Quotient.map' id (fun _ _ _ => trivial)
    (Quotient.finChoice q (S := fun _ => trueSetoid))
=======
  Quotient.map' id (fun _ _ _ => trivial) (Quotient.finChoice q)
>>>>>>> 3c392e24

theorem finChoice_eq (f : ∀ i, α i) : (Trunc.finChoice fun i => Trunc.mk (f i)) = Trunc.mk f :=
  Subsingleton.elim _ _

/-- Lift a function on `∀ i, α i` to a function on `∀ i, Trunc (α i)`. -/
def finLiftOn (q : ∀ i, Trunc (α i)) (f : (∀ i, α i) → β) (h : ∀ (a b : ∀ i, α i), f a = f b) : β :=
<<<<<<< HEAD
  Quotient.finLiftOn (S := fun _ ↦ trueSetoid) q f (fun _ _ _ ↦ h _ _)

@[simp]
lemma finLiftOn_empty [e : IsEmpty ι] (q : ∀ i, Trunc (α i)) :
    @finLiftOn _ _ _ _ β q = fun f _ ↦ f e.elim :=
  funext₂ fun _ _ ↦ congrFun₂ (Quotient.finLiftOn_empty (S := fun _ ↦ trueSetoid) q) _ _

@[simp]
lemma finLiftOn_mk (a : ∀ i, α i) :
    @finLiftOn _ _ _ _ β (⟦a ·⟧) = fun f _ ↦ f a :=
  funext₂ fun _ _ ↦ congrFun₂ (Quotient.finLiftOn_mk (S := fun _ ↦ trueSetoid) a) _ _

/-- `finChoice` as an equivalence. -/
=======
  Quotient.finLiftOn q f (fun _ _ _ ↦ h _ _)

@[simp]
lemma finLiftOn_empty [e : IsEmpty ι] (q : ∀ i, Trunc (α i)) :
    finLiftOn (β := β) q = fun f _ ↦ f e.elim :=
  funext₂ fun _ _ ↦ congrFun₂ (Quotient.finLiftOn_empty q) _ _

@[simp]
lemma finLiftOn_mk (a : ∀ i, α i) :
    finLiftOn (β := β) (⟦a ·⟧) = fun f _ ↦ f a :=
  funext₂ fun _ _ ↦ congrFun₂ (Quotient.finLiftOn_mk a) _ _

/-- `Trunc.finChoice` as an equivalence. -/
>>>>>>> 3c392e24
@[simps]
def finChoiceEquiv : (∀ i, Trunc (α i)) ≃ Trunc (∀ i, α i) where
  toFun := finChoice
  invFun q i := q.map (· i)
  left_inv _ := Subsingleton.elim _ _
  right_inv _ := Subsingleton.elim _ _

<<<<<<< HEAD
/-- Recursion principle for quotients indexed by a finite type. -/
=======
/-- Recursion principle for `Trunc`s indexed by a finite type. -/
>>>>>>> 3c392e24
@[elab_as_elim]
def finRecOn {C : (∀ i, Trunc (α i)) → Sort*}
    (q : ∀ i, Trunc (α i))
    (f : ∀ a : ∀ i, α i, C (mk <| a ·))
    (h : ∀ (a b : ∀ i, α i), (Eq.ndrec (f a) (funext fun _ ↦ Trunc.eq _ _)) = f b) :
    C q :=
<<<<<<< HEAD
  Quotient.finRecOn (C := C) (S := fun _ ↦ trueSetoid) q (f ·) (fun _ _ _ ↦ h _ _)
=======
  Quotient.finRecOn q (f ·) (fun _ _ _ ↦ h _ _)
>>>>>>> 3c392e24

@[simp]
lemma finRecOn_mk {C : (∀ i, Trunc (α i)) → Sort*}
    (a : ∀ i, α i) :
    finRecOn (C := C) (⟦a ·⟧) = fun f _ ↦ f a := by
  unfold finRecOn
  simp

end Trunc<|MERGE_RESOLUTION|>--- conflicted
+++ resolved
@@ -18,13 +18,8 @@
   class of functions `Π i, α i` sending each `i` to an element of the class `f i`.
 * `Quotient.finChoiceEquiv`: A finite family of quotients is equivalent to a quotient of
   finite families.
-<<<<<<< HEAD
-* `Quotient.finLiftOn`: Given a fintype `ι`. A function on `Π i : ι, α i` which respects
-  setoid `S i` for each `i` can be lifted to a function on `Π i : ι, Quotient (S i)`.
-=======
 * `Quotient.finLiftOn`: Given a fintype `ι`. A function on `Π i, α i` which respects
   setoid `S i` for each `i` can be lifted to a function on `Π i, Quotient (S i)`.
->>>>>>> 3c392e24
 * `Quotient.finRecOn`: Recursion principle for quotients indexed by a finite type. It is the
   dependent version of `Quotient.finLiftOn`.
 
@@ -34,11 +29,7 @@
 namespace Quotient
 
 section List
-<<<<<<< HEAD
-variable {ι : Type*} [DecidableEq ι] {α : ι → Sort*} [S : ∀ i, Setoid (α i)] {β : Sort*}
-=======
 variable {ι : Type*} [DecidableEq ι] {α : ι → Sort*} {S : ∀ i, Setoid (α i)} {β : Sort*}
->>>>>>> 3c392e24
 
 /-- Given a collection of setoids indexed by a type `ι`, a list `l` of indices, and a function that
   for each `i ∈ l` gives a term of the corresponding quotient type, then there is a corresponding
@@ -51,11 +42,7 @@
     (⟦List.Pi.cons _ _ · ·⟧)
     (fun _ _ _ _ ha hl ↦ Quotient.sound (List.Pi.forall_rel_cons_ext ha hl))
 
-<<<<<<< HEAD
-theorem listChoice_mk {l : List ι} (a : ∀ i ∈ l, α i) : listChoice (⟦a · ·⟧) = ⟦a⟧ :=
-=======
 theorem listChoice_mk {l : List ι} (a : ∀ i ∈ l, α i) : listChoice (S := S) (⟦a · ·⟧) = ⟦a⟧ :=
->>>>>>> 3c392e24
   match l with
   |     [] => Quotient.sound nofun
   | i :: l => by
@@ -80,45 +67,25 @@
 end List
 
 section Fintype
-<<<<<<< HEAD
-variable {ι : Type*} [Fintype ι] [DecidableEq ι] {α : ι → Sort*} [S : ∀ i, Setoid (α i)] {β : Sort*}
-=======
 variable {ι : Type*} [Fintype ι] [DecidableEq ι] {α : ι → Sort*} {S : ∀ i, Setoid (α i)} {β : Sort*}
->>>>>>> 3c392e24
 
 /-- Choice-free induction principle for quotients indexed by a finite type.
   See `Quotient.induction_on_pi` for the general version assuming `Classical.choice`. -/
 @[elab_as_elim]
-<<<<<<< HEAD
-lemma fin_ind {C : (∀ i, Quotient (S i)) → Prop}
-    (f : ∀ a : ∀ i, α i, C (⟦a ·⟧)) (q : ∀ i, Quotient (S i)) : C q := by
-  have : ∀ {m : Multiset ι} (C : (∀ i ∈ m, Quotient (S i)) → Prop)
-      (_ : ∀ a : ∀ i ∈ m, α i, C (⟦a · ·⟧)) (q : ∀ i ∈ m, Quotient (S i)), C q := by
-    intro m C
-    induction m using Quotient.ind
-    exact list_ind (S := S)
-=======
 lemma ind_fintype_pi {C : (∀ i, Quotient (S i)) → Prop}
     (f : ∀ a : ∀ i, α i, C (⟦a ·⟧)) (q : ∀ i, Quotient (S i)) : C q := by
   have {m : Multiset ι} (C : (∀ i ∈ m, Quotient (S i)) → Prop) :
       ∀ (_ : ∀ a : ∀ i ∈ m, α i, C (⟦a · ·⟧)) (q : ∀ i ∈ m, Quotient (S i)), C q := by
     induction m using Quotient.ind
     exact list_ind
->>>>>>> 3c392e24
   exact this (fun q ↦ C (q · (Finset.mem_univ _))) (fun _ ↦ f _) (fun i _ ↦ q i)
 
 /-- Choice-free induction principle for quotients indexed by a finite type.
   See `Quotient.induction_on_pi` for the general version assuming `Classical.choice`. -/
 @[elab_as_elim]
-<<<<<<< HEAD
-lemma fin_induction_on {C : (∀ i, Quotient (S i)) → Prop}
-    (q : ∀ i, Quotient (S i)) (f : ∀ a : ∀ i, α i, C (⟦a ·⟧)) : C q :=
-  fin_ind f q
-=======
 lemma induction_on_fintype_pi {C : (∀ i, Quotient (S i)) → Prop}
     (q : ∀ i, Quotient (S i)) (f : ∀ a : ∀ i, α i, C (⟦a ·⟧)) : C q :=
   ind_fintype_pi f q
->>>>>>> 3c392e24
 
 /-- Given a collection of setoids indexed by a fintype `ι` and a function that for each `i : ι`
   gives a term of the corresponding quotient type, then there is corresponding term in the quotient
@@ -129,16 +96,6 @@
   let e := Equiv.subtypeQuotientEquivQuotientSubtype (fun l : List ι ↦ ∀ i, i ∈ l)
     (fun s : Multiset ι ↦ ∀ i, i ∈ s) (fun i ↦ Iff.rfl) (fun _ _ ↦ Iff.rfl) ⟨_, Finset.mem_univ⟩
   refine e.liftOn
-<<<<<<< HEAD
-    (fun l ↦ (listChoice (fun i _ ↦ q i)).map (fun a i ↦ a i (l.2 i)) ?_) ?_
-  · exact fun _ _ h i ↦ h i _
-  intro _ _ _
-  refine fin_ind (fun a ↦ ?_) q
-  simp_rw [listChoice_mk, Quotient.map_mk]
-
-theorem finChoice_eq (a : ∀ i, α i) :
-    finChoice (⟦a ·⟧) = ⟦a⟧ := by
-=======
     (fun l ↦ (listChoice fun i _ ↦ q i).map (fun a i ↦ a i (l.2 i)) ?_) ?_
   · exact fun _ _ h i ↦ h i _
   intro _ _ _
@@ -147,22 +104,14 @@
 
 theorem finChoice_eq (a : ∀ i, α i) :
     finChoice (S := S) (⟦a ·⟧) = ⟦a⟧ := by
->>>>>>> 3c392e24
   dsimp [finChoice]
   obtain ⟨l, hl⟩ := (Finset.univ.val : Multiset ι).exists_rep
   simp_rw [← hl, Equiv.subtypeQuotientEquivQuotientSubtype, listChoice_mk]
   rfl
 
-<<<<<<< HEAD
-lemma eval_finChoice [S : ∀ i, Setoid (α i)]
-    (f : ∀ i, Quotient (S i)) :
-    eval (finChoice f) = f :=
-  fin_induction_on f (fun a ↦ by rw [finChoice_eq]; rfl)
-=======
 lemma eval_finChoice (f : ∀ i, Quotient (S i)) :
     eval (finChoice f) = f :=
   induction_on_fintype_pi f (fun a ↦ by rw [finChoice_eq]; rfl)
->>>>>>> 3c392e24
 
 /-- Lift a function on `∀ i, α i` to a function on `∀ i, Quotient (S i)`. -/
 def finLiftOn (q : ∀ i, Quotient (S i)) (f : (∀ i, α i) → β)
@@ -171,11 +120,7 @@
 
 @[simp]
 lemma finLiftOn_empty [e : IsEmpty ι] (q : ∀ i, Quotient (S i)) :
-<<<<<<< HEAD
-    @finLiftOn _ _ _ _ _ β q = fun f _ ↦ f e.elim := by
-=======
     finLiftOn (β := β) q = fun f _ ↦ f e.elim := by
->>>>>>> 3c392e24
   ext f h
   dsimp [finLiftOn]
   induction finChoice q using Quotient.ind
@@ -183,56 +128,6 @@
 
 @[simp]
 lemma finLiftOn_mk (a : ∀ i, α i) :
-<<<<<<< HEAD
-    @finLiftOn _ _ _ _ _ β (⟦a ·⟧) = fun f _ ↦ f a := by
-  ext f h
-  dsimp [finLiftOn]
-  rw [finChoice_eq]
-  rfl
-
-/-- `finChoice` as an equivalence. -/
-@[simps]
-def finChoiceEquiv :
-    (∀ i, Quotient (S i)) ≃ @Quotient (∀ i, α i) piSetoid where
-  toFun := finChoice
-  invFun := eval
-  left_inv q := by
-    refine fin_induction_on q (fun a ↦ ?_)
-    rw [finChoice_eq]
-    rfl
-  right_inv q := by
-    induction q using Quotient.ind
-    exact finChoice_eq _
-
-/-- Recursion principle for quotients indexed by a finite type. -/
-@[elab_as_elim]
-def finHRecOn {C : (∀ i, Quotient (S i)) → Sort*}
-    (q : ∀ i, Quotient (S i))
-    (f : ∀ a : ∀ i, α i, C (⟦a ·⟧))
-    (h : ∀ (a b : ∀ i, α i), (∀ i, a i ≈ b i) → HEq (f a) (f b)) :
-    C q :=
-  eval_finChoice q ▸ (finChoice q).hrecOn f h
-
-/-- Recursion principle for quotients indexed by a finite type. -/
-@[elab_as_elim]
-def finRecOn {C : (∀ i, Quotient (S i)) → Sort*}
-    (q : ∀ i, Quotient (S i))
-    (f : ∀ a : ∀ i, α i, C (⟦a ·⟧))
-    (h : ∀ (a b : ∀ i, α i) (h : ∀ i, a i ≈ b i),
-      Eq.ndrec (f a) (funext fun i ↦ Quotient.sound (h i)) = f b) :
-    C q :=
-  finHRecOn q f (heq_of_eq_rec_left _ <| h · · ·)
-
-@[simp]
-lemma finHRecOn_mk {C : (∀ i, Quotient (S i)) → Sort*}
-    (a : ∀ i, α i) :
-    finHRecOn (C := C) (⟦a ·⟧) = fun f _ ↦ f a := by
-  ext f h
-  refine eq_of_heq ((eq_rec_heq _ _).trans ?_)
-  rw [finChoice_eq]
-  rfl
-
-=======
     finLiftOn (S := S) (β := β) (⟦a ·⟧) = fun f _ ↦ f a := by
   ext f h
   dsimp [finLiftOn]
@@ -281,7 +176,6 @@
   rw [finChoice_eq]
   rfl
 
->>>>>>> 3c392e24
 @[simp]
 lemma finRecOn_mk {C : (∀ i, Quotient (S i)) → Sort*}
     (a : ∀ i, α i) :
@@ -299,33 +193,13 @@
 /-- Given a function that for each `i : ι` gives a term of the corresponding
 truncation type, then there is corresponding term in the truncation of the product. -/
 def finChoice (q : ∀ i, Trunc (α i)) : Trunc (∀ i, α i) :=
-<<<<<<< HEAD
-  Quotient.map' id (fun _ _ _ => trivial)
-    (Quotient.finChoice q (S := fun _ => trueSetoid))
-=======
   Quotient.map' id (fun _ _ _ => trivial) (Quotient.finChoice q)
->>>>>>> 3c392e24
 
 theorem finChoice_eq (f : ∀ i, α i) : (Trunc.finChoice fun i => Trunc.mk (f i)) = Trunc.mk f :=
   Subsingleton.elim _ _
 
 /-- Lift a function on `∀ i, α i` to a function on `∀ i, Trunc (α i)`. -/
 def finLiftOn (q : ∀ i, Trunc (α i)) (f : (∀ i, α i) → β) (h : ∀ (a b : ∀ i, α i), f a = f b) : β :=
-<<<<<<< HEAD
-  Quotient.finLiftOn (S := fun _ ↦ trueSetoid) q f (fun _ _ _ ↦ h _ _)
-
-@[simp]
-lemma finLiftOn_empty [e : IsEmpty ι] (q : ∀ i, Trunc (α i)) :
-    @finLiftOn _ _ _ _ β q = fun f _ ↦ f e.elim :=
-  funext₂ fun _ _ ↦ congrFun₂ (Quotient.finLiftOn_empty (S := fun _ ↦ trueSetoid) q) _ _
-
-@[simp]
-lemma finLiftOn_mk (a : ∀ i, α i) :
-    @finLiftOn _ _ _ _ β (⟦a ·⟧) = fun f _ ↦ f a :=
-  funext₂ fun _ _ ↦ congrFun₂ (Quotient.finLiftOn_mk (S := fun _ ↦ trueSetoid) a) _ _
-
-/-- `finChoice` as an equivalence. -/
-=======
   Quotient.finLiftOn q f (fun _ _ _ ↦ h _ _)
 
 @[simp]
@@ -339,7 +213,6 @@
   funext₂ fun _ _ ↦ congrFun₂ (Quotient.finLiftOn_mk a) _ _
 
 /-- `Trunc.finChoice` as an equivalence. -/
->>>>>>> 3c392e24
 @[simps]
 def finChoiceEquiv : (∀ i, Trunc (α i)) ≃ Trunc (∀ i, α i) where
   toFun := finChoice
@@ -347,22 +220,14 @@
   left_inv _ := Subsingleton.elim _ _
   right_inv _ := Subsingleton.elim _ _
 
-<<<<<<< HEAD
-/-- Recursion principle for quotients indexed by a finite type. -/
-=======
 /-- Recursion principle for `Trunc`s indexed by a finite type. -/
->>>>>>> 3c392e24
 @[elab_as_elim]
 def finRecOn {C : (∀ i, Trunc (α i)) → Sort*}
     (q : ∀ i, Trunc (α i))
     (f : ∀ a : ∀ i, α i, C (mk <| a ·))
     (h : ∀ (a b : ∀ i, α i), (Eq.ndrec (f a) (funext fun _ ↦ Trunc.eq _ _)) = f b) :
     C q :=
-<<<<<<< HEAD
-  Quotient.finRecOn (C := C) (S := fun _ ↦ trueSetoid) q (f ·) (fun _ _ _ ↦ h _ _)
-=======
   Quotient.finRecOn q (f ·) (fun _ _ _ ↦ h _ _)
->>>>>>> 3c392e24
 
 @[simp]
 lemma finRecOn_mk {C : (∀ i, Trunc (α i)) → Sort*}
