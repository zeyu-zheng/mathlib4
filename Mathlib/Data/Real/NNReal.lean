/-
Copyright (c) 2018 Johan Commelin. All rights reserved.
Released under Apache 2.0 license as described in the file LICENSE.
Authors: Johan Commelin
-/
import Mathlib.Algebra.Algebra.Basic
import Mathlib.Algebra.Order.BigOperators.Ring.Finset
import Mathlib.Algebra.Order.Field.Canonical.Basic
import Mathlib.Algebra.Order.Nonneg.Field
import Mathlib.Algebra.Order.Nonneg.Floor
import Mathlib.Data.Real.Pointwise
import Mathlib.Order.ConditionallyCompleteLattice.Group
import Mathlib.Tactic.GCongr.Core

#align_import data.real.nnreal from "leanprover-community/mathlib"@"b1abe23ae96fef89ad30d9f4362c307f72a55010"

/-!
# Nonnegative real numbers

In this file we define `NNReal` (notation: `ℝ≥0`) to be the type of non-negative real numbers,
a.k.a. the interval `[0, ∞)`. We also define the following operations and structures on `ℝ≥0`:

* the order on `ℝ≥0` is the restriction of the order on `ℝ`; these relations define a conditionally
  complete linear order with a bottom element, `ConditionallyCompleteLinearOrderBot`;

* `a + b` and `a * b` are the restrictions of addition and multiplication of real numbers to `ℝ≥0`;
  these operations together with `0 = ⟨0, _⟩` and `1 = ⟨1, _⟩` turn `ℝ≥0` into a conditionally
  complete linear ordered archimedean commutative semifield; we have no typeclass for this in
  `mathlib` yet, so we define the following instances instead:

  - `LinearOrderedSemiring ℝ≥0`;
  - `OrderedCommSemiring ℝ≥0`;
  - `CanonicallyOrderedCommSemiring ℝ≥0`;
  - `LinearOrderedCommGroupWithZero ℝ≥0`;
  - `CanonicallyLinearOrderedAddCommMonoid ℝ≥0`;
  - `Archimedean ℝ≥0`;
  - `ConditionallyCompleteLinearOrderBot ℝ≥0`.

  These instances are derived from corresponding instances about the type `{x : α // 0 ≤ x}` in an
  appropriate ordered field/ring/group/monoid `α`, see `Mathlib.Algebra.Order.Nonneg.Ring`.

* `Real.toNNReal x` is defined as `⟨max x 0, _⟩`, i.e. `↑(Real.toNNReal x) = x` when `0 ≤ x` and
  `↑(Real.toNNReal x) = 0` otherwise.

We also define an instance `CanLift ℝ ℝ≥0`. This instance can be used by the `lift` tactic to
replace `x : ℝ` and `hx : 0 ≤ x` in the proof context with `x : ℝ≥0` while replacing all occurrences
of `x` with `↑x`. This tactic also works for a function `f : α → ℝ` with a hypothesis
`hf : ∀ x, 0 ≤ f x`.

## Notations

This file defines `ℝ≥0` as a localized notation for `NNReal`.
-/

open BigOperators Function

-- to ensure these instances are computable
/-- Nonnegative real numbers. -/
def NNReal := { r : ℝ // 0 ≤ r } deriving
  Zero, One, Semiring, StrictOrderedSemiring, CommMonoidWithZero, CommSemiring,
  SemilatticeInf, SemilatticeSup, DistribLattice, OrderedCommSemiring,
  CanonicallyOrderedCommSemiring, Inhabited
#align nnreal NNReal

namespace NNReal

<<<<<<< HEAD
@[inherit_doc] scoped notation "ℝ≥0" => NNReal
=======
scoped notation "ℝ≥0" => NNReal
>>>>>>> 8a48cc6b

noncomputable instance : FloorSemiring ℝ≥0 := Nonneg.floorSemiring
instance instDenselyOrdered : DenselyOrdered ℝ≥0 := Nonneg.instDenselyOrdered
instance : OrderBot ℝ≥0 := inferInstance
instance : Archimedean ℝ≥0 := Nonneg.archimedean
noncomputable instance : Sub ℝ≥0 := Nonneg.sub
noncomputable instance : OrderedSub ℝ≥0 := Nonneg.orderedSub

noncomputable instance : CanonicallyLinearOrderedSemifield ℝ≥0 :=
  Nonneg.canonicallyLinearOrderedSemifield

/-- Coercion `ℝ≥0 → ℝ`. -/
@[coe] def toReal : ℝ≥0 → ℝ := Subtype.val

instance : Coe ℝ≥0 ℝ := ⟨toReal⟩

-- Simp lemma to put back `n.val` into the normal form given by the coercion.
@[simp]
theorem val_eq_coe (n : ℝ≥0) : n.val = n :=
  rfl
#align nnreal.val_eq_coe NNReal.val_eq_coe

instance canLift : CanLift ℝ ℝ≥0 toReal fun r => 0 ≤ r :=
  Subtype.canLift _
#align nnreal.can_lift NNReal.canLift

@[ext] protected theorem eq {n m : ℝ≥0} : (n : ℝ) = (m : ℝ) → n = m :=
  Subtype.eq
#align nnreal.eq NNReal.eq

protected theorem eq_iff {n m : ℝ≥0} : (n : ℝ) = (m : ℝ) ↔ n = m :=
  Subtype.ext_iff.symm
#align nnreal.eq_iff NNReal.eq_iff

theorem ne_iff {x y : ℝ≥0} : (x : ℝ) ≠ (y : ℝ) ↔ x ≠ y :=
  not_congr <| NNReal.eq_iff
#align nnreal.ne_iff NNReal.ne_iff

protected theorem «forall» {p : ℝ≥0 → Prop} :
    (∀ x : ℝ≥0, p x) ↔ ∀ (x : ℝ) (hx : 0 ≤ x), p ⟨x, hx⟩ :=
  Subtype.forall
#align nnreal.forall NNReal.forall

protected theorem «exists» {p : ℝ≥0 → Prop} :
    (∃ x : ℝ≥0, p x) ↔ ∃ (x : ℝ) (hx : 0 ≤ x), p ⟨x, hx⟩ :=
  Subtype.exists
#align nnreal.exists NNReal.exists

/-- Reinterpret a real number `r` as a non-negative real number. Returns `0` if `r < 0`. -/
noncomputable def _root_.Real.toNNReal (r : ℝ) : ℝ≥0 :=
  ⟨max r 0, le_max_right _ _⟩
#align real.to_nnreal Real.toNNReal

theorem _root_.Real.coe_toNNReal (r : ℝ) (hr : 0 ≤ r) : (Real.toNNReal r : ℝ) = r :=
  max_eq_left hr
#align real.coe_to_nnreal Real.coe_toNNReal

theorem _root_.Real.toNNReal_of_nonneg {r : ℝ} (hr : 0 ≤ r) : r.toNNReal = ⟨r, hr⟩ := by
  simp_rw [Real.toNNReal, max_eq_left hr]
#align real.to_nnreal_of_nonneg Real.toNNReal_of_nonneg

theorem _root_.Real.le_coe_toNNReal (r : ℝ) : r ≤ Real.toNNReal r :=
  le_max_left r 0
#align real.le_coe_to_nnreal Real.le_coe_toNNReal

theorem coe_nonneg (r : ℝ≥0) : (0 : ℝ) ≤ r := r.2
#align nnreal.coe_nonneg NNReal.coe_nonneg

@[simp, norm_cast] theorem coe_mk (a : ℝ) (ha) : toReal ⟨a, ha⟩ = a := rfl
#align nnreal.coe_mk NNReal.coe_mk

example : Zero ℝ≥0 := by infer_instance

example : One ℝ≥0 := by infer_instance

example : Add ℝ≥0 := by infer_instance

noncomputable example : Sub ℝ≥0 := by infer_instance

example : Mul ℝ≥0 := by infer_instance

noncomputable example : Inv ℝ≥0 := by infer_instance

noncomputable example : Div ℝ≥0 := by infer_instance

example : LE ℝ≥0 := by infer_instance

example : Bot ℝ≥0 := by infer_instance

example : Inhabited ℝ≥0 := by infer_instance

example : Nontrivial ℝ≥0 := by infer_instance

protected theorem coe_injective : Injective ((↑) : ℝ≥0 → ℝ) := Subtype.coe_injective
#align nnreal.coe_injective NNReal.coe_injective

@[simp, norm_cast] lemma coe_inj {r₁ r₂ : ℝ≥0} : (r₁ : ℝ) = r₂ ↔ r₁ = r₂ :=
  NNReal.coe_injective.eq_iff
#align nnreal.coe_eq NNReal.coe_inj

-- 2024-02-03
@[deprecated] protected alias coe_eq := coe_inj

@[simp, norm_cast] lemma coe_zero : ((0 : ℝ≥0) : ℝ) = 0 := rfl
#align nnreal.coe_zero NNReal.coe_zero

@[simp, norm_cast] lemma coe_one : ((1 : ℝ≥0) : ℝ) = 1 := rfl
#align nnreal.coe_one NNReal.coe_one

@[simp, norm_cast]
protected theorem coe_add (r₁ r₂ : ℝ≥0) : ((r₁ + r₂ : ℝ≥0) : ℝ) = r₁ + r₂ :=
  rfl
#align nnreal.coe_add NNReal.coe_add

@[simp, norm_cast]
protected theorem coe_mul (r₁ r₂ : ℝ≥0) : ((r₁ * r₂ : ℝ≥0) : ℝ) = r₁ * r₂ :=
  rfl
#align nnreal.coe_mul NNReal.coe_mul

@[simp, norm_cast]
protected theorem coe_inv (r : ℝ≥0) : ((r⁻¹ : ℝ≥0) : ℝ) = (r : ℝ)⁻¹ :=
  rfl
#align nnreal.coe_inv NNReal.coe_inv

@[simp, norm_cast]
protected theorem coe_div (r₁ r₂ : ℝ≥0) : ((r₁ / r₂ : ℝ≥0) : ℝ) = (r₁ : ℝ) / r₂ :=
  rfl
#align nnreal.coe_div NNReal.coe_div

#noalign nnreal.coe_bit0
#noalign nnreal.coe_bit1

protected theorem coe_two : ((2 : ℝ≥0) : ℝ) = 2 := rfl
#align nnreal.coe_two NNReal.coe_two

@[simp, norm_cast]
protected theorem coe_sub {r₁ r₂ : ℝ≥0} (h : r₂ ≤ r₁) : ((r₁ - r₂ : ℝ≥0) : ℝ) = ↑r₁ - ↑r₂ :=
  max_eq_left <| le_sub_comm.2 <| by simp [show (r₂ : ℝ) ≤ r₁ from h]
#align nnreal.coe_sub NNReal.coe_sub

variable {r r₁ r₂ : ℝ≥0} {x y : ℝ}

@[simp, norm_cast] lemma coe_eq_zero : (r : ℝ) = 0 ↔ r = 0 := by rw [← coe_zero, coe_inj]
#align coe_eq_zero NNReal.coe_eq_zero

@[simp, norm_cast] lemma coe_eq_one : (r : ℝ) = 1 ↔ r = 1 := by rw [← coe_one, coe_inj]
#align coe_inj_one NNReal.coe_eq_one

@[norm_cast] lemma coe_ne_zero : (r : ℝ) ≠ 0 ↔ r ≠ 0 := coe_eq_zero.not
#align nnreal.coe_ne_zero NNReal.coe_ne_zero

@[norm_cast] lemma coe_ne_one : (r : ℝ) ≠ 1 ↔ r ≠ 1 := coe_eq_one.not

example : CommSemiring ℝ≥0 := by infer_instance

/-- Coercion `ℝ≥0 → ℝ` as a `RingHom`.

Porting note (#11215): TODO: what if we define `Coe ℝ≥0 ℝ` using this function? -/
def toRealHom : ℝ≥0 →+* ℝ where
  toFun := (↑)
  map_one' := NNReal.coe_one
  map_mul' := NNReal.coe_mul
  map_zero' := NNReal.coe_zero
  map_add' := NNReal.coe_add
#align nnreal.to_real_hom NNReal.toRealHom

@[simp] theorem coe_toRealHom : ⇑toRealHom = toReal := rfl
#align nnreal.coe_to_real_hom NNReal.coe_toRealHom

section Actions

/-- A `MulAction` over `ℝ` restricts to a `MulAction` over `ℝ≥0`. -/
instance {M : Type*} [MulAction ℝ M] : MulAction ℝ≥0 M :=
  MulAction.compHom M toRealHom.toMonoidHom

theorem smul_def {M : Type*} [MulAction ℝ M] (c : ℝ≥0) (x : M) : c • x = (c : ℝ) • x :=
  rfl
#align nnreal.smul_def NNReal.smul_def

instance {M N : Type*} [MulAction ℝ M] [MulAction ℝ N] [SMul M N] [IsScalarTower ℝ M N] :
    IsScalarTower ℝ≥0 M N where smul_assoc r := (smul_assoc (r : ℝ) : _)

instance smulCommClass_left {M N : Type*} [MulAction ℝ N] [SMul M N] [SMulCommClass ℝ M N] :
    SMulCommClass ℝ≥0 M N where smul_comm r := (smul_comm (r : ℝ) : _)
#align nnreal.smul_comm_class_left NNReal.smulCommClass_left

instance smulCommClass_right {M N : Type*} [MulAction ℝ N] [SMul M N] [SMulCommClass M ℝ N] :
    SMulCommClass M ℝ≥0 N where smul_comm m r := (smul_comm m (r : ℝ) : _)
#align nnreal.smul_comm_class_right NNReal.smulCommClass_right

/-- A `DistribMulAction` over `ℝ` restricts to a `DistribMulAction` over `ℝ≥0`. -/
instance {M : Type*} [AddMonoid M] [DistribMulAction ℝ M] : DistribMulAction ℝ≥0 M :=
  DistribMulAction.compHom M toRealHom.toMonoidHom

/-- A `Module` over `ℝ` restricts to a `Module` over `ℝ≥0`. -/
instance {M : Type*} [AddCommMonoid M] [Module ℝ M] : Module ℝ≥0 M :=
  Module.compHom M toRealHom

-- Porting note (#11215): TODO: after this line, `↑` uses `Algebra.cast` instead of `toReal`
/-- An `Algebra` over `ℝ` restricts to an `Algebra` over `ℝ≥0`. -/
instance {A : Type*} [Semiring A] [Algebra ℝ A] : Algebra ℝ≥0 A where
  smul := (· • ·)
  commutes' r x := by simp [Algebra.commutes]
  smul_def' r x := by simp [← Algebra.smul_def (r : ℝ) x, smul_def]
  toRingHom := (algebraMap ℝ A).comp (toRealHom : ℝ≥0 →+* ℝ)

instance : StarRing ℝ≥0 := starRingOfComm

instance : TrivialStar ℝ≥0 where
  star_trivial _ := rfl

instance : StarModule ℝ≥0 ℝ where
  star_smul := by simp only [star_trivial, eq_self_iff_true, forall_const]

-- verify that the above produces instances we might care about
example : Algebra ℝ≥0 ℝ := by infer_instance

example : DistribMulAction ℝ≥0ˣ ℝ := by infer_instance

end Actions

example : MonoidWithZero ℝ≥0 := by infer_instance

example : CommMonoidWithZero ℝ≥0 := by infer_instance

noncomputable example : CommGroupWithZero ℝ≥0 := by infer_instance

@[simp, norm_cast]
theorem coe_indicator {α} (s : Set α) (f : α → ℝ≥0) (a : α) :
    ((s.indicator f a : ℝ≥0) : ℝ) = s.indicator (fun x => ↑(f x)) a :=
  (toRealHom : ℝ≥0 →+ ℝ).map_indicator _ _ _
#align nnreal.coe_indicator NNReal.coe_indicator

@[simp, norm_cast]
theorem coe_pow (r : ℝ≥0) (n : ℕ) : ((r ^ n : ℝ≥0) : ℝ) = (r : ℝ) ^ n := rfl
#align nnreal.coe_pow NNReal.coe_pow

@[simp, norm_cast]
theorem coe_zpow (r : ℝ≥0) (n : ℤ) : ((r ^ n : ℝ≥0) : ℝ) = (r : ℝ) ^ n := rfl
#align nnreal.coe_zpow NNReal.coe_zpow

@[norm_cast]
theorem coe_list_sum (l : List ℝ≥0) : ((l.sum : ℝ≥0) : ℝ) = (l.map (↑)).sum :=
  map_list_sum toRealHom l
#align nnreal.coe_list_sum NNReal.coe_list_sum

@[norm_cast]
theorem coe_list_prod (l : List ℝ≥0) : ((l.prod : ℝ≥0) : ℝ) = (l.map (↑)).prod :=
  map_list_prod toRealHom l
#align nnreal.coe_list_prod NNReal.coe_list_prod

@[norm_cast]
theorem coe_multiset_sum (s : Multiset ℝ≥0) : ((s.sum : ℝ≥0) : ℝ) = (s.map (↑)).sum :=
  map_multiset_sum toRealHom s
#align nnreal.coe_multiset_sum NNReal.coe_multiset_sum

@[norm_cast]
theorem coe_multiset_prod (s : Multiset ℝ≥0) : ((s.prod : ℝ≥0) : ℝ) = (s.map (↑)).prod :=
  map_multiset_prod toRealHom s
#align nnreal.coe_multiset_prod NNReal.coe_multiset_prod

@[norm_cast]
theorem coe_sum {α} {s : Finset α} {f : α → ℝ≥0} : ↑(∑ a in s, f a) = ∑ a in s, (f a : ℝ) :=
  map_sum toRealHom _ _
#align nnreal.coe_sum NNReal.coe_sum

theorem _root_.Real.toNNReal_sum_of_nonneg {α} {s : Finset α} {f : α → ℝ}
    (hf : ∀ a, a ∈ s → 0 ≤ f a) :
    Real.toNNReal (∑ a in s, f a) = ∑ a in s, Real.toNNReal (f a) := by
  rw [← coe_inj, NNReal.coe_sum, Real.coe_toNNReal _ (Finset.sum_nonneg hf)]
  exact Finset.sum_congr rfl fun x hxs => by rw [Real.coe_toNNReal _ (hf x hxs)]
#align real.to_nnreal_sum_of_nonneg Real.toNNReal_sum_of_nonneg

@[norm_cast]
theorem coe_prod {α} {s : Finset α} {f : α → ℝ≥0} : ↑(∏ a in s, f a) = ∏ a in s, (f a : ℝ) :=
  map_prod toRealHom _ _
#align nnreal.coe_prod NNReal.coe_prod

theorem _root_.Real.toNNReal_prod_of_nonneg {α} {s : Finset α} {f : α → ℝ}
    (hf : ∀ a, a ∈ s → 0 ≤ f a) :
    Real.toNNReal (∏ a in s, f a) = ∏ a in s, Real.toNNReal (f a) := by
  rw [← coe_inj, NNReal.coe_prod, Real.coe_toNNReal _ (Finset.prod_nonneg hf)]
  exact Finset.prod_congr rfl fun x hxs => by rw [Real.coe_toNNReal _ (hf x hxs)]
#align real.to_nnreal_prod_of_nonneg Real.toNNReal_prod_of_nonneg

-- Porting note (#11215): TODO: `simp`? `norm_cast`?
theorem coe_nsmul (r : ℝ≥0) (n : ℕ) : ↑(n • r) = n • (r : ℝ) := rfl
#align nnreal.nsmul_coe NNReal.coe_nsmul

@[simp, norm_cast]
protected theorem coe_nat_cast (n : ℕ) : (↑(↑n : ℝ≥0) : ℝ) = n :=
  map_natCast toRealHom n
#align nnreal.coe_nat_cast NNReal.coe_nat_cast

-- See note [no_index around OfNat.ofNat]
@[simp, norm_cast]
protected theorem coe_ofNat (n : ℕ) [n.AtLeastTwo] :
    (no_index (OfNat.ofNat n : ℝ≥0) : ℝ) = OfNat.ofNat n :=
  rfl

noncomputable example : LinearOrder ℝ≥0 := by infer_instance

@[simp, norm_cast] lemma coe_le_coe : (r₁ : ℝ) ≤ r₂ ↔ r₁ ≤ r₂ := Iff.rfl
#align nnreal.coe_le_coe NNReal.coe_le_coe

@[simp, norm_cast] lemma coe_lt_coe : (r₁ : ℝ) < r₂ ↔ r₁ < r₂ := Iff.rfl
#align nnreal.coe_lt_coe NNReal.coe_lt_coe

@[simp, norm_cast] lemma coe_pos : (0 : ℝ) < r ↔ 0 < r := Iff.rfl
#align nnreal.coe_pos NNReal.coe_pos

@[simp, norm_cast] lemma one_le_coe : 1 ≤ (r : ℝ) ↔ 1 ≤ r := by rw [← coe_le_coe, coe_one]
@[simp, norm_cast] lemma one_lt_coe : 1 < (r : ℝ) ↔ 1 < r := by rw [← coe_lt_coe, coe_one]
@[simp, norm_cast] lemma coe_le_one : (r : ℝ) ≤ 1 ↔ r ≤ 1 := by rw [← coe_le_coe, coe_one]
@[simp, norm_cast] lemma coe_lt_one : (r : ℝ) < 1 ↔ r < 1 := by rw [← coe_lt_coe, coe_one]

@[mono] lemma coe_mono : Monotone ((↑) : ℝ≥0 → ℝ) := fun _ _ => NNReal.coe_le_coe.2
#align nnreal.coe_mono NNReal.coe_mono

/-- Alias for the use of `gcongr` -/
@[gcongr] alias ⟨_, GCongr.toReal_le_toReal⟩ := coe_le_coe

protected theorem _root_.Real.toNNReal_mono : Monotone Real.toNNReal := fun _ _ h =>
  max_le_max h (le_refl 0)
#align real.to_nnreal_mono Real.toNNReal_mono

@[simp]
theorem _root_.Real.toNNReal_coe {r : ℝ≥0} : Real.toNNReal r = r :=
  NNReal.eq <| max_eq_left r.2
#align real.to_nnreal_coe Real.toNNReal_coe

@[simp]
theorem mk_natCast (n : ℕ) : @Eq ℝ≥0 (⟨(n : ℝ), n.cast_nonneg⟩ : ℝ≥0) n :=
  NNReal.eq (NNReal.coe_nat_cast n).symm
#align nnreal.mk_coe_nat NNReal.mk_natCast

-- 2024-04-05
@[deprecated] alias mk_coe_nat := mk_natCast

-- Porting note: place this in the `Real` namespace
@[simp]
theorem toNNReal_coe_nat (n : ℕ) : Real.toNNReal n = n :=
  NNReal.eq <| by simp [Real.coe_toNNReal]
#align nnreal.to_nnreal_coe_nat NNReal.toNNReal_coe_nat

-- See note [no_index around OfNat.ofNat]
@[simp]
theorem _root_.Real.toNNReal_ofNat (n : ℕ) [n.AtLeastTwo] :
    Real.toNNReal (no_index (OfNat.ofNat n)) = OfNat.ofNat n :=
  toNNReal_coe_nat n

/-- `Real.toNNReal` and `NNReal.toReal : ℝ≥0 → ℝ` form a Galois insertion. -/
noncomputable def gi : GaloisInsertion Real.toNNReal (↑) :=
  GaloisInsertion.monotoneIntro NNReal.coe_mono Real.toNNReal_mono Real.le_coe_toNNReal fun _ =>
    Real.toNNReal_coe
#align nnreal.gi NNReal.gi

-- note that anything involving the (decidability of the) linear order,
-- will be noncomputable, everything else should not be.
example : OrderBot ℝ≥0 := by infer_instance

example : PartialOrder ℝ≥0 := by infer_instance

noncomputable example : CanonicallyLinearOrderedAddCommMonoid ℝ≥0 := by infer_instance

noncomputable example : LinearOrderedAddCommMonoid ℝ≥0 := by infer_instance

example : DistribLattice ℝ≥0 := by infer_instance

example : SemilatticeInf ℝ≥0 := by infer_instance

example : SemilatticeSup ℝ≥0 := by infer_instance

noncomputable example : LinearOrderedSemiring ℝ≥0 := by infer_instance

example : OrderedCommSemiring ℝ≥0 := by infer_instance

noncomputable example : LinearOrderedCommMonoid ℝ≥0 := by infer_instance

noncomputable example : LinearOrderedCommMonoidWithZero ℝ≥0 := by infer_instance

noncomputable example : LinearOrderedCommGroupWithZero ℝ≥0 := by infer_instance

example : CanonicallyOrderedCommSemiring ℝ≥0 := by infer_instance

example : DenselyOrdered ℝ≥0 := by infer_instance

example : NoMaxOrder ℝ≥0 := by infer_instance

instance instPosSMulStrictMono {α} [Preorder α] [MulAction ℝ α] [PosSMulStrictMono ℝ α] :
    PosSMulStrictMono ℝ≥0 α where
  elim _r hr _a₁ _a₂ ha := (smul_lt_smul_of_pos_left ha (coe_pos.2 hr):)

instance instSMulPosStrictMono {α} [Zero α] [Preorder α] [MulAction ℝ α] [SMulPosStrictMono ℝ α] :
    SMulPosStrictMono ℝ≥0 α where
  elim _a ha _r₁ _r₂ hr := (smul_lt_smul_of_pos_right (coe_lt_coe.2 hr) ha:)

/-- If `a` is a nonnegative real number, then the closed interval `[0, a]` in `ℝ` is order
isomorphic to the interval `Set.Iic a`. -/
-- Porting note (#11215): TODO: restore once `simps` supports `ℝ≥0` @[simps!? apply_coe_coe]
def orderIsoIccZeroCoe (a : ℝ≥0) : Set.Icc (0 : ℝ) a ≃o Set.Iic a where
  toEquiv := Equiv.Set.sep (Set.Ici 0) fun x : ℝ => x ≤ a
  map_rel_iff' := Iff.rfl
#align nnreal.order_iso_Icc_zero_coe NNReal.orderIsoIccZeroCoe

@[simp]
theorem orderIsoIccZeroCoe_apply_coe_coe (a : ℝ≥0) (b : Set.Icc (0 : ℝ) a) :
    (orderIsoIccZeroCoe a b : ℝ) = b :=
  rfl

@[simp]
theorem orderIsoIccZeroCoe_symm_apply_coe (a : ℝ≥0) (b : Set.Iic a) :
    ((orderIsoIccZeroCoe a).symm b : ℝ) = b :=
  rfl
#align nnreal.order_iso_Icc_zero_coe_symm_apply_coe NNReal.orderIsoIccZeroCoe_symm_apply_coe

-- note we need the `@` to make the `Membership.mem` have a sensible type
theorem coe_image {s : Set ℝ≥0} :
    (↑) '' s = { x : ℝ | ∃ h : 0 ≤ x, @Membership.mem ℝ≥0 _ _ ⟨x, h⟩ s } :=
  Subtype.coe_image
#align nnreal.coe_image NNReal.coe_image

theorem bddAbove_coe {s : Set ℝ≥0} : BddAbove (((↑) : ℝ≥0 → ℝ) '' s) ↔ BddAbove s :=
  Iff.intro
    (fun ⟨b, hb⟩ =>
      ⟨Real.toNNReal b, fun ⟨y, _⟩ hys =>
        show y ≤ max b 0 from le_max_of_le_left <| hb <| Set.mem_image_of_mem _ hys⟩)
    fun ⟨b, hb⟩ => ⟨b, fun _ ⟨_, hx, eq⟩ => eq ▸ hb hx⟩
#align nnreal.bdd_above_coe NNReal.bddAbove_coe

theorem bddBelow_coe (s : Set ℝ≥0) : BddBelow (((↑) : ℝ≥0 → ℝ) '' s) :=
  ⟨0, fun _ ⟨q, _, eq⟩ => eq ▸ q.2⟩
#align nnreal.bdd_below_coe NNReal.bddBelow_coe

noncomputable instance : ConditionallyCompleteLinearOrderBot ℝ≥0 :=
  Nonneg.conditionallyCompleteLinearOrderBot 0

@[norm_cast]
theorem coe_sSup (s : Set ℝ≥0) : (↑(sSup s) : ℝ) = sSup (((↑) : ℝ≥0 → ℝ) '' s) := by
  rcases Set.eq_empty_or_nonempty s with rfl|hs
  · simp
  by_cases H : BddAbove s
  · have A : sSup (Subtype.val '' s) ∈ Set.Ici 0 := by
      apply Real.sSup_nonneg
      rintro - ⟨y, -, rfl⟩
      exact y.2
    exact (@subset_sSup_of_within ℝ (Set.Ici (0 : ℝ)) _ _ (_) s hs H A).symm
  · simp only [csSup_of_not_bddAbove H, csSup_empty, bot_eq_zero', NNReal.coe_zero]
    apply (Real.sSup_of_not_bddAbove ?_).symm
    contrapose! H
    exact bddAbove_coe.1 H
#align nnreal.coe_Sup NNReal.coe_sSup

@[simp, norm_cast] -- Porting note: add `simp`
theorem coe_iSup {ι : Sort*} (s : ι → ℝ≥0) : (↑(⨆ i, s i) : ℝ) = ⨆ i, ↑(s i) := by
  rw [iSup, iSup, coe_sSup, ← Set.range_comp]; rfl
#align nnreal.coe_supr NNReal.coe_iSup

@[norm_cast]
theorem coe_sInf (s : Set ℝ≥0) : (↑(sInf s) : ℝ) = sInf (((↑) : ℝ≥0 → ℝ) '' s) := by
  rcases Set.eq_empty_or_nonempty s with rfl|hs
  · simp only [Set.image_empty, Real.sInf_empty, coe_eq_zero]
    exact @subset_sInf_emptyset ℝ (Set.Ici (0 : ℝ)) _ _ (_)
  have A : sInf (Subtype.val '' s) ∈ Set.Ici 0 := by
    apply Real.sInf_nonneg
    rintro - ⟨y, -, rfl⟩
    exact y.2
  exact (@subset_sInf_of_within ℝ (Set.Ici (0 : ℝ)) _ _ (_) s hs (OrderBot.bddBelow s) A).symm
#align nnreal.coe_Inf NNReal.coe_sInf

@[simp]
theorem sInf_empty : sInf (∅ : Set ℝ≥0) = 0 := by
  rw [← coe_eq_zero, coe_sInf, Set.image_empty, Real.sInf_empty]
#align nnreal.Inf_empty NNReal.sInf_empty

@[norm_cast]
theorem coe_iInf {ι : Sort*} (s : ι → ℝ≥0) : (↑(⨅ i, s i) : ℝ) = ⨅ i, ↑(s i) := by
  rw [iInf, iInf, coe_sInf, ← Set.range_comp]; rfl
#align nnreal.coe_infi NNReal.coe_iInf

theorem le_iInf_add_iInf {ι ι' : Sort*} [Nonempty ι] [Nonempty ι'] {f : ι → ℝ≥0} {g : ι' → ℝ≥0}
    {a : ℝ≥0} (h : ∀ i j, a ≤ f i + g j) : a ≤ (⨅ i, f i) + ⨅ j, g j := by
  rw [← NNReal.coe_le_coe, NNReal.coe_add, coe_iInf, coe_iInf]
  exact le_ciInf_add_ciInf h
#align nnreal.le_infi_add_infi NNReal.le_iInf_add_iInf

example : Archimedean ℝ≥0 := by infer_instance

-- Porting note (#11215): TODO: remove?
instance covariant_add : CovariantClass ℝ≥0 ℝ≥0 (· + ·) (· ≤ ·) := inferInstance
#align nnreal.covariant_add NNReal.covariant_add

instance contravariant_add : ContravariantClass ℝ≥0 ℝ≥0 (· + ·) (· < ·) := inferInstance
#align nnreal.contravariant_add NNReal.contravariant_add

instance covariant_mul : CovariantClass ℝ≥0 ℝ≥0 (· * ·) (· ≤ ·) := inferInstance
#align nnreal.covariant_mul NNReal.covariant_mul

-- Porting note (#11215): TODO: delete?
nonrec theorem le_of_forall_pos_le_add {a b : ℝ≥0} (h : ∀ ε, 0 < ε → a ≤ b + ε) : a ≤ b :=
  le_of_forall_pos_le_add h
#align nnreal.le_of_forall_pos_le_add NNReal.le_of_forall_pos_le_add

theorem lt_iff_exists_rat_btwn (a b : ℝ≥0) :
    a < b ↔ ∃ q : ℚ, 0 ≤ q ∧ a < Real.toNNReal q ∧ Real.toNNReal q < b :=
  Iff.intro
    (fun h : (↑a : ℝ) < (↑b : ℝ) =>
      let ⟨q, haq, hqb⟩ := exists_rat_btwn h
      have : 0 ≤ (q : ℝ) := le_trans a.2 <| le_of_lt haq
      ⟨q, Rat.cast_nonneg.1 this, by
        simp [Real.coe_toNNReal _ this, NNReal.coe_lt_coe.symm, haq, hqb]⟩)
    fun ⟨q, _, haq, hqb⟩ => lt_trans haq hqb
#align nnreal.lt_iff_exists_rat_btwn NNReal.lt_iff_exists_rat_btwn

theorem bot_eq_zero : (⊥ : ℝ≥0) = 0 := rfl
#align nnreal.bot_eq_zero NNReal.bot_eq_zero

theorem mul_sup (a b c : ℝ≥0) : a * (b ⊔ c) = a * b ⊔ a * c :=
  mul_max_of_nonneg _ _ <| zero_le a
#align nnreal.mul_sup NNReal.mul_sup

theorem sup_mul (a b c : ℝ≥0) : (a ⊔ b) * c = a * c ⊔ b * c :=
  max_mul_of_nonneg _ _ <| zero_le c
#align nnreal.sup_mul NNReal.sup_mul

theorem mul_finset_sup {α} (r : ℝ≥0) (s : Finset α) (f : α → ℝ≥0) :
    r * s.sup f = s.sup fun a => r * f a :=
  Finset.comp_sup_eq_sup_comp _ (NNReal.mul_sup r) (mul_zero r)
#align nnreal.mul_finset_sup NNReal.mul_finset_sup

theorem finset_sup_mul {α} (s : Finset α) (f : α → ℝ≥0) (r : ℝ≥0) :
    s.sup f * r = s.sup fun a => f a * r :=
  Finset.comp_sup_eq_sup_comp (· * r) (fun x y => NNReal.sup_mul x y r) (zero_mul r)
#align nnreal.finset_sup_mul NNReal.finset_sup_mul

theorem finset_sup_div {α} {f : α → ℝ≥0} {s : Finset α} (r : ℝ≥0) :
    s.sup f / r = s.sup fun a => f a / r := by simp only [div_eq_inv_mul, mul_finset_sup]
#align nnreal.finset_sup_div NNReal.finset_sup_div

@[simp, norm_cast]
theorem coe_max (x y : ℝ≥0) : ((max x y : ℝ≥0) : ℝ) = max (x : ℝ) (y : ℝ) :=
  NNReal.coe_mono.map_max
#align nnreal.coe_max NNReal.coe_max

@[simp, norm_cast]
theorem coe_min (x y : ℝ≥0) : ((min x y : ℝ≥0) : ℝ) = min (x : ℝ) (y : ℝ) :=
  NNReal.coe_mono.map_min
#align nnreal.coe_min NNReal.coe_min

@[simp]
theorem zero_le_coe {q : ℝ≥0} : 0 ≤ (q : ℝ) :=
  q.2
#align nnreal.zero_le_coe NNReal.zero_le_coe

instance instOrderedSMul {M : Type*} [OrderedAddCommMonoid M] [Module ℝ M] [OrderedSMul ℝ M] :
    OrderedSMul ℝ≥0 M where
  smul_lt_smul_of_pos hab hc := (smul_lt_smul_of_pos_left hab (NNReal.coe_pos.2 hc) : _)
  lt_of_smul_lt_smul_of_pos {a b c} hab _ :=
    lt_of_smul_lt_smul_of_nonneg_left (by exact hab) (NNReal.coe_nonneg c)

end NNReal

open NNReal

namespace Real

section ToNNReal

@[simp]
theorem coe_toNNReal' (r : ℝ) : (Real.toNNReal r : ℝ) = max r 0 :=
  rfl
#align real.coe_to_nnreal' Real.coe_toNNReal'

@[simp]
theorem toNNReal_zero : Real.toNNReal 0 = 0 := NNReal.eq <| coe_toNNReal _ le_rfl
#align real.to_nnreal_zero Real.toNNReal_zero

@[simp]
theorem toNNReal_one : Real.toNNReal 1 = 1 := NNReal.eq <| coe_toNNReal _ zero_le_one
#align real.to_nnreal_one Real.toNNReal_one

@[simp]
theorem toNNReal_pos {r : ℝ} : 0 < Real.toNNReal r ↔ 0 < r := by
  simp [← NNReal.coe_lt_coe, lt_irrefl]
#align real.to_nnreal_pos Real.toNNReal_pos

@[simp]
theorem toNNReal_eq_zero {r : ℝ} : Real.toNNReal r = 0 ↔ r ≤ 0 := by
  simpa [-toNNReal_pos] using not_iff_not.2 (@toNNReal_pos r)
#align real.to_nnreal_eq_zero Real.toNNReal_eq_zero

theorem toNNReal_of_nonpos {r : ℝ} : r ≤ 0 → Real.toNNReal r = 0 :=
  toNNReal_eq_zero.2
#align real.to_nnreal_of_nonpos Real.toNNReal_of_nonpos

lemma toNNReal_eq_iff_eq_coe {r : ℝ} {p : ℝ≥0} (hp : p ≠ 0) : r.toNNReal = p ↔ r = p :=
  ⟨fun h ↦ h ▸ (coe_toNNReal _ <| not_lt.1 fun hlt ↦ hp <| h ▸ toNNReal_of_nonpos hlt.le).symm,
    fun h ↦ h.symm ▸ toNNReal_coe⟩

@[simp]
lemma toNNReal_eq_one {r : ℝ} : r.toNNReal = 1 ↔ r = 1 := toNNReal_eq_iff_eq_coe one_ne_zero

@[simp]
lemma toNNReal_eq_nat_cast {r : ℝ} {n : ℕ} (hn : n ≠ 0) : r.toNNReal = n ↔ r = n :=
  mod_cast toNNReal_eq_iff_eq_coe <| Nat.cast_ne_zero.2 hn

@[simp]
lemma toNNReal_eq_ofNat {r : ℝ} {n : ℕ} [n.AtLeastTwo] :
    r.toNNReal = no_index (OfNat.ofNat n) ↔ r = OfNat.ofNat n :=
  toNNReal_eq_nat_cast (NeZero.ne n)

@[simp]
theorem toNNReal_le_toNNReal_iff {r p : ℝ} (hp : 0 ≤ p) :
    toNNReal r ≤ toNNReal p ↔ r ≤ p := by simp [← NNReal.coe_le_coe, hp]
#align real.to_nnreal_le_to_nnreal_iff Real.toNNReal_le_toNNReal_iff

@[simp]
lemma toNNReal_le_one {r : ℝ} : r.toNNReal ≤ 1 ↔ r ≤ 1 := by
  simpa using toNNReal_le_toNNReal_iff zero_le_one

@[simp]
lemma one_lt_toNNReal {r : ℝ} : 1 < r.toNNReal ↔ 1 < r := by
  simpa only [not_le] using toNNReal_le_one.not

@[simp]
lemma toNNReal_le_nat_cast {r : ℝ} {n : ℕ} : r.toNNReal ≤ n ↔ r ≤ n := by
  simpa using toNNReal_le_toNNReal_iff n.cast_nonneg

@[simp]
lemma nat_cast_lt_toNNReal {r : ℝ} {n : ℕ} : n < r.toNNReal ↔ n < r := by
  simpa only [not_le] using toNNReal_le_nat_cast.not

@[simp]
lemma toNNReal_le_ofNat {r : ℝ} {n : ℕ} [n.AtLeastTwo] :
    r.toNNReal ≤ no_index (OfNat.ofNat n) ↔ r ≤ n :=
  toNNReal_le_nat_cast

@[simp]
lemma ofNat_lt_toNNReal {r : ℝ} {n : ℕ} [n.AtLeastTwo] :
    no_index (OfNat.ofNat n) < r.toNNReal ↔ n < r :=
  nat_cast_lt_toNNReal

@[simp]
theorem toNNReal_eq_toNNReal_iff {r p : ℝ} (hr : 0 ≤ r) (hp : 0 ≤ p) :
    toNNReal r = toNNReal p ↔ r = p := by simp [← coe_inj, coe_toNNReal, hr, hp]
#align real.to_nnreal_eq_to_nnreal_iff Real.toNNReal_eq_toNNReal_iff

@[simp]
theorem toNNReal_lt_toNNReal_iff' {r p : ℝ} : Real.toNNReal r < Real.toNNReal p ↔ r < p ∧ 0 < p :=
  NNReal.coe_lt_coe.symm.trans max_lt_max_left_iff
#align real.to_nnreal_lt_to_nnreal_iff' Real.toNNReal_lt_toNNReal_iff'

theorem toNNReal_lt_toNNReal_iff {r p : ℝ} (h : 0 < p) :
    Real.toNNReal r < Real.toNNReal p ↔ r < p :=
  toNNReal_lt_toNNReal_iff'.trans (and_iff_left h)
#align real.to_nnreal_lt_to_nnreal_iff Real.toNNReal_lt_toNNReal_iff

theorem toNNReal_lt_toNNReal_iff_of_nonneg {r p : ℝ} (hr : 0 ≤ r) :
    Real.toNNReal r < Real.toNNReal p ↔ r < p :=
  toNNReal_lt_toNNReal_iff'.trans ⟨And.left, fun h => ⟨h, lt_of_le_of_lt hr h⟩⟩
#align real.to_nnreal_lt_to_nnreal_iff_of_nonneg Real.toNNReal_lt_toNNReal_iff_of_nonneg

lemma toNNReal_le_toNNReal_iff' {r p : ℝ} : r.toNNReal ≤ p.toNNReal ↔ r ≤ p ∨ r ≤ 0 := by
  simp_rw [← not_lt, toNNReal_lt_toNNReal_iff', not_and_or]

lemma toNNReal_le_toNNReal_iff_of_pos {r p : ℝ} (hr : 0 < r) : r.toNNReal ≤ p.toNNReal ↔ r ≤ p := by
  simp [toNNReal_le_toNNReal_iff', hr.not_le]

@[simp]
lemma one_le_toNNReal {r : ℝ} : 1 ≤ r.toNNReal ↔ 1 ≤ r := by
  simpa using toNNReal_le_toNNReal_iff_of_pos one_pos

@[simp]
lemma toNNReal_lt_one {r : ℝ} : r.toNNReal < 1 ↔ r < 1 := by simp only [← not_le, one_le_toNNReal]

@[simp]
lemma nat_cast_le_toNNReal' {n : ℕ} {r : ℝ} : ↑n ≤ r.toNNReal ↔ n ≤ r ∨ n = 0 := by
  simpa [n.cast_nonneg.le_iff_eq] using toNNReal_le_toNNReal_iff' (r := n)

@[simp]
lemma toNNReal_lt_nat_cast' {n : ℕ} {r : ℝ} : r.toNNReal < n ↔ r < n ∧ n ≠ 0 := by
  simpa [pos_iff_ne_zero] using toNNReal_lt_toNNReal_iff' (r := r) (p := n)

lemma nat_cast_le_toNNReal {n : ℕ} {r : ℝ} (hn : n ≠ 0) : ↑n ≤ r.toNNReal ↔ n ≤ r := by simp [hn]

lemma toNNReal_lt_nat_cast {r : ℝ} {n : ℕ} (hn : n ≠ 0) : r.toNNReal < n ↔ r < n := by simp [hn]

@[simp]
lemma toNNReal_lt_ofNat {r : ℝ} {n : ℕ} [n.AtLeastTwo] :
    r.toNNReal < no_index (OfNat.ofNat n) ↔ r < OfNat.ofNat n :=
  toNNReal_lt_nat_cast (NeZero.ne n)

@[simp]
lemma ofNat_le_toNNReal {n : ℕ} {r : ℝ} [n.AtLeastTwo] :
    no_index (OfNat.ofNat n) ≤ r.toNNReal ↔ OfNat.ofNat n ≤ r :=
  nat_cast_le_toNNReal (NeZero.ne n)

@[simp]
theorem toNNReal_add {r p : ℝ} (hr : 0 ≤ r) (hp : 0 ≤ p) :
    Real.toNNReal (r + p) = Real.toNNReal r + Real.toNNReal p :=
  NNReal.eq <| by simp [hr, hp, add_nonneg]
#align real.to_nnreal_add Real.toNNReal_add

theorem toNNReal_add_toNNReal {r p : ℝ} (hr : 0 ≤ r) (hp : 0 ≤ p) :
    Real.toNNReal r + Real.toNNReal p = Real.toNNReal (r + p) :=
  (Real.toNNReal_add hr hp).symm
#align real.to_nnreal_add_to_nnreal Real.toNNReal_add_toNNReal

theorem toNNReal_le_toNNReal {r p : ℝ} (h : r ≤ p) : Real.toNNReal r ≤ Real.toNNReal p :=
  Real.toNNReal_mono h
#align real.to_nnreal_le_to_nnreal Real.toNNReal_le_toNNReal

theorem toNNReal_add_le {r p : ℝ} : Real.toNNReal (r + p) ≤ Real.toNNReal r + Real.toNNReal p :=
  NNReal.coe_le_coe.1 <| max_le (add_le_add (le_max_left _ _) (le_max_left _ _)) NNReal.zero_le_coe
#align real.to_nnreal_add_le Real.toNNReal_add_le

theorem toNNReal_le_iff_le_coe {r : ℝ} {p : ℝ≥0} : toNNReal r ≤ p ↔ r ≤ ↑p :=
  NNReal.gi.gc r p
#align real.to_nnreal_le_iff_le_coe Real.toNNReal_le_iff_le_coe

theorem le_toNNReal_iff_coe_le {r : ℝ≥0} {p : ℝ} (hp : 0 ≤ p) : r ≤ Real.toNNReal p ↔ ↑r ≤ p := by
  rw [← NNReal.coe_le_coe, Real.coe_toNNReal p hp]
#align real.le_to_nnreal_iff_coe_le Real.le_toNNReal_iff_coe_le

theorem le_toNNReal_iff_coe_le' {r : ℝ≥0} {p : ℝ} (hr : 0 < r) : r ≤ Real.toNNReal p ↔ ↑r ≤ p :=
  (le_or_lt 0 p).elim le_toNNReal_iff_coe_le fun hp => by
    simp only [(hp.trans_le r.coe_nonneg).not_le, toNNReal_eq_zero.2 hp.le, hr.not_le]
#align real.le_to_nnreal_iff_coe_le' Real.le_toNNReal_iff_coe_le'

theorem toNNReal_lt_iff_lt_coe {r : ℝ} {p : ℝ≥0} (ha : 0 ≤ r) : Real.toNNReal r < p ↔ r < ↑p := by
  rw [← NNReal.coe_lt_coe, Real.coe_toNNReal r ha]
#align real.to_nnreal_lt_iff_lt_coe Real.toNNReal_lt_iff_lt_coe

theorem lt_toNNReal_iff_coe_lt {r : ℝ≥0} {p : ℝ} : r < Real.toNNReal p ↔ ↑r < p :=
  lt_iff_lt_of_le_iff_le toNNReal_le_iff_le_coe
#align real.lt_to_nnreal_iff_coe_lt Real.lt_toNNReal_iff_coe_lt

#noalign real.to_nnreal_bit0
#noalign real.to_nnreal_bit1

theorem toNNReal_pow {x : ℝ} (hx : 0 ≤ x) (n : ℕ) : (x ^ n).toNNReal = x.toNNReal ^ n := by
  rw [← coe_inj, NNReal.coe_pow, Real.coe_toNNReal _ (pow_nonneg hx _),
    Real.coe_toNNReal x hx]
#align real.to_nnreal_pow Real.toNNReal_pow

theorem toNNReal_mul {p q : ℝ} (hp : 0 ≤ p) :
    Real.toNNReal (p * q) = Real.toNNReal p * Real.toNNReal q :=
  NNReal.eq <| by simp [mul_max_of_nonneg, hp]
#align real.to_nnreal_mul Real.toNNReal_mul

end ToNNReal

end Real

open Real

namespace NNReal

section Mul

theorem mul_eq_mul_left {a b c : ℝ≥0} (h : a ≠ 0) : a * b = a * c ↔ b = c := by
  rw [mul_eq_mul_left_iff, or_iff_left h]
#align nnreal.mul_eq_mul_left NNReal.mul_eq_mul_left

end Mul

section Pow

theorem pow_antitone_exp {a : ℝ≥0} (m n : ℕ) (mn : m ≤ n) (a1 : a ≤ 1) : a ^ n ≤ a ^ m :=
  pow_le_pow_of_le_one (zero_le a) a1 mn
#align nnreal.pow_antitone_exp NNReal.pow_antitone_exp

nonrec theorem exists_pow_lt_of_lt_one {a b : ℝ≥0} (ha : 0 < a) (hb : b < 1) :
    ∃ n : ℕ, b ^ n < a := by
  simpa only [← coe_pow, NNReal.coe_lt_coe] using
    exists_pow_lt_of_lt_one (NNReal.coe_pos.2 ha) (NNReal.coe_lt_coe.2 hb)
#align nnreal.exists_pow_lt_of_lt_one NNReal.exists_pow_lt_of_lt_one

nonrec theorem exists_mem_Ico_zpow {x : ℝ≥0} {y : ℝ≥0} (hx : x ≠ 0) (hy : 1 < y) :
    ∃ n : ℤ, x ∈ Set.Ico (y ^ n) (y ^ (n + 1)) :=
  exists_mem_Ico_zpow (α := ℝ) hx.bot_lt hy
#align nnreal.exists_mem_Ico_zpow NNReal.exists_mem_Ico_zpow

nonrec theorem exists_mem_Ioc_zpow {x : ℝ≥0} {y : ℝ≥0} (hx : x ≠ 0) (hy : 1 < y) :
    ∃ n : ℤ, x ∈ Set.Ioc (y ^ n) (y ^ (n + 1)) :=
  exists_mem_Ioc_zpow (α := ℝ) hx.bot_lt hy
#align nnreal.exists_mem_Ioc_zpow NNReal.exists_mem_Ioc_zpow

end Pow

section Sub

/-!
### Lemmas about subtraction

In this section we provide a few lemmas about subtraction that do not fit well into any other
typeclass. For lemmas about subtraction and addition see lemmas about `OrderedSub` in the file
`Mathlib.Algebra.Order.Sub.Basic`. See also `mul_tsub` and `tsub_mul`.
-/

theorem sub_def {r p : ℝ≥0} : r - p = Real.toNNReal (r - p) :=
  rfl
#align nnreal.sub_def NNReal.sub_def

theorem coe_sub_def {r p : ℝ≥0} : ↑(r - p) = max (r - p : ℝ) 0 :=
  rfl
#align nnreal.coe_sub_def NNReal.coe_sub_def

example : OrderedSub ℝ≥0 := by infer_instance

theorem sub_div (a b c : ℝ≥0) : (a - b) / c = a / c - b / c :=
  tsub_div _ _ _
#align nnreal.sub_div NNReal.sub_div

end Sub

section Inv

#align nnreal.sum_div Finset.sum_div

@[simp]
theorem inv_le {r p : ℝ≥0} (h : r ≠ 0) : r⁻¹ ≤ p ↔ 1 ≤ r * p := by
  rw [← mul_le_mul_left (pos_iff_ne_zero.2 h), mul_inv_cancel h]
#align nnreal.inv_le NNReal.inv_le

theorem inv_le_of_le_mul {r p : ℝ≥0} (h : 1 ≤ r * p) : r⁻¹ ≤ p := by
  by_cases r = 0 <;> simp [*, inv_le]
#align nnreal.inv_le_of_le_mul NNReal.inv_le_of_le_mul

@[simp]
theorem le_inv_iff_mul_le {r p : ℝ≥0} (h : p ≠ 0) : r ≤ p⁻¹ ↔ r * p ≤ 1 := by
  rw [← mul_le_mul_left (pos_iff_ne_zero.2 h), mul_inv_cancel h, mul_comm]
#align nnreal.le_inv_iff_mul_le NNReal.le_inv_iff_mul_le

@[simp]
theorem lt_inv_iff_mul_lt {r p : ℝ≥0} (h : p ≠ 0) : r < p⁻¹ ↔ r * p < 1 := by
  rw [← mul_lt_mul_left (pos_iff_ne_zero.2 h), mul_inv_cancel h, mul_comm]
#align nnreal.lt_inv_iff_mul_lt NNReal.lt_inv_iff_mul_lt

theorem mul_le_iff_le_inv {a b r : ℝ≥0} (hr : r ≠ 0) : r * a ≤ b ↔ a ≤ r⁻¹ * b := by
  have : 0 < r := lt_of_le_of_ne (zero_le r) hr.symm
  rw [← mul_le_mul_left (inv_pos.mpr this), ← mul_assoc, inv_mul_cancel hr, one_mul]
#align nnreal.mul_le_iff_le_inv NNReal.mul_le_iff_le_inv

theorem le_div_iff_mul_le {a b r : ℝ≥0} (hr : r ≠ 0) : a ≤ b / r ↔ a * r ≤ b :=
  le_div_iff₀ hr
#align nnreal.le_div_iff_mul_le NNReal.le_div_iff_mul_le

theorem div_le_iff {a b r : ℝ≥0} (hr : r ≠ 0) : a / r ≤ b ↔ a ≤ b * r :=
  div_le_iff₀ hr
#align nnreal.div_le_iff NNReal.div_le_iff

nonrec theorem div_le_iff' {a b r : ℝ≥0} (hr : r ≠ 0) : a / r ≤ b ↔ a ≤ r * b :=
  @div_le_iff' ℝ _ a r b <| pos_iff_ne_zero.2 hr
#align nnreal.div_le_iff' NNReal.div_le_iff'

theorem div_le_of_le_mul {a b c : ℝ≥0} (h : a ≤ b * c) : a / c ≤ b :=
  if h0 : c = 0 then by simp [h0] else (div_le_iff h0).2 h
#align nnreal.div_le_of_le_mul NNReal.div_le_of_le_mul

theorem div_le_of_le_mul' {a b c : ℝ≥0} (h : a ≤ b * c) : a / b ≤ c :=
  div_le_of_le_mul <| mul_comm b c ▸ h
#align nnreal.div_le_of_le_mul' NNReal.div_le_of_le_mul'

nonrec theorem le_div_iff {a b r : ℝ≥0} (hr : r ≠ 0) : a ≤ b / r ↔ a * r ≤ b :=
  @le_div_iff ℝ _ a b r <| pos_iff_ne_zero.2 hr
#align nnreal.le_div_iff NNReal.le_div_iff

nonrec theorem le_div_iff' {a b r : ℝ≥0} (hr : r ≠ 0) : a ≤ b / r ↔ r * a ≤ b :=
  @le_div_iff' ℝ _ a b r <| pos_iff_ne_zero.2 hr
#align nnreal.le_div_iff' NNReal.le_div_iff'

theorem div_lt_iff {a b r : ℝ≥0} (hr : r ≠ 0) : a / r < b ↔ a < b * r :=
  lt_iff_lt_of_le_iff_le (le_div_iff hr)
#align nnreal.div_lt_iff NNReal.div_lt_iff

theorem div_lt_iff' {a b r : ℝ≥0} (hr : r ≠ 0) : a / r < b ↔ a < r * b :=
  lt_iff_lt_of_le_iff_le (le_div_iff' hr)
#align nnreal.div_lt_iff' NNReal.div_lt_iff'

theorem lt_div_iff {a b r : ℝ≥0} (hr : r ≠ 0) : a < b / r ↔ a * r < b :=
  lt_iff_lt_of_le_iff_le (div_le_iff hr)
#align nnreal.lt_div_iff NNReal.lt_div_iff

theorem lt_div_iff' {a b r : ℝ≥0} (hr : r ≠ 0) : a < b / r ↔ r * a < b :=
  lt_iff_lt_of_le_iff_le (div_le_iff' hr)
#align nnreal.lt_div_iff' NNReal.lt_div_iff'

theorem mul_lt_of_lt_div {a b r : ℝ≥0} (h : a < b / r) : a * r < b :=
  (lt_div_iff fun hr => False.elim <| by simp [hr] at h).1 h
#align nnreal.mul_lt_of_lt_div NNReal.mul_lt_of_lt_div

theorem div_le_div_left_of_le {a b c : ℝ≥0} (c0 : c ≠ 0) (cb : c ≤ b) :
    a / b ≤ a / c :=
  div_le_div_of_nonneg_left (zero_le _) c0.bot_lt cb
#align nnreal.div_le_div_left_of_le NNReal.div_le_div_left_of_leₓ

nonrec theorem div_le_div_left {a b c : ℝ≥0} (a0 : 0 < a) (b0 : 0 < b) (c0 : 0 < c) :
    a / b ≤ a / c ↔ c ≤ b :=
  div_le_div_left a0 b0 c0
#align nnreal.div_le_div_left NNReal.div_le_div_left

theorem le_of_forall_lt_one_mul_le {x y : ℝ≥0} (h : ∀ a < 1, a * x ≤ y) : x ≤ y :=
  le_of_forall_ge_of_dense fun a ha => by
    have hx : x ≠ 0 := pos_iff_ne_zero.1 (lt_of_le_of_lt (zero_le _) ha)
    have hx' : x⁻¹ ≠ 0 := by rwa [Ne, inv_eq_zero]
    have : a * x⁻¹ < 1 := by rwa [← lt_inv_iff_mul_lt hx', inv_inv]
    have : a * x⁻¹ * x ≤ y := h _ this
    rwa [mul_assoc, inv_mul_cancel hx, mul_one] at this
#align nnreal.le_of_forall_lt_one_mul_le NNReal.le_of_forall_lt_one_mul_le

nonrec theorem half_le_self (a : ℝ≥0) : a / 2 ≤ a :=
  half_le_self bot_le
#align nnreal.half_le_self NNReal.half_le_self

nonrec theorem half_lt_self {a : ℝ≥0} (h : a ≠ 0) : a / 2 < a :=
  half_lt_self h.bot_lt
#align nnreal.half_lt_self NNReal.half_lt_self

theorem div_lt_one_of_lt {a b : ℝ≥0} (h : a < b) : a / b < 1 := by
  rwa [div_lt_iff, one_mul]
  exact ne_of_gt (lt_of_le_of_lt (zero_le _) h)
#align nnreal.div_lt_one_of_lt NNReal.div_lt_one_of_lt

theorem _root_.Real.toNNReal_inv {x : ℝ} : Real.toNNReal x⁻¹ = (Real.toNNReal x)⁻¹ := by
  rcases le_total 0 x with hx | hx
  · nth_rw 1 [← Real.coe_toNNReal x hx]
    rw [← NNReal.coe_inv, Real.toNNReal_coe]
  · rw [toNNReal_eq_zero.mpr hx, inv_zero, toNNReal_eq_zero.mpr (inv_nonpos.mpr hx)]
#align real.to_nnreal_inv Real.toNNReal_inv

theorem _root_.Real.toNNReal_div {x y : ℝ} (hx : 0 ≤ x) :
    Real.toNNReal (x / y) = Real.toNNReal x / Real.toNNReal y := by
  rw [div_eq_mul_inv, div_eq_mul_inv, ← Real.toNNReal_inv, ← Real.toNNReal_mul hx]
#align real.to_nnreal_div Real.toNNReal_div

theorem _root_.Real.toNNReal_div' {x y : ℝ} (hy : 0 ≤ y) :
    Real.toNNReal (x / y) = Real.toNNReal x / Real.toNNReal y := by
  rw [div_eq_inv_mul, div_eq_inv_mul, Real.toNNReal_mul (inv_nonneg.2 hy), Real.toNNReal_inv]
#align real.to_nnreal_div' Real.toNNReal_div'

theorem inv_lt_one_iff {x : ℝ≥0} (hx : x ≠ 0) : x⁻¹ < 1 ↔ 1 < x := by
  rw [← one_div, div_lt_iff hx, one_mul]
#align nnreal.inv_lt_one_iff NNReal.inv_lt_one_iff

theorem zpow_pos {x : ℝ≥0} (hx : x ≠ 0) (n : ℤ) : 0 < x ^ n :=
  zpow_pos_of_pos hx.bot_lt _
#align nnreal.zpow_pos NNReal.zpow_pos

theorem inv_lt_inv {x y : ℝ≥0} (hx : x ≠ 0) (h : x < y) : y⁻¹ < x⁻¹ :=
  inv_lt_inv_of_lt hx.bot_lt h
#align nnreal.inv_lt_inv NNReal.inv_lt_inv

end Inv

@[simp]
theorem abs_eq (x : ℝ≥0) : |(x : ℝ)| = x :=
  abs_of_nonneg x.property
#align nnreal.abs_eq NNReal.abs_eq

section Csupr

open Set

variable {ι : Sort*} {f : ι → ℝ≥0}

theorem le_toNNReal_of_coe_le {x : ℝ≥0} {y : ℝ} (h : ↑x ≤ y) : x ≤ y.toNNReal :=
  (le_toNNReal_iff_coe_le <| x.2.trans h).2 h
#align nnreal.le_to_nnreal_of_coe_le NNReal.le_toNNReal_of_coe_le

nonrec theorem sSup_of_not_bddAbove {s : Set ℝ≥0} (hs : ¬BddAbove s) : SupSet.sSup s = 0 := by
  rw [← bddAbove_coe] at hs
  rw [← coe_inj, coe_sSup, NNReal.coe_zero]
  exact sSup_of_not_bddAbove hs
#align nnreal.Sup_of_not_bdd_above NNReal.sSup_of_not_bddAbove

theorem iSup_of_not_bddAbove (hf : ¬BddAbove (range f)) : ⨆ i, f i = 0 :=
  sSup_of_not_bddAbove hf
#align nnreal.supr_of_not_bdd_above NNReal.iSup_of_not_bddAbove

theorem iSup_empty [IsEmpty ι] (f : ι → ℝ≥0) : ⨆ i, f i = 0 := ciSup_of_empty f

theorem iInf_empty [IsEmpty ι] (f : ι → ℝ≥0) : ⨅ i, f i = 0 := by
  rw [_root_.iInf_of_isEmpty, sInf_empty]
#align nnreal.infi_empty NNReal.iInf_empty

@[simp]
theorem iInf_const_zero {α : Sort*} : ⨅ _ : α, (0 : ℝ≥0) = 0 := by
  rw [← coe_inj, coe_iInf]
  exact Real.ciInf_const_zero
#align nnreal.infi_const_zero NNReal.iInf_const_zero

theorem iInf_mul (f : ι → ℝ≥0) (a : ℝ≥0) : iInf f * a = ⨅ i, f i * a := by
  rw [← coe_inj, NNReal.coe_mul, coe_iInf, coe_iInf]
  exact Real.iInf_mul_of_nonneg (NNReal.coe_nonneg _) _
#align nnreal.infi_mul NNReal.iInf_mul

theorem mul_iInf (f : ι → ℝ≥0) (a : ℝ≥0) : a * iInf f = ⨅ i, a * f i := by
  simpa only [mul_comm] using iInf_mul f a
#align nnreal.mul_infi NNReal.mul_iInf

theorem mul_iSup (f : ι → ℝ≥0) (a : ℝ≥0) : (a * ⨆ i, f i) = ⨆ i, a * f i := by
  rw [← coe_inj, NNReal.coe_mul, NNReal.coe_iSup, NNReal.coe_iSup]
  exact Real.mul_iSup_of_nonneg (NNReal.coe_nonneg _) _
#align nnreal.mul_supr NNReal.mul_iSup

theorem iSup_mul (f : ι → ℝ≥0) (a : ℝ≥0) : (⨆ i, f i) * a = ⨆ i, f i * a := by
  rw [mul_comm, mul_iSup]
  simp_rw [mul_comm]
#align nnreal.supr_mul NNReal.iSup_mul

theorem iSup_div (f : ι → ℝ≥0) (a : ℝ≥0) : (⨆ i, f i) / a = ⨆ i, f i / a := by
  simp only [div_eq_mul_inv, iSup_mul]
#align nnreal.supr_div NNReal.iSup_div

-- Porting note: generalized to allow empty `ι`
theorem mul_iSup_le {a : ℝ≥0} {g : ℝ≥0} {h : ι → ℝ≥0} (H : ∀ j, g * h j ≤ a) : g * iSup h ≤ a := by
  rw [mul_iSup]
  exact ciSup_le' H
#align nnreal.mul_supr_le NNReal.mul_iSup_le

-- Porting note: generalized to allow empty `ι`
theorem iSup_mul_le {a : ℝ≥0} {g : ι → ℝ≥0} {h : ℝ≥0} (H : ∀ i, g i * h ≤ a) : iSup g * h ≤ a := by
  rw [iSup_mul]
  exact ciSup_le' H
#align nnreal.supr_mul_le NNReal.iSup_mul_le

-- Porting note: generalized to allow empty `ι`
theorem iSup_mul_iSup_le {a : ℝ≥0} {g h : ι → ℝ≥0} (H : ∀ i j, g i * h j ≤ a) :
    iSup g * iSup h ≤ a :=
  iSup_mul_le fun _ => mul_iSup_le <| H _
#align nnreal.supr_mul_supr_le NNReal.iSup_mul_iSup_le

variable [Nonempty ι]

theorem le_mul_iInf {a : ℝ≥0} {g : ℝ≥0} {h : ι → ℝ≥0} (H : ∀ j, a ≤ g * h j) : a ≤ g * iInf h := by
  rw [mul_iInf]
  exact le_ciInf H
#align nnreal.le_mul_infi NNReal.le_mul_iInf

theorem le_iInf_mul {a : ℝ≥0} {g : ι → ℝ≥0} {h : ℝ≥0} (H : ∀ i, a ≤ g i * h) : a ≤ iInf g * h := by
  rw [iInf_mul]
  exact le_ciInf H
#align nnreal.le_infi_mul NNReal.le_iInf_mul

theorem le_iInf_mul_iInf {a : ℝ≥0} {g h : ι → ℝ≥0} (H : ∀ i j, a ≤ g i * h j) :
    a ≤ iInf g * iInf h :=
  le_iInf_mul fun i => le_mul_iInf <| H i
#align nnreal.le_infi_mul_infi NNReal.le_iInf_mul_iInf

end Csupr

end NNReal

namespace Set

namespace OrdConnected

variable {s : Set ℝ} {t : Set ℝ≥0}

theorem preimage_coe_nnreal_real (h : s.OrdConnected) : ((↑) ⁻¹' s : Set ℝ≥0).OrdConnected :=
  h.preimage_mono NNReal.coe_mono
#align set.ord_connected.preimage_coe_nnreal_real Set.OrdConnected.preimage_coe_nnreal_real

theorem image_coe_nnreal_real (h : t.OrdConnected) : ((↑) '' t : Set ℝ).OrdConnected :=
  ⟨forall_mem_image.2 fun x hx =>
      forall_mem_image.2 fun _y hy z hz => ⟨⟨z, x.2.trans hz.1⟩, h.out hx hy hz, rfl⟩⟩
#align set.ord_connected.image_coe_nnreal_real Set.OrdConnected.image_coe_nnreal_real

-- Porting note (#11215): TODO: does it generalize to a `GaloisInsertion`?
theorem image_real_toNNReal (h : s.OrdConnected) : (Real.toNNReal '' s).OrdConnected := by
  refine' ⟨forall_mem_image.2 fun x hx => forall_mem_image.2 fun y hy z hz => _⟩
  rcases le_total y 0 with hy₀ | hy₀
  · rw [mem_Icc, Real.toNNReal_of_nonpos hy₀, nonpos_iff_eq_zero] at hz
    exact ⟨y, hy, (toNNReal_of_nonpos hy₀).trans hz.2.symm⟩
  · lift y to ℝ≥0 using hy₀
    rw [toNNReal_coe] at hz
    exact ⟨z, h.out hx hy ⟨toNNReal_le_iff_le_coe.1 hz.1, hz.2⟩, toNNReal_coe⟩
#align set.ord_connected.image_real_to_nnreal Set.OrdConnected.image_real_toNNReal

theorem preimage_real_toNNReal (h : t.OrdConnected) : (Real.toNNReal ⁻¹' t).OrdConnected :=
  h.preimage_mono Real.toNNReal_mono
#align set.ord_connected.preimage_real_to_nnreal Set.OrdConnected.preimage_real_toNNReal

end OrdConnected

end Set

namespace Real

/-- The absolute value on `ℝ` as a map to `ℝ≥0`. -/
-- Porting note (#11180): removed @[pp_nodot]
def nnabs : ℝ →*₀ ℝ≥0 where
  toFun x := ⟨|x|, abs_nonneg x⟩
  map_zero' := by ext; simp
  map_one' := by ext; simp
  map_mul' x y := by ext; simp [abs_mul]
#align real.nnabs Real.nnabs

@[norm_cast, simp]
theorem coe_nnabs (x : ℝ) : (nnabs x : ℝ) = |x| :=
  rfl
#align real.coe_nnabs Real.coe_nnabs

@[simp]
theorem nnabs_of_nonneg {x : ℝ} (h : 0 ≤ x) : nnabs x = toNNReal x := by
  ext
  rw [coe_toNNReal x h, coe_nnabs, abs_of_nonneg h]
#align real.nnabs_of_nonneg Real.nnabs_of_nonneg

theorem nnabs_coe (x : ℝ≥0) : nnabs x = x := by simp
#align real.nnabs_coe Real.nnabs_coe

theorem coe_toNNReal_le (x : ℝ) : (toNNReal x : ℝ) ≤ |x| :=
  max_le (le_abs_self _) (abs_nonneg _)
#align real.coe_to_nnreal_le Real.coe_toNNReal_le

@[simp] lemma toNNReal_abs (x : ℝ) : |x|.toNNReal = nnabs x := NNReal.coe_injective <| by simp
#align real.to_nnreal_abs Real.toNNReal_abs

theorem cast_natAbs_eq_nnabs_cast (n : ℤ) : (n.natAbs : ℝ≥0) = nnabs n := by
  ext
  rw [NNReal.coe_nat_cast, Int.cast_natAbs, Real.coe_nnabs, Int.cast_abs]
#align real.cast_nat_abs_eq_nnabs_cast Real.cast_natAbs_eq_nnabs_cast

end Real

namespace Mathlib.Meta.Positivity

open Lean Meta Qq Function

private alias ⟨_, nnreal_coe_pos⟩ := coe_pos

/-- Extension for the `positivity` tactic: cast from `ℝ≥0` to `ℝ`. -/
@[positivity NNReal.toReal _]
def evalNNRealtoReal : PositivityExt where eval {u α} _zα _pα e := do
  match u, α, e with
  | 0, ~q(ℝ), ~q(NNReal.toReal $a) =>
    let ra ← core q(inferInstance) q(inferInstance) a
    assertInstancesCommute
    match ra with
    | .positive pa => pure (.positive q(nnreal_coe_pos $pa))
    | _ => pure (.nonnegative q(NNReal.coe_nonneg $a))
  | _, _, _ => throwError "not NNReal.toReal"

end Mathlib.Meta.Positivity<|MERGE_RESOLUTION|>--- conflicted
+++ resolved
@@ -64,11 +64,7 @@
 
 namespace NNReal
 
-<<<<<<< HEAD
 @[inherit_doc] scoped notation "ℝ≥0" => NNReal
-=======
-scoped notation "ℝ≥0" => NNReal
->>>>>>> 8a48cc6b
 
 noncomputable instance : FloorSemiring ℝ≥0 := Nonneg.floorSemiring
 instance instDenselyOrdered : DenselyOrdered ℝ≥0 := Nonneg.instDenselyOrdered
