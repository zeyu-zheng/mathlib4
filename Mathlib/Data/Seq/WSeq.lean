/-
Copyright (c) 2017 Microsoft Corporation. All rights reserved.
Released under Apache 2.0 license as described in the file LICENSE.
Authors: Mario Carneiro
-/
import Mathlib.Logic.Relation
import Mathlib.Data.Option.Basic
import Mathlib.Data.Seq.Seq
import Batteries.Data.DList

/-!
# Partially defined possibly infinite lists

This file provides a `WSeq α` type representing partially defined possibly infinite lists
(referred here as weak sequences).
-/

open scoped Stream'

open Function

universe u v w

/-
coinductive WSeq (α : Type u) : Type u
| nil : WSeq α
| cons : α → WSeq α → WSeq α
| think : WSeq α → WSeq α
-/
/-- Weak sequences.

  While the `Seq'` structure allows for lists which may not be finite,
  a weak sequence also allows the computation of each element to
  involve an indeterminate amount of computation, including possibly
  an infinite loop. This is represented as a regular `Seq'` interspersed
  with `none` elements to indicate that computation is ongoing.

  This model is appropriate for Haskell style lazy lists, and is closed
  under most interesting computation patterns on infinite lists,
  but conversely it is difficult to extract elements from it. -/
def WSeq (α) :=
  Seq' (Option α)

/-
coinductive WSeq (α : Type u) : Type u
| nil : WSeq α
| cons : α → WSeq α → WSeq α
| think : WSeq α → WSeq α
-/

namespace WSeq

variable {α : Type u} {β : Type v} {γ : Type w}

/-- Turn a sequence into a weak sequence -/
@[coe]
def ofSeq : Seq' α → WSeq α :=
  (· <$> ·) some

/-- Turn a list into a weak sequence -/
@[coe]
def ofList (l : List α) : WSeq α :=
  ofSeq l

/-- Turn a stream into a weak sequence -/
@[coe]
def ofStream (l : Stream' α) : WSeq α :=
  ofSeq l

instance coeSeq : Coe (Seq' α) (WSeq α) :=
  ⟨ofSeq⟩

instance coeList : Coe (List α) (WSeq α) :=
  ⟨ofList⟩

instance coeStream : Coe (Stream' α) (WSeq α) :=
  ⟨ofStream⟩

/-- The empty weak sequence -/
def nil : WSeq α :=
  Seq'.nil

instance inhabited : Inhabited (WSeq α) :=
  ⟨nil⟩

/-- Prepend an element to a weak sequence -/
def cons (a : α) : WSeq α → WSeq α :=
  Seq'.cons (some a)

/-- Compute for one tick, without producing any elements -/
def think : WSeq α → WSeq α :=
  Seq'.cons none

/-- Destruct a weak sequence, to (eventually possibly) produce either
  `none` for `nil` or `some (a, s)` if an element is produced. -/
def destruct : WSeq α → Computation (Option (α × WSeq α)) :=
  Computation.corec fun s =>
    match Seq'.destruct s with
    | none => Sum.inl none
    | some (none, s') => Sum.inr s'
    | some (some a, s') => Sum.inl (some (a, s'))

/-- Recursion principle for weak sequences, compare with `List.recOn`. -/
def recOn {C : WSeq α → Sort v} (s : WSeq α) (h1 : C nil) (h2 : ∀ x s, C (cons x s))
    (h3 : ∀ s, C (think s)) : C s :=
  Seq'.recOn s h1 fun o => Option.recOn o h3 h2

/-- membership for weak sequences-/
protected def Mem (a : α) (s : WSeq α) :=
  Seq'.Mem (some a) s

instance membership : Membership α (WSeq α) :=
  ⟨WSeq.Mem⟩

theorem not_mem_nil (a : α) : a ∉ @nil α :=
  Seq'.not_mem_nil (some a)

/-- Get the head of a weak sequence. This involves a possibly
  infinite computation. -/
def head (s : WSeq α) : Computation (Option α) :=
  Computation.map (Prod.fst <$> ·) (destruct s)

/-- Encode a computation yielding a weak sequence into additional
  `think` constructors in a weak sequence -/
def flatten : Computation (WSeq α) → WSeq α :=
  Seq'.corec fun c =>
    match Computation.destruct c with
    | Sum.inl s => Seq'.omap (return ·) (Seq'.destruct s)
    | Sum.inr c' => some (none, c')

/-- Get the tail of a weak sequence. This doesn't need a `Computation`
  wrapper, unlike `head`, because `flatten` allows us to hide this
  in the construction of the weak sequence itself. -/
def tail (s : WSeq α) : WSeq α :=
  flatten <| (fun o => Option.recOn o nil Prod.snd) <$> destruct s

/-- drop the first `n` elements from `s`. -/
def drop (s : WSeq α) : ℕ → WSeq α
  | 0 => s
  | n + 1 => tail (drop s n)

/-- Get the nth element of `s`. -/
def get? (s : WSeq α) (n : ℕ) : Computation (Option α) :=
  head (drop s n)

/-- Convert `s` to a list (if it is finite and completes in finite time). -/
def toList (s : WSeq α) : Computation (List α) :=
  @Computation.corec (List α) (List α × WSeq α)
    (fun ⟨l, s⟩ =>
      match Seq'.destruct s with
      | none => Sum.inl l.reverse
      | some (none, s') => Sum.inr (l, s')
      | some (some a, s') => Sum.inr (a::l, s'))
    ([], s)

/-- Get the length of `s` (if it is finite and completes in finite time). -/
def length (s : WSeq α) : Computation ℕ :=
  @Computation.corec ℕ (ℕ × WSeq α)
    (fun ⟨n, s⟩ =>
      match Seq'.destruct s with
      | none => Sum.inl n
      | some (none, s') => Sum.inr (n, s')
      | some (some _, s') => Sum.inr (n + 1, s'))
    (0, s)

/-- A weak sequence is finite if `toList s` terminates. Equivalently,
  it is a finite number of `think` and `cons` applied to `nil`. -/
class IsFinite (s : WSeq α) : Prop where
  out : (toList s).Terminates

instance toList_terminates (s : WSeq α) [h : IsFinite s] : (toList s).Terminates :=
  h.out

/-- Get the list corresponding to a finite weak sequence. -/
def get (s : WSeq α) [IsFinite s] : List α :=
  (toList s).get

/-- A weak sequence is *productive* if it never stalls forever - there are
 always a finite number of `think`s between `cons` constructors.
 The sequence itself is allowed to be infinite though. -/
class Productive (s : WSeq α) : Prop where
  get?_terminates : ∀ n, (get? s n).Terminates

theorem productive_iff (s : WSeq α) : Productive s ↔ ∀ n, (get? s n).Terminates :=
  ⟨fun h => h.1, fun h => ⟨h⟩⟩

instance get?_terminates (s : WSeq α) [h : Productive s] : ∀ n, (get? s n).Terminates :=
  h.get?_terminates

instance head_terminates (s : WSeq α) [Productive s] : (head s).Terminates :=
  s.get?_terminates 0

/-- Replace the `n`th element of `s` with `a`. -/
def updateNth (s : WSeq α) (n : ℕ) (a : α) : WSeq α :=
  @Seq'.corec (Option α) (ℕ × WSeq α)
    (fun ⟨n, s⟩ =>
      match Seq'.destruct s, n with
      | none, _ => none
      | some (none, s'), n => some (none, n, s')
      | some (some a', s'), 0 => some (some a', 0, s')
      | some (some _, s'), 1 => some (some a, 0, s')
      | some (some a', s'), n + 2 => some (some a', n + 1, s'))
    (n + 1, s)

/-- Remove the `n`th element of `s`. -/
def removeNth (s : WSeq α) (n : ℕ) : WSeq α :=
  @Seq'.corec (Option α) (ℕ × WSeq α)
    (fun ⟨n, s⟩ =>
      match Seq'.destruct s, n with
      | none, _ => none
      | some (none, s'), n => some (none, n, s')
      | some (some a', s'), 0 => some (some a', 0, s')
      | some (some _, s'), 1 => some (none, 0, s')
      | some (some a', s'), n + 2 => some (some a', n + 1, s'))
    (n + 1, s)

/-- Map the elements of `s` over `f`, removing any values that yield `none`. -/
def filterMap (f : α → Option β) : WSeq α → WSeq β :=
  Seq'.corec fun s =>
    match Seq'.destruct s with
    | none => none
    | some (none, s') => some (none, s')
    | some (some a, s') => some (f a, s')

/-- Select the elements of `s` that satisfy `p`. -/
def filter (p : α → Prop) [DecidablePred p] : WSeq α → WSeq α :=
  filterMap fun a => if p a then some a else none

-- example of infinite list manipulations
/-- Get the first element of `s` satisfying `p`. -/
def find (p : α → Prop) [DecidablePred p] (s : WSeq α) : Computation (Option α) :=
  head <| filter p s

/-- Zip a function over two weak sequences -/
def zipWith (f : α → β → γ) (s1 : WSeq α) (s2 : WSeq β) : WSeq γ :=
  @Seq'.corec (Option γ) (WSeq α × WSeq β)
    (fun ⟨s1, s2⟩ =>
      match Seq'.destruct s1, Seq'.destruct s2 with
      | some (none, s1'), some (none, s2') => some (none, s1', s2')
      | some (some _, _), some (none, s2') => some (none, s1, s2')
      | some (none, s1'), some (some _, _) => some (none, s1', s2)
      | some (some a1, s1'), some (some a2, s2') => some (some (f a1 a2), s1', s2')
      | _, _ => none)
    (s1, s2)

/-- Zip two weak sequences into a single sequence of pairs -/
def zip : WSeq α → WSeq β → WSeq (α × β) :=
  zipWith Prod.mk

/-- Get the list of indexes of elements of `s` satisfying `p` -/
def findIndexes (p : α → Prop) [DecidablePred p] (s : WSeq α) : WSeq ℕ :=
  (zip s (Stream'.nats : WSeq ℕ)).filterMap fun ⟨a, n⟩ => if p a then some n else none

/-- Get the index of the first element of `s` satisfying `p` -/
def findIndex (p : α → Prop) [DecidablePred p] (s : WSeq α) : Computation ℕ :=
  (fun o => Option.getD o 0) <$> head (findIndexes p s)

/-- Get the index of the first occurrence of `a` in `s` -/
def indexOf [DecidableEq α] (a : α) : WSeq α → Computation ℕ :=
  findIndex (Eq a)

/-- Get the indexes of occurrences of `a` in `s` -/
def indexesOf [DecidableEq α] (a : α) : WSeq α → WSeq ℕ :=
  findIndexes (Eq a)

/-- `union s1 s2` is a weak sequence which interleaves `s1` and `s2` in
  some order (nondeterministically). -/
def union (s1 s2 : WSeq α) : WSeq α :=
  @Seq'.corec (Option α) (WSeq α × WSeq α)
    (fun ⟨s1, s2⟩ =>
      match Seq'.destruct s1, Seq'.destruct s2 with
      | none, none => none
      | some (a1, s1'), none => some (a1, s1', nil)
      | none, some (a2, s2') => some (a2, nil, s2')
      | some (none, s1'), some (none, s2') => some (none, s1', s2')
      | some (some a1, s1'), some (none, s2') => some (some a1, s1', s2')
      | some (none, s1'), some (some a2, s2') => some (some a2, s1', s2')
      | some (some a1, s1'), some (some a2, s2') => some (some a1, cons a2 s1', s2'))
    (s1, s2)

/-- Returns `true` if `s` is `nil` and `false` if `s` has an element -/
def isEmpty (s : WSeq α) : Computation Bool :=
  Computation.map Option.isNone <| head s

/-- Calculate one step of computation -/
def compute (s : WSeq α) : WSeq α :=
  match Seq'.destruct s with
  | some (none, s') => s'
  | _ => s

/-- Get the first `n` elements of a weak sequence -/
def take (s : WSeq α) (n : ℕ) : WSeq α :=
  @Seq'.corec (Option α) (ℕ × WSeq α)
    (fun ⟨n, s⟩ =>
      match n, Seq'.destruct s with
      | 0, _ => none
      | _ + 1, none => none
      | m + 1, some (none, s') => some (none, m + 1, s')
      | m + 1, some (some a, s') => some (some a, m, s'))
    (n, s)

/-- Split the sequence at position `n` into a finite initial segment
  and the weak sequence tail -/
def splitAt (s : WSeq α) (n : ℕ) : Computation (List α × WSeq α) :=
  @Computation.corec (List α × WSeq α) (ℕ × List α × WSeq α)
    (fun ⟨n, l, s⟩ =>
      match n, Seq'.destruct s with
      | 0, _ => Sum.inl (l.reverse, s)
      | _ + 1, none => Sum.inl (l.reverse, s)
      | _ + 1, some (none, s') => Sum.inr (n, l, s')
      | m + 1, some (some a, s') => Sum.inr (m, a::l, s'))
    (n, [], s)

/-- Returns `true` if any element of `s` satisfies `p` -/
def any (s : WSeq α) (p : α → Bool) : Computation Bool :=
  Computation.corec
    (fun s : WSeq α =>
      match Seq'.destruct s with
      | none => Sum.inl false
      | some (none, s') => Sum.inr s'
      | some (some a, s') => if p a then Sum.inl true else Sum.inr s')
    s

/-- Returns `true` if every element of `s` satisfies `p` -/
def all (s : WSeq α) (p : α → Bool) : Computation Bool :=
  Computation.corec
    (fun s : WSeq α =>
      match Seq'.destruct s with
      | none => Sum.inl true
      | some (none, s') => Sum.inr s'
      | some (some a, s') => if p a then Sum.inr s' else Sum.inl false)
    s

/-- Apply a function to the elements of the sequence to produce a sequence
  of partial results. (There is no `scanr` because this would require
  working from the end of the sequence, which may not exist.) -/
def scanl (f : α → β → α) (a : α) (s : WSeq β) : WSeq α :=
  cons a <|
    @Seq'.corec (Option α) (α × WSeq β)
      (fun ⟨a, s⟩ =>
        match Seq'.destruct s with
        | none => none
        | some (none, s') => some (none, a, s')
        | some (some b, s') =>
          let a' := f a b
          some (some a', a', s'))
      (a, s)

/-- Get the weak sequence of initial segments of the input sequence -/
def inits (s : WSeq α) : WSeq (List α) :=
  cons [] <|
    @Seq'.corec (Option (List α)) (Batteries.DList α × WSeq α)
      (fun ⟨l, s⟩ =>
        match Seq'.destruct s with
        | none => none
        | some (none, s') => some (none, l, s')
        | some (some a, s') =>
          let l' := l.push a
          some (some l'.toList, l', s'))
      (Batteries.DList.empty, s)

/-- Like take, but does not wait for a result. Calculates `n` steps of
  computation and returns the sequence computed so far -/
def collect (s : WSeq α) (n : ℕ) : List α :=
  (Seq'.take n s).filterMap id

/-- Append two weak sequences. As with `Seq'.append`, this may not use
  the second sequence if the first one takes forever to compute -/
def append : WSeq α → WSeq α → WSeq α :=
  Seq'.append

/-- Map a function over a weak sequence -/
def map (f : α → β) : WSeq α → WSeq β :=
  Seq'.map (Option.map f)

/-- Flatten a sequence of weak sequences. (Note that this allows
  empty sequences, unlike `Seq'.join`.) -/
def join (S : WSeq (WSeq α)) : WSeq α :=
  Seq'.join
    ((fun o : Option (WSeq α) =>
        match o with
        | none => Seq1.ret none
        | some s => (none, s)) <$>
      S)

/-- Monadic bind operator for weak sequences -/
def bind (s : WSeq α) (f : α → WSeq β) : WSeq β :=
  join (map f s)

/-- lift a relation to a relation over weak sequences -/
@[simp]
def LiftRelO (R : α → β → Prop) (C : WSeq α → WSeq β → Prop) :
    Option (α × WSeq α) → Option (β × WSeq β) → Prop
  | none, none => True
  | some (a, s), some (b, t) => R a b ∧ C s t
  | _, _ => False

theorem LiftRelO.imp {R S : α → β → Prop} {C D : WSeq α → WSeq β → Prop} (H1 : ∀ a b, R a b → S a b)
    (H2 : ∀ s t, C s t → D s t) : ∀ {o p}, LiftRelO R C o p → LiftRelO S D o p
  | none, none, _ => trivial
  | some (_, _), some (_, _), h => And.imp (H1 _ _) (H2 _ _) h
  | none, some _, h => False.elim h
  | some (_, _), none, h => False.elim h

theorem LiftRelO.imp_right (R : α → β → Prop) {C D : WSeq α → WSeq β → Prop}
    (H : ∀ s t, C s t → D s t) {o p} : LiftRelO R C o p → LiftRelO R D o p :=
  LiftRelO.imp (fun _ _ => id) H

/-- Definition of bisimilarity for weak sequences-/
@[simp]
def BisimO (R : WSeq α → WSeq α → Prop) : Option (α × WSeq α) → Option (α × WSeq α) → Prop :=
  LiftRelO (· = ·) R

theorem BisimO.imp {R S : WSeq α → WSeq α → Prop} (H : ∀ s t, R s t → S s t) {o p} :
    BisimO R o p → BisimO S o p :=
  LiftRelO.imp_right _ H

/-- Two weak sequences are `LiftRel R` related if they are either both empty,
  or they are both nonempty and the heads are `R` related and the tails are
  `LiftRel R` related. (This is a coinductive definition.) -/
def LiftRel (R : α → β → Prop) (s : WSeq α) (t : WSeq β) : Prop :=
  ∃ C : WSeq α → WSeq β → Prop,
    C s t ∧ ∀ {s t}, C s t → Computation.LiftRel (LiftRelO R C) (destruct s) (destruct t)

/-- If two sequences are equivalent, then they have the same values and
  the same computational behavior (i.e. if one loops forever then so does
  the other), although they may differ in the number of `think`s needed to
  arrive at the answer. -/
def Equiv : WSeq α → WSeq α → Prop :=
  LiftRel (· = ·)

theorem liftRel_destruct {R : α → β → Prop} {s : WSeq α} {t : WSeq β} :
    LiftRel R s t → Computation.LiftRel (LiftRelO R (LiftRel R)) (destruct s) (destruct t)
  | ⟨R, h1, h2⟩ => by
    refine Computation.LiftRel.imp ?_ _ _ (h2 h1)
    apply LiftRelO.imp_right
    exact fun s' t' h' => ⟨R, h', @h2⟩

theorem liftRel_destruct_iff {R : α → β → Prop} {s : WSeq α} {t : WSeq β} :
    LiftRel R s t ↔ Computation.LiftRel (LiftRelO R (LiftRel R)) (destruct s) (destruct t) :=
  ⟨liftRel_destruct, fun h =>
    ⟨fun s t =>
      LiftRel R s t ∨ Computation.LiftRel (LiftRelO R (LiftRel R)) (destruct s) (destruct t),
      Or.inr h, fun {s t} h => by
      have h : Computation.LiftRel (LiftRelO R (LiftRel R)) (destruct s) (destruct t) := by
        cases' h with h h
        · exact liftRel_destruct h
        · assumption
      apply Computation.LiftRel.imp _ _ _ h
      intro a b
      apply LiftRelO.imp_right
      intro s t
      apply Or.inl⟩⟩

-- Porting note: To avoid ambiguous notation, `~` became `~ʷ`.
infixl:50 " ~ʷ " => Equiv

theorem destruct_congr {s t : WSeq α} :
    s ~ʷ t → Computation.LiftRel (BisimO (· ~ʷ ·)) (destruct s) (destruct t) :=
  liftRel_destruct

theorem destruct_congr_iff {s t : WSeq α} :
    s ~ʷ t ↔ Computation.LiftRel (BisimO (· ~ʷ ·)) (destruct s) (destruct t) :=
  liftRel_destruct_iff

theorem LiftRel.refl (R : α → α → Prop) (H : Reflexive R) : Reflexive (LiftRel R) := fun s => by
  refine ⟨(· = ·), rfl, fun {s t} (h : s = t) => ?_⟩
  rw [← h]
  apply Computation.LiftRel.refl
  intro a
  cases' a with a
  · simp
  · cases a
    simp only [LiftRelO, and_true]
    apply H

theorem LiftRelO.swap (R : α → β → Prop) (C) :
    swap (LiftRelO R C) = LiftRelO (swap R) (swap C) := by
  funext x y
  rcases x with ⟨⟩ | ⟨hx, jx⟩ <;> rcases y with ⟨⟩ | ⟨hy, jy⟩ <;> rfl

theorem LiftRel.swap_lem {R : α → β → Prop} {s1 s2} (h : LiftRel R s1 s2) :
    LiftRel (swap R) s2 s1 := by
  refine ⟨swap (LiftRel R), h, fun {s t} (h : LiftRel R t s) => ?_⟩
  rw [← LiftRelO.swap, Computation.LiftRel.swap]
  apply liftRel_destruct h

theorem LiftRel.swap (R : α → β → Prop) : swap (LiftRel R) = LiftRel (swap R) :=
  funext fun _ => funext fun _ => propext ⟨LiftRel.swap_lem, LiftRel.swap_lem⟩

theorem LiftRel.symm (R : α → α → Prop) (H : Symmetric R) : Symmetric (LiftRel R) :=
  fun s1 s2 (h : Function.swap (LiftRel R) s2 s1) => by rwa [LiftRel.swap, H.swap_eq] at h

theorem LiftRel.trans (R : α → α → Prop) (H : Transitive R) : Transitive (LiftRel R) :=
  fun s t u h1 h2 => by
  refine ⟨fun s u => ∃ t, LiftRel R s t ∧ LiftRel R t u, ⟨t, h1, h2⟩, fun {s u} h => ?_⟩
  rcases h with ⟨t, h1, h2⟩
  have h1 := liftRel_destruct h1
  have h2 := liftRel_destruct h2
  refine
    Computation.liftRel_def.2
      ⟨(Computation.terminates_of_liftRel h1).trans (Computation.terminates_of_liftRel h2),
        fun {a c} ha hc => ?_⟩
  rcases h1.left ha with ⟨b, hb, t1⟩
  have t2 := Computation.rel_of_liftRel h2 hb hc
  cases' a with a <;> cases' c with c
  · trivial
  · cases b
    · cases t2
    · cases t1
  · cases a
    cases' b with b
    · cases t1
    · cases b
      cases t2
  · cases' a with a s
    cases' b with b
    · cases t1
    cases' b with b t
    cases' c with c u
    cases' t1 with ab st
    cases' t2 with bc tu
    exact ⟨H ab bc, t, st, tu⟩

theorem LiftRel.equiv (R : α → α → Prop) : Equivalence R → Equivalence (LiftRel R)
  | ⟨refl, symm, trans⟩ => ⟨LiftRel.refl R refl, @(LiftRel.symm R @symm), @(LiftRel.trans R @trans)⟩

@[refl]
theorem Equiv.refl : ∀ s : WSeq α, s ~ʷ s :=
  LiftRel.refl (· = ·) Eq.refl

@[symm]
theorem Equiv.symm : ∀ {s t : WSeq α}, s ~ʷ t → t ~ʷ s :=
  @(LiftRel.symm (· = ·) (@Eq.symm _))

@[trans]
theorem Equiv.trans : ∀ {s t u : WSeq α}, s ~ʷ t → t ~ʷ u → s ~ʷ u :=
  @(LiftRel.trans (· = ·) (@Eq.trans _))

theorem Equiv.equivalence : Equivalence (@Equiv α) :=
  ⟨@Equiv.refl _, @Equiv.symm _, @Equiv.trans _⟩

open Computation

@[simp]
theorem destruct_nil : destruct (nil : WSeq α) = Computation.pure none :=
  Computation.destruct_eq_pure rfl

@[simp]
theorem destruct_cons (a : α) (s) : destruct (cons a s) = Computation.pure (some (a, s)) :=
  Computation.destruct_eq_pure <| by simp [destruct, cons, Computation.rmap]

@[simp]
theorem destruct_think (s : WSeq α) : destruct (think s) = (destruct s).think :=
  Computation.destruct_eq_think <| by simp [destruct, think, Computation.rmap]

@[simp]
theorem seq_destruct_nil : Seq'.destruct (nil : WSeq α) = none :=
  Seq'.destruct_nil

@[simp]
theorem seq_destruct_cons (a : α) (s) : Seq'.destruct (cons a s) = some (some a, s) :=
  Seq'.destruct_cons _ _

@[simp]
theorem seq_destruct_think (s : WSeq α) : Seq'.destruct (think s) = some (none, s) :=
  Seq'.destruct_cons _ _

@[simp]
theorem head_nil : head (nil : WSeq α) = Computation.pure none := by simp [head]

@[simp]
theorem head_cons (a : α) (s) : head (cons a s) = Computation.pure (some a) := by simp [head]

@[simp]
theorem head_think (s : WSeq α) : head (think s) = (head s).think := by simp [head]

@[simp]
theorem flatten_pure (s : WSeq α) : flatten (Computation.pure s) = s := by
  refine Seq'.eq_of_bisim (fun s1 s2 => flatten (Computation.pure s2) = s1) ?_ rfl
  intro s' s h
  rw [← h]
  simp only [Seq'.BisimO, flatten, Seq'.omap, pure_def, Seq'.corec_eq, destruct_pure]
  cases Seq'.destruct s with
  | none => simp
  | some val =>
    cases' val with o s'
    simp

@[simp]
theorem flatten_think (c : Computation (WSeq α)) : flatten c.think = think (flatten c) :=
  Seq'.destruct_eq_cons <| by simp [flatten, think]

@[simp]
theorem destruct_flatten (c : Computation (WSeq α)) : destruct (flatten c) = c >>= destruct := by
  refine
    Computation.eq_of_bisim
      (fun c1 c2 => c1 = c2 ∨ ∃ c, c1 = destruct (flatten c) ∧ c2 = Computation.bind c destruct) ?_
      (Or.inr ⟨c, rfl, rfl⟩)
  intro c1 c2 h
  exact
    match c1, c2, h with
    | c, _, Or.inl rfl => by cases c.destruct <;> simp
    | _, _, Or.inr ⟨c, rfl, rfl⟩ => by
      induction' c using Computation.recOn with a c' <;> simp
      · cases (destruct a).destruct <;> simp
      · exact Or.inr ⟨c', rfl, rfl⟩

theorem head_terminates_iff (s : WSeq α) : Terminates (head s) ↔ Terminates (destruct s) :=
  terminates_map_iff _ (destruct s)

@[simp]
theorem tail_nil : tail (nil : WSeq α) = nil := by simp [tail]

@[simp]
theorem tail_cons (a : α) (s) : tail (cons a s) = s := by simp [tail]

@[simp]
theorem tail_think (s : WSeq α) : tail (think s) = (tail s).think := by simp [tail]

@[simp]
theorem dropn_nil (n) : drop (nil : WSeq α) n = nil := by induction n <;> simp [*, drop]

@[simp]
theorem dropn_cons (a : α) (s) (n) : drop (cons a s) (n + 1) = drop s n := by
  induction n with
  | zero => simp [drop]
  | succ n n_ih =>
    -- porting note (#10745): was `simp [*, drop]`.
    simp [drop, ← n_ih]

@[simp]
theorem dropn_think (s : WSeq α) (n) : drop (think s) n = (drop s n).think := by
  induction n <;> simp [*, drop]

theorem dropn_add (s : WSeq α) (m) : ∀ n, drop s (m + n) = drop (drop s m) n
  | 0 => rfl
  | n + 1 => congr_arg tail (dropn_add s m n)

theorem dropn_tail (s : WSeq α) (n) : drop (tail s) n = drop s (n + 1) := by
  rw [Nat.add_comm]
  symm
  apply dropn_add

theorem get?_add (s : WSeq α) (m n) : get? s (m + n) = get? (drop s m) n :=
  congr_arg head (dropn_add _ _ _)

theorem get?_tail (s : WSeq α) (n) : get? (tail s) n = get? s (n + 1) :=
  congr_arg head (dropn_tail _ _)

@[simp]
theorem join_nil : join nil = (nil : WSeq α) :=
  Seq'.join_nil

@[simp]
theorem join_think (S : WSeq (WSeq α)) : join (think S) = think (join S) := by
  simp only [join, think]
  dsimp only [(· <$> ·)]
  simp [join, Seq1.ret]

@[simp]
theorem join_cons (s : WSeq α) (S) : join (cons s S) = think (append s (join S)) := by
  simp only [join, think]
  dsimp only [(· <$> ·)]
  simp [join, cons, append]

@[simp]
theorem nil_append (s : WSeq α) : append nil s = s :=
  Seq'.nil_append _

@[simp]
theorem cons_append (a : α) (s t) : append (cons a s) t = cons a (append s t) :=
  Seq'.cons_append _ _ _

@[simp]
theorem think_append (s t : WSeq α) : append (think s) t = think (append s t) :=
  Seq'.cons_append _ _ _

@[simp]
theorem append_nil (s : WSeq α) : append s nil = s :=
  Seq'.append_nil _

@[simp]
theorem append_assoc (s t u : WSeq α) : append (append s t) u = append s (append t u) :=
  Seq'.append_assoc _ _ _

/-- auxiliary definition of tail over weak sequences-/
@[simp]
def tail.aux : Option (α × WSeq α) → Computation (Option (α × WSeq α))
  | none => Computation.pure none
  | some (_, s) => destruct s

theorem destruct_tail (s : WSeq α) : destruct (tail s) = destruct s >>= tail.aux := by
  simp only [tail, destruct_flatten, tail.aux]; rw [← bind_pure_comp, LawfulMonad.bind_assoc]
  apply congr_arg; ext1 (_ | ⟨a, s⟩) <;> apply (@pure_bind Computation _ _ _ _ _ _).trans _ <;> simp

/-- auxiliary definition of drop over weak sequences-/
@[simp]
def drop.aux : ℕ → Option (α × WSeq α) → Computation (Option (α × WSeq α))
  | 0 => Computation.pure
  | n + 1 => fun a => tail.aux a >>= drop.aux n

theorem drop.aux_none : ∀ n, @drop.aux α n none = Computation.pure none
  | 0 => rfl
  | n + 1 =>
    show Computation.bind (Computation.pure none) (drop.aux n) = Computation.pure none by
      rw [ret_bind, drop.aux_none n]

theorem destruct_dropn : ∀ (s : WSeq α) (n), destruct (drop s n) = destruct s >>= drop.aux n
  | s, 0 => (bind_pure' _).symm
  | s, n + 1 => by
    rw [← dropn_tail, destruct_dropn _ n, destruct_tail, LawfulMonad.bind_assoc]
    rfl

theorem head_terminates_of_head_tail_terminates (s : WSeq α) [T : Terminates (head (tail s))] :
    Terminates (head s) :=
  (head_terminates_iff _).2 <| by
    rcases (head_terminates_iff _).1 T with ⟨⟨a, h⟩⟩
    simp? [tail] at h says simp only [tail, destruct_flatten] at h
    rcases exists_of_mem_bind h with ⟨s', h1, _⟩
    unfold Functor.map at h1
    exact
      let ⟨t, h3, _⟩ := Computation.exists_of_mem_map h1
      Computation.terminates_of_mem h3

theorem destruct_some_of_destruct_tail_some {s : WSeq α} {a} (h : some a ∈ destruct (tail s)) :
    ∃ a', some a' ∈ destruct s := by
  unfold tail Functor.map at h; simp only [destruct_flatten] at h
  rcases exists_of_mem_bind h with ⟨t, tm, td⟩; clear h
  rcases Computation.exists_of_mem_map tm with ⟨t', ht', ht2⟩; clear tm
  cases' t' with t' <;> rw [← ht2] at td <;> simp only [destruct_nil] at td
  · have := mem_unique td (ret_mem _)
    contradiction
  · exact ⟨_, ht'⟩

theorem head_some_of_head_tail_some {s : WSeq α} {a} (h : some a ∈ head (tail s)) :
    ∃ a', some a' ∈ head s := by
  unfold head at h
  rcases Computation.exists_of_mem_map h with ⟨o, md, e⟩; clear h
  cases' o with o <;> [injection e; injection e with h']; clear h'
  cases' destruct_some_of_destruct_tail_some md with a am
  exact ⟨_, Computation.mem_map (@Prod.fst α (WSeq α) <$> ·) am⟩

theorem head_some_of_get?_some {s : WSeq α} {a n} (h : some a ∈ get? s n) :
    ∃ a', some a' ∈ head s := by
  induction n generalizing a with
  | zero => exact ⟨_, h⟩
  | succ n IH =>
      let ⟨a', h'⟩ := head_some_of_head_tail_some h
      exact IH h'

instance productive_tail (s : WSeq α) [Productive s] : Productive (tail s) :=
  ⟨fun n => by rw [get?_tail]; infer_instance⟩

instance productive_dropn (s : WSeq α) [Productive s] (n) : Productive (drop s n) :=
  ⟨fun m => by rw [← get?_add]; infer_instance⟩

/-- Given a productive weak sequence, we can collapse all the `think`s to
  produce a sequence. -/
def toSeq (s : WSeq α) [Productive s] : Seq' α :=
  ⟨fun n => (get? s n).get,
   fun {n} h => by
    cases e : Computation.get (get? s (n + 1))
    · assumption
    have := Computation.mem_of_get_eq _ e
    simp? [get?] at this h says simp only [get?] at this h
    cases' head_some_of_head_tail_some this with a' h'
    have := mem_unique h' (@Computation.mem_of_get_eq _ _ _ _ h)
    contradiction⟩

theorem get?_terminates_le {s : WSeq α} {m n} (h : m ≤ n) :
    Terminates (get? s n) → Terminates (get? s m) := by
  induction' h with m' _ IH
  exacts [id, fun T => IH (@head_terminates_of_head_tail_terminates _ _ T)]

theorem head_terminates_of_get?_terminates {s : WSeq α} {n} :
    Terminates (get? s n) → Terminates (head s) :=
  get?_terminates_le (Nat.zero_le n)

theorem destruct_terminates_of_get?_terminates {s : WSeq α} {n} (T : Terminates (get? s n)) :
    Terminates (destruct s) :=
  (head_terminates_iff _).1 <| head_terminates_of_get?_terminates T

<<<<<<< HEAD
=======
theorem mem_rec_on {C : WSeq α → Prop} {a s} (M : a ∈ s) (h1 : ∀ b s', a = b ∨ C s' → C (cons b s'))
    (h2 : ∀ s, C s → C (think s)) : C s := by
  apply Seq'.mem_rec_on M
  intro o s' h; cases' o with b
  · apply h2
    cases h
    · contradiction
    · assumption
  · apply h1
    apply Or.imp_left _ h
    intro h
    injection h

>>>>>>> 46d7b4f8
@[simp]
theorem mem_think (s : WSeq α) (a) : a ∈ think s ↔ a ∈ s := by
  cases' s with f al
  change (some (some a) ∈ some none::f) ↔ some (some a) ∈ f
  constructor <;> intro h
  · apply (Stream'.eq_or_mem_of_mem_cons h).resolve_left
    intro
    injections
  · apply Stream'.mem_cons_of_mem _ h

theorem mem_think_of_mem {s : WSeq α} {a} : a ∈ s → a ∈ think s :=
  mem_think s a |>.mpr

theorem eq_or_mem_iff_mem {s : WSeq α} {a a' s'} :
    some (a', s') ∈ destruct s → (a ∈ s ↔ a = a' ∨ a ∈ s') := by
  generalize e : destruct s = c; intro h
  revert s
  apply Computation.memRecOn h <;> [skip; intro c IH] <;> intro s <;>
    induction' s using WSeq.recOn with x s s <;>
    intro m <;>
    have := congr_arg Computation.destruct m <;>
    simp at this
  · cases' this with i1 i2
    rw [i1, i2]
    cases' s' with f al
    dsimp only [cons, (· ∈ ·), WSeq.Mem, Seq'.Mem, Seq'.cons]
    have h_a_eq_a' : a = a' ↔ some (some a) = some (some a') := by simp
    rw [h_a_eq_a']
    refine ⟨Stream'.eq_or_mem_of_mem_cons, fun o => ?_⟩
    · cases' o with e m
      · rw [e]
        apply Stream'.mem_cons
      · exact Stream'.mem_cons_of_mem _ m
  · simp [IH this]

@[simp]
theorem mem_cons_iff (s : WSeq α) (b) {a} : a ∈ cons b s ↔ a = b ∨ a ∈ s :=
  eq_or_mem_iff_mem <| by simp [ret_mem]

theorem mem_cons_of_mem {s : WSeq α} (b) {a} (h : a ∈ s) : a ∈ cons b s :=
  (mem_cons_iff _ _).2 (Or.inr h)

theorem mem_cons (s : WSeq α) (a) : a ∈ cons a s :=
  (mem_cons_iff _ _).2 (Or.inl rfl)

@[elab_as_elim]
theorem mem_rec_on {a} {C : (s : WSeq α) → a ∈ s → Prop} {s} (M : a ∈ s)
    (mem_cons : ∀ s', C (cons a s') (mem_cons s' a))
    (mem_cons_of_mem : ∀ (b) {s'} (h : a ∈ s'), C s' h → C (cons b s') (mem_cons_of_mem b h))
    (mem_think_of_mem : ∀ {s} (h : a ∈ s), C s h → C (think s) (mem_think_of_mem h)) : C s M := by
  induction M using Seq'.mem_rec_on with
  | mem_cons s' =>
    exact mem_cons s'
  | mem_cons_of_mem o h ih =>
    cases o with
    | some b => exact mem_cons_of_mem b h ih
    | none   => exact mem_think_of_mem h ih
#align stream.wseq.mem_rec_on WSeq.mem_rec_on

theorem mem_of_mem_tail {s : WSeq α} {a} : a ∈ tail s → a ∈ s := by
  intro h; have := h; cases' h with n e; revert s; simp only [Stream'.get]
  induction' n with n IH <;> intro s <;> induction' s using WSeq.recOn with x s s <;>
    simp <;> intro m e <;>
    injections
  · exact Or.inr m
  · exact Or.inr m
  · apply IH m
    rw [e]
    cases tail s
    rfl

theorem mem_of_mem_dropn {s : WSeq α} {a} : ∀ {n}, a ∈ drop s n → a ∈ s
  | 0, h => h
  | n + 1, h => @mem_of_mem_dropn s a n (mem_of_mem_tail h)

theorem get?_mem {s : WSeq α} {a n} : some a ∈ get? s n → a ∈ s := by
  revert s; induction' n with n IH <;> intro s h
  · -- Porting note: This line is required to infer metavariables in
    --               `Computation.exists_of_mem_map`.
    dsimp only [get?, head] at h
    rcases Computation.exists_of_mem_map h with ⟨o, h1, h2⟩
    cases' o with o
    · injection h2
    injection h2 with h'
    cases' o with a' s'
    exact (eq_or_mem_iff_mem h1).2 (Or.inl h'.symm)
  · have := @IH (tail s)
    rw [get?_tail] at this
    exact mem_of_mem_tail (this h)

theorem exists_get?_of_mem {s : WSeq α} {a} (h : a ∈ s) : ∃ n, some a ∈ get? s n := by
  induction h using mem_rec_on with
  | mem_cons s' =>
    exists 0
    simp only [get?, drop, head_cons]
    exact ret_mem (some a)
  | mem_cons_of_mem a' _ h =>
    cases' h with n h
    exists n + 1
    -- porting note (#10745): was `simp [get?]`.
    simpa [get?]
  | mem_think_of_mem _ h =>
    cases' h with n h
    exists n
<<<<<<< HEAD
    simpa [get?] using think_mem h
#align stream.wseq.exists_nth_of_mem WSeq.exists_get?_of_mem
=======
    simp only [get?, dropn_think, head_think]
    apply think_mem h
>>>>>>> 46d7b4f8

theorem exists_dropn_of_mem {s : WSeq α} {a} (h : a ∈ s) :
    ∃ n s', some (a, s') ∈ destruct (drop s n) :=
  let ⟨n, h⟩ := exists_get?_of_mem h
  ⟨n, by
    rcases (head_terminates_iff _).1 ⟨⟨_, h⟩⟩ with ⟨⟨o, om⟩⟩
    have := Computation.mem_unique (Computation.mem_map _ om) h
    cases' o with o
    · injection this
    injection this with i
    cases' o with a' s'
    dsimp at i
    rw [i] at om
    exact ⟨_, om⟩⟩

theorem liftRel_dropn_destruct {R : α → β → Prop} {s t} (H : LiftRel R s t) :
    ∀ n, Computation.LiftRel (LiftRelO R (LiftRel R)) (destruct (drop s n)) (destruct (drop t n))
  | 0 => liftRel_destruct H
  | n + 1 => by
    simp only [LiftRelO, drop, Nat.add_eq, Nat.add_zero, destruct_tail, tail.aux]
    apply liftRel_bind
    · apply liftRel_dropn_destruct H n
    exact fun {a b} o =>
      match a, b, o with
      | none, none, _ => by
        -- Porting note: These 2 theorems should be excluded.
        simp [-liftRel_pure_left, -liftRel_pure_right]
      | some (a, s), some (b, t), ⟨_, h2⟩ => by simpa [tail.aux] using liftRel_destruct h2

theorem exists_of_liftRel_left {R : α → β → Prop} {s t} (H : LiftRel R s t) {a} (h : a ∈ s) :
    ∃ b, b ∈ t ∧ R a b := by
  let ⟨n, h⟩ := exists_get?_of_mem h
  -- Porting note: This line is required to infer metavariables in
  --               `Computation.exists_of_mem_map`.
  dsimp only [get?, head] at h
  let ⟨some (_, s'), sd, rfl⟩ := Computation.exists_of_mem_map h
  let ⟨some (b, t'), td, ⟨ab, _⟩⟩ := (liftRel_dropn_destruct H n).left sd
  exact ⟨b, get?_mem (Computation.mem_map (Prod.fst.{v, v} <$> ·) td), ab⟩

theorem exists_of_liftRel_right {R : α → β → Prop} {s t} (H : LiftRel R s t) {b} (h : b ∈ t) :
    ∃ a, a ∈ s ∧ R a b := by rw [← LiftRel.swap] at H; exact exists_of_liftRel_left H h

theorem head_terminates_of_mem {s : WSeq α} {a} (h : a ∈ s) : Terminates (head s) :=
  let ⟨_, h⟩ := exists_get?_of_mem h
  head_terminates_of_get?_terminates ⟨⟨_, h⟩⟩

theorem of_mem_append {s₁ s₂ : WSeq α} {a : α} : a ∈ append s₁ s₂ → a ∈ s₁ ∨ a ∈ s₂ :=
  Seq'.of_mem_append

theorem mem_append_left {s₁ s₂ : WSeq α} {a : α} : a ∈ s₁ → a ∈ append s₁ s₂ :=
  Seq'.mem_append_left

theorem exists_of_mem_map {f} {b : β} : ∀ {s : WSeq α}, b ∈ map f s → ∃ a, a ∈ s ∧ f a = b
  | ⟨g, al⟩, h => by
    let ⟨o, om, oe⟩ := Seq'.exists_of_mem_map h
    cases' o with a
    · injection oe
    injection oe with h'
    exact ⟨a, om, h'⟩

@[simp]
theorem liftRel_nil (R : α → β → Prop) : LiftRel R nil nil := by
  rw [liftRel_destruct_iff]
  -- Porting note: These 2 theorems should be excluded.
  simp [-liftRel_pure_left, -liftRel_pure_right]

@[simp]
theorem liftRel_cons (R : α → β → Prop) (a b s t) :
    LiftRel R (cons a s) (cons b t) ↔ R a b ∧ LiftRel R s t := by
  rw [liftRel_destruct_iff]
  -- Porting note: These 2 theorems should be excluded.
  simp [-liftRel_pure_left, -liftRel_pure_right]

@[simp]
theorem liftRel_think_left (R : α → β → Prop) (s t) : LiftRel R (think s) t ↔ LiftRel R s t := by
  rw [liftRel_destruct_iff, liftRel_destruct_iff]; simp

@[simp]
theorem liftRel_think_right (R : α → β → Prop) (s t) : LiftRel R s (think t) ↔ LiftRel R s t := by
  rw [liftRel_destruct_iff, liftRel_destruct_iff]; simp

theorem cons_congr {s t : WSeq α} (a : α) (h : s ~ʷ t) : cons a s ~ʷ cons a t := by
  unfold Equiv; simpa using h

theorem think_equiv (s : WSeq α) : think s ~ʷ s := by unfold Equiv; simpa using Equiv.refl _

theorem think_congr {s t : WSeq α} (h : s ~ʷ t) : think s ~ʷ think t := by
  unfold Equiv; simpa using h

theorem head_congr : ∀ {s t : WSeq α}, s ~ʷ t → head s ~ head t := by
  suffices ∀ {s t : WSeq α}, s ~ʷ t → ∀ {o}, o ∈ head s → o ∈ head t from fun s t h o =>
    ⟨this h, this h.symm⟩
  intro s t h o ho
  rcases @Computation.exists_of_mem_map _ _ _ _ (destruct s) ho with ⟨ds, dsm, dse⟩
  rw [← dse]
  cases' destruct_congr h with l r
  rcases l dsm with ⟨dt, dtm, dst⟩
  cases' ds with a <;> cases' dt with b
  · apply Computation.mem_map _ dtm
  · cases b
    cases dst
  · cases a
    cases dst
  · cases' a with a s'
    cases' b with b t'
    rw [dst.left]
    exact @Computation.mem_map _ _ (@Functor.map _ _ (α × WSeq α) _ Prod.fst)
      (some (b, t')) (destruct t) dtm

theorem flatten_equiv {c : Computation (WSeq α)} {s} (h : s ∈ c) : flatten c ~ʷ s := by
  apply Computation.memRecOn h
  · simp [Equiv.refl]
  · intro s'
    apply Equiv.trans
    simp [think_equiv]

theorem liftRel_flatten {R : α → β → Prop} {c1 : Computation (WSeq α)} {c2 : Computation (WSeq β)}
    (h : c1.LiftRel (LiftRel R) c2) : LiftRel R (flatten c1) (flatten c2) :=
  let S s t := ∃ c1 c2, s = flatten c1 ∧ t = flatten c2 ∧ Computation.LiftRel (LiftRel R) c1 c2
  ⟨S, ⟨c1, c2, rfl, rfl, h⟩, fun {s t} h =>
    match s, t, h with
    | _, _, ⟨c1, c2, rfl, rfl, h⟩ => by
      simp only [destruct_flatten]; apply liftRel_bind _ _ h
      intro a b ab; apply Computation.LiftRel.imp _ _ _ (liftRel_destruct ab)
      intro a b; apply LiftRelO.imp_right
      intro s t h; refine ⟨Computation.pure s, Computation.pure t, ?_, ?_, ?_⟩ <;>
        -- Porting note: These 2 theorems should be excluded.
        simp [h, -liftRel_pure_left, -liftRel_pure_right]⟩

theorem flatten_congr {c1 c2 : Computation (WSeq α)} :
    Computation.LiftRel Equiv c1 c2 → flatten c1 ~ʷ flatten c2 :=
  liftRel_flatten

theorem tail_congr {s t : WSeq α} (h : s ~ʷ t) : tail s ~ʷ tail t := by
  apply flatten_congr
  dsimp only [(· <$> ·)]; rw [← Computation.bind_pure, ← Computation.bind_pure]
  apply liftRel_bind _ _ (destruct_congr h)
  intro a b h; simp only [comp_apply, liftRel_pure]
  cases' a with a <;> cases' b with b
  · trivial
  · cases h
  · cases a
    cases h
  · cases' a with a s'
    cases' b with b t'
    exact h.right

theorem dropn_congr {s t : WSeq α} (h : s ~ʷ t) (n) : drop s n ~ʷ drop t n := by
  induction n <;> simp [*, tail_congr, drop]

theorem get?_congr {s t : WSeq α} (h : s ~ʷ t) (n) : get? s n ~ get? t n :=
  head_congr (dropn_congr h _)

theorem mem_congr {s t : WSeq α} (h : s ~ʷ t) (a) : a ∈ s ↔ a ∈ t :=
  suffices ∀ {s t : WSeq α}, s ~ʷ t → a ∈ s → a ∈ t from ⟨this h, this h.symm⟩
  fun {_ _} h as =>
  let ⟨_, hn⟩ := exists_get?_of_mem as
  get?_mem ((get?_congr h _ _).1 hn)

theorem productive_congr {s t : WSeq α} (h : s ~ʷ t) : Productive s ↔ Productive t := by
  simp only [productive_iff]; exact forall_congr' fun n => terminates_congr <| get?_congr h _

theorem Equiv.ext {s t : WSeq α} (h : ∀ n, get? s n ~ get? t n) : s ~ʷ t :=
  ⟨fun s t => ∀ n, get? s n ~ get? t n, h, fun {s t} h => by
    refine liftRel_def.2 ⟨?_, ?_⟩
    · rw [← head_terminates_iff, ← head_terminates_iff]
      exact terminates_congr (h 0)
    · intro a b ma mb
      cases' a with a <;> cases' b with b
      · trivial
      · injection mem_unique (Computation.mem_map _ ma) ((h 0 _).2 (Computation.mem_map _ mb))
      · injection mem_unique (Computation.mem_map _ ma) ((h 0 _).2 (Computation.mem_map _ mb))
      · cases' a with a s'
        cases' b with b t'
        injection mem_unique (Computation.mem_map _ ma) ((h 0 _).2 (Computation.mem_map _ mb)) with
          ab
        refine ⟨ab, fun n => ?_⟩
        refine
          (get?_congr (flatten_equiv (Computation.mem_map _ ma)) n).symm.trans
            ((?_ : get? (tail s) n ~ get? (tail t) n).trans
              (get?_congr (flatten_equiv (Computation.mem_map _ mb)) n))
        rw [get?_tail, get?_tail]
        apply h⟩

theorem length_eq_map (s : WSeq α) : length s = Computation.map List.length (toList s) := by
  refine
    Computation.eq_of_bisim
      (fun c1 c2 =>
        ∃ (l : List α) (s : WSeq α),
          c1 = Computation.corec (fun ⟨n, s⟩ =>
            match Seq'.destruct s with
            | none => Sum.inl n
            | some (none, s') => Sum.inr (n, s')
            | some (some _, s') => Sum.inr (n + 1, s')) (l.length, s) ∧
            c2 = Computation.map List.length (Computation.corec (fun ⟨l, s⟩ =>
              match Seq'.destruct s with
              | none => Sum.inl l.reverse
              | some (none, s') => Sum.inr (l, s')
              | some (some a, s') => Sum.inr (a::l, s')) (l, s)))
      ?_ ⟨[], s, rfl, rfl⟩
  intro s1 s2 h; rcases h with ⟨l, s, h⟩; rw [h.left, h.right]
  induction' s using WSeq.recOn with a s s <;> simp [toList, nil, cons, think, length]
  · refine ⟨a::l, s, ?_, ?_⟩ <;> simp
  · refine ⟨l, s, ?_, ?_⟩ <;> simp

@[simp]
theorem ofList_nil : ofList [] = (nil : WSeq α) :=
  rfl

@[simp]
theorem ofList_cons (a : α) (l) : ofList (a::l) = cons a (ofList l) :=
  show Seq'.map some (Seq'.ofList (a::l)) = Seq'.cons (some a) (Seq'.map some (Seq'.ofList l)) by
    simp

@[simp]
theorem toList'_nil (l : List α) :
    Computation.corec (fun ⟨l, s⟩ =>
      match Seq'.destruct s with
      | none => Sum.inl l.reverse
      | some (none, s') => Sum.inr (l, s')
      | some (some a, s') => Sum.inr (a::l, s')) (l, nil) = Computation.pure l.reverse :=
  destruct_eq_pure rfl

@[simp]
theorem toList'_cons (l : List α) (s : WSeq α) (a : α) :
    Computation.corec (fun ⟨l, s⟩ =>
      match Seq'.destruct s with
      | none => Sum.inl l.reverse
      | some (none, s') => Sum.inr (l, s')
      | some (some a, s') => Sum.inr (a::l, s')) (l, cons a s) =
      (Computation.corec (fun ⟨l, s⟩ =>
        match Seq'.destruct s with
        | none => Sum.inl l.reverse
        | some (none, s') => Sum.inr (l, s')
        | some (some a, s') => Sum.inr (a::l, s')) (a::l, s)).think :=
  destruct_eq_think <| by simp [toList, cons]

@[simp]
theorem toList'_think (l : List α) (s : WSeq α) :
    Computation.corec (fun ⟨l, s⟩ =>
      match Seq'.destruct s with
      | none => Sum.inl l.reverse
      | some (none, s') => Sum.inr (l, s')
      | some (some a, s') => Sum.inr (a::l, s')) (l, think s) =
      (Computation.corec (fun ⟨l, s⟩ =>
        match Seq'.destruct s with
        | none => Sum.inl l.reverse
        | some (none, s') => Sum.inr (l, s')
        | some (some a, s') => Sum.inr (a::l, s')) (l, s)).think :=
  destruct_eq_think <| by simp [toList, think]

theorem toList'_map (l : List α) (s : WSeq α) :
    Computation.corec (fun ⟨l, s⟩ =>
      match Seq'.destruct s with
      | none => Sum.inl l.reverse
      | some (none, s') => Sum.inr (l, s')
      | some (some a, s') => Sum.inr (a :: l, s')) (l, s) = (l.reverse ++ ·) <$> toList s := by
  refine
    Computation.eq_of_bisim
      (fun c1 c2 =>
        ∃ (l' : List α) (s : WSeq α),
          c1 = Computation.corec (fun ⟨l, s⟩ =>
            match Seq'.destruct s with
            | none => Sum.inl l.reverse
            | some (none, s') => Sum.inr (l, s')
            | some (some a, s') => Sum.inr (a::l, s')) (l' ++ l, s) ∧
            c2 = Computation.map (l.reverse ++ ·) (Computation.corec (fun ⟨l, s⟩ =>
              match Seq'.destruct s with
              | none => Sum.inl l.reverse
              | some (none, s') => Sum.inr (l, s')
              | some (some a, s') => Sum.inr (a::l, s')) (l', s)))
      ?_ ⟨[], s, rfl, rfl⟩
  intro s1 s2 h; rcases h with ⟨l', s, h⟩; rw [h.left, h.right]
  induction' s using WSeq.recOn with a s s <;> simp [toList, nil, cons, think, length]
  · refine ⟨a::l', s, ?_, ?_⟩ <;> simp
  · refine ⟨l', s, ?_, ?_⟩ <;> simp

@[simp]
theorem toList_cons (a : α) (s) : toList (cons a s) = (List.cons a <$> toList s).think :=
  destruct_eq_think <| by
    unfold toList
    simp only [toList'_cons, Computation.destruct_think, Sum.inr.injEq]
    rw [toList'_map]
    simp only [List.reverse_cons, List.reverse_nil, List.nil_append, List.singleton_append]
    rfl

@[simp]
theorem toList_nil : toList (nil : WSeq α) = Computation.pure [] :=
  destruct_eq_pure rfl

theorem toList_ofList (l : List α) : l ∈ toList (ofList l) := by
  induction' l with a l IH <;> simp [ret_mem]; exact think_mem (Computation.mem_map _ IH)

@[simp]
theorem destruct_ofSeq (s : Seq' α) :
    destruct (ofSeq s) = Computation.pure (s.head.map fun a => (a, ofSeq s.tail)) :=
  destruct_eq_pure <| by
    simp only [destruct, Seq'.destruct, Option.map_eq_map, ofSeq, Computation.corec_eq, rmap,
      Seq'.head]
    rw [show Seq'.get? (some <$> s) 0 = some <$> Seq'.get? s 0 by apply Seq'.map_get?]
    cases' Seq'.get? s 0 with a
    · rfl
    dsimp only [(· <$> ·)]
    simp [destruct]

@[simp]
theorem head_ofSeq (s : Seq' α) : head (ofSeq s) = Computation.pure s.head := by
  simp only [head, Option.map_eq_map, destruct_ofSeq, Computation.map_pure, Option.map_map]
  cases Seq'.head s <;> rfl

@[simp]
theorem tail_ofSeq (s : Seq' α) : tail (ofSeq s) = ofSeq s.tail := by
  simp only [tail, destruct_ofSeq, map_pure', flatten_pure]
  induction' s with x s <;> simp only [ofSeq, Seq'.tail_nil, Seq'.head_nil,
    Option.map_none', Seq'.tail_cons, Seq'.head_cons, Option.map_some']
  · rfl

@[simp]
theorem dropn_ofSeq (s : Seq' α) : ∀ n, drop (ofSeq s) n = ofSeq (s.drop n)
  | 0 => rfl
  | n + 1 => by
    simp only [drop, Nat.add_eq, Nat.add_zero, Seq'.drop]
    rw [dropn_ofSeq s n, tail_ofSeq]

theorem get?_ofSeq (s : Seq' α) (n) : get? (ofSeq s) n = Computation.pure (Seq'.get? s n) := by
  dsimp [get?]; rw [dropn_ofSeq, head_ofSeq, Seq'.head_dropn]

instance productive_ofSeq (s : Seq' α) : Productive (ofSeq s) :=
  ⟨fun n => by rw [get?_ofSeq]; infer_instance⟩

theorem toSeq_ofSeq (s : Seq' α) : toSeq (ofSeq s) = s := by
  apply Subtype.eq; funext n
  dsimp [toSeq]; apply get_eq_of_mem
  rw [get?_ofSeq]; apply ret_mem

/-- The monadic `return a` is a singleton list containing `a`. -/
def ret (a : α) : WSeq α :=
  ofList [a]

@[simp]
theorem map_nil (f : α → β) : map f nil = nil :=
  rfl

@[simp]
theorem map_cons (f : α → β) (a s) : map f (cons a s) = cons (f a) (map f s) :=
  Seq'.map_cons _ _ _

@[simp]
theorem map_think (f : α → β) (s) : map f (think s) = think (map f s) :=
  Seq'.map_cons _ _ _

@[simp]
theorem map_id (s : WSeq α) : map id s = s := by simp [map]

@[simp]
theorem map_ret (f : α → β) (a) : map f (ret a) = ret (f a) := by simp [ret]

@[simp]
theorem map_append (f : α → β) (s t) : map f (append s t) = append (map f s) (map f t) :=
  Seq'.map_append _ _ _

theorem map_comp (f : α → β) (g : β → γ) (s : WSeq α) : map (g ∘ f) s = map g (map f s) := by
  dsimp [map]; rw [← Seq'.map_comp]
  apply congr_fun; apply congr_arg
  ext ⟨⟩ <;> rfl

theorem mem_map (f : α → β) {a : α} {s : WSeq α} : a ∈ s → f a ∈ map f s :=
  Seq'.mem_map (Option.map f)

-- The converse is not true without additional assumptions
theorem exists_of_mem_join {a : α} : ∀ {S : WSeq (WSeq α)}, a ∈ join S → ∃ s, s ∈ S ∧ a ∈ s := by
  suffices
    ∀ ss : WSeq α,
      a ∈ ss → ∀ s S, append s (join S) = ss → a ∈ append s (join S) → a ∈ s ∨ ∃ s, s ∈ S ∧ a ∈ s
    from fun S h => (this _ h nil S (by simp) (by simp [h])).resolve_left (not_mem_nil _)
  intro ss h; induction' h using mem_rec_on with ss b ss _ IH ss _ IH <;> intro s S
  · induction' s using WSeq.recOn with b' s s <;>
      [induction' S using WSeq.recOn with s S S; skip; skip] <;>
      intro ej m <;> simp at ej <;> have := congr_arg Seq'.destruct ej <;>
      simp at this; cases this
    substs b' ss
    simp at m ⊢
  · induction' s using WSeq.recOn with b' s s <;>
      [induction' S using WSeq.recOn with s S S; skip; skip] <;>
      intro ej m <;> simp at ej <;> have := congr_arg Seq'.destruct ej <;>
      simp at this; cases this
    substs b' ss
    simp only [cons_append, mem_cons_iff] at m ⊢
    cases' m with e m
    · simp [e]
    exact Or.imp_left Or.inr (IH _ _ rfl m)
  · induction' s using WSeq.recOn with b' s s <;>
      [induction' S using WSeq.recOn with s S S; skip; skip] <;>
      intro ej m <;> simp at ej <;> have := congr_arg Seq'.destruct ej <;> simp at this <;>
      subst ss
    · apply Or.inr
      -- Porting note: `exists_eq_or_imp` should be excluded.
      simp [-exists_eq_or_imp] at m ⊢
      cases' IH s S rfl m with as ex
      · exact ⟨s, Or.inl rfl, as⟩
      · rcases ex with ⟨s', sS, as⟩
        exact ⟨s', Or.inr sS, as⟩
    · apply Or.inr
      simp? at m says simp only [join_think, nil_append, mem_think] at m
      rcases (IH nil S (by simp) (by simp [m])).resolve_left (not_mem_nil _) with ⟨s, sS, as⟩
      exact ⟨s, by simp [sS], as⟩
    · simp only [think_append, mem_think] at m IH ⊢
      apply IH _ _ rfl m

theorem exists_of_mem_bind {s : WSeq α} {f : α → WSeq β} {b} (h : b ∈ bind s f) :
    ∃ a ∈ s, b ∈ f a :=
  let ⟨t, tm, bt⟩ := exists_of_mem_join h
  let ⟨a, as, e⟩ := exists_of_mem_map tm
  ⟨a, as, by rwa [e]⟩

theorem destruct_map (f : α → β) (s : WSeq α) :
    destruct (map f s) = Computation.map (Option.map (Prod.map f (map f))) (destruct s) := by
  apply
    Computation.eq_of_bisim fun c1 c2 =>
      ∃ s,
        c1 = destruct (map f s) ∧
          c2 = Computation.map (Option.map (Prod.map f (map f))) (destruct s)
  · intro c1 c2 h
    cases' h with s h
    rw [h.left, h.right]
    induction' s using WSeq.recOn with a s s <;> simp
    exact ⟨s, rfl, rfl⟩
  · exact ⟨s, rfl, rfl⟩

theorem liftRel_map {δ} (R : α → β → Prop) (S : γ → δ → Prop) {s1 : WSeq α} {s2 : WSeq β}
    {f1 : α → γ} {f2 : β → δ} (h1 : LiftRel R s1 s2) (h2 : ∀ {a b}, R a b → S (f1 a) (f2 b)) :
    LiftRel S (map f1 s1) (map f2 s2) :=
  ⟨fun s1 s2 => ∃ s t, s1 = map f1 s ∧ s2 = map f2 t ∧ LiftRel R s t, ⟨s1, s2, rfl, rfl, h1⟩,
    fun {s1 s2} h =>
    match s1, s2, h with
    | _, _, ⟨s, t, rfl, rfl, h⟩ => by
      simp only [exists_and_left, destruct_map]
      apply Computation.liftRel_map _ _ (liftRel_destruct h)
      intro o p h
      cases' o with a <;> cases' p with b <;> simp
      · cases b; cases h
      · cases a; cases h
      · cases' a with a s; cases' b with b t
        cases' h with r h
        exact ⟨h2 r, s, rfl, t, rfl, h⟩⟩

theorem map_congr (f : α → β) {s t : WSeq α} (h : s ~ʷ t) : map f s ~ʷ map f t :=
  liftRel_map _ _ h fun {_ _} => congr_arg _

/-- auxiliary definition of `destruct_append` over weak sequences-/
@[simp]
def destruct_append.aux (t : WSeq α) : Option (α × WSeq α) → Computation (Option (α × WSeq α))
  | none => destruct t
  | some (a, s) => Computation.pure (some (a, append s t))

theorem destruct_append (s t : WSeq α) :
    destruct (append s t) = (destruct s).bind (destruct_append.aux t) := by
  apply
    Computation.eq_of_bisim
      (fun c1 c2 =>
        ∃ s t, c1 = destruct (append s t) ∧ c2 = (destruct s).bind (destruct_append.aux t))
      _ ⟨s, t, rfl, rfl⟩
  intro c1 c2 h; rcases h with ⟨s, t, h⟩; rw [h.left, h.right]
  induction' s using WSeq.recOn with a s s <;> simp
  · induction' t using WSeq.recOn with b t t <;> simp
    · refine ⟨nil, t, ?_, ?_⟩ <;> simp
  · exact ⟨s, t, rfl, rfl⟩

/-- auxiliary definition of `destruct_join` over weak sequences-/
@[simp]
def destruct_join.aux : Option (WSeq α × WSeq (WSeq α)) → Computation (Option (α × WSeq α))
  | none => Computation.pure none
  | some (s, S) => (destruct (append s (join S))).think

theorem destruct_join (S : WSeq (WSeq α)) :
    destruct (join S) = (destruct S).bind destruct_join.aux := by
  apply
    Computation.eq_of_bisim
      (fun c1 c2 =>
        c1 = c2 ∨ ∃ S, c1 = destruct (join S) ∧ c2 = (destruct S).bind destruct_join.aux)
      _ (Or.inr ⟨S, rfl, rfl⟩)
  intro c1 c2 h
  exact
    match c1, c2, h with
    | c, _, Or.inl <| rfl => by cases c.destruct <;> simp
    | _, _, Or.inr ⟨S, rfl, rfl⟩ => by
      induction' S using WSeq.recOn with s S S <;> simp
      · refine Or.inr ⟨S, rfl, rfl⟩

theorem liftRel_append (R : α → β → Prop) {s1 s2 : WSeq α} {t1 t2 : WSeq β} (h1 : LiftRel R s1 t1)
    (h2 : LiftRel R s2 t2) : LiftRel R (append s1 s2) (append t1 t2) :=
  ⟨fun s t => LiftRel R s t ∨ ∃ s1 t1, s = append s1 s2 ∧ t = append t1 t2 ∧ LiftRel R s1 t1,
    Or.inr ⟨s1, t1, rfl, rfl, h1⟩, fun {s t} h =>
    match s, t, h with
    | s, t, Or.inl h => by
      apply Computation.LiftRel.imp _ _ _ (liftRel_destruct h)
      intro a b; apply LiftRelO.imp_right
      intro s t; apply Or.inl
    | _, _, Or.inr ⟨s1, t1, rfl, rfl, h⟩ => by
      simp only [LiftRelO, exists_and_left, destruct_append, destruct_append.aux]
      apply Computation.liftRel_bind _ _ (liftRel_destruct h)
      intro o p h
      cases' o with a <;> cases' p with b
      · simp only [destruct_append.aux]
        apply Computation.LiftRel.imp _ _ _ (liftRel_destruct h2)
        intro a b
        apply LiftRelO.imp_right
        intro s t
        apply Or.inl
      · cases b; cases h
      · cases a; cases h
      · cases' a with a s; cases' b with b t
        cases' h with r h
        -- Porting note: These 2 theorems should be excluded.
        simpa [-liftRel_pure_left, -liftRel_pure_right] using ⟨r, Or.inr ⟨s, rfl, t, rfl, h⟩⟩⟩

theorem liftRel_join.lem (R : α → β → Prop) {S T} {U : WSeq α → WSeq β → Prop}
    (ST : LiftRel (LiftRel R) S T)
    (HU :
      ∀ s1 s2,
        (∃ s t S T,
            s1 = append s (join S) ∧
              s2 = append t (join T) ∧ LiftRel R s t ∧ LiftRel (LiftRel R) S T) →
          U s1 s2)
    {a} (ma : a ∈ destruct (join S)) : ∃ b, b ∈ destruct (join T) ∧ LiftRelO R U a b := by
  cases' exists_results_of_mem ma with n h; clear ma; revert S T ST a
  induction' n using Nat.strongInductionOn with n IH
  intro S T ST a ra; simp only [destruct_join] at ra
  exact
    let ⟨o, m, k, rs1, rs2, en⟩ := of_results_bind ra
    let ⟨p, mT, rop⟩ := Computation.exists_of_liftRel_left (liftRel_destruct ST) rs1.mem
    match o, p, rop, rs1, rs2, mT with
    | none, none, _, _, rs2, mT => by
      simp only [destruct_join]
      exact ⟨none, mem_bind mT (ret_mem _), by rw [eq_of_pure_mem rs2.mem]; trivial⟩
    | some (s, S'), some (t, T'), ⟨st, ST'⟩, _, rs2, mT => by
      simp? [destruct_append]  at rs2  says simp only [destruct_join.aux, destruct_append] at rs2
      exact
        let ⟨k1, rs3, ek⟩ := of_results_think rs2
        let ⟨o', m1, n1, rs4, rs5, ek1⟩ := of_results_bind rs3
        let ⟨p', mt, rop'⟩ := Computation.exists_of_liftRel_left (liftRel_destruct st) rs4.mem
        match o', p', rop', rs4, rs5, mt with
        | none, none, _, _, rs5', mt => by
          have : n1 < n := by
            rw [en, ek, ek1]
            apply lt_of_lt_of_le _ (Nat.le_add_right _ _)
            apply Nat.lt_succ_of_le (Nat.le_add_right _ _)
          let ⟨ob, mb, rob⟩ := IH _ this ST' rs5'
          refine ⟨ob, ?_, rob⟩
          · simp (config := { unfoldPartialApp := true }) only [destruct_join, destruct_join.aux]
            apply mem_bind mT
            simp only [destruct_append, destruct_append.aux]
            apply think_mem
            apply mem_bind mt
            exact mb
        | some (a, s'), some (b, t'), ⟨ab, st'⟩, _, rs5, mt => by
          simp?  at rs5  says simp only [destruct_append.aux] at rs5
          refine ⟨some (b, append t' (join T')), ?_, ?_⟩
          · simp (config := { unfoldPartialApp := true }) only [destruct_join, destruct_join.aux]
            apply mem_bind mT
            simp only [destruct_append, destruct_append.aux]
            apply think_mem
            apply mem_bind mt
            apply ret_mem
          rw [eq_of_pure_mem rs5.mem]
          exact ⟨ab, HU _ _ ⟨s', t', S', T', rfl, rfl, st', ST'⟩⟩

theorem liftRel_join (R : α → β → Prop) {S : WSeq (WSeq α)} {T : WSeq (WSeq β)}
    (h : LiftRel (LiftRel R) S T) : LiftRel R (join S) (join T) :=
  ⟨fun s1 s2 =>
    ∃ s t S T,
      s1 = append s (join S) ∧ s2 = append t (join T) ∧ LiftRel R s t ∧ LiftRel (LiftRel R) S T,
    ⟨nil, nil, S, T, by simp, by simp, by simp, h⟩, fun {s1 s2} ⟨s, t, S, T, h1, h2, st, ST⟩ => by
    rw [h1, h2]; rw [destruct_append, destruct_append]
    apply Computation.liftRel_bind _ _ (liftRel_destruct st)
    exact fun {o p} h =>
      match o, p, h with
      | some (a, s), some (b, t), ⟨h1, h2⟩ => by
        -- Porting note: These 2 theorems should be excluded.
        simpa [-liftRel_pure_left, -liftRel_pure_right] using ⟨h1, s, t, S, rfl, T, rfl, h2, ST⟩
      | none, none, _ => by
        -- Porting note: `LiftRelO` should be excluded.
        dsimp [destruct_append.aux, Computation.LiftRel, -LiftRelO]; constructor
        · intro
          apply liftRel_join.lem _ ST fun _ _ => id
        · intro b mb
          rw [← LiftRelO.swap]
          apply liftRel_join.lem (swap R)
          · rw [← LiftRel.swap R, ← LiftRel.swap]
            apply ST
          · rw [← LiftRel.swap R, ← LiftRel.swap (LiftRel R)]
            exact fun s1 s2 ⟨s, t, S, T, h1, h2, st, ST⟩ => ⟨t, s, T, S, h2, h1, st, ST⟩
          · exact mb⟩

theorem join_congr {S T : WSeq (WSeq α)} (h : LiftRel Equiv S T) : join S ~ʷ join T :=
  liftRel_join _ h

theorem liftRel_bind {δ} (R : α → β → Prop) (S : γ → δ → Prop) {s1 : WSeq α} {s2 : WSeq β}
    {f1 : α → WSeq γ} {f2 : β → WSeq δ} (h1 : LiftRel R s1 s2)
    (h2 : ∀ {a b}, R a b → LiftRel S (f1 a) (f2 b)) : LiftRel S (bind s1 f1) (bind s2 f2) :=
  liftRel_join _ (liftRel_map _ _ h1 @h2)

theorem bind_congr {s1 s2 : WSeq α} {f1 f2 : α → WSeq β} (h1 : s1 ~ʷ s2) (h2 : ∀ a, f1 a ~ʷ f2 a) :
    bind s1 f1 ~ʷ bind s2 f2 :=
  liftRel_bind _ _ h1 fun {a b} h => by rw [h]; apply h2

@[simp]
theorem join_ret (s : WSeq α) : join (ret s) ~ʷ s := by simpa [ret] using think_equiv _

@[simp]
theorem join_map_ret (s : WSeq α) : join (map ret s) ~ʷ s := by
  refine ⟨fun s1 s2 => join (map ret s2) = s1, rfl, ?_⟩
  intro s' s h; rw [← h]
  apply liftRel_rec fun c1 c2 => ∃ s, c1 = destruct (join (map ret s)) ∧ c2 = destruct s
  · exact fun {c1 c2} h =>
      match c1, c2, h with
      | _, _, ⟨s, rfl, rfl⟩ => by
        clear h
        -- Porting note: `ret` is simplified in `simp` so `ret`s become `fun a => cons a nil` here.
        have : ∀ s, ∃ s' : WSeq α,
            (map (fun a => cons a nil) s).join.destruct =
              (map (fun a => cons a nil) s').join.destruct ∧ destruct s = s'.destruct :=
          fun s => ⟨s, rfl, rfl⟩
        induction' s using WSeq.recOn with a s s <;>
          simp (config := { unfoldPartialApp := true }) [ret, ret_mem, this, Option.exists]
  · exact ⟨s, rfl, rfl⟩

@[simp]
theorem join_append (S T : WSeq (WSeq α)) : join (append S T) ~ʷ append (join S) (join T) := by
  refine
    ⟨fun s1 s2 =>
      ∃ s S T, s1 = append s (join (append S T)) ∧ s2 = append s (append (join S) (join T)),
      ⟨nil, S, T, by simp, by simp⟩, ?_⟩
  intro s1 s2 h
  apply
    liftRel_rec
      (fun c1 c2 =>
        ∃ (s : WSeq α) (S T : _),
          c1 = destruct (append s (join (append S T))) ∧
            c2 = destruct (append s (append (join S) (join T))))
      _ _ _
      (let ⟨s, S, T, h1, h2⟩ := h
      ⟨s, S, T, congr_arg destruct h1, congr_arg destruct h2⟩)
  rintro c1 c2 ⟨s, S, T, rfl, rfl⟩
  induction' s using WSeq.recOn with a s s <;> simp
  · induction' S using WSeq.recOn with s S S <;> simp
    · induction' T using WSeq.recOn with s T T <;> simp
      · refine ⟨s, nil, T, ?_, ?_⟩ <;> simp
      · refine ⟨nil, nil, T, ?_, ?_⟩ <;> simp
    · exact ⟨s, S, T, rfl, rfl⟩
    · refine ⟨nil, S, T, ?_, ?_⟩ <;> simp
  · exact ⟨s, S, T, rfl, rfl⟩
  · exact ⟨s, S, T, rfl, rfl⟩

@[simp]
theorem bind_ret (f : α → β) (s) : bind s (ret ∘ f) ~ʷ map f s := by
  dsimp [bind]
  rw [map_comp]
  apply join_map_ret

@[simp]
theorem ret_bind (a : α) (f : α → WSeq β) : bind (ret a) f ~ʷ f a := by simp [bind]

@[simp]
theorem map_join (f : α → β) (S) : map f (join S) = join (map (map f) S) := by
  apply
    Seq'.eq_of_bisim fun s1 s2 =>
      ∃ s S, s1 = append s (map f (join S)) ∧ s2 = append s (join (map (map f) S))
  · intro s1 s2 h
    exact
      match s1, s2, h with
      | _, _, ⟨s, S, rfl, rfl⟩ => by
        induction' s using WSeq.recOn with a s s <;> simp
        · induction' S using WSeq.recOn with s S S <;> simp
          · exact ⟨map f s, S, rfl, rfl⟩
          · refine ⟨nil, S, ?_, ?_⟩ <;> simp
        · exact ⟨_, _, rfl, rfl⟩
        · exact ⟨_, _, rfl, rfl⟩
  · refine ⟨nil, S, ?_, ?_⟩ <;> simp

@[simp]
theorem join_join (SS : WSeq (WSeq (WSeq α))) : join (join SS) ~ʷ join (map join SS) := by
  refine
    ⟨fun s1 s2 =>
      ∃ s S SS,
        s1 = append s (join (append S (join SS))) ∧
          s2 = append s (append (join S) (join (map join SS))),
      ⟨nil, nil, SS, by simp, by simp⟩, ?_⟩
  intro s1 s2 h
  apply
    liftRel_rec
      (fun c1 c2 =>
        ∃ s S SS,
          c1 = destruct (append s (join (append S (join SS)))) ∧
            c2 = destruct (append s (append (join S) (join (map join SS)))))
      _ (destruct s1) (destruct s2)
      (let ⟨s, S, SS, h1, h2⟩ := h
      ⟨s, S, SS, by simp [h1], by simp [h2]⟩)
  intro c1 c2 h
  exact
    match c1, c2, h with
    | _, _, ⟨s, S, SS, rfl, rfl⟩ => by
      clear h
      induction' s using WSeq.recOn with a s s <;> simp
      · induction' S using WSeq.recOn with s S S <;> simp
        · induction' SS using WSeq.recOn with S SS SS <;> simp
          · refine ⟨nil, S, SS, ?_, ?_⟩ <;> simp
          · refine ⟨nil, nil, SS, ?_, ?_⟩ <;> simp
        · exact ⟨s, S, SS, rfl, rfl⟩
        · refine ⟨nil, S, SS, ?_, ?_⟩ <;> simp
      · exact ⟨s, S, SS, rfl, rfl⟩
      · exact ⟨s, S, SS, rfl, rfl⟩

@[simp]
theorem bind_assoc (s : WSeq α) (f : α → WSeq β) (g : β → WSeq γ) :
    bind (bind s f) g ~ʷ bind s fun x : α => bind (f x) g := by
  simp only [bind, map_join]; erw [← map_comp f (map g), map_comp (map g ∘ f) join]
  apply join_join

instance monad : Monad WSeq where
  map := @map
  pure := @ret
  bind := @bind

/-
  Unfortunately, WSeq is not a lawful monad, because it does not satisfy
  the monad laws exactly, only up to sequence equivalence.
  Furthermore, even quotienting by the equivalence is not sufficient,
  because the join operation involves lists of quotient elements,
  with a lifted equivalence relation, and pure quotients cannot handle
  this type of construction.

instance lawfulMonad : LawfulMonad WSeq :=
  { id_map := @map_id,
    bind_pure_comp := @bind_ret,
    pure_bind := @ret_bind,
    bind_assoc := @bind_assoc }
-/
end WSeq<|MERGE_RESOLUTION|>--- conflicted
+++ resolved
@@ -781,22 +781,6 @@
     Terminates (destruct s) :=
   (head_terminates_iff _).1 <| head_terminates_of_get?_terminates T
 
-<<<<<<< HEAD
-=======
-theorem mem_rec_on {C : WSeq α → Prop} {a s} (M : a ∈ s) (h1 : ∀ b s', a = b ∨ C s' → C (cons b s'))
-    (h2 : ∀ s, C s → C (think s)) : C s := by
-  apply Seq'.mem_rec_on M
-  intro o s' h; cases' o with b
-  · apply h2
-    cases h
-    · contradiction
-    · assumption
-  · apply h1
-    apply Or.imp_left _ h
-    intro h
-    injection h
-
->>>>>>> 46d7b4f8
 @[simp]
 theorem mem_think (s : WSeq α) (a) : a ∈ think s ↔ a ∈ s := by
   cases' s with f al
@@ -854,7 +838,6 @@
     cases o with
     | some b => exact mem_cons_of_mem b h ih
     | none   => exact mem_think_of_mem h ih
-#align stream.wseq.mem_rec_on WSeq.mem_rec_on
 
 theorem mem_of_mem_tail {s : WSeq α} {a} : a ∈ tail s → a ∈ s := by
   intro h; have := h; cases' h with n e; revert s; simp only [Stream'.get]
@@ -901,13 +884,7 @@
   | mem_think_of_mem _ h =>
     cases' h with n h
     exists n
-<<<<<<< HEAD
     simpa [get?] using think_mem h
-#align stream.wseq.exists_nth_of_mem WSeq.exists_get?_of_mem
-=======
-    simp only [get?, dropn_think, head_think]
-    apply think_mem h
->>>>>>> 46d7b4f8
 
 theorem exists_dropn_of_mem {s : WSeq α} {a} (h : a ∈ s) :
     ∃ n s', some (a, s') ∈ destruct (drop s n) :=
