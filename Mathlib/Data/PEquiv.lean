/-
Copyright (c) 2019 Chris Hughes. All rights reserved.
Released under Apache 2.0 license as described in the file LICENSE.
Authors: Chris Hughes
-/
import Mathlib.Data.Option.Basic
import Mathlib.Data.Set.Basic
import Batteries.Tactic.Congr

/-!

# Partial Equivalences

In this file, we define partial equivalences `PEquiv`, which are a bijection between a subset of `α`
and a subset of `β`. Notationally, a `PEquiv` is denoted by "`≃.`" (note that the full stop is part
of the notation). The way we store these internally is with two functions `f : α → Option β` and
the reverse function `g : β → Option α`, with the condition that if `f a` is `some b`,
then `g b` is `some a`.

## Main results

- `PEquiv.ofSet`: creates a `PEquiv` from a set `s`,
  which sends an element to itself if it is in `s`.
- `PEquiv.single`: given two elements `a : α` and `b : β`, create a `PEquiv` that sends them to
  each other, and ignores all other elements.
- `PEquiv.injective_of_forall_ne_isSome`/`injective_of_forall_isSome`: If the domain of a `PEquiv`
  is all of `α` (except possibly one point), its `toFun` is injective.

## Canonical order

`PEquiv` is canonically ordered by inclusion; that is, if a function `f` defined on a subset `s`
is equal to `g` on that subset, but `g` is also defined on a larger set, then `f ≤ g`. We also have
a definition of `⊥`, which is the empty `PEquiv` (sends all to `none`), which in the end gives us a
`SemilatticeInf` with an `OrderBot` instance.

## Tags

pequiv, partial equivalence

-/


universe u v w x

/-- A `PEquiv` is a partial equivalence, a representation of a bijection between a subset
  of `α` and a subset of `β`. See also `PartialEquiv` for a version that requires `toFun` and
`invFun` to be globally defined functions and has `source` and `target` sets as extra fields. -/
structure PEquiv (α : Type u) (β : Type v) where
  /-- The underlying partial function of a `PEquiv` -/
  toFun : α → Option β
  /-- The partial inverse of `toFun` -/
  invFun : β → Option α
  /-- `invFun` is the partial inverse of `toFun`  -/
  inv : ∀ (a : α) (b : β), a ∈ invFun b ↔ b ∈ toFun a

/-- A `PEquiv` is a partial equivalence, a representation of a bijection between a subset
  of `α` and a subset of `β`. See also `PartialEquiv` for a version that requires `toFun` and
`invFun` to be globally defined functions and has `source` and `target` sets as extra fields. -/
infixr:25 " ≃. " => PEquiv

namespace PEquiv

variable {α : Type u} {β : Type v} {γ : Type w} {δ : Type x}

open Function Option

instance : FunLike (α ≃. β) α (Option β) :=
  { coe := toFun
    coe_injective' := by
      rintro ⟨f₁, f₂, hf⟩ ⟨g₁, g₂, hg⟩ (rfl : f₁ = g₁)
      congr with y x
      simp only [hf, hg] }

@[simp] theorem coe_mk (f₁ : α → Option β) (f₂ h) : (mk f₁ f₂ h : α → Option β) = f₁ :=
  rfl

theorem coe_mk_apply (f₁ : α → Option β) (f₂ : β → Option α) (h) (x : α) :
    (PEquiv.mk f₁ f₂ h : α → Option β) x = f₁ x :=
  rfl

@[ext] theorem ext {f g : α ≃. β} (h : ∀ x, f x = g x) : f = g :=
  DFunLike.ext f g h
<<<<<<< HEAD
#align pequiv.ext PEquiv.ext
#align pequiv.ext_iff PEquiv.ext_iff
=======

theorem ext_iff {f g : α ≃. β} : f = g ↔ ∀ x, f x = g x :=
  DFunLike.ext_iff
>>>>>>> 2fc87a94

/-- The identity map as a partial equivalence. -/
@[refl]
protected def refl (α : Type*) : α ≃. α where
  toFun := some
  invFun := some
  inv _ _ := eq_comm

/-- The inverse partial equivalence. -/
@[symm]
protected def symm (f : α ≃. β) : β ≃. α where
  toFun := f.2
  invFun := f.1
  inv _ _ := (f.inv _ _).symm

theorem mem_iff_mem (f : α ≃. β) : ∀ {a : α} {b : β}, a ∈ f.symm b ↔ b ∈ f a :=
  f.3 _ _

theorem eq_some_iff (f : α ≃. β) : ∀ {a : α} {b : β}, f.symm b = some a ↔ f a = some b :=
  f.3 _ _

/-- Composition of partial equivalences `f : α ≃. β` and `g : β ≃. γ`. -/
@[trans]
protected def trans (f : α ≃. β) (g : β ≃. γ) :
    α ≃. γ where
  toFun a := (f a).bind g
  invFun a := (g.symm a).bind f.symm
  inv a b := by simp_all [and_comm, eq_some_iff f, eq_some_iff g, bind_eq_some]

@[simp]
theorem refl_apply (a : α) : PEquiv.refl α a = some a :=
  rfl

@[simp]
theorem symm_refl : (PEquiv.refl α).symm = PEquiv.refl α :=
  rfl

@[simp]
theorem symm_symm (f : α ≃. β) : f.symm.symm = f := by cases f; rfl

theorem symm_bijective : Function.Bijective (PEquiv.symm : (α ≃. β) → β ≃. α) :=
  Function.bijective_iff_has_inverse.mpr ⟨_, symm_symm, symm_symm⟩

theorem symm_injective : Function.Injective (@PEquiv.symm α β) :=
  symm_bijective.injective

theorem trans_assoc (f : α ≃. β) (g : β ≃. γ) (h : γ ≃. δ) :
    (f.trans g).trans h = f.trans (g.trans h) :=
  ext fun _ => Option.bind_assoc _ _ _

theorem mem_trans (f : α ≃. β) (g : β ≃. γ) (a : α) (c : γ) :
    c ∈ f.trans g a ↔ ∃ b, b ∈ f a ∧ c ∈ g b :=
  Option.bind_eq_some'

theorem trans_eq_some (f : α ≃. β) (g : β ≃. γ) (a : α) (c : γ) :
    f.trans g a = some c ↔ ∃ b, f a = some b ∧ g b = some c :=
  Option.bind_eq_some'

theorem trans_eq_none (f : α ≃. β) (g : β ≃. γ) (a : α) :
    f.trans g a = none ↔ ∀ b c, b ∉ f a ∨ c ∉ g b := by
  simp only [eq_none_iff_forall_not_mem, mem_trans, imp_iff_not_or.symm]
  push_neg
  exact forall_swap

@[simp]
theorem refl_trans (f : α ≃. β) : (PEquiv.refl α).trans f = f := by
  ext; dsimp [PEquiv.trans]; rfl

@[simp]
theorem trans_refl (f : α ≃. β) : f.trans (PEquiv.refl β) = f := by
  ext; dsimp [PEquiv.trans]; simp

protected theorem inj (f : α ≃. β) {a₁ a₂ : α} {b : β} (h₁ : b ∈ f a₁) (h₂ : b ∈ f a₂) :
    a₁ = a₂ := by rw [← mem_iff_mem] at *; cases h : f.symm b <;> simp_all

/-- If the domain of a `PEquiv` is `α` except a point, its forward direction is injective. -/
theorem injective_of_forall_ne_isSome (f : α ≃. β) (a₂ : α)
    (h : ∀ a₁ : α, a₁ ≠ a₂ → isSome (f a₁)) : Injective f :=
  HasLeftInverse.injective
    ⟨fun b => Option.recOn b a₂ fun b' => Option.recOn (f.symm b') a₂ id, fun x => by
      classical
        cases hfx : f x
        · have : x = a₂ := not_imp_comm.1 (h x) (hfx.symm ▸ by simp)
          simp [this]
        · dsimp only
          rw [(eq_some_iff f).2 hfx]
          rfl⟩

/-- If the domain of a `PEquiv` is all of `α`, its forward direction is injective. -/
theorem injective_of_forall_isSome {f : α ≃. β} (h : ∀ a : α, isSome (f a)) : Injective f :=
  (Classical.em (Nonempty α)).elim
    (fun hn => injective_of_forall_ne_isSome f (Classical.choice hn) fun a _ => h a) fun hn x =>
    (hn ⟨x⟩).elim

section OfSet

variable (s : Set α) [DecidablePred (· ∈ s)]

/-- Creates a `PEquiv` that is the identity on `s`, and `none` outside of it. -/
def ofSet (s : Set α) [DecidablePred (· ∈ s)] :
    α ≃. α where
  toFun a := if a ∈ s then some a else none
  invFun a := if a ∈ s then some a else none
  inv a b := by
    dsimp only
    split_ifs with hb ha ha
    · simp [eq_comm]
    · simp [ne_of_mem_of_not_mem hb ha]
    · simp [ne_of_mem_of_not_mem ha hb]
    · simp

theorem mem_ofSet_self_iff {s : Set α} [DecidablePred (· ∈ s)] {a : α} : a ∈ ofSet s a ↔ a ∈ s := by
  dsimp [ofSet]; split_ifs <;> simp [*]

theorem mem_ofSet_iff {s : Set α} [DecidablePred (· ∈ s)] {a b : α} :
    a ∈ ofSet s b ↔ a = b ∧ a ∈ s := by
  dsimp [ofSet]
  split_ifs with h
  · simp only [mem_def, eq_comm, some.injEq, iff_self_and]
    rintro rfl
    exact h
  · simp only [mem_def, false_iff, not_and]
    rintro rfl
    exact h

@[simp]
theorem ofSet_eq_some_iff {s : Set α} {_ : DecidablePred (· ∈ s)} {a b : α} :
    ofSet s b = some a ↔ a = b ∧ a ∈ s :=
  mem_ofSet_iff

theorem ofSet_eq_some_self_iff {s : Set α} {_ : DecidablePred (· ∈ s)} {a : α} :
    ofSet s a = some a ↔ a ∈ s :=
  mem_ofSet_self_iff

@[simp]
theorem ofSet_symm : (ofSet s).symm = ofSet s :=
  rfl

@[simp]
theorem ofSet_univ : ofSet Set.univ = PEquiv.refl α :=
  rfl

@[simp]
theorem ofSet_eq_refl {s : Set α} [DecidablePred (· ∈ s)] :
    ofSet s = PEquiv.refl α ↔ s = Set.univ :=
  ⟨fun h => by
    rw [Set.eq_univ_iff_forall]
    intro
    rw [← mem_ofSet_self_iff, h]
    exact rfl, fun h => by simp only [← ofSet_univ, h]⟩

end OfSet

theorem symm_trans_rev (f : α ≃. β) (g : β ≃. γ) : (f.trans g).symm = g.symm.trans f.symm :=
  rfl

theorem self_trans_symm (f : α ≃. β) : f.trans f.symm = ofSet { a | (f a).isSome } := by
  ext
  dsimp [PEquiv.trans]
  simp only [eq_some_iff f, Option.isSome_iff_exists, Option.mem_def, bind_eq_some',
    ofSet_eq_some_iff]
  constructor
  · rintro ⟨b, hb₁, hb₂⟩
    exact ⟨PEquiv.inj _ hb₂ hb₁, b, hb₂⟩
  · simp (config := { contextual := true })

theorem symm_trans_self (f : α ≃. β) : f.symm.trans f = ofSet { b | (f.symm b).isSome } :=
  symm_injective <| by simp [symm_trans_rev, self_trans_symm, -symm_symm]

theorem trans_symm_eq_iff_forall_isSome {f : α ≃. β} :
    f.trans f.symm = PEquiv.refl α ↔ ∀ a, isSome (f a) := by
  rw [self_trans_symm, ofSet_eq_refl, Set.eq_univ_iff_forall]; rfl

instance instBotPEquiv : Bot (α ≃. β) :=
  ⟨{  toFun := fun _ => none
      invFun := fun _ => none
      inv := by simp }⟩

instance : Inhabited (α ≃. β) :=
  ⟨⊥⟩

@[simp]
theorem bot_apply (a : α) : (⊥ : α ≃. β) a = none :=
  rfl

@[simp]
theorem symm_bot : (⊥ : α ≃. β).symm = ⊥ :=
  rfl

@[simp]
theorem trans_bot (f : α ≃. β) : f.trans (⊥ : β ≃. γ) = ⊥ := by
  ext; dsimp [PEquiv.trans]; simp

@[simp]
theorem bot_trans (f : β ≃. γ) : (⊥ : α ≃. β).trans f = ⊥ := by
  ext; dsimp [PEquiv.trans]; simp

theorem isSome_symm_get (f : α ≃. β) {a : α} (h : isSome (f a)) :
    isSome (f.symm (Option.get _ h)) :=
  isSome_iff_exists.2 ⟨a, by rw [f.eq_some_iff, some_get]⟩

section Single

variable [DecidableEq α] [DecidableEq β] [DecidableEq γ]

/-- Create a `PEquiv` which sends `a` to `b` and `b` to `a`, but is otherwise `none`. -/
def single (a : α) (b : β) :
    α ≃. β where
  toFun x := if x = a then some b else none
  invFun x := if x = b then some a else none
  inv x y := by
    dsimp only
    split_ifs with h1 h2
    · simp [*]
    · simp only [mem_def, some.injEq, iff_false] at *
      exact Ne.symm h2
    · simp only [mem_def, some.injEq, false_iff] at *
      exact Ne.symm h1
    · simp

theorem mem_single (a : α) (b : β) : b ∈ single a b a :=
  if_pos rfl

theorem mem_single_iff (a₁ a₂ : α) (b₁ b₂ : β) : b₁ ∈ single a₂ b₂ a₁ ↔ a₁ = a₂ ∧ b₁ = b₂ := by
  dsimp [single]; split_ifs <;> simp [*, eq_comm]

@[simp]
theorem symm_single (a : α) (b : β) : (single a b).symm = single b a :=
  rfl

@[simp]
theorem single_apply (a : α) (b : β) : single a b a = some b :=
  if_pos rfl

theorem single_apply_of_ne {a₁ a₂ : α} (h : a₁ ≠ a₂) (b : β) : single a₁ b a₂ = none :=
  if_neg h.symm

theorem single_trans_of_mem (a : α) {b : β} {c : γ} {f : β ≃. γ} (h : c ∈ f b) :
    (single a b).trans f = single a c := by
  ext
  dsimp [single, PEquiv.trans]
  split_ifs <;> simp_all

theorem trans_single_of_mem {a : α} {b : β} (c : γ) {f : α ≃. β} (h : b ∈ f a) :
    f.trans (single b c) = single a c :=
  symm_injective <| single_trans_of_mem _ ((mem_iff_mem f).2 h)

@[simp]
theorem single_trans_single (a : α) (b : β) (c : γ) :
    (single a b).trans (single b c) = single a c :=
  single_trans_of_mem _ (mem_single _ _)

@[simp]
theorem single_subsingleton_eq_refl [Subsingleton α] (a b : α) : single a b = PEquiv.refl α := by
  ext i j
  dsimp [single]
  rw [if_pos (Subsingleton.elim i a), Subsingleton.elim i j, Subsingleton.elim b j]

theorem trans_single_of_eq_none {b : β} (c : γ) {f : δ ≃. β} (h : f.symm b = none) :
    f.trans (single b c) = ⊥ := by
  ext
  simp only [eq_none_iff_forall_not_mem, Option.mem_def, f.eq_some_iff] at h
  dsimp [PEquiv.trans, single]
  simp only [mem_def, bind_eq_some, iff_false, not_exists, not_and]
  intros
  split_ifs <;> simp_all

theorem single_trans_of_eq_none (a : α) {b : β} {f : β ≃. δ} (h : f b = none) :
    (single a b).trans f = ⊥ :=
  symm_injective <| trans_single_of_eq_none _ h

theorem single_trans_single_of_ne {b₁ b₂ : β} (h : b₁ ≠ b₂) (a : α) (c : γ) :
    (single a b₁).trans (single b₂ c) = ⊥ :=
  single_trans_of_eq_none _ (single_apply_of_ne h.symm _)

end Single

section Order

instance instPartialOrderPEquiv : PartialOrder (α ≃. β) where
  le f g := ∀ (a : α) (b : β), b ∈ f a → b ∈ g a
  le_refl _ _ _ := id
  le_trans f g h fg gh a b := gh a b ∘ fg a b
  le_antisymm f g fg gf :=
    ext
      (by
        intro a
        cases' h : g a with b
        · exact eq_none_iff_forall_not_mem.2 fun b hb => Option.not_mem_none b <| h ▸ fg a b hb
        · exact gf _ _ h)

theorem le_def {f g : α ≃. β} : f ≤ g ↔ ∀ (a : α) (b : β), b ∈ f a → b ∈ g a :=
  Iff.rfl

instance : OrderBot (α ≃. β) :=
  { instBotPEquiv with bot_le := fun _ _ _ h => (not_mem_none _ h).elim }

instance [DecidableEq α] [DecidableEq β] : SemilatticeInf (α ≃. β) :=
  { instPartialOrderPEquiv with
    inf := fun f g =>
      { toFun := fun a => if f a = g a then f a else none
        invFun := fun b => if f.symm b = g.symm b then f.symm b else none
        inv := fun a b => by
          have hf := @mem_iff_mem _ _ f a b
          have hg := @mem_iff_mem _ _ g a b
          simp only [Option.mem_def] at *
          split_ifs with h1 h2 h2 <;> try simp [hf]
          · contrapose! h2
            rw [h2]
            rw [← h1, hf, h2] at hg
            simp only [mem_def, true_iff_iff, eq_self_iff_true] at hg
            rw [hg]
          · contrapose! h1
            rw [h1] at hf h2
            rw [← h2] at hg
            simp only [iff_true] at hf hg
            rw [hf, hg] }
    inf_le_left := fun _ _ _ _ => by simp only [coe_mk, mem_def]; split_ifs <;> simp [*]
    inf_le_right := fun _ _ _ _ => by simp only [coe_mk, mem_def]; split_ifs <;> simp [*]
    le_inf := fun f g h fg gh a b => by
      intro H
      have hf := fg a b H
      have hg := gh a b H
      simp only [Option.mem_def, PEquiv.coe_mk_apply] at *
      rw [hf, hg, if_pos rfl] }

end Order

end PEquiv

namespace Equiv

variable {α : Type*} {β : Type*} {γ : Type*}

/-- Turns an `Equiv` into a `PEquiv` of the whole type. -/
def toPEquiv (f : α ≃ β) : α ≃. β where
  toFun := some ∘ f
  invFun := some ∘ f.symm
  inv := by simp [Equiv.eq_symm_apply, eq_comm]

@[simp]
theorem toPEquiv_refl : (Equiv.refl α).toPEquiv = PEquiv.refl α :=
  rfl

theorem toPEquiv_trans (f : α ≃ β) (g : β ≃ γ) :
    (f.trans g).toPEquiv = f.toPEquiv.trans g.toPEquiv :=
  rfl

theorem toPEquiv_symm (f : α ≃ β) : f.symm.toPEquiv = f.toPEquiv.symm :=
  rfl

theorem toPEquiv_apply (f : α ≃ β) (x : α) : f.toPEquiv x = some (f x) :=
  rfl

end Equiv<|MERGE_RESOLUTION|>--- conflicted
+++ resolved
@@ -80,14 +80,9 @@
 
 @[ext] theorem ext {f g : α ≃. β} (h : ∀ x, f x = g x) : f = g :=
   DFunLike.ext f g h
-<<<<<<< HEAD
-#align pequiv.ext PEquiv.ext
-#align pequiv.ext_iff PEquiv.ext_iff
-=======
 
 theorem ext_iff {f g : α ≃. β} : f = g ↔ ∀ x, f x = g x :=
   DFunLike.ext_iff
->>>>>>> 2fc87a94
 
 /-- The identity map as a partial equivalence. -/
 @[refl]
