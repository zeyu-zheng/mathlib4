/-
Copyright (c) 2015 Microsoft Corporation. All rights reserved.
Released under Apache 2.0 license as described in the file LICENSE.
Authors: Leonardo de Moura, Jeremy Avigad, Minchao Wu, Mario Carneiro
-/
import Mathlib.Algebra.Group.Embedding
import Mathlib.Data.Fin.Basic
import Mathlib.Data.Finset.Union

/-! # Image and map operations on finite sets

This file provides the finite analog of `Set.image`, along with some other similar functions.

Note there are two ways to take the image over a finset; via `Finset.image` which applies the
function then removes duplicates (requiring `DecidableEq`), or via `Finset.map` which exploits
injectivity of the function to avoid needing to deduplicate. Choosing between these is similar to
choosing between `insert` and `Finset.cons`, or between `Finset.union` and `Finset.disjUnion`.

## Main definitions

* `Finset.image`: Given a function `f : α → β`, `s.image f` is the image finset in `β`.
* `Finset.map`: Given an embedding `f : α ↪ β`, `s.map f` is the image finset in `β`.
* `Finset.filterMap` Given a function `f : α → Option β`, `s.filterMap f` is the
  image finset in `β`, filtering out `none`s.
* `Finset.subtype`: `s.subtype p` is the finset of `Subtype p` whose elements belong to `s`.
* `Finset.fin`:`s.fin n` is the finset of all elements of `s` less than `n`.

## TODO

Move the material about `Finset.range` so that the `Mathlib.Algebra.Group.Embedding` import can be
removed.
-/

-- TODO
-- assert_not_exists OrderedCommMonoid
assert_not_exists MonoidWithZero
assert_not_exists MulAction

variable {α β γ : Type*}

open Multiset

open Function

namespace Finset

/-! ### map -/


section Map

open Function

/-- When `f` is an embedding of `α` in `β` and `s` is a finset in `α`, then `s.map f` is the image
finset in `β`. The embedding condition guarantees that there are no duplicates in the image. -/
def map (f : α ↪ β) (s : Finset α) : Finset β :=
  ⟨s.1.map f, s.2.map f.2⟩

@[simp]
theorem map_val (f : α ↪ β) (s : Finset α) : (map f s).1 = s.1.map f :=
  rfl

@[simp]
theorem map_empty (f : α ↪ β) : (∅ : Finset α).map f = ∅ :=
  rfl

variable {f : α ↪ β} {s : Finset α}

@[simp]
theorem mem_map {b : β} : b ∈ s.map f ↔ ∃ a ∈ s, f a = b :=
  Multiset.mem_map

-- Porting note: Higher priority to apply before `mem_map`.
@[simp 1100]
theorem mem_map_equiv {f : α ≃ β} {b : β} : b ∈ s.map f.toEmbedding ↔ f.symm b ∈ s := by
  rw [mem_map]
  exact
    ⟨by
      rintro ⟨a, H, rfl⟩
      simpa, fun h => ⟨_, h, by simp⟩⟩

@[simp 1100]
theorem mem_map' (f : α ↪ β) {a} {s : Finset α} : f a ∈ s.map f ↔ a ∈ s :=
  mem_map_of_injective f.2

theorem mem_map_of_mem (f : α ↪ β) {a} {s : Finset α} : a ∈ s → f a ∈ s.map f :=
  (mem_map' _).2

theorem forall_mem_map {f : α ↪ β} {s : Finset α} {p : ∀ a, a ∈ s.map f → Prop} :
    (∀ y (H : y ∈ s.map f), p y H) ↔ ∀ x (H : x ∈ s), p (f x) (mem_map_of_mem _ H) :=
  ⟨fun h y hy => h (f y) (mem_map_of_mem _ hy),
   fun h x hx => by
    obtain ⟨y, hy, rfl⟩ := mem_map.1 hx
    exact h _ hy⟩

theorem apply_coe_mem_map (f : α ↪ β) (s : Finset α) (x : s) : f x ∈ s.map f :=
  mem_map_of_mem f x.prop

@[simp, norm_cast]
theorem coe_map (f : α ↪ β) (s : Finset α) : (s.map f : Set β) = f '' s :=
  Set.ext (by simp only [mem_coe, mem_map, Set.mem_image, implies_true])

theorem coe_map_subset_range (f : α ↪ β) (s : Finset α) : (s.map f : Set β) ⊆ Set.range f :=
  calc
    ↑(s.map f) = f '' s := coe_map f s
    _ ⊆ Set.range f := Set.image_subset_range f ↑s

/-- If the only elements outside `s` are those left fixed by `σ`, then mapping by `σ` has no effect.
-/
theorem map_perm {σ : Equiv.Perm α} (hs : { a | σ a ≠ a } ⊆ s) : s.map (σ : α ↪ α) = s :=
  coe_injective <| (coe_map _ _).trans <| Set.image_perm hs

theorem map_toFinset [DecidableEq α] [DecidableEq β] {s : Multiset α} :
    s.toFinset.map f = (s.map f).toFinset :=
  ext fun _ => by simp only [mem_map, Multiset.mem_map, exists_prop, Multiset.mem_toFinset]

@[simp]
theorem map_refl : s.map (Embedding.refl _) = s :=
  ext fun _ => by simpa only [mem_map, exists_prop] using exists_eq_right

@[simp]
theorem map_cast_heq {α β} (h : α = β) (s : Finset α) :
    HEq (s.map (Equiv.cast h).toEmbedding) s := by
  subst h
  simp

theorem map_map (f : α ↪ β) (g : β ↪ γ) (s : Finset α) : (s.map f).map g = s.map (f.trans g) :=
  eq_of_veq <| by simp only [map_val, Multiset.map_map]; rfl

theorem map_comm {β'} {f : β ↪ γ} {g : α ↪ β} {f' : α ↪ β'} {g' : β' ↪ γ}
    (h_comm : ∀ a, f (g a) = g' (f' a)) : (s.map g).map f = (s.map f').map g' := by
  simp_rw [map_map, Embedding.trans, Function.comp, h_comm]

theorem _root_.Function.Semiconj.finset_map {f : α ↪ β} {ga : α ↪ α} {gb : β ↪ β}
    (h : Function.Semiconj f ga gb) : Function.Semiconj (map f) (map ga) (map gb) := fun _ =>
  map_comm h

theorem _root_.Function.Commute.finset_map {f g : α ↪ α} (h : Function.Commute f g) :
    Function.Commute (map f) (map g) :=
  Function.Semiconj.finset_map h

@[simp]
theorem map_subset_map {s₁ s₂ : Finset α} : s₁.map f ⊆ s₂.map f ↔ s₁ ⊆ s₂ :=
  ⟨fun h x xs => (mem_map' _).1 <| h <| (mem_map' f).2 xs,
   fun h => by simp [subset_def, Multiset.map_subset_map h]⟩

@[gcongr] alias ⟨_, _root_.GCongr.finsetMap_subset⟩ := map_subset_map

@[gcongr] alias ⟨_, _root_.GCongr.finsetMap_subset⟩ := map_subset_map

/-- The `Finset` version of `Equiv.subset_symm_image`. -/
theorem subset_map_symm {t : Finset β} {f : α ≃ β} : s ⊆ t.map f.symm ↔ s.map f ⊆ t := by
  constructor <;> intro h x hx
  · simp only [mem_map_equiv, Equiv.symm_symm] at hx
    simpa using h hx
  · simp only [mem_map_equiv]
    exact h (by simp [hx])

/-- The `Finset` version of `Equiv.symm_image_subset`. -/
theorem map_symm_subset {t : Finset β} {f : α ≃ β} : t.map f.symm ⊆ s ↔ t ⊆ s.map f := by
  simp only [← subset_map_symm, Equiv.symm_symm]

/-- Associate to an embedding `f` from `α` to `β` the order embedding that maps a finset to its
image under `f`. -/
def mapEmbedding (f : α ↪ β) : Finset α ↪o Finset β :=
  OrderEmbedding.ofMapLEIff (map f) fun _ _ => map_subset_map

@[simp]
theorem map_inj {s₁ s₂ : Finset α} : s₁.map f = s₂.map f ↔ s₁ = s₂ :=
  (mapEmbedding f).injective.eq_iff

theorem map_injective (f : α ↪ β) : Injective (map f) :=
  (mapEmbedding f).injective

@[simp]
theorem map_ssubset_map {s t : Finset α} : s.map f ⊂ t.map f ↔ s ⊂ t := (mapEmbedding f).lt_iff_lt

@[gcongr] alias ⟨_, _root_.GCongr.finsetMap_ssubset⟩ := map_ssubset_map

@[simp]
theorem map_ssubset_map {s t : Finset α} : s.map f ⊂ t.map f ↔ s ⊂ t := (mapEmbedding f).lt_iff_lt

@[gcongr] alias ⟨_, _root_.GCongr.finsetMap_ssubset⟩ := map_ssubset_map

@[simp]
theorem mapEmbedding_apply : mapEmbedding f s = map f s :=
  rfl

theorem filter_map {p : β → Prop} [DecidablePred p] :
    (s.map f).filter p = (s.filter (p ∘ f)).map f :=
  eq_of_veq (Multiset.filter_map _ _ _)

lemma map_filter' (p : α → Prop) [DecidablePred p] (f : α ↪ β) (s : Finset α)
    [DecidablePred (∃ a, p a ∧ f a = ·)] :
    (s.filter p).map f = (s.map f).filter fun b => ∃ a, p a ∧ f a = b := by
  simp [(· ∘ ·), filter_map, f.injective.eq_iff]

lemma filter_attach' [DecidableEq α] (s : Finset α) (p : s → Prop) [DecidablePred p] :
    s.attach.filter p =
      (s.filter fun x => ∃ h, p ⟨x, h⟩).attach.map
        ⟨Subtype.map id <| filter_subset _ _, Subtype.map_injective _ injective_id⟩ :=
  eq_of_veq <| Multiset.filter_attach' _ _

lemma filter_attach (p : α → Prop) [DecidablePred p] (s : Finset α) :
    s.attach.filter (fun a : s ↦ p a) =
      (s.filter p).attach.map ((Embedding.refl _).subtypeMap mem_of_mem_filter) :=
  eq_of_veq <| Multiset.filter_attach _ _

theorem map_filter {f : α ≃ β} {p : α → Prop} [DecidablePred p] :
    (s.filter p).map f.toEmbedding = (s.map f.toEmbedding).filter (p ∘ f.symm) := by
  simp only [filter_map, Function.comp, Equiv.toEmbedding_apply, Equiv.symm_apply_apply]

@[simp]
theorem disjoint_map {s t : Finset α} (f : α ↪ β) :
    Disjoint (s.map f) (t.map f) ↔ Disjoint s t :=
  mod_cast Set.disjoint_image_iff f.injective (s := s) (t := t)
<<<<<<< HEAD
#align finset.disjoint_map Finset.disjoint_map
=======
>>>>>>> e318dc80

theorem map_disjUnion {f : α ↪ β} (s₁ s₂ : Finset α) (h) (h' := (disjoint_map _).mpr h) :
    (s₁.disjUnion s₂ h).map f = (s₁.map f).disjUnion (s₂.map f) h' :=
  eq_of_veq <| Multiset.map_add _ _ _

/-- A version of `Finset.map_disjUnion` for writing in the other direction. -/
theorem map_disjUnion' {f : α ↪ β} (s₁ s₂ : Finset α) (h') (h := (disjoint_map _).mp h') :
    (s₁.disjUnion s₂ h).map f = (s₁.map f).disjUnion (s₂.map f) h' :=
  map_disjUnion _ _ _

theorem map_union [DecidableEq α] [DecidableEq β] {f : α ↪ β} (s₁ s₂ : Finset α) :
    (s₁ ∪ s₂).map f = s₁.map f ∪ s₂.map f :=
  mod_cast Set.image_union f s₁ s₂
<<<<<<< HEAD
#align finset.map_union Finset.map_union
=======
>>>>>>> e318dc80

theorem map_inter [DecidableEq α] [DecidableEq β] {f : α ↪ β} (s₁ s₂ : Finset α) :
    (s₁ ∩ s₂).map f = s₁.map f ∩ s₂.map f :=
  mod_cast Set.image_inter f.injective (s := s₁) (t := s₂)
<<<<<<< HEAD
#align finset.map_inter Finset.map_inter
=======
>>>>>>> e318dc80

@[simp]
theorem map_singleton (f : α ↪ β) (a : α) : map f {a} = {f a} :=
  coe_injective <| by simp only [coe_map, coe_singleton, Set.image_singleton]

@[simp]
theorem map_insert [DecidableEq α] [DecidableEq β] (f : α ↪ β) (a : α) (s : Finset α) :
    (insert a s).map f = insert (f a) (s.map f) := by
  simp only [insert_eq, map_union, map_singleton]

@[simp]
theorem map_cons (f : α ↪ β) (a : α) (s : Finset α) (ha : a ∉ s) :
    (cons a s ha).map f = cons (f a) (s.map f) (by simpa using ha) :=
  eq_of_veq <| Multiset.map_cons f a s.val

@[simp]
theorem map_eq_empty : s.map f = ∅ ↔ s = ∅ := (map_injective f).eq_iff' (map_empty f)
<<<<<<< HEAD
#align finset.map_eq_empty Finset.map_eq_empty
=======
>>>>>>> e318dc80

@[simp, aesop safe apply (rule_sets := [finsetNonempty])]
theorem map_nonempty : (s.map f).Nonempty ↔ s.Nonempty :=
  mod_cast Set.image_nonempty (f := f) (s := s)
<<<<<<< HEAD
#align finset.map_nonempty Finset.map_nonempty

protected alias ⟨_, Nonempty.map⟩ := map_nonempty
#align finset.nonempty.map Finset.Nonempty.map
=======

protected alias ⟨_, Nonempty.map⟩ := map_nonempty

@[simp]
theorem map_nontrivial : (s.map f).Nontrivial ↔ s.Nontrivial :=
  mod_cast Set.image_nontrivial f.injective (s := s)
>>>>>>> e318dc80

@[simp]
theorem map_nontrivial : (s.map f).Nontrivial ↔ s.Nontrivial :=
  mod_cast Set.nontrivial_image f.injective (s := s)

theorem attach_map_val {s : Finset α} : s.attach.map (Embedding.subtype _) = s :=
  eq_of_veq <| by rw [map_val, attach_val]; exact Multiset.attach_map_val _

<<<<<<< HEAD
theorem disjoint_range_addLeftEmbedding (a : ℕ) (s : Finset ℕ):
    Disjoint (range a) (map (addLeftEmbedding a) s) := by
  simp_rw [disjoint_left, mem_map, mem_range]
  rintro _ h ⟨l, -, rfl⟩
  simp at h
#align finset.disjoint_range_add_left_embedding Finset.disjoint_range_addLeftEmbedding

theorem disjoint_range_addRightEmbedding (a : ℕ) (s : Finset ℕ) :
    Disjoint (range a) (map (addRightEmbedding a) s) := by
  rw [← addLeftEmbedding_eq_addRightEmbedding]
  apply disjoint_range_addLeftEmbedding
#align finset.disjoint_range_add_right_embedding Finset.disjoint_range_addRightEmbedding
=======
theorem disjoint_range_addLeftEmbedding (a b : ℕ) :
    Disjoint (range a) (map (addLeftEmbedding a) (range b)) := by simp [disjoint_left]; omega

theorem disjoint_range_addRightEmbedding (a b : ℕ) :
    Disjoint (range a) (map (addRightEmbedding a) (range b)) := by simp [disjoint_left]; omega
>>>>>>> e318dc80

theorem map_disjiUnion {f : α ↪ β} {s : Finset α} {t : β → Finset γ} {h} :
    (s.map f).disjiUnion t h =
      s.disjiUnion (fun a => t (f a)) fun _ ha _ hb hab =>
        h (mem_map_of_mem _ ha) (mem_map_of_mem _ hb) (f.injective.ne hab) :=
  eq_of_veq <| Multiset.bind_map _ _ _

theorem disjiUnion_map {s : Finset α} {t : α → Finset β} {f : β ↪ γ} {h} :
    (s.disjiUnion t h).map f =
      s.disjiUnion (fun a => (t a).map f) (h.mono' fun _ _ ↦ (disjoint_map _).2) :=
  eq_of_veq <| Multiset.map_bind _ _ _

end Map

theorem range_add_one' (n : ℕ) :
    range (n + 1) = insert 0 ((range n).map ⟨fun i => i + 1, fun i j => by simp⟩) := by
  ext (⟨⟩ | ⟨n⟩) <;> simp [Nat.zero_lt_succ n]

/-! ### image -/


section Image

variable [DecidableEq β]

/-- `image f s` is the forward image of `s` under `f`. -/
def image (f : α → β) (s : Finset α) : Finset β :=
  (s.1.map f).toFinset

@[simp]
theorem image_val (f : α → β) (s : Finset α) : (image f s).1 = (s.1.map f).dedup :=
  rfl

@[simp]
theorem image_empty (f : α → β) : (∅ : Finset α).image f = ∅ :=
  rfl

variable {f g : α → β} {s : Finset α} {t : Finset β} {a : α} {b c : β}

@[simp]
theorem mem_image : b ∈ s.image f ↔ ∃ a ∈ s, f a = b := by
  simp only [mem_def, image_val, mem_dedup, Multiset.mem_map, exists_prop]

theorem mem_image_of_mem (f : α → β) {a} (h : a ∈ s) : f a ∈ s.image f :=
  mem_image.2 ⟨_, h, rfl⟩

theorem forall_image {p : β → Prop} : (∀ b ∈ s.image f, p b) ↔ ∀ a ∈ s, p (f a) := by
  simp only [mem_image, forall_exists_index, and_imp, forall_apply_eq_imp_iff₂]

theorem map_eq_image (f : α ↪ β) (s : Finset α) : s.map f = s.image f :=
  eq_of_veq (s.map f).2.dedup.symm

--@[simp] Porting note: removing simp, `simp` [Nonempty] can prove it
theorem mem_image_const : c ∈ s.image (const α b) ↔ s.Nonempty ∧ b = c := by
  rw [mem_image]
  simp only [exists_prop, const_apply, exists_and_right]
  rfl

theorem mem_image_const_self : b ∈ s.image (const α b) ↔ s.Nonempty :=
  mem_image_const.trans <| and_iff_left rfl

instance canLift (c) (p) [CanLift β α c p] :
    CanLift (Finset β) (Finset α) (image c) fun s => ∀ x ∈ s, p x where
  prf := by
    rintro ⟨⟨l⟩, hd : l.Nodup⟩ hl
    lift l to List α using hl
    exact ⟨⟨l, hd.of_map _⟩, ext fun a => by simp⟩

theorem image_congr (h : (s : Set α).EqOn f g) : Finset.image f s = Finset.image g s := by
  ext
  simp_rw [mem_image, ← bex_def]
  exact exists₂_congr fun x hx => by rw [h hx]

theorem _root_.Function.Injective.mem_finset_image (hf : Injective f) :
    f a ∈ s.image f ↔ a ∈ s := by
  refine ⟨fun h => ?_, Finset.mem_image_of_mem f⟩
  obtain ⟨y, hy, heq⟩ := mem_image.1 h
  exact hf heq ▸ hy

theorem filter_mem_image_eq_image (f : α → β) (s : Finset α) (t : Finset β) (h : ∀ x ∈ s, f x ∈ t) :
    (t.filter fun y => y ∈ s.image f) = s.image f := by
  ext
  simp only [mem_filter, mem_image, decide_eq_true_eq, and_iff_right_iff_imp, forall_exists_index,
    and_imp]
  rintro x xel rfl
  exact h _ xel

theorem fiber_nonempty_iff_mem_image (f : α → β) (s : Finset α) (y : β) :
    (s.filter fun x => f x = y).Nonempty ↔ y ∈ s.image f := by simp [Finset.Nonempty]

@[simp, norm_cast]
theorem coe_image : ↑(s.image f) = f '' ↑s :=
  Set.ext <| by simp only [mem_coe, mem_image, Set.mem_image, implies_true]

@[simp, aesop safe apply (rule_sets := [finsetNonempty])]
lemma image_nonempty : (s.image f).Nonempty ↔ s.Nonempty :=
  mod_cast Set.image_nonempty (f := f) (s := (s : Set α))
<<<<<<< HEAD
#align finset.nonempty.image_iff Finset.image_nonempty
=======
>>>>>>> e318dc80

protected theorem Nonempty.image (h : s.Nonempty) (f : α → β) : (s.image f).Nonempty :=
  image_nonempty.2 h

alias ⟨Nonempty.of_image, _⟩ := image_nonempty

@[deprecated image_nonempty (since := "2023-12-29")]
theorem Nonempty.image_iff (f : α → β) : (s.image f).Nonempty ↔ s.Nonempty :=
  image_nonempty

theorem image_toFinset [DecidableEq α] {s : Multiset α} :
    s.toFinset.image f = (s.map f).toFinset :=
  ext fun _ => by simp only [mem_image, Multiset.mem_toFinset, exists_prop, Multiset.mem_map]

theorem image_val_of_injOn (H : Set.InjOn f s) : (image f s).1 = s.1.map f :=
  (s.2.map_on H).dedup

@[simp]
theorem image_id [DecidableEq α] : s.image id = s :=
  ext fun _ => by simp only [mem_image, exists_prop, id, exists_eq_right]

@[simp]
theorem image_id' [DecidableEq α] : (s.image fun x => x) = s :=
  image_id

theorem image_image [DecidableEq γ] {g : β → γ} : (s.image f).image g = s.image (g ∘ f) :=
  eq_of_veq <| by simp only [image_val, dedup_map_dedup_eq, Multiset.map_map]

theorem image_comm {β'} [DecidableEq β'] [DecidableEq γ] {f : β → γ} {g : α → β} {f' : α → β'}
    {g' : β' → γ} (h_comm : ∀ a, f (g a) = g' (f' a)) :
    (s.image g).image f = (s.image f').image g' := by simp_rw [image_image, comp, h_comm]

theorem _root_.Function.Semiconj.finset_image [DecidableEq α] {f : α → β} {ga : α → α} {gb : β → β}
    (h : Function.Semiconj f ga gb) : Function.Semiconj (image f) (image ga) (image gb) := fun _ =>
  image_comm h

theorem _root_.Function.Commute.finset_image [DecidableEq α] {f g : α → α}
    (h : Function.Commute f g) : Function.Commute (image f) (image g) :=
  Function.Semiconj.finset_image h

theorem image_subset_image {s₁ s₂ : Finset α} (h : s₁ ⊆ s₂) : s₁.image f ⊆ s₂.image f := by
  simp only [subset_def, image_val, subset_dedup', dedup_subset', Multiset.map_subset_map h]

theorem image_subset_iff : s.image f ⊆ t ↔ ∀ x ∈ s, f x ∈ t :=
  calc
    s.image f ⊆ t ↔ f '' ↑s ⊆ ↑t := by norm_cast
    _ ↔ _ := Set.image_subset_iff

theorem image_mono (f : α → β) : Monotone (Finset.image f) := fun _ _ => image_subset_image

lemma image_injective (hf : Injective f) : Injective (image f) := by
  simpa only [funext (map_eq_image _)] using map_injective ⟨f, hf⟩

lemma image_inj {t : Finset α} (hf : Injective f) : s.image f = t.image f ↔ s = t :=
  (image_injective hf).eq_iff

theorem image_subset_image_iff {t : Finset α} (hf : Injective f) :
    s.image f ⊆ t.image f ↔ s ⊆ t :=
  mod_cast Set.image_subset_image_iff hf (s := s) (t := t)
<<<<<<< HEAD
#align finset.image_subset_image_iff Finset.image_subset_image_iff
=======
>>>>>>> e318dc80

lemma image_ssubset_image {t : Finset α} (hf : Injective f) : s.image f ⊂ t.image f ↔ s ⊂ t := by
  simp_rw [← lt_iff_ssubset]
  exact lt_iff_lt_of_le_iff_le' (image_subset_image_iff hf) (image_subset_image_iff hf)

theorem coe_image_subset_range : ↑(s.image f) ⊆ Set.range f :=
  calc
    ↑(s.image f) = f '' ↑s := coe_image
    _ ⊆ Set.range f := Set.image_subset_range f ↑s

theorem filter_image {p : β → Prop} [DecidablePred p] :
    (s.image f).filter p = (s.filter fun a ↦ p (f a)).image f :=
  ext fun b => by
    simp only [mem_filter, mem_image, exists_prop]
    exact
      ⟨by rintro ⟨⟨x, h1, rfl⟩, h2⟩; exact ⟨x, ⟨h1, h2⟩, rfl⟩,
       by rintro ⟨x, ⟨h1, h2⟩, rfl⟩; exact ⟨⟨x, h1, rfl⟩, h2⟩⟩

theorem image_union [DecidableEq α] {f : α → β} (s₁ s₂ : Finset α) :
    (s₁ ∪ s₂).image f = s₁.image f ∪ s₂.image f :=
  mod_cast Set.image_union f s₁ s₂
<<<<<<< HEAD
#align finset.image_union Finset.image_union
=======
>>>>>>> e318dc80

theorem image_inter_subset [DecidableEq α] (f : α → β) (s t : Finset α) :
    (s ∩ t).image f ⊆ s.image f ∩ t.image f :=
  (image_mono f).map_inf_le s t
<<<<<<< HEAD
#align finset.image_inter_subset Finset.image_inter_subset
=======
>>>>>>> e318dc80

theorem image_inter_of_injOn [DecidableEq α] {f : α → β} (s t : Finset α)
    (hf : Set.InjOn f (s ∪ t)) : (s ∩ t).image f = s.image f ∩ t.image f :=
  coe_injective <| by
    push_cast
    exact Set.image_inter_on fun a ha b hb => hf (Or.inr ha) <| Or.inl hb

theorem image_inter [DecidableEq α] (s₁ s₂ : Finset α) (hf : Injective f) :
    (s₁ ∩ s₂).image f = s₁.image f ∩ s₂.image f :=
  image_inter_of_injOn _ _ hf.injOn

@[simp]
theorem image_singleton (f : α → β) (a : α) : image f {a} = {f a} :=
  ext fun x => by simpa only [mem_image, exists_prop, mem_singleton, exists_eq_left] using eq_comm

@[simp]
theorem image_insert [DecidableEq α] (f : α → β) (a : α) (s : Finset α) :
    (insert a s).image f = insert (f a) (s.image f) := by
  simp only [insert_eq, image_singleton, image_union]

theorem erase_image_subset_image_erase [DecidableEq α] (f : α → β) (s : Finset α) (a : α) :
    (s.image f).erase (f a) ⊆ (s.erase a).image f := by
  simp only [subset_iff, and_imp, exists_prop, mem_image, exists_imp, mem_erase]
  rintro b hb x hx rfl
  exact ⟨_, ⟨ne_of_apply_ne f hb, hx⟩, rfl⟩

@[simp]
theorem image_erase [DecidableEq α] {f : α → β} (hf : Injective f) (s : Finset α) (a : α) :
    (s.erase a).image f = (s.image f).erase (f a) :=
  coe_injective <| by push_cast [Set.image_diff hf, Set.image_singleton]; rfl
<<<<<<< HEAD
#align finset.image_erase Finset.image_erase

@[simp]
theorem image_eq_empty : s.image f = ∅ ↔ s = ∅ := mod_cast Set.image_eq_empty (f := f) (s := s)
#align finset.image_eq_empty Finset.image_eq_empty
=======

@[simp]
theorem image_eq_empty : s.image f = ∅ ↔ s = ∅ := mod_cast Set.image_eq_empty (f := f) (s := s)
>>>>>>> e318dc80

theorem image_sdiff [DecidableEq α] {f : α → β} (s t : Finset α) (hf : Injective f) :
    (s \ t).image f = s.image f \ t.image f :=
  mod_cast Set.image_diff hf s t
<<<<<<< HEAD
#align finset.image_sdiff Finset.image_sdiff
=======
>>>>>>> e318dc80

open scoped symmDiff in
theorem image_symmDiff [DecidableEq α] {f : α → β} (s t : Finset α) (hf : Injective f) :
    (s ∆ t).image f = s.image f ∆ t.image f :=
  mod_cast Set.image_symmDiff hf s t
<<<<<<< HEAD
#align finset.image_symm_diff Finset.image_symmDiff
=======
>>>>>>> e318dc80

@[simp]
theorem _root_.Disjoint.of_image_finset {s t : Finset α} {f : α → β}
    (h : Disjoint (s.image f) (t.image f)) : Disjoint s t :=
  disjoint_iff_ne.2 fun _ ha _ hb =>
    ne_of_apply_ne f <| h.forall_ne_finset (mem_image_of_mem _ ha) (mem_image_of_mem _ hb)

theorem mem_range_iff_mem_finset_range_of_mod_eq' [DecidableEq α] {f : ℕ → α} {a : α} {n : ℕ}
    (hn : 0 < n) (h : ∀ i, f (i % n) = f i) :
    a ∈ Set.range f ↔ a ∈ (Finset.range n).image fun i => f i := by
  constructor
  · rintro ⟨i, hi⟩
    simp only [mem_image, exists_prop, mem_range]
    exact ⟨i % n, Nat.mod_lt i hn, (rfl.congr hi).mp (h i)⟩
  · rintro h
    simp only [mem_image, exists_prop, Set.mem_range, mem_range] at *
    rcases h with ⟨i, _, ha⟩
    exact ⟨i, ha⟩

theorem mem_range_iff_mem_finset_range_of_mod_eq [DecidableEq α] {f : ℤ → α} {a : α} {n : ℕ}
    (hn : 0 < n) (h : ∀ i, f (i % n) = f i) :
    a ∈ Set.range f ↔ a ∈ (Finset.range n).image (fun (i : ℕ) => f i) :=
  suffices (∃ i, f (i % n) = a) ↔ ∃ i, i < n ∧ f ↑i = a by simpa [h]
  have hn' : 0 < (n : ℤ) := Int.ofNat_lt.mpr hn
  Iff.intro
    (fun ⟨i, hi⟩ =>
      have : 0 ≤ i % ↑n := Int.emod_nonneg _ (ne_of_gt hn')
      ⟨Int.toNat (i % n), by
        rw [← Int.ofNat_lt, Int.toNat_of_nonneg this]; exact ⟨Int.emod_lt_of_pos i hn', hi⟩⟩)
    fun ⟨i, hi, ha⟩ =>
    ⟨i, by rw [Int.emod_eq_of_lt (Int.ofNat_zero_le _) (Int.ofNat_lt_ofNat_of_lt hi), ha]⟩

theorem range_add (a b : ℕ) : range (a + b) = range a ∪ (range b).map (addLeftEmbedding a) := by
  rw [← val_inj, union_val]
  exact Multiset.range_add_eq_union a b

@[simp]
theorem attach_image_val [DecidableEq α] {s : Finset α} : s.attach.image Subtype.val = s :=
  eq_of_veq <| by rw [image_val, attach_val, Multiset.attach_map_val, dedup_eq_self]

@[simp]
theorem attach_insert [DecidableEq α] {a : α} {s : Finset α} :
    attach (insert a s) =
      insert (⟨a, mem_insert_self a s⟩ : { x // x ∈ insert a s })
        ((attach s).image fun x => ⟨x.1, mem_insert_of_mem x.2⟩) :=
  ext fun ⟨x, hx⟩ =>
    ⟨Or.casesOn (mem_insert.1 hx)
        (fun h : x = a => fun _ => mem_insert.2 <| Or.inl <| Subtype.eq h) fun h : x ∈ s => fun _ =>
        mem_insert_of_mem <| mem_image.2 <| ⟨⟨x, h⟩, mem_attach _ _, Subtype.eq rfl⟩,
      fun _ => Finset.mem_attach _ _⟩

@[simp]
theorem disjoint_image {s t : Finset α} {f : α → β} (hf : Injective f) :
    Disjoint (s.image f) (t.image f) ↔ Disjoint s t :=
  mod_cast Set.disjoint_image_iff hf (s := s) (t := t)
<<<<<<< HEAD
#align finset.disjoint_image Finset.disjoint_image

theorem image_const {s : Finset α} (h : s.Nonempty) (b : β) : (s.image fun _ => b) = singleton b :=
  mod_cast Set.Nonempty.image_const (coe_nonempty.2 h) b
#align finset.image_const Finset.image_const
=======

theorem image_const {s : Finset α} (h : s.Nonempty) (b : β) : (s.image fun _ => b) = singleton b :=
  mod_cast Set.Nonempty.image_const (coe_nonempty.2 h) b
>>>>>>> e318dc80

@[simp]
theorem map_erase [DecidableEq α] (f : α ↪ β) (s : Finset α) (a : α) :
    (s.erase a).map f = (s.map f).erase (f a) := by
  simp_rw [map_eq_image]
  exact s.image_erase f.2 a

theorem image_biUnion [DecidableEq γ] {f : α → β} {s : Finset α} {t : β → Finset γ} :
    (s.image f).biUnion t = s.biUnion fun a => t (f a) :=
  haveI := Classical.decEq α
  Finset.induction_on s rfl fun a s _ ih => by simp only [image_insert, biUnion_insert, ih]

theorem biUnion_image [DecidableEq γ] {s : Finset α} {t : α → Finset β} {f : β → γ} :
    (s.biUnion t).image f = s.biUnion fun a => (t a).image f :=
  haveI := Classical.decEq α
  Finset.induction_on s rfl fun a s _ ih => by simp only [biUnion_insert, image_union, ih]

theorem image_biUnion_filter_eq [DecidableEq α] (s : Finset β) (g : β → α) :
    ((s.image g).biUnion fun a => s.filter fun c => g c = a) = s :=
  biUnion_filter_eq_of_maps_to fun _ => mem_image_of_mem g

theorem biUnion_singleton {f : α → β} : (s.biUnion fun a => {f a}) = s.image f :=
  ext fun x => by simp only [mem_biUnion, mem_image, mem_singleton, eq_comm]

end Image

/-! ### filterMap -/

section FilterMap

/-- `filterMap f s` is a combination filter/map operation on `s`.
  The function `f : α → Option β` is applied to each element of `s`;
  if `f a` is `some b` then `b` is included in the result, otherwise
  `a` is excluded from the resulting finset.

  In notation, `filterMap f s` is the finset `{b : β | ∃ a ∈ s , f a = some b}`. -/
-- TODO: should there be `filterImage` too?
def filterMap (f : α → Option β) (s : Finset α)
    (f_inj : ∀ a a' b, b ∈ f a → b ∈ f a' → a = a') : Finset β :=
  ⟨s.val.filterMap f, s.nodup.filterMap f f_inj⟩

variable (f : α → Option β) (s' : Finset α) {s t : Finset α}
  {f_inj : ∀ a a' b, b ∈ f a → b ∈ f a' → a = a'}

@[simp]
theorem filterMap_val : (filterMap f s' f_inj).1 = s'.1.filterMap f := rfl

@[simp]
theorem filterMap_empty : (∅ : Finset α).filterMap f f_inj = ∅ := rfl

@[simp]
theorem mem_filterMap {b : β} : b ∈ s.filterMap f f_inj ↔ ∃ a ∈ s, f a = some b :=
  s.val.mem_filterMap f

@[simp, norm_cast]
theorem coe_filterMap : (s.filterMap f f_inj : Set β) = {b | ∃ a ∈ s, f a = some b} :=
  Set.ext (by simp only [mem_coe, mem_filterMap, Option.mem_def, Set.mem_setOf_eq, implies_true])

@[simp]
theorem filterMap_some : s.filterMap some (by simp) = s :=
  ext fun _ => by simp only [mem_filterMap, Option.some.injEq, exists_eq_right]

theorem filterMap_mono (h : s ⊆ t) :
    filterMap f s f_inj ⊆ filterMap f t f_inj := by
  rw [← val_le_iff] at h ⊢
  exact Multiset.filterMap_le_filterMap f h

end FilterMap

/-! ### Subtype -/


section Subtype

/-- Given a finset `s` and a predicate `p`, `s.subtype p` is the finset of `Subtype p` whose
elements belong to `s`. -/
protected def subtype {α} (p : α → Prop) [DecidablePred p] (s : Finset α) : Finset (Subtype p) :=
  (s.filter p).attach.map
    ⟨fun x => ⟨x.1, by simpa using (Finset.mem_filter.1 x.2).2⟩,
     fun x y H => Subtype.eq <| Subtype.mk.inj H⟩

@[simp]
theorem mem_subtype {p : α → Prop} [DecidablePred p] {s : Finset α} :
    ∀ {a : Subtype p}, a ∈ s.subtype p ↔ (a : α) ∈ s
  | ⟨a, ha⟩ => by simp [Finset.subtype, ha]

theorem subtype_eq_empty {p : α → Prop} [DecidablePred p] {s : Finset α} :
    s.subtype p = ∅ ↔ ∀ x, p x → x ∉ s := by simp [ext_iff, Subtype.forall, Subtype.coe_mk]

@[mono]
theorem subtype_mono {p : α → Prop} [DecidablePred p] : Monotone (Finset.subtype p) :=
  fun _ _ h _ hx => mem_subtype.2 <| h <| mem_subtype.1 hx

/-- `s.subtype p` converts back to `s.filter p` with
`Embedding.subtype`. -/
@[simp]
theorem subtype_map (p : α → Prop) [DecidablePred p] {s : Finset α} :
    (s.subtype p).map (Embedding.subtype _) = s.filter p := by
  ext x
  simp [@and_comm _ (_ = _), @and_left_comm _ (_ = _), @and_comm (p x) (x ∈ s)]

/-- If all elements of a `Finset` satisfy the predicate `p`,
`s.subtype p` converts back to `s` with `Embedding.subtype`. -/
theorem subtype_map_of_mem {p : α → Prop} [DecidablePred p] {s : Finset α} (h : ∀ x ∈ s, p x) :
    (s.subtype p).map (Embedding.subtype _) = s := ext <| by simpa [subtype_map] using h

/-- If a `Finset` of a subtype is converted to the main type with
`Embedding.subtype`, all elements of the result have the property of
the subtype. -/
theorem property_of_mem_map_subtype {p : α → Prop} (s : Finset { x // p x }) {a : α}
    (h : a ∈ s.map (Embedding.subtype _)) : p a := by
  rcases mem_map.1 h with ⟨x, _, rfl⟩
  exact x.2

/-- If a `Finset` of a subtype is converted to the main type with
`Embedding.subtype`, the result does not contain any value that does
not satisfy the property of the subtype. -/
theorem not_mem_map_subtype_of_not_property {p : α → Prop} (s : Finset { x // p x }) {a : α}
    (h : ¬p a) : a ∉ s.map (Embedding.subtype _) :=
  mt s.property_of_mem_map_subtype h

/-- If a `Finset` of a subtype is converted to the main type with
`Embedding.subtype`, the result is a subset of the set giving the
subtype. -/
theorem map_subtype_subset {t : Set α} (s : Finset t) : ↑(s.map (Embedding.subtype _)) ⊆ t := by
  intro a ha
  rw [mem_coe] at ha
  convert property_of_mem_map_subtype s ha

end Subtype

/-! ### Fin -/


/-- Given a finset `s` of natural numbers and a bound `n`,
`s.fin n` is the finset of all elements of `s` less than `n`.
-/
protected def fin (n : ℕ) (s : Finset ℕ) : Finset (Fin n) :=
  (s.subtype _).map Fin.equivSubtype.symm.toEmbedding

@[simp]
theorem mem_fin {n} {s : Finset ℕ} : ∀ a : Fin n, a ∈ s.fin n ↔ (a : ℕ) ∈ s
  | ⟨a, ha⟩ => by simp [Finset.fin, ha, and_comm]

@[mono]
theorem fin_mono {n} : Monotone (Finset.fin n) := fun s t h x => by simpa using @h x

@[simp]
theorem fin_map {n} {s : Finset ℕ} : (s.fin n).map Fin.valEmbedding = s.filter (· < n) := by
  simp [Finset.fin, Finset.map_map]

/-- If a `Finset` is a subset of the image of a `Set` under `f`,
then it is equal to the `Finset.image` of a `Finset` subset of that `Set`. -/
theorem subset_image_iff [DecidableEq β] {s : Set α} {t : Finset β} {f : α → β} :
    ↑t ⊆ f '' s ↔ ∃ s' : Finset α, ↑s' ⊆ s ∧ s'.image f = t := by
  constructor; swap
  · rintro ⟨t, ht, rfl⟩
    rw [coe_image]
    exact Set.image_subset f ht
  intro h
  letI : CanLift β s (f ∘ (↑)) fun y => y ∈ f '' s := ⟨fun y ⟨x, hxt, hy⟩ => ⟨⟨x, hxt⟩, hy⟩⟩
  lift t to Finset s using h
  refine ⟨t.map (Embedding.subtype _), map_subtype_subset _, ?_⟩
  ext y; simp

theorem range_sdiff_zero {n : ℕ} : range (n + 1) \ {0} = (range n).image Nat.succ := by
  induction' n with k hk
  · simp
  conv_rhs => rw [range_succ]
  rw [range_succ, image_insert, ← hk, insert_sdiff_of_not_mem]
  simp

end Finset

theorem Multiset.toFinset_map [DecidableEq α] [DecidableEq β] (f : α → β) (m : Multiset α) :
    (m.map f).toFinset = m.toFinset.image f :=
  Finset.val_inj.1 (Multiset.dedup_map_dedup_eq _ _).symm

namespace Equiv

/-- Given an equivalence `α` to `β`, produce an equivalence between `Finset α` and `Finset β`. -/
protected def finsetCongr (e : α ≃ β) : Finset α ≃ Finset β where
  toFun s := s.map e.toEmbedding
  invFun s := s.map e.symm.toEmbedding
  left_inv s := by simp [Finset.map_map]
  right_inv s := by simp [Finset.map_map]

@[simp]
theorem finsetCongr_apply (e : α ≃ β) (s : Finset α) : e.finsetCongr s = s.map e.toEmbedding :=
  rfl

@[simp]
theorem finsetCongr_refl : (Equiv.refl α).finsetCongr = Equiv.refl _ := by
  ext
  simp

@[simp]
theorem finsetCongr_symm (e : α ≃ β) : e.finsetCongr.symm = e.symm.finsetCongr :=
  rfl

@[simp]
theorem finsetCongr_trans (e : α ≃ β) (e' : β ≃ γ) :
    e.finsetCongr.trans e'.finsetCongr = (e.trans e').finsetCongr := by
  ext
  simp [-Finset.mem_map, -Equiv.trans_toEmbedding]

theorem finsetCongr_toEmbedding (e : α ≃ β) :
    e.finsetCongr.toEmbedding = (Finset.mapEmbedding e.toEmbedding).toEmbedding :=
  rfl

end Equiv

namespace Finset

@[deprecated (since := "2023-12-27")] alias image_filter := filter_image

end Finset<|MERGE_RESOLUTION|>--- conflicted
+++ resolved
@@ -146,8 +146,6 @@
 
 @[gcongr] alias ⟨_, _root_.GCongr.finsetMap_subset⟩ := map_subset_map
 
-@[gcongr] alias ⟨_, _root_.GCongr.finsetMap_subset⟩ := map_subset_map
-
 /-- The `Finset` version of `Equiv.subset_symm_image`. -/
 theorem subset_map_symm {t : Finset β} {f : α ≃ β} : s ⊆ t.map f.symm ↔ s.map f ⊆ t := by
   constructor <;> intro h x hx
@@ -178,11 +176,6 @@
 @[gcongr] alias ⟨_, _root_.GCongr.finsetMap_ssubset⟩ := map_ssubset_map
 
 @[simp]
-theorem map_ssubset_map {s t : Finset α} : s.map f ⊂ t.map f ↔ s ⊂ t := (mapEmbedding f).lt_iff_lt
-
-@[gcongr] alias ⟨_, _root_.GCongr.finsetMap_ssubset⟩ := map_ssubset_map
-
-@[simp]
 theorem mapEmbedding_apply : mapEmbedding f s = map f s :=
   rfl
 
@@ -214,10 +207,6 @@
 theorem disjoint_map {s t : Finset α} (f : α ↪ β) :
     Disjoint (s.map f) (t.map f) ↔ Disjoint s t :=
   mod_cast Set.disjoint_image_iff f.injective (s := s) (t := t)
-<<<<<<< HEAD
-#align finset.disjoint_map Finset.disjoint_map
-=======
->>>>>>> e318dc80
 
 theorem map_disjUnion {f : α ↪ β} (s₁ s₂ : Finset α) (h) (h' := (disjoint_map _).mpr h) :
     (s₁.disjUnion s₂ h).map f = (s₁.map f).disjUnion (s₂.map f) h' :=
@@ -231,18 +220,10 @@
 theorem map_union [DecidableEq α] [DecidableEq β] {f : α ↪ β} (s₁ s₂ : Finset α) :
     (s₁ ∪ s₂).map f = s₁.map f ∪ s₂.map f :=
   mod_cast Set.image_union f s₁ s₂
-<<<<<<< HEAD
-#align finset.map_union Finset.map_union
-=======
->>>>>>> e318dc80
 
 theorem map_inter [DecidableEq α] [DecidableEq β] {f : α ↪ β} (s₁ s₂ : Finset α) :
     (s₁ ∩ s₂).map f = s₁.map f ∩ s₂.map f :=
   mod_cast Set.image_inter f.injective (s := s₁) (t := s₂)
-<<<<<<< HEAD
-#align finset.map_inter Finset.map_inter
-=======
->>>>>>> e318dc80
 
 @[simp]
 theorem map_singleton (f : α ↪ β) (a : α) : map f {a} = {f a} :=
@@ -260,55 +241,30 @@
 
 @[simp]
 theorem map_eq_empty : s.map f = ∅ ↔ s = ∅ := (map_injective f).eq_iff' (map_empty f)
-<<<<<<< HEAD
-#align finset.map_eq_empty Finset.map_eq_empty
-=======
->>>>>>> e318dc80
 
 @[simp, aesop safe apply (rule_sets := [finsetNonempty])]
 theorem map_nonempty : (s.map f).Nonempty ↔ s.Nonempty :=
   mod_cast Set.image_nonempty (f := f) (s := s)
-<<<<<<< HEAD
-#align finset.map_nonempty Finset.map_nonempty
-
-protected alias ⟨_, Nonempty.map⟩ := map_nonempty
-#align finset.nonempty.map Finset.Nonempty.map
-=======
 
 protected alias ⟨_, Nonempty.map⟩ := map_nonempty
 
 @[simp]
 theorem map_nontrivial : (s.map f).Nontrivial ↔ s.Nontrivial :=
   mod_cast Set.image_nontrivial f.injective (s := s)
->>>>>>> e318dc80
-
-@[simp]
-theorem map_nontrivial : (s.map f).Nontrivial ↔ s.Nontrivial :=
-  mod_cast Set.nontrivial_image f.injective (s := s)
 
 theorem attach_map_val {s : Finset α} : s.attach.map (Embedding.subtype _) = s :=
   eq_of_veq <| by rw [map_val, attach_val]; exact Multiset.attach_map_val _
 
-<<<<<<< HEAD
 theorem disjoint_range_addLeftEmbedding (a : ℕ) (s : Finset ℕ):
     Disjoint (range a) (map (addLeftEmbedding a) s) := by
   simp_rw [disjoint_left, mem_map, mem_range]
   rintro _ h ⟨l, -, rfl⟩
   simp at h
-#align finset.disjoint_range_add_left_embedding Finset.disjoint_range_addLeftEmbedding
 
 theorem disjoint_range_addRightEmbedding (a : ℕ) (s : Finset ℕ) :
     Disjoint (range a) (map (addRightEmbedding a) s) := by
   rw [← addLeftEmbedding_eq_addRightEmbedding]
   apply disjoint_range_addLeftEmbedding
-#align finset.disjoint_range_add_right_embedding Finset.disjoint_range_addRightEmbedding
-=======
-theorem disjoint_range_addLeftEmbedding (a b : ℕ) :
-    Disjoint (range a) (map (addLeftEmbedding a) (range b)) := by simp [disjoint_left]; omega
-
-theorem disjoint_range_addRightEmbedding (a b : ℕ) :
-    Disjoint (range a) (map (addRightEmbedding a) (range b)) := by simp [disjoint_left]; omega
->>>>>>> e318dc80
 
 theorem map_disjiUnion {f : α ↪ β} {s : Finset α} {t : β → Finset γ} {h} :
     (s.map f).disjiUnion t h =
@@ -406,10 +362,6 @@
 @[simp, aesop safe apply (rule_sets := [finsetNonempty])]
 lemma image_nonempty : (s.image f).Nonempty ↔ s.Nonempty :=
   mod_cast Set.image_nonempty (f := f) (s := (s : Set α))
-<<<<<<< HEAD
-#align finset.nonempty.image_iff Finset.image_nonempty
-=======
->>>>>>> e318dc80
 
 protected theorem Nonempty.image (h : s.Nonempty) (f : α → β) : (s.image f).Nonempty :=
   image_nonempty.2 h
@@ -469,10 +421,6 @@
 theorem image_subset_image_iff {t : Finset α} (hf : Injective f) :
     s.image f ⊆ t.image f ↔ s ⊆ t :=
   mod_cast Set.image_subset_image_iff hf (s := s) (t := t)
-<<<<<<< HEAD
-#align finset.image_subset_image_iff Finset.image_subset_image_iff
-=======
->>>>>>> e318dc80
 
 lemma image_ssubset_image {t : Finset α} (hf : Injective f) : s.image f ⊂ t.image f ↔ s ⊂ t := by
   simp_rw [← lt_iff_ssubset]
@@ -494,18 +442,10 @@
 theorem image_union [DecidableEq α] {f : α → β} (s₁ s₂ : Finset α) :
     (s₁ ∪ s₂).image f = s₁.image f ∪ s₂.image f :=
   mod_cast Set.image_union f s₁ s₂
-<<<<<<< HEAD
-#align finset.image_union Finset.image_union
-=======
->>>>>>> e318dc80
 
 theorem image_inter_subset [DecidableEq α] (f : α → β) (s t : Finset α) :
     (s ∩ t).image f ⊆ s.image f ∩ t.image f :=
   (image_mono f).map_inf_le s t
-<<<<<<< HEAD
-#align finset.image_inter_subset Finset.image_inter_subset
-=======
->>>>>>> e318dc80
 
 theorem image_inter_of_injOn [DecidableEq α] {f : α → β} (s t : Finset α)
     (hf : Set.InjOn f (s ∪ t)) : (s ∩ t).image f = s.image f ∩ t.image f :=
@@ -536,34 +476,18 @@
 theorem image_erase [DecidableEq α] {f : α → β} (hf : Injective f) (s : Finset α) (a : α) :
     (s.erase a).image f = (s.image f).erase (f a) :=
   coe_injective <| by push_cast [Set.image_diff hf, Set.image_singleton]; rfl
-<<<<<<< HEAD
-#align finset.image_erase Finset.image_erase
 
 @[simp]
 theorem image_eq_empty : s.image f = ∅ ↔ s = ∅ := mod_cast Set.image_eq_empty (f := f) (s := s)
-#align finset.image_eq_empty Finset.image_eq_empty
-=======
-
-@[simp]
-theorem image_eq_empty : s.image f = ∅ ↔ s = ∅ := mod_cast Set.image_eq_empty (f := f) (s := s)
->>>>>>> e318dc80
 
 theorem image_sdiff [DecidableEq α] {f : α → β} (s t : Finset α) (hf : Injective f) :
     (s \ t).image f = s.image f \ t.image f :=
   mod_cast Set.image_diff hf s t
-<<<<<<< HEAD
-#align finset.image_sdiff Finset.image_sdiff
-=======
->>>>>>> e318dc80
 
 open scoped symmDiff in
 theorem image_symmDiff [DecidableEq α] {f : α → β} (s t : Finset α) (hf : Injective f) :
     (s ∆ t).image f = s.image f ∆ t.image f :=
   mod_cast Set.image_symmDiff hf s t
-<<<<<<< HEAD
-#align finset.image_symm_diff Finset.image_symmDiff
-=======
->>>>>>> e318dc80
 
 @[simp]
 theorem _root_.Disjoint.of_image_finset {s t : Finset α} {f : α → β}
@@ -619,17 +543,9 @@
 theorem disjoint_image {s t : Finset α} {f : α → β} (hf : Injective f) :
     Disjoint (s.image f) (t.image f) ↔ Disjoint s t :=
   mod_cast Set.disjoint_image_iff hf (s := s) (t := t)
-<<<<<<< HEAD
-#align finset.disjoint_image Finset.disjoint_image
 
 theorem image_const {s : Finset α} (h : s.Nonempty) (b : β) : (s.image fun _ => b) = singleton b :=
   mod_cast Set.Nonempty.image_const (coe_nonempty.2 h) b
-#align finset.image_const Finset.image_const
-=======
-
-theorem image_const {s : Finset α} (h : s.Nonempty) (b : β) : (s.image fun _ => b) = singleton b :=
-  mod_cast Set.Nonempty.image_const (coe_nonempty.2 h) b
->>>>>>> e318dc80
 
 @[simp]
 theorem map_erase [DecidableEq α] (f : α ↪ β) (s : Finset α) (a : α) :
