/-
Copyright (c) 2022 Yaël Dillies. All rights reserved.
Released under Apache 2.0 license as described in the file LICENSE.
Authors: Yaël Dillies
-/
import Mathlib.Data.Finset.NAry
import Mathlib.Data.Finset.Slice
import Mathlib.Data.Set.Sups

/-!
# Set family operations

This file defines a few binary operations on `Finset α` for use in set family combinatorics.

## Main declarations

* `Finset.sups s t`: Finset of elements of the form `a ⊔ b` where `a ∈ s`, `b ∈ t`.
* `Finset.infs s t`: Finset of elements of the form `a ⊓ b` where `a ∈ s`, `b ∈ t`.
* `Finset.disjSups s t`: Finset of elements of the form `a ⊔ b` where `a ∈ s`, `b ∈ t` and `a`
  and `b` are disjoint.
* `Finset.diffs`: Finset of elements of the form `a \ b` where `a ∈ s`, `b ∈ t`.
* `Finset.compls`: Finset of elements of the form `aᶜ` where `a ∈ s`.

## Notation

We define the following notation in locale `FinsetFamily`:
* `s ⊻ t` for `Finset.sups`
* `s ⊼ t` for `Finset.infs`
* `s ○ t` for `Finset.disjSups s t`
* `s \\ t` for `Finset.diffs`
* `sᶜˢ` for `Finset.compls`

## References

[B. Bollobás, *Combinatorics*][bollobas1986]
-/

open Function

open SetFamily

variable {F α β : Type*}

namespace Finset

section Sups
variable [DecidableEq α] [DecidableEq β]
variable [SemilatticeSup α] [SemilatticeSup β] [FunLike F α β] [SupHomClass F α β]
variable (s s₁ s₂ t t₁ t₂ u v : Finset α)

/-- `s ⊻ t` is the finset of elements of the form `a ⊔ b` where `a ∈ s`, `b ∈ t`. -/
protected def hasSups : HasSups (Finset α) :=
  ⟨image₂ (· ⊔ ·)⟩

scoped[FinsetFamily] attribute [instance] Finset.hasSups

open FinsetFamily

variable {s t} {a b c : α}

@[simp]
theorem mem_sups : c ∈ s ⊻ t ↔ ∃ a ∈ s, ∃ b ∈ t, a ⊔ b = c := by simp [(· ⊻ ·)]

variable (s t)

@[simp, norm_cast]
theorem coe_sups : (↑(s ⊻ t) : Set α) = ↑s ⊻ ↑t :=
  coe_image₂ _ _ _

theorem card_sups_le : #(s ⊻ t) ≤ #s * #t := card_image₂_le _ _ _

theorem card_sups_iff : #(s ⊻ t) = #s * #t ↔ (s ×ˢ t : Set (α × α)).InjOn fun x => x.1 ⊔ x.2 :=
  card_image₂_iff

variable {s s₁ s₂ t t₁ t₂ u}

theorem sup_mem_sups : a ∈ s → b ∈ t → a ⊔ b ∈ s ⊻ t :=
  mem_image₂_of_mem

theorem sups_subset : s₁ ⊆ s₂ → t₁ ⊆ t₂ → s₁ ⊻ t₁ ⊆ s₂ ⊻ t₂ :=
  image₂_subset

theorem sups_subset_left : t₁ ⊆ t₂ → s ⊻ t₁ ⊆ s ⊻ t₂ :=
  image₂_subset_left

theorem sups_subset_right : s₁ ⊆ s₂ → s₁ ⊻ t ⊆ s₂ ⊻ t :=
  image₂_subset_right

lemma image_subset_sups_left : b ∈ t → s.image (· ⊔ b) ⊆ s ⊻ t := image_subset_image₂_left

lemma image_subset_sups_right : a ∈ s → t.image (a ⊔ ·) ⊆ s ⊻ t := image_subset_image₂_right

theorem forall_sups_iff {p : α → Prop} : (∀ c ∈ s ⊻ t, p c) ↔ ∀ a ∈ s, ∀ b ∈ t, p (a ⊔ b) :=
  forall_image₂_iff

@[simp]
theorem sups_subset_iff : s ⊻ t ⊆ u ↔ ∀ a ∈ s, ∀ b ∈ t, a ⊔ b ∈ u :=
  image₂_subset_iff

@[simp]
theorem sups_nonempty : (s ⊻ t).Nonempty ↔ s.Nonempty ∧ t.Nonempty :=
  image₂_nonempty_iff

@[aesop safe apply (rule_sets := [finsetNonempty])]
protected theorem Nonempty.sups : s.Nonempty → t.Nonempty → (s ⊻ t).Nonempty :=
  Nonempty.image₂

theorem Nonempty.of_sups_left : (s ⊻ t).Nonempty → s.Nonempty :=
  Nonempty.of_image₂_left

theorem Nonempty.of_sups_right : (s ⊻ t).Nonempty → t.Nonempty :=
  Nonempty.of_image₂_right

@[simp]
theorem empty_sups : ∅ ⊻ t = ∅ :=
  image₂_empty_left

@[simp]
theorem sups_empty : s ⊻ ∅ = ∅ :=
  image₂_empty_right

@[simp]
theorem sups_eq_empty : s ⊻ t = ∅ ↔ s = ∅ ∨ t = ∅ :=
  image₂_eq_empty_iff

@[simp] lemma singleton_sups : {a} ⊻ t = t.image (a ⊔ ·) := image₂_singleton_left

@[simp] lemma sups_singleton : s ⊻ {b} = s.image (· ⊔ b) := image₂_singleton_right

theorem singleton_sups_singleton : ({a} ⊻ {b} : Finset α) = {a ⊔ b} :=
  image₂_singleton

theorem sups_union_left : (s₁ ∪ s₂) ⊻ t = s₁ ⊻ t ∪ s₂ ⊻ t :=
  image₂_union_left

theorem sups_union_right : s ⊻ (t₁ ∪ t₂) = s ⊻ t₁ ∪ s ⊻ t₂ :=
  image₂_union_right

theorem sups_inter_subset_left : (s₁ ∩ s₂) ⊻ t ⊆ s₁ ⊻ t ∩ s₂ ⊻ t :=
  image₂_inter_subset_left

theorem sups_inter_subset_right : s ⊻ (t₁ ∩ t₂) ⊆ s ⊻ t₁ ∩ s ⊻ t₂ :=
  image₂_inter_subset_right

theorem subset_sups {s t : Set α} :
    ↑u ⊆ s ⊻ t → ∃ s' t' : Finset α, ↑s' ⊆ s ∧ ↑t' ⊆ t ∧ u ⊆ s' ⊻ t' :=
  subset_set_image₂

lemma image_sups (f : F) (s t : Finset α) : image f (s ⊻ t) = image f s ⊻ image f t :=
  image_image₂_distrib <| map_sup f

lemma map_sups (f : F) (hf) (s t : Finset α) :
    map ⟨f, hf⟩ (s ⊻ t) = map ⟨f, hf⟩ s ⊻ map ⟨f, hf⟩ t := by
  simpa [map_eq_image] using image_sups f s t

lemma subset_sups_self : s ⊆ s ⊻ s := fun _a ha ↦ mem_sups.2 ⟨_, ha, _, ha, sup_idem _⟩
lemma sups_subset_self : s ⊻ s ⊆ s ↔ SupClosed (s : Set α) := sups_subset_iff
@[simp] lemma sups_eq_self : s ⊻ s = s ↔ SupClosed (s : Set α) := by simp [← coe_inj]

@[simp] lemma univ_sups_univ [Fintype α] : (univ : Finset α) ⊻ univ = univ := by simp

lemma filter_sups_le [@DecidableRel α (· ≤ ·)] (s t : Finset α) (a : α) :
    {b ∈ s ⊻ t | b ≤ a} = {b ∈ s | b ≤ a} ⊻ {b ∈ t | b ≤ a} := by
  simp only [← coe_inj, coe_filter, coe_sups, ← mem_coe, Set.sep_sups_le]

variable (s t u)

lemma biUnion_image_sup_left : s.biUnion (fun a ↦ t.image (a ⊔ ·)) = s ⊻ t := biUnion_image_left

lemma biUnion_image_sup_right : t.biUnion (fun b ↦ s.image (· ⊔ b)) = s ⊻ t := biUnion_image_right

-- Porting note: simpNF linter doesn't like @[simp]
theorem image_sup_product (s t : Finset α) : (s ×ˢ t).image (uncurry (· ⊔ ·)) = s ⊻ t :=
  image_uncurry_product _ _ _

theorem sups_assoc : s ⊻ t ⊻ u = s ⊻ (t ⊻ u) := image₂_assoc sup_assoc

theorem sups_comm : s ⊻ t = t ⊻ s := image₂_comm sup_comm

theorem sups_left_comm : s ⊻ (t ⊻ u) = t ⊻ (s ⊻ u) :=
  image₂_left_comm sup_left_comm

theorem sups_right_comm : s ⊻ t ⊻ u = s ⊻ u ⊻ t :=
  image₂_right_comm sup_right_comm

theorem sups_sups_sups_comm : s ⊻ t ⊻ (u ⊻ v) = s ⊻ u ⊻ (t ⊻ v) :=
  image₂_image₂_image₂_comm sup_sup_sup_comm

end Sups

section Infs
variable [DecidableEq α] [DecidableEq β]
variable [SemilatticeInf α] [SemilatticeInf β] [FunLike F α β] [InfHomClass F α β]
variable (s s₁ s₂ t t₁ t₂ u v : Finset α)

/-- `s ⊼ t` is the finset of elements of the form `a ⊓ b` where `a ∈ s`, `b ∈ t`. -/
protected def hasInfs : HasInfs (Finset α) :=
  ⟨image₂ (· ⊓ ·)⟩

scoped[FinsetFamily] attribute [instance] Finset.hasInfs

open FinsetFamily

variable {s t} {a b c : α}

@[simp]
theorem mem_infs : c ∈ s ⊼ t ↔ ∃ a ∈ s, ∃ b ∈ t, a ⊓ b = c := by simp [(· ⊼ ·)]

variable (s t)

@[simp, norm_cast]
theorem coe_infs : (↑(s ⊼ t) : Set α) = ↑s ⊼ ↑t :=
  coe_image₂ _ _ _

theorem card_infs_le : #(s ⊼ t) ≤ #s * #t := card_image₂_le _ _ _

theorem card_infs_iff : #(s ⊼ t) = #s * #t ↔ (s ×ˢ t : Set (α × α)).InjOn fun x => x.1 ⊓ x.2 :=
  card_image₂_iff

variable {s s₁ s₂ t t₁ t₂ u}

theorem inf_mem_infs : a ∈ s → b ∈ t → a ⊓ b ∈ s ⊼ t :=
  mem_image₂_of_mem

theorem infs_subset : s₁ ⊆ s₂ → t₁ ⊆ t₂ → s₁ ⊼ t₁ ⊆ s₂ ⊼ t₂ :=
  image₂_subset

theorem infs_subset_left : t₁ ⊆ t₂ → s ⊼ t₁ ⊆ s ⊼ t₂ :=
  image₂_subset_left

theorem infs_subset_right : s₁ ⊆ s₂ → s₁ ⊼ t ⊆ s₂ ⊼ t :=
  image₂_subset_right

lemma image_subset_infs_left : b ∈ t → s.image (· ⊓ b) ⊆ s ⊼ t := image_subset_image₂_left

lemma image_subset_infs_right : a ∈ s → t.image (a ⊓ ·) ⊆ s ⊼ t := image_subset_image₂_right

theorem forall_infs_iff {p : α → Prop} : (∀ c ∈ s ⊼ t, p c) ↔ ∀ a ∈ s, ∀ b ∈ t, p (a ⊓ b) :=
  forall_image₂_iff

@[simp]
theorem infs_subset_iff : s ⊼ t ⊆ u ↔ ∀ a ∈ s, ∀ b ∈ t, a ⊓ b ∈ u :=
  image₂_subset_iff

@[simp]
theorem infs_nonempty : (s ⊼ t).Nonempty ↔ s.Nonempty ∧ t.Nonempty :=
  image₂_nonempty_iff

@[aesop safe apply (rule_sets := [finsetNonempty])]
protected theorem Nonempty.infs : s.Nonempty → t.Nonempty → (s ⊼ t).Nonempty :=
  Nonempty.image₂

theorem Nonempty.of_infs_left : (s ⊼ t).Nonempty → s.Nonempty :=
  Nonempty.of_image₂_left

theorem Nonempty.of_infs_right : (s ⊼ t).Nonempty → t.Nonempty :=
  Nonempty.of_image₂_right

@[simp]
theorem empty_infs : ∅ ⊼ t = ∅ :=
  image₂_empty_left

@[simp]
theorem infs_empty : s ⊼ ∅ = ∅ :=
  image₂_empty_right

@[simp]
theorem infs_eq_empty : s ⊼ t = ∅ ↔ s = ∅ ∨ t = ∅ :=
  image₂_eq_empty_iff

@[simp] lemma singleton_infs : {a} ⊼ t = t.image (a ⊓ ·) := image₂_singleton_left

@[simp] lemma infs_singleton : s ⊼ {b} = s.image (· ⊓ b) := image₂_singleton_right

theorem singleton_infs_singleton : ({a} ⊼ {b} : Finset α) = {a ⊓ b} :=
  image₂_singleton

theorem infs_union_left : (s₁ ∪ s₂) ⊼ t = s₁ ⊼ t ∪ s₂ ⊼ t :=
  image₂_union_left

theorem infs_union_right : s ⊼ (t₁ ∪ t₂) = s ⊼ t₁ ∪ s ⊼ t₂ :=
  image₂_union_right

theorem infs_inter_subset_left : (s₁ ∩ s₂) ⊼ t ⊆ s₁ ⊼ t ∩ s₂ ⊼ t :=
  image₂_inter_subset_left

theorem infs_inter_subset_right : s ⊼ (t₁ ∩ t₂) ⊆ s ⊼ t₁ ∩ s ⊼ t₂ :=
  image₂_inter_subset_right

theorem subset_infs {s t : Set α} :
    ↑u ⊆ s ⊼ t → ∃ s' t' : Finset α, ↑s' ⊆ s ∧ ↑t' ⊆ t ∧ u ⊆ s' ⊼ t' :=
  subset_set_image₂

lemma image_infs (f : F) (s t : Finset α) : image f (s ⊼ t) = image f s ⊼ image f t :=
  image_image₂_distrib <| map_inf f

lemma map_infs (f : F) (hf) (s t : Finset α) :
    map ⟨f, hf⟩ (s ⊼ t) = map ⟨f, hf⟩ s ⊼ map ⟨f, hf⟩ t := by
  simpa [map_eq_image] using image_infs f s t

lemma subset_infs_self : s ⊆ s ⊼ s := fun _a ha ↦ mem_infs.2 ⟨_, ha, _, ha, inf_idem _⟩
lemma infs_self_subset : s ⊼ s ⊆ s ↔ InfClosed (s : Set α) := infs_subset_iff
@[simp] lemma infs_self : s ⊼ s = s ↔ InfClosed (s : Set α) := by simp [← coe_inj]

@[simp] lemma univ_infs_univ [Fintype α] : (univ : Finset α) ⊼ univ = univ := by simp

lemma filter_infs_le [@DecidableRel α (· ≤ ·)] (s t : Finset α) (a : α) :
    {b ∈ s ⊼ t | a ≤ b} = {b ∈ s | a ≤ b} ⊼ {b ∈ t | a ≤ b} := by
  simp only [← coe_inj, coe_filter, coe_infs, ← mem_coe, Set.sep_infs_le]

variable (s t u)

lemma biUnion_image_inf_left : s.biUnion (fun a ↦ t.image (a ⊓ ·)) = s ⊼ t := biUnion_image_left

lemma biUnion_image_inf_right : t.biUnion (fun b ↦ s.image (· ⊓ b)) = s ⊼ t := biUnion_image_right

-- Porting note: simpNF linter doesn't like @[simp]
theorem image_inf_product (s t : Finset α) : (s ×ˢ t).image (uncurry (· ⊓ ·)) = s ⊼ t :=
  image_uncurry_product _ _ _

theorem infs_assoc : s ⊼ t ⊼ u = s ⊼ (t ⊼ u) := image₂_assoc inf_assoc

theorem infs_comm : s ⊼ t = t ⊼ s := image₂_comm inf_comm

theorem infs_left_comm : s ⊼ (t ⊼ u) = t ⊼ (s ⊼ u) :=
  image₂_left_comm inf_left_comm

theorem infs_right_comm : s ⊼ t ⊼ u = s ⊼ u ⊼ t :=
  image₂_right_comm inf_right_comm

theorem infs_infs_infs_comm : s ⊼ t ⊼ (u ⊼ v) = s ⊼ u ⊼ (t ⊼ v) :=
  image₂_image₂_image₂_comm inf_inf_inf_comm

end Infs

open FinsetFamily

section DistribLattice

variable [DecidableEq α]
variable [DistribLattice α] (s t u : Finset α)

theorem sups_infs_subset_left : s ⊻ t ⊼ u ⊆ (s ⊻ t) ⊼ (s ⊻ u) :=
  image₂_distrib_subset_left sup_inf_left

theorem sups_infs_subset_right : t ⊼ u ⊻ s ⊆ (t ⊻ s) ⊼ (u ⊻ s) :=
  image₂_distrib_subset_right sup_inf_right

theorem infs_sups_subset_left : s ⊼ (t ⊻ u) ⊆ s ⊼ t ⊻ s ⊼ u :=
  image₂_distrib_subset_left inf_sup_left

theorem infs_sups_subset_right : (t ⊻ u) ⊼ s ⊆ t ⊼ s ⊻ u ⊼ s :=
  image₂_distrib_subset_right inf_sup_right

end DistribLattice

section Finset
variable [DecidableEq α]
<<<<<<< HEAD
variable {𝒜 ℬ : Finset (Finset α)} {s t : Finset α} {a : α}
=======
variable {𝒜 ℬ : Finset (Finset α)} {s t : Finset α}
>>>>>>> d0df76bd

@[simp] lemma powerset_union (s t : Finset α) : (s ∪ t).powerset = s.powerset ⊻ t.powerset := by
  ext u
  simp only [mem_sups, mem_powerset, le_eq_subset, sup_eq_union]
  refine ⟨fun h ↦ ⟨_, inter_subset_left (s₂ := u), _, inter_subset_left (s₂ := u), ?_⟩, ?_⟩
  · rwa [← union_inter_distrib_right, inter_eq_right]
  · rintro ⟨v, hv, w, hw, rfl⟩
    exact union_subset_union hv hw

@[simp] lemma powerset_inter (s t : Finset α) : (s ∩ t).powerset = s.powerset ⊼ t.powerset := by
  ext u
  simp only [mem_infs, mem_powerset, le_eq_subset, inf_eq_inter]
  refine ⟨fun h ↦ ⟨_, inter_subset_left (s₂ := u), _, inter_subset_left (s₂ := u), ?_⟩, ?_⟩
  · rwa [← inter_inter_distrib_right, inter_eq_right]
  · rintro ⟨v, hv, w, hw, rfl⟩
    exact inter_subset_inter hv hw

@[simp] lemma powerset_sups_powerset_self (s : Finset α) :
    s.powerset ⊻ s.powerset = s.powerset := by simp [← powerset_union]

@[simp] lemma powerset_infs_powerset_self (s : Finset α) :
    s.powerset ⊼ s.powerset = s.powerset := by simp [← powerset_inter]

lemma union_mem_sups : s ∈ 𝒜 → t ∈ ℬ → s ∪ t ∈ 𝒜 ⊻ ℬ := sup_mem_sups
lemma inter_mem_infs : s ∈ 𝒜 → t ∈ ℬ → s ∩ t ∈ 𝒜 ⊼ ℬ := inf_mem_infs

end Finset

section DisjSups

variable [DecidableEq α]
variable [SemilatticeSup α] [OrderBot α] [@DecidableRel α Disjoint] (s s₁ s₂ t t₁ t₂ u : Finset α)

/-- The finset of elements of the form `a ⊔ b` where `a ∈ s`, `b ∈ t` and `a` and `b` are disjoint.
-/
def disjSups : Finset α := {ab ∈ s ×ˢ t | Disjoint ab.1 ab.2}.image fun ab => ab.1 ⊔ ab.2

@[inherit_doc]
scoped[FinsetFamily] infixl:74 " ○ " => Finset.disjSups

open FinsetFamily

variable {s t u} {a b c : α}

@[simp]
theorem mem_disjSups : c ∈ s ○ t ↔ ∃ a ∈ s, ∃ b ∈ t, Disjoint a b ∧ a ⊔ b = c := by
  simp [disjSups, and_assoc]

theorem disjSups_subset_sups : s ○ t ⊆ s ⊻ t := by
  simp_rw [subset_iff, mem_sups, mem_disjSups]
  exact fun c ⟨a, b, ha, hb, _, hc⟩ => ⟨a, b, ha, hb, hc⟩

variable (s t)

theorem card_disjSups_le : #(s ○ t) ≤ #s * #t :=
  (card_le_card disjSups_subset_sups).trans <| card_sups_le _ _

variable {s s₁ s₂ t t₁ t₂}

theorem disjSups_subset (hs : s₁ ⊆ s₂) (ht : t₁ ⊆ t₂) : s₁ ○ t₁ ⊆ s₂ ○ t₂ :=
  image_subset_image <| filter_subset_filter _ <| product_subset_product hs ht

theorem disjSups_subset_left (ht : t₁ ⊆ t₂) : s ○ t₁ ⊆ s ○ t₂ :=
  disjSups_subset Subset.rfl ht

theorem disjSups_subset_right (hs : s₁ ⊆ s₂) : s₁ ○ t ⊆ s₂ ○ t :=
  disjSups_subset hs Subset.rfl

theorem forall_disjSups_iff {p : α → Prop} :
    (∀ c ∈ s ○ t, p c) ↔ ∀ a ∈ s, ∀ b ∈ t, Disjoint a b → p (a ⊔ b) := by
  simp_rw [mem_disjSups]
  refine ⟨fun h a ha b hb hab => h _ ⟨_, ha, _, hb, hab, rfl⟩, ?_⟩
  rintro h _ ⟨a, ha, b, hb, hab, rfl⟩
  exact h _ ha _ hb hab

@[simp]
theorem disjSups_subset_iff : s ○ t ⊆ u ↔ ∀ a ∈ s, ∀ b ∈ t, Disjoint a b → a ⊔ b ∈ u :=
  forall_disjSups_iff

theorem Nonempty.of_disjSups_left : (s ○ t).Nonempty → s.Nonempty := by
  simp_rw [Finset.Nonempty, mem_disjSups]
  exact fun ⟨_, a, ha, _⟩ => ⟨a, ha⟩

theorem Nonempty.of_disjSups_right : (s ○ t).Nonempty → t.Nonempty := by
  simp_rw [Finset.Nonempty, mem_disjSups]
  exact fun ⟨_, _, _, b, hb, _⟩ => ⟨b, hb⟩

@[simp]
theorem disjSups_empty_left : ∅ ○ t = ∅ := by simp [disjSups]

@[simp]
theorem disjSups_empty_right : s ○ ∅ = ∅ := by simp [disjSups]

theorem disjSups_singleton : ({a} ○ {b} : Finset α) = if Disjoint a b then {a ⊔ b} else ∅ := by
  split_ifs with h <;> simp [disjSups, filter_singleton, h]

theorem disjSups_union_left : (s₁ ∪ s₂) ○ t = s₁ ○ t ∪ s₂ ○ t := by
  simp [disjSups, filter_union, image_union]

theorem disjSups_union_right : s ○ (t₁ ∪ t₂) = s ○ t₁ ∪ s ○ t₂ := by
  simp [disjSups, filter_union, image_union]

theorem disjSups_inter_subset_left : (s₁ ∩ s₂) ○ t ⊆ s₁ ○ t ∩ s₂ ○ t := by
  simpa only [disjSups, inter_product, filter_inter_distrib] using image_inter_subset _ _ _

theorem disjSups_inter_subset_right : s ○ (t₁ ∩ t₂) ⊆ s ○ t₁ ∩ s ○ t₂ := by
  simpa only [disjSups, product_inter, filter_inter_distrib] using image_inter_subset _ _ _

variable (s t)

theorem disjSups_comm : s ○ t = t ○ s := by
  ext
  rw [mem_disjSups, mem_disjSups]
  -- Porting note: `exists₂_comm` no longer works with `∃ _ ∈ _, ∃ _ ∈ _, _`
  constructor <;>
  · rintro ⟨a, ha, b, hb, hd, hs⟩
    rw [disjoint_comm] at hd
    rw [sup_comm] at hs
    exact ⟨b, hb, a, ha, hd, hs⟩

instance : @Std.Commutative (Finset α) (· ○ ·) := ⟨disjSups_comm⟩

end DisjSups

open FinsetFamily

section DistribLattice

variable [DecidableEq α]
variable [DistribLattice α] [OrderBot α] [@DecidableRel α Disjoint] (s t u v : Finset α)

theorem disjSups_assoc : ∀ s t u : Finset α, s ○ t ○ u = s ○ (t ○ u) := by
  refine (associative_of_commutative_of_le inferInstance ?_).assoc
  simp only [le_eq_subset, disjSups_subset_iff, mem_disjSups]
  rintro s t u _ ⟨a, ha, b, hb, hab, rfl⟩ c hc habc
  rw [disjoint_sup_left] at habc
  exact ⟨a, ha, _, ⟨b, hb, c, hc, habc.2, rfl⟩, hab.sup_right habc.1, (sup_assoc ..).symm⟩

instance : @Std.Associative (Finset α) (· ○ ·) := ⟨disjSups_assoc⟩

theorem disjSups_left_comm : s ○ (t ○ u) = t ○ (s ○ u) := by
  simp_rw [← disjSups_assoc, disjSups_comm s]

theorem disjSups_right_comm : s ○ t ○ u = s ○ u ○ t := by simp_rw [disjSups_assoc, disjSups_comm]

theorem disjSups_disjSups_disjSups_comm : s ○ t ○ (u ○ v) = s ○ u ○ (t ○ v) := by
  simp_rw [← disjSups_assoc, disjSups_right_comm]

end DistribLattice
section Diffs
variable [DecidableEq α]
<<<<<<< HEAD
variable [GeneralizedBooleanAlgebra α] (s s₁ s₂ t t₁ t₂ u v : Finset α)
=======
variable [GeneralizedBooleanAlgebra α] (s s₁ s₂ t t₁ t₂ u : Finset α)
>>>>>>> d0df76bd

/-- `s \\ t` is the finset of elements of the form `a \ b` where `a ∈ s`, `b ∈ t`. -/
def diffs : Finset α → Finset α → Finset α := image₂ (· \ ·)

@[inherit_doc]
scoped[FinsetFamily] infixl:74 " \\\\ " => Finset.diffs
  -- This notation is meant to have higher precedence than `\` and `⊓`, but still within the
  -- realm of other binary notation

open FinsetFamily

variable {s t} {a b c : α}

@[simp] lemma mem_diffs : c ∈ s \\ t ↔ ∃ a ∈ s, ∃ b ∈ t, a \ b = c := by simp [(· \\ ·)]

variable (s t)

@[simp, norm_cast] lemma coe_diffs : (↑(s \\ t) : Set α) = Set.image2 (· \ ·) s t :=
  coe_image₂ _ _ _

lemma card_diffs_le : #(s \\ t) ≤ #s * #t := card_image₂_le _ _ _

lemma card_diffs_iff : #(s \\ t) = #s * #t ↔ (s ×ˢ t : Set (α × α)).InjOn fun x ↦ x.1 \ x.2 :=
  card_image₂_iff

variable {s s₁ s₂ t t₁ t₂ u}

lemma sdiff_mem_diffs : a ∈ s → b ∈ t → a \ b ∈ s \\ t := mem_image₂_of_mem

lemma diffs_subset : s₁ ⊆ s₂ → t₁ ⊆ t₂ → s₁ \\ t₁ ⊆ s₂ \\ t₂ := image₂_subset
lemma diffs_subset_left : t₁ ⊆ t₂ → s \\ t₁ ⊆ s \\ t₂ := image₂_subset_left
lemma diffs_subset_right : s₁ ⊆ s₂ → s₁ \\ t ⊆ s₂ \\ t := image₂_subset_right

lemma image_subset_diffs_left : b ∈ t → s.image (· \ b) ⊆ s \\ t := image_subset_image₂_left

lemma image_subset_diffs_right : a ∈ s → t.image (a \ ·) ⊆ s \\ t := image_subset_image₂_right

lemma forall_mem_diffs {p : α → Prop} : (∀ c ∈ s \\ t, p c) ↔ ∀ a ∈ s, ∀ b ∈ t, p (a \ b) :=
  forall_image₂_iff

@[simp] lemma diffs_subset_iff : s \\ t ⊆ u ↔ ∀ a ∈ s, ∀ b ∈ t, a \ b ∈ u := image₂_subset_iff

@[simp]
lemma diffs_nonempty : (s \\ t).Nonempty ↔ s.Nonempty ∧ t.Nonempty := image₂_nonempty_iff

@[aesop safe apply (rule_sets := [finsetNonempty])]
protected lemma Nonempty.diffs : s.Nonempty → t.Nonempty → (s \\ t).Nonempty := Nonempty.image₂

lemma Nonempty.of_diffs_left : (s \\ t).Nonempty → s.Nonempty := Nonempty.of_image₂_left
lemma Nonempty.of_diffs_right : (s \\ t).Nonempty → t.Nonempty := Nonempty.of_image₂_right

@[simp] lemma empty_diffs : ∅ \\ t = ∅ := image₂_empty_left
@[simp] lemma diffs_empty : s \\ ∅ = ∅ := image₂_empty_right
@[simp] lemma diffs_eq_empty : s \\ t = ∅ ↔ s = ∅ ∨ t = ∅ := image₂_eq_empty_iff

@[simp] lemma singleton_diffs : {a} \\ t = t.image (a \ ·) := image₂_singleton_left
@[simp] lemma diffs_singleton : s \\ {b} = s.image (· \ b) := image₂_singleton_right
lemma singleton_diffs_singleton : ({a} \\ {b} : Finset α) = {a \ b} := image₂_singleton

lemma diffs_union_left : (s₁ ∪ s₂) \\ t = s₁ \\ t ∪ s₂ \\ t := image₂_union_left
lemma diffs_union_right : s \\ (t₁ ∪ t₂) = s \\ t₁ ∪ s \\ t₂ := image₂_union_right

lemma diffs_inter_subset_left : (s₁ ∩ s₂) \\ t ⊆ s₁ \\ t ∩ s₂ \\ t := image₂_inter_subset_left
lemma diffs_inter_subset_right : s \\ (t₁ ∩ t₂) ⊆ s \\ t₁ ∩ s \\ t₂ := image₂_inter_subset_right

lemma subset_diffs {s t : Set α} :
    ↑u ⊆ Set.image2 (· \ ·) s t → ∃ s' t' : Finset α, ↑s' ⊆ s ∧ ↑t' ⊆ t ∧ u ⊆ s' \\ t' :=
  subset_set_image₂

variable (s t u)

lemma biUnion_image_sdiff_left : s.biUnion (fun a ↦ t.image (a \ ·)) = s \\ t := biUnion_image_left
lemma biUnion_image_sdiff_right : t.biUnion (fun b ↦ s.image (· \ b)) = s \\ t :=
  biUnion_image_right

lemma image_sdiff_product (s t : Finset α) : (s ×ˢ t).image (uncurry (· \ ·)) = s \\ t :=
  image_uncurry_product _ _ _

lemma diffs_right_comm : s \\ t \\ u = s \\ u \\ t := image₂_right_comm sdiff_right_comm

end Diffs

section Compls
variable [BooleanAlgebra α] (s s₁ s₂ t : Finset α)

/-- `sᶜˢ` is the finset of elements of the form `aᶜ` where `a ∈ s`. -/
def compls : Finset α → Finset α := map ⟨compl, compl_injective⟩

@[inherit_doc]
scoped[FinsetFamily] postfix:max "ᶜˢ" => Finset.compls

open FinsetFamily

variable {s t} {a : α}

@[simp] lemma mem_compls : a ∈ sᶜˢ ↔ aᶜ ∈ s := by
  rw [Iff.comm, ← mem_map' ⟨compl, compl_injective⟩, Embedding.coeFn_mk, compl_compl, compls]

variable (s t)

@[simp] lemma image_compl [DecidableEq α] : s.image compl = sᶜˢ := by simp [compls, map_eq_image]

@[simp, norm_cast] lemma coe_compls : (↑sᶜˢ : Set α) = compl '' ↑s := coe_map _ _

@[simp] lemma card_compls : #sᶜˢ = #s := card_map _

variable {s s₁ s₂ t}

lemma compl_mem_compls : a ∈ s → aᶜ ∈ sᶜˢ := mem_map_of_mem _
@[simp] lemma compls_subset_compls : s₁ᶜˢ ⊆ s₂ᶜˢ ↔ s₁ ⊆ s₂ := map_subset_map
lemma forall_mem_compls {p : α → Prop} : (∀ a ∈ sᶜˢ, p a) ↔ ∀ a ∈ s, p aᶜ := forall_mem_map
lemma exists_compls_iff {p : α → Prop} : (∃ a ∈ sᶜˢ, p a) ↔ ∃ a ∈ s, p aᶜ := by aesop

@[simp] lemma compls_compls (s : Finset α) : sᶜˢᶜˢ = s := by ext; simp

lemma compls_subset_iff : sᶜˢ ⊆ t ↔ s ⊆ tᶜˢ := by rw [← compls_subset_compls, compls_compls]

@[simp]
lemma compls_nonempty : sᶜˢ.Nonempty ↔ s.Nonempty := map_nonempty

protected alias ⟨Nonempty.of_compls, Nonempty.compls⟩ := compls_nonempty
attribute [aesop safe apply (rule_sets := [finsetNonempty])] Nonempty.compls

@[simp] lemma compls_empty : (∅ : Finset α)ᶜˢ = ∅ := map_empty _
@[simp] lemma compls_eq_empty : sᶜˢ = ∅ ↔ s = ∅ := map_eq_empty
@[simp] lemma compls_singleton (a : α) : {a}ᶜˢ = {aᶜ} := map_singleton _ _
@[simp] lemma compls_univ [Fintype α] : (univ : Finset α)ᶜˢ = univ := by ext; simp

variable [DecidableEq α]

@[simp] lemma compls_union (s t : Finset α) : (s ∪ t)ᶜˢ = sᶜˢ ∪ tᶜˢ := map_union _ _
@[simp] lemma compls_inter (s t : Finset α) : (s ∩ t)ᶜˢ = sᶜˢ ∩ tᶜˢ := map_inter _ _

@[simp] lemma compls_infs (s t : Finset α) : (s ⊼ t)ᶜˢ = sᶜˢ ⊻ tᶜˢ := by
  simp_rw [← image_compl]; exact image_image₂_distrib fun _ _ ↦ compl_inf

@[simp] lemma compls_sups (s t : Finset α) : (s ⊻ t)ᶜˢ = sᶜˢ ⊼ tᶜˢ := by
  simp_rw [← image_compl]; exact image_image₂_distrib fun _ _ ↦ compl_sup

@[simp] lemma infs_compls_eq_diffs (s t : Finset α) : s ⊼ tᶜˢ = s \\ t := by
  ext; simp [sdiff_eq]; aesop

@[simp] lemma compls_infs_eq_diffs (s t : Finset α) : sᶜˢ ⊼ t = t \\ s := by
  rw [infs_comm, infs_compls_eq_diffs]

@[simp] lemma diffs_compls_eq_infs (s t : Finset α) : s \\ tᶜˢ = s ⊼ t := by
  rw [← infs_compls_eq_diffs, compls_compls]

variable {α : Type*} [DecidableEq α] [Fintype α] {𝒜 : Finset (Finset α)} {n : ℕ}

protected lemma _root_.Set.Sized.compls (h𝒜 : (𝒜 : Set (Finset α)).Sized n) :
    (𝒜ᶜˢ : Set (Finset α)).Sized (Fintype.card α - n) :=
  Finset.forall_mem_compls.2 <| fun s hs ↦ by rw [Finset.card_compl, h𝒜 hs]

lemma sized_compls (hn : n ≤ Fintype.card α) :
    (𝒜ᶜˢ : Set (Finset α)).Sized n ↔ (𝒜 : Set (Finset α)).Sized (Fintype.card α - n) where
  mp h𝒜 := by simpa using h𝒜.compls
  mpr h𝒜 := by simpa only [Nat.sub_sub_self hn] using h𝒜.compls

end Compls
end Finset<|MERGE_RESOLUTION|>--- conflicted
+++ resolved
@@ -356,11 +356,7 @@
 
 section Finset
 variable [DecidableEq α]
-<<<<<<< HEAD
-variable {𝒜 ℬ : Finset (Finset α)} {s t : Finset α} {a : α}
-=======
 variable {𝒜 ℬ : Finset (Finset α)} {s t : Finset α}
->>>>>>> d0df76bd
 
 @[simp] lemma powerset_union (s t : Finset α) : (s ∪ t).powerset = s.powerset ⊻ t.powerset := by
   ext u
@@ -512,11 +508,7 @@
 end DistribLattice
 section Diffs
 variable [DecidableEq α]
-<<<<<<< HEAD
-variable [GeneralizedBooleanAlgebra α] (s s₁ s₂ t t₁ t₂ u v : Finset α)
-=======
 variable [GeneralizedBooleanAlgebra α] (s s₁ s₂ t t₁ t₂ u : Finset α)
->>>>>>> d0df76bd
 
 /-- `s \\ t` is the finset of elements of the form `a \ b` where `a ∈ s`, `b ∈ t`. -/
 def diffs : Finset α → Finset α → Finset α := image₂ (· \ ·)
