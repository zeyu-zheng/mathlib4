--- conflicted
+++ resolved
@@ -130,11 +130,6 @@
   simp only [HXor.hXor, Xor.xor, Fin.xor, BitVec.xor, toNat_ofFin, ofFin.injEq, Fin.mk.injEq]
   exact mod_eq_of_lt (Nat.xor_lt_two_pow x.prop y.prop)
 
-<<<<<<< HEAD
-@[simp] lemma ofFin_add' : ofFin (x + y)   = ofFin x + ofFin y   := rfl
-@[simp] lemma ofFin_sub' : ofFin (x - y)   = ofFin x - ofFin y   := rfl
-=======
->>>>>>> ea38a142
 @[simp] lemma ofFin_mul : ofFin (x * y)   = ofFin x * ofFin y   := rfl
 
 -- These should be simp, but Std's simp-lemmas do not allow this yet.
