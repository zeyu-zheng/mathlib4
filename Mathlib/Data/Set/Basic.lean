/-
Copyright (c) 2014 Jeremy Avigad. All rights reserved.
Released under Apache 2.0 license as described in the file LICENSE.
Authors: Jeremy Avigad, Leonardo de Moura
-/
import Mathlib.Init.ZeroOne
import Mathlib.Data.Set.Defs
import Mathlib.Order.Basic
import Mathlib.Order.SymmDiff
import Mathlib.Tactic.Tauto
import Mathlib.Tactic.ByContra
import Mathlib.Util.Delaborators

#align_import data.set.basic from "leanprover-community/mathlib"@"001ffdc42920050657fd45bd2b8bfbec8eaaeb29"

/-!
# Basic properties of sets

Sets in Lean are homogeneous; all their elements have the same type. Sets whose elements
have type `X` are thus defined as `Set X := X → Prop`. Note that this function need not
be decidable. The definition is in the core library.

This file provides some basic definitions related to sets and functions not present in the core
library, as well as extra lemmas for functions in the core library (empty set, univ, union,
intersection, insert, singleton, set-theoretic difference, complement, and powerset).

Note that a set is a term, not a type. There is a coercion from `Set α` to `Type*` sending
`s` to the corresponding subtype `↥s`.

See also the file `SetTheory/ZFC.lean`, which contains an encoding of ZFC set theory in Lean.

## Main definitions

Notation used here:

-  `f : α → β` is a function,

-  `s : Set α` and `s₁ s₂ : Set α` are subsets of `α`

-  `t : Set β` is a subset of `β`.

Definitions in the file:

* `Nonempty s : Prop` : the predicate `s ≠ ∅`. Note that this is the preferred way to express the
  fact that `s` has an element (see the Implementation Notes).

* `inclusion s₁ s₂ : ↥s₁ → ↥s₂` : the map `↥s₁ → ↥s₂` induced by an inclusion `s₁ ⊆ s₂`.

## Notation

* `sᶜ` for the complement of `s`

## Implementation notes

* `s.Nonempty` is to be preferred to `s ≠ ∅` or `∃ x, x ∈ s`. It has the advantage that
the `s.Nonempty` dot notation can be used.

* For `s : Set α`, do not use `Subtype s`. Instead use `↥s` or `(s : Type*)` or `s`.

## Tags

set, sets, subset, subsets, union, intersection, insert, singleton, complement, powerset

-/

/-! ### Set coercion to a type -/

open Function

universe u v w x

namespace Set

variable {α : Type u} {s t : Set α}

instance instBooleanAlgebraSet : BooleanAlgebra (Set α) :=
  { (inferInstance : BooleanAlgebra (α → Prop)) with
    sup := (· ∪ ·),
    le := (· ≤ ·),
    lt := fun s t => s ⊆ t ∧ ¬t ⊆ s,
    inf := (· ∩ ·),
    bot := ∅,
    compl := (·ᶜ),
    top := univ,
    sdiff := (· \ ·) }

instance : HasSSubset (Set α) :=
  ⟨(· < ·)⟩

@[simp]
theorem top_eq_univ : (⊤ : Set α) = univ :=
  rfl
#align set.top_eq_univ Set.top_eq_univ

@[simp]
theorem bot_eq_empty : (⊥ : Set α) = ∅ :=
  rfl
#align set.bot_eq_empty Set.bot_eq_empty

@[simp]
theorem sup_eq_union : ((· ⊔ ·) : Set α → Set α → Set α) = (· ∪ ·) :=
  rfl
#align set.sup_eq_union Set.sup_eq_union

@[simp]
theorem inf_eq_inter : ((· ⊓ ·) : Set α → Set α → Set α) = (· ∩ ·) :=
  rfl
#align set.inf_eq_inter Set.inf_eq_inter

@[simp]
theorem le_eq_subset : ((· ≤ ·) : Set α → Set α → Prop) = (· ⊆ ·) :=
  rfl
#align set.le_eq_subset Set.le_eq_subset

@[simp]
theorem lt_eq_ssubset : ((· < ·) : Set α → Set α → Prop) = (· ⊂ ·) :=
  rfl
#align set.lt_eq_ssubset Set.lt_eq_ssubset

theorem le_iff_subset : s ≤ t ↔ s ⊆ t :=
  Iff.rfl
#align set.le_iff_subset Set.le_iff_subset

theorem lt_iff_ssubset : s < t ↔ s ⊂ t :=
  Iff.rfl
#align set.lt_iff_ssubset Set.lt_iff_ssubset

alias ⟨_root_.LE.le.subset, _root_.HasSubset.Subset.le⟩ := le_iff_subset
#align has_subset.subset.le HasSubset.Subset.le

alias ⟨_root_.LT.lt.ssubset, _root_.HasSSubset.SSubset.lt⟩ := lt_iff_ssubset
#align has_ssubset.ssubset.lt HasSSubset.SSubset.lt

instance PiSetCoe.canLift (ι : Type u) (α : ι → Type v) [∀ i, Nonempty (α i)] (s : Set ι) :
    CanLift (∀ i : s, α i) (∀ i, α i) (fun f i => f i) fun _ => True :=
  PiSubtype.canLift ι α s
#align set.pi_set_coe.can_lift Set.PiSetCoe.canLift

instance PiSetCoe.canLift' (ι : Type u) (α : Type v) [Nonempty α] (s : Set ι) :
    CanLift (s → α) (ι → α) (fun f i => f i) fun _ => True :=
  PiSetCoe.canLift ι (fun _ => α) s
#align set.pi_set_coe.can_lift' Set.PiSetCoe.canLift'

end Set

section SetCoe

variable {α : Type u}

instance (s : Set α) : CoeTC s α := ⟨fun x => x.1⟩

theorem Set.coe_eq_subtype (s : Set α) : ↥s = { x // x ∈ s } :=
  rfl
#align set.coe_eq_subtype Set.coe_eq_subtype

@[simp]
theorem Set.coe_setOf (p : α → Prop) : ↥{ x | p x } = { x // p x } :=
  rfl
#align set.coe_set_of Set.coe_setOf

-- Porting note (#10618): removed `simp` because `simp` can prove it
theorem SetCoe.forall {s : Set α} {p : s → Prop} : (∀ x : s, p x) ↔ ∀ (x) (h : x ∈ s), p ⟨x, h⟩ :=
  Subtype.forall
#align set_coe.forall SetCoe.forall

-- Porting note (#10618): removed `simp` because `simp` can prove it
theorem SetCoe.exists {s : Set α} {p : s → Prop} :
    (∃ x : s, p x) ↔ ∃ (x : _) (h : x ∈ s), p ⟨x, h⟩ :=
  Subtype.exists
#align set_coe.exists SetCoe.exists

theorem SetCoe.exists' {s : Set α} {p : ∀ x, x ∈ s → Prop} :
    (∃ (x : _) (h : x ∈ s), p x h) ↔ ∃ x : s, p x.1 x.2 :=
  (@SetCoe.exists _ _ fun x => p x.1 x.2).symm
#align set_coe.exists' SetCoe.exists'

theorem SetCoe.forall' {s : Set α} {p : ∀ x, x ∈ s → Prop} :
    (∀ (x) (h : x ∈ s), p x h) ↔ ∀ x : s, p x.1 x.2 :=
  (@SetCoe.forall _ _ fun x => p x.1 x.2).symm
#align set_coe.forall' SetCoe.forall'

@[simp]
theorem set_coe_cast :
    ∀ {s t : Set α} (H' : s = t) (H : ↥s = ↥t) (x : s), cast H x = ⟨x.1, H' ▸ x.2⟩
  | _, _, rfl, _, _ => rfl
#align set_coe_cast set_coe_cast

theorem SetCoe.ext {s : Set α} {a b : s} : (a : α) = b → a = b :=
  Subtype.eq
#align set_coe.ext SetCoe.ext

theorem SetCoe.ext_iff {s : Set α} {a b : s} : (↑a : α) = ↑b ↔ a = b :=
  Iff.intro SetCoe.ext fun h => h ▸ rfl
#align set_coe.ext_iff SetCoe.ext_iff

end SetCoe

/-- See also `Subtype.prop` -/
theorem Subtype.mem {α : Type*} {s : Set α} (p : s) : (p : α) ∈ s :=
  p.prop
#align subtype.mem Subtype.mem

/-- Duplicate of `Eq.subset'`, which currently has elaboration problems. -/
theorem Eq.subset {α} {s t : Set α} : s = t → s ⊆ t :=
  fun h₁ _ h₂ => by rw [← h₁]; exact h₂
#align eq.subset Eq.subset

namespace Set

variable {α : Type u} {β : Type v} {γ : Type w} {ι : Sort x} {a b : α} {s s₁ s₂ t t₁ t₂ u : Set α}

instance : Inhabited (Set α) :=
  ⟨∅⟩

theorem ext_iff {s t : Set α} : s = t ↔ ∀ x, x ∈ s ↔ x ∈ t :=
  ⟨fun h x => by rw [h], ext⟩
#align set.ext_iff Set.ext_iff

@[trans]
theorem mem_of_mem_of_subset {x : α} {s t : Set α} (hx : x ∈ s) (h : s ⊆ t) : x ∈ t :=
  h hx
#align set.mem_of_mem_of_subset Set.mem_of_mem_of_subset

theorem forall_in_swap {p : α → β → Prop} : (∀ a ∈ s, ∀ (b), p a b) ↔ ∀ (b), ∀ a ∈ s, p a b := by
  tauto
#align set.forall_in_swap Set.forall_in_swap

/-! ### Lemmas about `mem` and `setOf` -/

theorem mem_setOf {a : α} {p : α → Prop} : a ∈ { x | p x } ↔ p a :=
  Iff.rfl
#align set.mem_set_of Set.mem_setOf

/-- If `h : a ∈ {x | p x}` then `h.out : p x`. These are definitionally equal, but this can
nevertheless be useful for various reasons, e.g. to apply further projection notation or in an
argument to `simp`. -/
theorem _root_.Membership.mem.out {p : α → Prop} {a : α} (h : a ∈ { x | p x }) : p a :=
  h
#align has_mem.mem.out Membership.mem.out

theorem nmem_setOf_iff {a : α} {p : α → Prop} : a ∉ { x | p x } ↔ ¬p a :=
  Iff.rfl
#align set.nmem_set_of_iff Set.nmem_setOf_iff

@[simp]
theorem setOf_mem_eq {s : Set α} : { x | x ∈ s } = s :=
  rfl
#align set.set_of_mem_eq Set.setOf_mem_eq

theorem setOf_set {s : Set α} : setOf s = s :=
  rfl
#align set.set_of_set Set.setOf_set

theorem setOf_app_iff {p : α → Prop} {x : α} : { x | p x } x ↔ p x :=
  Iff.rfl
#align set.set_of_app_iff Set.setOf_app_iff

theorem mem_def {a : α} {s : Set α} : a ∈ s ↔ s a :=
  Iff.rfl
#align set.mem_def Set.mem_def

theorem setOf_bijective : Bijective (setOf : (α → Prop) → Set α) :=
  bijective_id
#align set.set_of_bijective Set.setOf_bijective

theorem subset_setOf {p : α → Prop} {s : Set α} : s ⊆ setOf p ↔ ∀ x, x ∈ s → p x :=
  Iff.rfl

theorem setOf_subset {p : α → Prop} {s : Set α} : setOf p ⊆ s ↔ ∀ x, p x → x ∈ s :=
  Iff.rfl

@[simp]
theorem setOf_subset_setOf {p q : α → Prop} : { a | p a } ⊆ { a | q a } ↔ ∀ a, p a → q a :=
  Iff.rfl
#align set.set_of_subset_set_of Set.setOf_subset_setOf

theorem setOf_and {p q : α → Prop} : { a | p a ∧ q a } = { a | p a } ∩ { a | q a } :=
  rfl
#align set.set_of_and Set.setOf_and

theorem setOf_or {p q : α → Prop} : { a | p a ∨ q a } = { a | p a } ∪ { a | q a } :=
  rfl
#align set.set_of_or Set.setOf_or

/-! ### Subset and strict subset relations -/


instance : IsRefl (Set α) (· ⊆ ·) :=
  show IsRefl (Set α) (· ≤ ·) by infer_instance

instance : IsTrans (Set α) (· ⊆ ·) :=
  show IsTrans (Set α) (· ≤ ·) by infer_instance

instance : Trans ((· ⊆ ·) : Set α → Set α → Prop) (· ⊆ ·) (· ⊆ ·) :=
  show Trans (· ≤ ·) (· ≤ ·) (· ≤ ·) by infer_instance

instance : IsAntisymm (Set α) (· ⊆ ·) :=
  show IsAntisymm (Set α) (· ≤ ·) by infer_instance

instance : IsIrrefl (Set α) (· ⊂ ·) :=
  show IsIrrefl (Set α) (· < ·) by infer_instance

instance : IsTrans (Set α) (· ⊂ ·) :=
  show IsTrans (Set α) (· < ·) by infer_instance

instance : Trans ((· ⊂ ·) : Set α → Set α → Prop) (· ⊂ ·) (· ⊂ ·) :=
  show Trans (· < ·) (· < ·) (· < ·) by infer_instance

instance : Trans ((· ⊂ ·) : Set α → Set α → Prop) (· ⊆ ·) (· ⊂ ·) :=
  show Trans (· < ·) (· ≤ ·) (· < ·) by infer_instance

instance : Trans ((· ⊆ ·) : Set α → Set α → Prop) (· ⊂ ·) (· ⊂ ·) :=
  show Trans (· ≤ ·) (· < ·) (· < ·) by infer_instance

instance : IsAsymm (Set α) (· ⊂ ·) :=
  show IsAsymm (Set α) (· < ·) by infer_instance

instance : IsNonstrictStrictOrder (Set α) (· ⊆ ·) (· ⊂ ·) :=
  ⟨fun _ _ => Iff.rfl⟩

-- TODO(Jeremy): write a tactic to unfold specific instances of generic notation?
theorem subset_def : (s ⊆ t) = ∀ x, x ∈ s → x ∈ t :=
  rfl
#align set.subset_def Set.subset_def

theorem ssubset_def : (s ⊂ t) = (s ⊆ t ∧ ¬t ⊆ s) :=
  rfl
#align set.ssubset_def Set.ssubset_def

@[refl]
theorem Subset.refl (a : Set α) : a ⊆ a := fun _ => id
#align set.subset.refl Set.Subset.refl

theorem Subset.rfl {s : Set α} : s ⊆ s :=
  Subset.refl s
#align set.subset.rfl Set.Subset.rfl

@[trans]
theorem Subset.trans {a b c : Set α} (ab : a ⊆ b) (bc : b ⊆ c) : a ⊆ c := fun _ h => bc <| ab h
#align set.subset.trans Set.Subset.trans

@[trans]
theorem mem_of_eq_of_mem {x y : α} {s : Set α} (hx : x = y) (h : y ∈ s) : x ∈ s :=
  hx.symm ▸ h
#align set.mem_of_eq_of_mem Set.mem_of_eq_of_mem

theorem Subset.antisymm {a b : Set α} (h₁ : a ⊆ b) (h₂ : b ⊆ a) : a = b :=
  Set.ext fun _ => ⟨@h₁ _, @h₂ _⟩
#align set.subset.antisymm Set.Subset.antisymm

theorem Subset.antisymm_iff {a b : Set α} : a = b ↔ a ⊆ b ∧ b ⊆ a :=
  ⟨fun e => ⟨e.subset, e.symm.subset⟩, fun ⟨h₁, h₂⟩ => Subset.antisymm h₁ h₂⟩
#align set.subset.antisymm_iff Set.Subset.antisymm_iff

-- an alternative name
theorem eq_of_subset_of_subset {a b : Set α} : a ⊆ b → b ⊆ a → a = b :=
  Subset.antisymm
#align set.eq_of_subset_of_subset Set.eq_of_subset_of_subset

theorem mem_of_subset_of_mem {s₁ s₂ : Set α} {a : α} (h : s₁ ⊆ s₂) : a ∈ s₁ → a ∈ s₂ :=
  @h _
#align set.mem_of_subset_of_mem Set.mem_of_subset_of_mem

theorem not_mem_subset (h : s ⊆ t) : a ∉ t → a ∉ s :=
  mt <| mem_of_subset_of_mem h
#align set.not_mem_subset Set.not_mem_subset

theorem not_subset : ¬s ⊆ t ↔ ∃ a ∈ s, a ∉ t := by
  simp only [subset_def, not_forall, exists_prop]
#align set.not_subset Set.not_subset

lemma eq_of_forall_subset_iff (h : ∀ u, s ⊆ u ↔ t ⊆ u) : s = t := eq_of_forall_ge_iff h

/-! ### Definition of strict subsets `s ⊂ t` and basic properties. -/

protected theorem eq_or_ssubset_of_subset (h : s ⊆ t) : s = t ∨ s ⊂ t :=
  eq_or_lt_of_le h
#align set.eq_or_ssubset_of_subset Set.eq_or_ssubset_of_subset

theorem exists_of_ssubset {s t : Set α} (h : s ⊂ t) : ∃ x ∈ t, x ∉ s :=
  not_subset.1 h.2
#align set.exists_of_ssubset Set.exists_of_ssubset

protected theorem ssubset_iff_subset_ne {s t : Set α} : s ⊂ t ↔ s ⊆ t ∧ s ≠ t :=
  @lt_iff_le_and_ne (Set α) _ s t
#align set.ssubset_iff_subset_ne Set.ssubset_iff_subset_ne

theorem ssubset_iff_of_subset {s t : Set α} (h : s ⊆ t) : s ⊂ t ↔ ∃ x ∈ t, x ∉ s :=
  ⟨exists_of_ssubset, fun ⟨_, hxt, hxs⟩ => ⟨h, fun h => hxs <| h hxt⟩⟩
#align set.ssubset_iff_of_subset Set.ssubset_iff_of_subset

protected theorem ssubset_of_ssubset_of_subset {s₁ s₂ s₃ : Set α} (hs₁s₂ : s₁ ⊂ s₂)
    (hs₂s₃ : s₂ ⊆ s₃) : s₁ ⊂ s₃ :=
  ⟨Subset.trans hs₁s₂.1 hs₂s₃, fun hs₃s₁ => hs₁s₂.2 (Subset.trans hs₂s₃ hs₃s₁)⟩
#align set.ssubset_of_ssubset_of_subset Set.ssubset_of_ssubset_of_subset

protected theorem ssubset_of_subset_of_ssubset {s₁ s₂ s₃ : Set α} (hs₁s₂ : s₁ ⊆ s₂)
    (hs₂s₃ : s₂ ⊂ s₃) : s₁ ⊂ s₃ :=
  ⟨Subset.trans hs₁s₂ hs₂s₃.1, fun hs₃s₁ => hs₂s₃.2 (Subset.trans hs₃s₁ hs₁s₂)⟩
#align set.ssubset_of_subset_of_ssubset Set.ssubset_of_subset_of_ssubset

theorem not_mem_empty (x : α) : ¬x ∈ (∅ : Set α) :=
  id
#align set.not_mem_empty Set.not_mem_empty

-- Porting note (#10618): removed `simp` because `simp` can prove it
theorem not_not_mem : ¬a ∉ s ↔ a ∈ s :=
  not_not
#align set.not_not_mem Set.not_not_mem

/-! ### Non-empty sets -/

-- Porting note: we seem to need parentheses at `(↥s)`,
-- even if we increase the right precedence of `↥` in `Mathlib.Tactic.Coe`.
-- Porting note: removed `simp` as it is competing with `nonempty_subtype`.
-- @[simp]
theorem nonempty_coe_sort {s : Set α} : Nonempty (↥s) ↔ s.Nonempty :=
  nonempty_subtype
#align set.nonempty_coe_sort Set.nonempty_coe_sort

alias ⟨_, Nonempty.coe_sort⟩ := nonempty_coe_sort
#align set.nonempty.coe_sort Set.Nonempty.coe_sort

theorem nonempty_def : s.Nonempty ↔ ∃ x, x ∈ s :=
  Iff.rfl
#align set.nonempty_def Set.nonempty_def

theorem nonempty_of_mem {x} (h : x ∈ s) : s.Nonempty :=
  ⟨x, h⟩
#align set.nonempty_of_mem Set.nonempty_of_mem

theorem Nonempty.not_subset_empty : s.Nonempty → ¬s ⊆ ∅
  | ⟨_, hx⟩, hs => hs hx
#align set.nonempty.not_subset_empty Set.Nonempty.not_subset_empty

/-- Extract a witness from `s.Nonempty`. This function might be used instead of case analysis
on the argument. Note that it makes a proof depend on the `Classical.choice` axiom. -/
protected noncomputable def Nonempty.some (h : s.Nonempty) : α :=
  Classical.choose h
#align set.nonempty.some Set.Nonempty.some

protected theorem Nonempty.some_mem (h : s.Nonempty) : h.some ∈ s :=
  Classical.choose_spec h
#align set.nonempty.some_mem Set.Nonempty.some_mem

theorem Nonempty.mono (ht : s ⊆ t) (hs : s.Nonempty) : t.Nonempty :=
  hs.imp ht
#align set.nonempty.mono Set.Nonempty.mono

theorem nonempty_of_not_subset (h : ¬s ⊆ t) : (s \ t).Nonempty :=
  let ⟨x, xs, xt⟩ := not_subset.1 h
  ⟨x, xs, xt⟩
#align set.nonempty_of_not_subset Set.nonempty_of_not_subset

theorem nonempty_of_ssubset (ht : s ⊂ t) : (t \ s).Nonempty :=
  nonempty_of_not_subset ht.2
#align set.nonempty_of_ssubset Set.nonempty_of_ssubset

theorem Nonempty.of_diff (h : (s \ t).Nonempty) : s.Nonempty :=
  h.imp fun _ => And.left
#align set.nonempty.of_diff Set.Nonempty.of_diff

theorem nonempty_of_ssubset' (ht : s ⊂ t) : t.Nonempty :=
  (nonempty_of_ssubset ht).of_diff
#align set.nonempty_of_ssubset' Set.nonempty_of_ssubset'

theorem Nonempty.inl (hs : s.Nonempty) : (s ∪ t).Nonempty :=
  hs.imp fun _ => Or.inl
#align set.nonempty.inl Set.Nonempty.inl

theorem Nonempty.inr (ht : t.Nonempty) : (s ∪ t).Nonempty :=
  ht.imp fun _ => Or.inr
#align set.nonempty.inr Set.Nonempty.inr

@[simp]
theorem union_nonempty : (s ∪ t).Nonempty ↔ s.Nonempty ∨ t.Nonempty :=
  exists_or
#align set.union_nonempty Set.union_nonempty

theorem Nonempty.left (h : (s ∩ t).Nonempty) : s.Nonempty :=
  h.imp fun _ => And.left
#align set.nonempty.left Set.Nonempty.left

theorem Nonempty.right (h : (s ∩ t).Nonempty) : t.Nonempty :=
  h.imp fun _ => And.right
#align set.nonempty.right Set.Nonempty.right

theorem inter_nonempty : (s ∩ t).Nonempty ↔ ∃ x, x ∈ s ∧ x ∈ t :=
  Iff.rfl
#align set.inter_nonempty Set.inter_nonempty

theorem inter_nonempty_iff_exists_left : (s ∩ t).Nonempty ↔ ∃ x ∈ s, x ∈ t := by
  simp_rw [inter_nonempty]
#align set.inter_nonempty_iff_exists_left Set.inter_nonempty_iff_exists_left

theorem inter_nonempty_iff_exists_right : (s ∩ t).Nonempty ↔ ∃ x ∈ t, x ∈ s := by
  simp_rw [inter_nonempty, and_comm]
#align set.inter_nonempty_iff_exists_right Set.inter_nonempty_iff_exists_right

theorem nonempty_iff_univ_nonempty : Nonempty α ↔ (univ : Set α).Nonempty :=
  ⟨fun ⟨x⟩ => ⟨x, trivial⟩, fun ⟨x, _⟩ => ⟨x⟩⟩
#align set.nonempty_iff_univ_nonempty Set.nonempty_iff_univ_nonempty

@[simp]
theorem univ_nonempty : ∀ [Nonempty α], (univ : Set α).Nonempty
  | ⟨x⟩ => ⟨x, trivial⟩
#align set.univ_nonempty Set.univ_nonempty

theorem Nonempty.to_subtype : s.Nonempty → Nonempty (↥s) :=
  nonempty_subtype.2
#align set.nonempty.to_subtype Set.Nonempty.to_subtype

theorem Nonempty.to_type : s.Nonempty → Nonempty α := fun ⟨x, _⟩ => ⟨x⟩
#align set.nonempty.to_type Set.Nonempty.to_type

instance univ.nonempty [Nonempty α] : Nonempty (↥(Set.univ : Set α)) :=
  Set.univ_nonempty.to_subtype
#align set.univ.nonempty Set.univ.nonempty

theorem nonempty_of_nonempty_subtype [Nonempty (↥s)] : s.Nonempty :=
  nonempty_subtype.mp ‹_›
#align set.nonempty_of_nonempty_subtype Set.nonempty_of_nonempty_subtype

/-! ### Lemmas about the empty set -/


theorem empty_def : (∅ : Set α) = { _x : α | False } :=
  rfl
#align set.empty_def Set.empty_def

@[simp]
theorem mem_empty_iff_false (x : α) : x ∈ (∅ : Set α) ↔ False :=
  Iff.rfl
#align set.mem_empty_iff_false Set.mem_empty_iff_false

@[simp]
theorem setOf_false : { _a : α | False } = ∅ :=
  rfl
#align set.set_of_false Set.setOf_false

@[simp] theorem setOf_bot : { _x : α | ⊥ } = ∅ := rfl

@[simp]
theorem empty_subset (s : Set α) : ∅ ⊆ s :=
  nofun
#align set.empty_subset Set.empty_subset

theorem subset_empty_iff {s : Set α} : s ⊆ ∅ ↔ s = ∅ :=
  (Subset.antisymm_iff.trans <| and_iff_left (empty_subset _)).symm
#align set.subset_empty_iff Set.subset_empty_iff

theorem eq_empty_iff_forall_not_mem {s : Set α} : s = ∅ ↔ ∀ x, x ∉ s :=
  subset_empty_iff.symm
#align set.eq_empty_iff_forall_not_mem Set.eq_empty_iff_forall_not_mem

theorem eq_empty_of_forall_not_mem (h : ∀ x, x ∉ s) : s = ∅ :=
  subset_empty_iff.1 h
#align set.eq_empty_of_forall_not_mem Set.eq_empty_of_forall_not_mem

theorem eq_empty_of_subset_empty {s : Set α} : s ⊆ ∅ → s = ∅ :=
  subset_empty_iff.1
#align set.eq_empty_of_subset_empty Set.eq_empty_of_subset_empty

theorem eq_empty_of_isEmpty [IsEmpty α] (s : Set α) : s = ∅ :=
  eq_empty_of_subset_empty fun x _ => isEmptyElim x
#align set.eq_empty_of_is_empty Set.eq_empty_of_isEmpty

/-- There is exactly one set of a type that is empty. -/
instance uniqueEmpty [IsEmpty α] : Unique (Set α) where
  default := ∅
  uniq := eq_empty_of_isEmpty
#align set.unique_empty Set.uniqueEmpty

/-- See also `Set.nonempty_iff_ne_empty`. -/
theorem not_nonempty_iff_eq_empty {s : Set α} : ¬s.Nonempty ↔ s = ∅ := by
  simp only [Set.Nonempty, not_exists, eq_empty_iff_forall_not_mem]
#align set.not_nonempty_iff_eq_empty Set.not_nonempty_iff_eq_empty

/-- See also `Set.not_nonempty_iff_eq_empty`. -/
theorem nonempty_iff_ne_empty : s.Nonempty ↔ s ≠ ∅ :=
  not_nonempty_iff_eq_empty.not_right
#align set.nonempty_iff_ne_empty Set.nonempty_iff_ne_empty

/-- See also `nonempty_iff_ne_empty'`. -/
theorem not_nonempty_iff_eq_empty' : ¬Nonempty s ↔ s = ∅ := by
  rw [nonempty_subtype, not_exists, eq_empty_iff_forall_not_mem]

/-- See also `not_nonempty_iff_eq_empty'`. -/
theorem nonempty_iff_ne_empty' : Nonempty s ↔ s ≠ ∅ :=
  not_nonempty_iff_eq_empty'.not_right

alias ⟨Nonempty.ne_empty, _⟩ := nonempty_iff_ne_empty
#align set.nonempty.ne_empty Set.Nonempty.ne_empty

@[simp]
theorem not_nonempty_empty : ¬(∅ : Set α).Nonempty := fun ⟨_, hx⟩ => hx
#align set.not_nonempty_empty Set.not_nonempty_empty

-- Porting note: removing `@[simp]` as it is competing with `isEmpty_subtype`.
-- @[simp]
theorem isEmpty_coe_sort {s : Set α} : IsEmpty (↥s) ↔ s = ∅ :=
  not_iff_not.1 <| by simpa using nonempty_iff_ne_empty
#align set.is_empty_coe_sort Set.isEmpty_coe_sort

theorem eq_empty_or_nonempty (s : Set α) : s = ∅ ∨ s.Nonempty :=
  or_iff_not_imp_left.2 nonempty_iff_ne_empty.2
#align set.eq_empty_or_nonempty Set.eq_empty_or_nonempty

theorem subset_eq_empty {s t : Set α} (h : t ⊆ s) (e : s = ∅) : t = ∅ :=
  subset_empty_iff.1 <| e ▸ h
#align set.subset_eq_empty Set.subset_eq_empty

theorem forall_mem_empty {p : α → Prop} : (∀ x ∈ (∅ : Set α), p x) ↔ True :=
  iff_true_intro fun _ => False.elim
#align set.ball_empty_iff Set.forall_mem_empty
@[deprecated (since := "2024-03-23")] alias ball_empty_iff := forall_mem_empty

instance (α : Type u) : IsEmpty.{u + 1} (↥(∅ : Set α)) :=
  ⟨fun x => x.2⟩

@[simp]
theorem empty_ssubset : ∅ ⊂ s ↔ s.Nonempty :=
  (@bot_lt_iff_ne_bot (Set α) _ _ _).trans nonempty_iff_ne_empty.symm
#align set.empty_ssubset Set.empty_ssubset

alias ⟨_, Nonempty.empty_ssubset⟩ := empty_ssubset
#align set.nonempty.empty_ssubset Set.Nonempty.empty_ssubset

/-!

### Universal set.

In Lean `@univ α` (or `univ : Set α`) is the set that contains all elements of type `α`.
Mathematically it is the same as `α` but it has a different type.

-/


@[simp]
theorem setOf_true : { _x : α | True } = univ :=
  rfl
#align set.set_of_true Set.setOf_true

@[simp] theorem setOf_top : { _x : α | ⊤ } = univ := rfl

@[simp]
theorem univ_eq_empty_iff : (univ : Set α) = ∅ ↔ IsEmpty α :=
  eq_empty_iff_forall_not_mem.trans
    ⟨fun H => ⟨fun x => H x trivial⟩, fun H x _ => @IsEmpty.false α H x⟩
#align set.univ_eq_empty_iff Set.univ_eq_empty_iff

theorem empty_ne_univ [Nonempty α] : (∅ : Set α) ≠ univ := fun e =>
  not_isEmpty_of_nonempty α <| univ_eq_empty_iff.1 e.symm
#align set.empty_ne_univ Set.empty_ne_univ

@[simp]
theorem subset_univ (s : Set α) : s ⊆ univ := fun _ _ => trivial
#align set.subset_univ Set.subset_univ

@[simp]
theorem univ_subset_iff {s : Set α} : univ ⊆ s ↔ s = univ :=
  @top_le_iff _ _ _ s
#align set.univ_subset_iff Set.univ_subset_iff

alias ⟨eq_univ_of_univ_subset, _⟩ := univ_subset_iff
#align set.eq_univ_of_univ_subset Set.eq_univ_of_univ_subset

theorem eq_univ_iff_forall {s : Set α} : s = univ ↔ ∀ x, x ∈ s :=
  univ_subset_iff.symm.trans <| forall_congr' fun _ => imp_iff_right trivial
#align set.eq_univ_iff_forall Set.eq_univ_iff_forall

theorem eq_univ_of_forall {s : Set α} : (∀ x, x ∈ s) → s = univ :=
  eq_univ_iff_forall.2
#align set.eq_univ_of_forall Set.eq_univ_of_forall

theorem Nonempty.eq_univ [Subsingleton α] : s.Nonempty → s = univ := by
  rintro ⟨x, hx⟩
  exact eq_univ_of_forall fun y => by rwa [Subsingleton.elim y x]
#align set.nonempty.eq_univ Set.Nonempty.eq_univ

theorem eq_univ_of_subset {s t : Set α} (h : s ⊆ t) (hs : s = univ) : t = univ :=
  eq_univ_of_univ_subset <| (hs ▸ h : univ ⊆ t)
#align set.eq_univ_of_subset Set.eq_univ_of_subset

theorem exists_mem_of_nonempty (α) : ∀ [Nonempty α], ∃ x : α, x ∈ (univ : Set α)
  | ⟨x⟩ => ⟨x, trivial⟩
#align set.exists_mem_of_nonempty Set.exists_mem_of_nonempty

theorem ne_univ_iff_exists_not_mem {α : Type*} (s : Set α) : s ≠ univ ↔ ∃ a, a ∉ s := by
  rw [← not_forall, ← eq_univ_iff_forall]
#align set.ne_univ_iff_exists_not_mem Set.ne_univ_iff_exists_not_mem

theorem not_subset_iff_exists_mem_not_mem {α : Type*} {s t : Set α} :
    ¬s ⊆ t ↔ ∃ x, x ∈ s ∧ x ∉ t := by simp [subset_def]
#align set.not_subset_iff_exists_mem_not_mem Set.not_subset_iff_exists_mem_not_mem

theorem univ_unique [Unique α] : @Set.univ α = {default} :=
  Set.ext fun x => iff_of_true trivial <| Subsingleton.elim x default
#align set.univ_unique Set.univ_unique

theorem ssubset_univ_iff : s ⊂ univ ↔ s ≠ univ :=
  lt_top_iff_ne_top
#align set.ssubset_univ_iff Set.ssubset_univ_iff

instance nontrivial_of_nonempty [Nonempty α] : Nontrivial (Set α) :=
  ⟨⟨∅, univ, empty_ne_univ⟩⟩
#align set.nontrivial_of_nonempty Set.nontrivial_of_nonempty

/-! ### Lemmas about union -/


theorem union_def {s₁ s₂ : Set α} : s₁ ∪ s₂ = { a | a ∈ s₁ ∨ a ∈ s₂ } :=
  rfl
#align set.union_def Set.union_def

theorem mem_union_left {x : α} {a : Set α} (b : Set α) : x ∈ a → x ∈ a ∪ b :=
  Or.inl
#align set.mem_union_left Set.mem_union_left

theorem mem_union_right {x : α} {b : Set α} (a : Set α) : x ∈ b → x ∈ a ∪ b :=
  Or.inr
#align set.mem_union_right Set.mem_union_right

theorem mem_or_mem_of_mem_union {x : α} {a b : Set α} (H : x ∈ a ∪ b) : x ∈ a ∨ x ∈ b :=
  H
#align set.mem_or_mem_of_mem_union Set.mem_or_mem_of_mem_union

theorem MemUnion.elim {x : α} {a b : Set α} {P : Prop} (H₁ : x ∈ a ∪ b) (H₂ : x ∈ a → P)
    (H₃ : x ∈ b → P) : P :=
  Or.elim H₁ H₂ H₃
#align set.mem_union.elim Set.MemUnion.elim

@[simp]
theorem mem_union (x : α) (a b : Set α) : x ∈ a ∪ b ↔ x ∈ a ∨ x ∈ b :=
  Iff.rfl
#align set.mem_union Set.mem_union

@[simp]
theorem union_self (a : Set α) : a ∪ a = a :=
  ext fun _ => or_self_iff
#align set.union_self Set.union_self

@[simp]
theorem union_empty (a : Set α) : a ∪ ∅ = a :=
  ext fun _ => or_false_iff _
#align set.union_empty Set.union_empty

@[simp]
theorem empty_union (a : Set α) : ∅ ∪ a = a :=
  ext fun _ => false_or_iff _
#align set.empty_union Set.empty_union

theorem union_comm (a b : Set α) : a ∪ b = b ∪ a :=
  ext fun _ => or_comm
#align set.union_comm Set.union_comm

theorem union_assoc (a b c : Set α) : a ∪ b ∪ c = a ∪ (b ∪ c) :=
  ext fun _ => or_assoc
#align set.union_assoc Set.union_assoc

instance union_isAssoc : Std.Associative (α := Set α) (· ∪ ·) :=
  ⟨union_assoc⟩
#align set.union_is_assoc Set.union_isAssoc

instance union_isComm : Std.Commutative (α := Set α) (· ∪ ·) :=
  ⟨union_comm⟩
#align set.union_is_comm Set.union_isComm

theorem union_left_comm (s₁ s₂ s₃ : Set α) : s₁ ∪ (s₂ ∪ s₃) = s₂ ∪ (s₁ ∪ s₃) :=
  ext fun _ => or_left_comm
#align set.union_left_comm Set.union_left_comm

theorem union_right_comm (s₁ s₂ s₃ : Set α) : s₁ ∪ s₂ ∪ s₃ = s₁ ∪ s₃ ∪ s₂ :=
  ext fun _ => or_right_comm
#align set.union_right_comm Set.union_right_comm

@[simp]
theorem union_eq_left {s t : Set α} : s ∪ t = s ↔ t ⊆ s :=
  sup_eq_left
#align set.union_eq_left_iff_subset Set.union_eq_left

@[simp]
theorem union_eq_right {s t : Set α} : s ∪ t = t ↔ s ⊆ t :=
  sup_eq_right
#align set.union_eq_right_iff_subset Set.union_eq_right

theorem union_eq_self_of_subset_left {s t : Set α} (h : s ⊆ t) : s ∪ t = t :=
  union_eq_right.mpr h
#align set.union_eq_self_of_subset_left Set.union_eq_self_of_subset_left

theorem union_eq_self_of_subset_right {s t : Set α} (h : t ⊆ s) : s ∪ t = s :=
  union_eq_left.mpr h
#align set.union_eq_self_of_subset_right Set.union_eq_self_of_subset_right

@[simp]
theorem subset_union_left {s t : Set α} : s ⊆ s ∪ t := fun _ => Or.inl
#align set.subset_union_left Set.subset_union_left

@[simp]
theorem subset_union_right {s t : Set α} : t ⊆ s ∪ t := fun _ => Or.inr
#align set.subset_union_right Set.subset_union_right

theorem union_subset {s t r : Set α} (sr : s ⊆ r) (tr : t ⊆ r) : s ∪ t ⊆ r := fun _ =>
  Or.rec (@sr _) (@tr _)
#align set.union_subset Set.union_subset

@[simp]
theorem union_subset_iff {s t u : Set α} : s ∪ t ⊆ u ↔ s ⊆ u ∧ t ⊆ u :=
  (forall_congr' fun _ => or_imp).trans forall_and
#align set.union_subset_iff Set.union_subset_iff

@[gcongr]
theorem union_subset_union {s₁ s₂ t₁ t₂ : Set α} (h₁ : s₁ ⊆ s₂) (h₂ : t₁ ⊆ t₂) :
    s₁ ∪ t₁ ⊆ s₂ ∪ t₂ := fun _ => Or.imp (@h₁ _) (@h₂ _)
#align set.union_subset_union Set.union_subset_union

@[gcongr]
theorem union_subset_union_left {s₁ s₂ : Set α} (t) (h : s₁ ⊆ s₂) : s₁ ∪ t ⊆ s₂ ∪ t :=
  union_subset_union h Subset.rfl
#align set.union_subset_union_left Set.union_subset_union_left

@[gcongr]
theorem union_subset_union_right (s) {t₁ t₂ : Set α} (h : t₁ ⊆ t₂) : s ∪ t₁ ⊆ s ∪ t₂ :=
  union_subset_union Subset.rfl h
#align set.union_subset_union_right Set.union_subset_union_right

theorem subset_union_of_subset_left {s t : Set α} (h : s ⊆ t) (u : Set α) : s ⊆ t ∪ u :=
  h.trans subset_union_left
#align set.subset_union_of_subset_left Set.subset_union_of_subset_left

theorem subset_union_of_subset_right {s u : Set α} (h : s ⊆ u) (t : Set α) : s ⊆ t ∪ u :=
  h.trans subset_union_right
#align set.subset_union_of_subset_right Set.subset_union_of_subset_right

-- Porting note: replaced `⊔` in RHS
theorem union_congr_left (ht : t ⊆ s ∪ u) (hu : u ⊆ s ∪ t) : s ∪ t = s ∪ u :=
  sup_congr_left ht hu
#align set.union_congr_left Set.union_congr_left

theorem union_congr_right (hs : s ⊆ t ∪ u) (ht : t ⊆ s ∪ u) : s ∪ u = t ∪ u :=
  sup_congr_right hs ht
#align set.union_congr_right Set.union_congr_right

theorem union_eq_union_iff_left : s ∪ t = s ∪ u ↔ t ⊆ s ∪ u ∧ u ⊆ s ∪ t :=
  sup_eq_sup_iff_left
#align set.union_eq_union_iff_left Set.union_eq_union_iff_left

theorem union_eq_union_iff_right : s ∪ u = t ∪ u ↔ s ⊆ t ∪ u ∧ t ⊆ s ∪ u :=
  sup_eq_sup_iff_right
#align set.union_eq_union_iff_right Set.union_eq_union_iff_right

@[simp]
theorem union_empty_iff {s t : Set α} : s ∪ t = ∅ ↔ s = ∅ ∧ t = ∅ := by
  simp only [← subset_empty_iff]
  exact union_subset_iff
#align set.union_empty_iff Set.union_empty_iff

@[simp]
theorem union_univ (s : Set α) : s ∪ univ = univ := sup_top_eq _
#align set.union_univ Set.union_univ

@[simp]
theorem univ_union (s : Set α) : univ ∪ s = univ := top_sup_eq _
#align set.univ_union Set.univ_union

/-! ### Lemmas about intersection -/


theorem inter_def {s₁ s₂ : Set α} : s₁ ∩ s₂ = { a | a ∈ s₁ ∧ a ∈ s₂ } :=
  rfl
#align set.inter_def Set.inter_def

@[simp, mfld_simps]
theorem mem_inter_iff (x : α) (a b : Set α) : x ∈ a ∩ b ↔ x ∈ a ∧ x ∈ b :=
  Iff.rfl
#align set.mem_inter_iff Set.mem_inter_iff

theorem mem_inter {x : α} {a b : Set α} (ha : x ∈ a) (hb : x ∈ b) : x ∈ a ∩ b :=
  ⟨ha, hb⟩
#align set.mem_inter Set.mem_inter

theorem mem_of_mem_inter_left {x : α} {a b : Set α} (h : x ∈ a ∩ b) : x ∈ a :=
  h.left
#align set.mem_of_mem_inter_left Set.mem_of_mem_inter_left

theorem mem_of_mem_inter_right {x : α} {a b : Set α} (h : x ∈ a ∩ b) : x ∈ b :=
  h.right
#align set.mem_of_mem_inter_right Set.mem_of_mem_inter_right

@[simp]
theorem inter_self (a : Set α) : a ∩ a = a :=
  ext fun _ => and_self_iff
#align set.inter_self Set.inter_self

@[simp]
theorem inter_empty (a : Set α) : a ∩ ∅ = ∅ :=
  ext fun _ => and_false_iff _
#align set.inter_empty Set.inter_empty

@[simp]
theorem empty_inter (a : Set α) : ∅ ∩ a = ∅ :=
  ext fun _ => false_and_iff _
#align set.empty_inter Set.empty_inter

theorem inter_comm (a b : Set α) : a ∩ b = b ∩ a :=
  ext fun _ => and_comm
#align set.inter_comm Set.inter_comm

theorem inter_assoc (a b c : Set α) : a ∩ b ∩ c = a ∩ (b ∩ c) :=
  ext fun _ => and_assoc
#align set.inter_assoc Set.inter_assoc

instance inter_isAssoc : Std.Associative (α := Set α) (· ∩ ·) :=
  ⟨inter_assoc⟩
#align set.inter_is_assoc Set.inter_isAssoc

instance inter_isComm : Std.Commutative (α := Set α) (· ∩ ·) :=
  ⟨inter_comm⟩
#align set.inter_is_comm Set.inter_isComm

theorem inter_left_comm (s₁ s₂ s₃ : Set α) : s₁ ∩ (s₂ ∩ s₃) = s₂ ∩ (s₁ ∩ s₃) :=
  ext fun _ => and_left_comm
#align set.inter_left_comm Set.inter_left_comm

theorem inter_right_comm (s₁ s₂ s₃ : Set α) : s₁ ∩ s₂ ∩ s₃ = s₁ ∩ s₃ ∩ s₂ :=
  ext fun _ => and_right_comm
#align set.inter_right_comm Set.inter_right_comm

@[simp, mfld_simps]
theorem inter_subset_left {s t : Set α} : s ∩ t ⊆ s := fun _ => And.left
#align set.inter_subset_left Set.inter_subset_left

@[simp]
theorem inter_subset_right {s t : Set α} : s ∩ t ⊆ t := fun _ => And.right
#align set.inter_subset_right Set.inter_subset_right

theorem subset_inter {s t r : Set α} (rs : r ⊆ s) (rt : r ⊆ t) : r ⊆ s ∩ t := fun _ h =>
  ⟨rs h, rt h⟩
#align set.subset_inter Set.subset_inter

@[simp]
theorem subset_inter_iff {s t r : Set α} : r ⊆ s ∩ t ↔ r ⊆ s ∧ r ⊆ t :=
  (forall_congr' fun _ => imp_and).trans forall_and
#align set.subset_inter_iff Set.subset_inter_iff

@[simp] lemma inter_eq_left : s ∩ t = s ↔ s ⊆ t := inf_eq_left
#align set.inter_eq_left_iff_subset Set.inter_eq_left

@[simp] lemma inter_eq_right : s ∩ t = t ↔ t ⊆ s := inf_eq_right
#align set.inter_eq_right_iff_subset Set.inter_eq_right

@[simp] lemma left_eq_inter : s = s ∩ t ↔ s ⊆ t := left_eq_inf

@[simp] lemma right_eq_inter : t = s ∩ t ↔ t ⊆ s := right_eq_inf

theorem inter_eq_self_of_subset_left {s t : Set α} : s ⊆ t → s ∩ t = s :=
  inter_eq_left.mpr
#align set.inter_eq_self_of_subset_left Set.inter_eq_self_of_subset_left

theorem inter_eq_self_of_subset_right {s t : Set α} : t ⊆ s → s ∩ t = t :=
  inter_eq_right.mpr
#align set.inter_eq_self_of_subset_right Set.inter_eq_self_of_subset_right

theorem inter_congr_left (ht : s ∩ u ⊆ t) (hu : s ∩ t ⊆ u) : s ∩ t = s ∩ u :=
  inf_congr_left ht hu
#align set.inter_congr_left Set.inter_congr_left

theorem inter_congr_right (hs : t ∩ u ⊆ s) (ht : s ∩ u ⊆ t) : s ∩ u = t ∩ u :=
  inf_congr_right hs ht
#align set.inter_congr_right Set.inter_congr_right

theorem inter_eq_inter_iff_left : s ∩ t = s ∩ u ↔ s ∩ u ⊆ t ∧ s ∩ t ⊆ u :=
  inf_eq_inf_iff_left
#align set.inter_eq_inter_iff_left Set.inter_eq_inter_iff_left

theorem inter_eq_inter_iff_right : s ∩ u = t ∩ u ↔ t ∩ u ⊆ s ∧ s ∩ u ⊆ t :=
  inf_eq_inf_iff_right
#align set.inter_eq_inter_iff_right Set.inter_eq_inter_iff_right

@[simp, mfld_simps]
theorem inter_univ (a : Set α) : a ∩ univ = a := inf_top_eq _
#align set.inter_univ Set.inter_univ

@[simp, mfld_simps]
theorem univ_inter (a : Set α) : univ ∩ a = a := top_inf_eq _
#align set.univ_inter Set.univ_inter

@[gcongr]
theorem inter_subset_inter {s₁ s₂ t₁ t₂ : Set α} (h₁ : s₁ ⊆ t₁) (h₂ : s₂ ⊆ t₂) :
    s₁ ∩ s₂ ⊆ t₁ ∩ t₂ := fun _ => And.imp (@h₁ _) (@h₂ _)
#align set.inter_subset_inter Set.inter_subset_inter

@[gcongr]
theorem inter_subset_inter_left {s t : Set α} (u : Set α) (H : s ⊆ t) : s ∩ u ⊆ t ∩ u :=
  inter_subset_inter H Subset.rfl
#align set.inter_subset_inter_left Set.inter_subset_inter_left

@[gcongr]
theorem inter_subset_inter_right {s t : Set α} (u : Set α) (H : s ⊆ t) : u ∩ s ⊆ u ∩ t :=
  inter_subset_inter Subset.rfl H
#align set.inter_subset_inter_right Set.inter_subset_inter_right

theorem union_inter_cancel_left {s t : Set α} : (s ∪ t) ∩ s = s :=
  inter_eq_self_of_subset_right subset_union_left
#align set.union_inter_cancel_left Set.union_inter_cancel_left

theorem union_inter_cancel_right {s t : Set α} : (s ∪ t) ∩ t = t :=
  inter_eq_self_of_subset_right subset_union_right
#align set.union_inter_cancel_right Set.union_inter_cancel_right

theorem inter_setOf_eq_sep (s : Set α) (p : α → Prop) : s ∩ {a | p a} = {a ∈ s | p a} :=
  rfl
#align set.inter_set_of_eq_sep Set.inter_setOf_eq_sep

theorem setOf_inter_eq_sep (p : α → Prop) (s : Set α) : {a | p a} ∩ s = {a ∈ s | p a} :=
  inter_comm _ _
#align set.set_of_inter_eq_sep Set.setOf_inter_eq_sep

/-! ### Distributivity laws -/

theorem inter_union_distrib_left (s t u : Set α) : s ∩ (t ∪ u) = s ∩ t ∪ s ∩ u :=
  inf_sup_left _ _ _
#align set.inter_distrib_left Set.inter_union_distrib_left

theorem union_inter_distrib_right (s t u : Set α) : (s ∪ t) ∩ u = s ∩ u ∪ t ∩ u :=
  inf_sup_right _ _ _
#align set.inter_distrib_right Set.union_inter_distrib_right

theorem union_inter_distrib_left (s t u : Set α) : s ∪ t ∩ u = (s ∪ t) ∩ (s ∪ u) :=
  sup_inf_left _ _ _
#align set.union_distrib_left Set.union_inter_distrib_left

theorem inter_union_distrib_right (s t u : Set α) : s ∩ t ∪ u = (s ∪ u) ∩ (t ∪ u) :=
  sup_inf_right _ _ _
#align set.union_distrib_right Set.inter_union_distrib_right

@[deprecated (since := "2024-03-22")] alias inter_distrib_left := inter_union_distrib_left
@[deprecated (since := "2024-03-22")] alias inter_distrib_right := union_inter_distrib_right
@[deprecated (since := "2024-03-22")] alias union_distrib_left := union_inter_distrib_left
@[deprecated (since := "2024-03-22")] alias union_distrib_right := inter_union_distrib_right

theorem union_union_distrib_left (s t u : Set α) : s ∪ (t ∪ u) = s ∪ t ∪ (s ∪ u) :=
  sup_sup_distrib_left _ _ _
#align set.union_union_distrib_left Set.union_union_distrib_left

theorem union_union_distrib_right (s t u : Set α) : s ∪ t ∪ u = s ∪ u ∪ (t ∪ u) :=
  sup_sup_distrib_right _ _ _
#align set.union_union_distrib_right Set.union_union_distrib_right

theorem inter_inter_distrib_left (s t u : Set α) : s ∩ (t ∩ u) = s ∩ t ∩ (s ∩ u) :=
  inf_inf_distrib_left _ _ _
#align set.inter_inter_distrib_left Set.inter_inter_distrib_left

theorem inter_inter_distrib_right (s t u : Set α) : s ∩ t ∩ u = s ∩ u ∩ (t ∩ u) :=
  inf_inf_distrib_right _ _ _
#align set.inter_inter_distrib_right Set.inter_inter_distrib_right

theorem union_union_union_comm (s t u v : Set α) : s ∪ t ∪ (u ∪ v) = s ∪ u ∪ (t ∪ v) :=
  sup_sup_sup_comm _ _ _ _
#align set.union_union_union_comm Set.union_union_union_comm

theorem inter_inter_inter_comm (s t u v : Set α) : s ∩ t ∩ (u ∩ v) = s ∩ u ∩ (t ∩ v) :=
  inf_inf_inf_comm _ _ _ _
#align set.inter_inter_inter_comm Set.inter_inter_inter_comm

/-!
### Lemmas about `insert`

`insert α s` is the set `{α} ∪ s`.
-/


theorem insert_def (x : α) (s : Set α) : insert x s = { y | y = x ∨ y ∈ s } :=
  rfl
#align set.insert_def Set.insert_def

@[simp]
theorem subset_insert (x : α) (s : Set α) : s ⊆ insert x s := fun _ => Or.inr
#align set.subset_insert Set.subset_insert

theorem mem_insert (x : α) (s : Set α) : x ∈ insert x s :=
  Or.inl rfl
#align set.mem_insert Set.mem_insert

theorem mem_insert_of_mem {x : α} {s : Set α} (y : α) : x ∈ s → x ∈ insert y s :=
  Or.inr
#align set.mem_insert_of_mem Set.mem_insert_of_mem

theorem eq_or_mem_of_mem_insert {x a : α} {s : Set α} : x ∈ insert a s → x = a ∨ x ∈ s :=
  id
#align set.eq_or_mem_of_mem_insert Set.eq_or_mem_of_mem_insert

theorem mem_of_mem_insert_of_ne : b ∈ insert a s → b ≠ a → b ∈ s :=
  Or.resolve_left
#align set.mem_of_mem_insert_of_ne Set.mem_of_mem_insert_of_ne

theorem eq_of_not_mem_of_mem_insert : b ∈ insert a s → b ∉ s → b = a :=
  Or.resolve_right
#align set.eq_of_not_mem_of_mem_insert Set.eq_of_not_mem_of_mem_insert

@[simp]
theorem mem_insert_iff {x a : α} {s : Set α} : x ∈ insert a s ↔ x = a ∨ x ∈ s :=
  Iff.rfl
#align set.mem_insert_iff Set.mem_insert_iff

@[simp]
theorem insert_eq_of_mem {a : α} {s : Set α} (h : a ∈ s) : insert a s = s :=
  ext fun _ => or_iff_right_of_imp fun e => e.symm ▸ h
#align set.insert_eq_of_mem Set.insert_eq_of_mem

theorem ne_insert_of_not_mem {s : Set α} (t : Set α) {a : α} : a ∉ s → s ≠ insert a t :=
  mt fun e => e.symm ▸ mem_insert _ _
#align set.ne_insert_of_not_mem Set.ne_insert_of_not_mem

@[simp]
theorem insert_eq_self : insert a s = s ↔ a ∈ s :=
  ⟨fun h => h ▸ mem_insert _ _, insert_eq_of_mem⟩
#align set.insert_eq_self Set.insert_eq_self

theorem insert_ne_self : insert a s ≠ s ↔ a ∉ s :=
  insert_eq_self.not
#align set.insert_ne_self Set.insert_ne_self

theorem insert_subset_iff : insert a s ⊆ t ↔ a ∈ t ∧ s ⊆ t := by
  simp only [subset_def, mem_insert_iff, or_imp, forall_and, forall_eq]
#align set.insert_subset Set.insert_subset_iff

theorem insert_subset (ha : a ∈ t) (hs : s ⊆ t) : insert a s ⊆ t :=
  insert_subset_iff.mpr ⟨ha, hs⟩

theorem insert_subset_insert (h : s ⊆ t) : insert a s ⊆ insert a t := fun _ => Or.imp_right (@h _)
#align set.insert_subset_insert Set.insert_subset_insert

@[simp] theorem insert_subset_insert_iff (ha : a ∉ s) : insert a s ⊆ insert a t ↔ s ⊆ t := by
  refine ⟨fun h x hx => ?_, insert_subset_insert⟩
  rcases h (subset_insert _ _ hx) with (rfl | hxt)
  exacts [(ha hx).elim, hxt]
#align set.insert_subset_insert_iff Set.insert_subset_insert_iff

theorem subset_insert_iff_of_not_mem (ha : a ∉ s) : s ⊆ insert a t ↔ s ⊆ t :=
  forall₂_congr fun _ hb => or_iff_right <| ne_of_mem_of_not_mem hb ha
#align set.subset_insert_iff_of_not_mem Set.subset_insert_iff_of_not_mem

theorem ssubset_iff_insert {s t : Set α} : s ⊂ t ↔ ∃ a ∉ s, insert a s ⊆ t := by
  simp only [insert_subset_iff, exists_and_right, ssubset_def, not_subset]
  aesop
#align set.ssubset_iff_insert Set.ssubset_iff_insert

theorem ssubset_insert {s : Set α} {a : α} (h : a ∉ s) : s ⊂ insert a s :=
  ssubset_iff_insert.2 ⟨a, h, Subset.rfl⟩
#align set.ssubset_insert Set.ssubset_insert

theorem insert_comm (a b : α) (s : Set α) : insert a (insert b s) = insert b (insert a s) :=
  ext fun _ => or_left_comm
#align set.insert_comm Set.insert_comm

-- Porting note (#10618): removing `simp` attribute because `simp` can prove it
theorem insert_idem (a : α) (s : Set α) : insert a (insert a s) = insert a s :=
  insert_eq_of_mem <| mem_insert _ _
#align set.insert_idem Set.insert_idem

theorem insert_union : insert a s ∪ t = insert a (s ∪ t) :=
  ext fun _ => or_assoc
#align set.insert_union Set.insert_union

@[simp]
theorem union_insert : s ∪ insert a t = insert a (s ∪ t) :=
  ext fun _ => or_left_comm
#align set.union_insert Set.union_insert

@[simp]
theorem insert_nonempty (a : α) (s : Set α) : (insert a s).Nonempty :=
  ⟨a, mem_insert a s⟩
#align set.insert_nonempty Set.insert_nonempty

instance (a : α) (s : Set α) : Nonempty (insert a s : Set α) :=
  (insert_nonempty a s).to_subtype

theorem insert_inter_distrib (a : α) (s t : Set α) : insert a (s ∩ t) = insert a s ∩ insert a t :=
  ext fun _ => or_and_left
#align set.insert_inter_distrib Set.insert_inter_distrib

theorem insert_union_distrib (a : α) (s t : Set α) : insert a (s ∪ t) = insert a s ∪ insert a t :=
  ext fun _ => or_or_distrib_left
#align set.insert_union_distrib Set.insert_union_distrib

theorem insert_inj (ha : a ∉ s) : insert a s = insert b s ↔ a = b :=
  ⟨fun h => eq_of_not_mem_of_mem_insert (h.subst <| mem_insert a s) ha,
    congr_arg (fun x => insert x s)⟩
#align set.insert_inj Set.insert_inj

-- useful in proofs by induction
theorem forall_of_forall_insert {P : α → Prop} {a : α} {s : Set α} (H : ∀ x, x ∈ insert a s → P x)
    (x) (h : x ∈ s) : P x :=
  H _ (Or.inr h)
#align set.forall_of_forall_insert Set.forall_of_forall_insert

theorem forall_insert_of_forall {P : α → Prop} {a : α} {s : Set α} (H : ∀ x, x ∈ s → P x) (ha : P a)
    (x) (h : x ∈ insert a s) : P x :=
  h.elim (fun e => e.symm ▸ ha) (H _)
#align set.forall_insert_of_forall Set.forall_insert_of_forall

/- Porting note: ∃ x ∈ insert a s, P x is parsed as ∃ x, x ∈ insert a s ∧ P x,
 where in Lean3 it was parsed as `∃ x, ∃ (h : x ∈ insert a s), P x` -/
theorem exists_mem_insert {P : α → Prop} {a : α} {s : Set α} :
    (∃ x ∈ insert a s, P x) ↔ (P a ∨ ∃ x ∈ s, P x) := by
  simp [mem_insert_iff, or_and_right, exists_and_left, exists_or]
#align set.bex_insert_iff Set.exists_mem_insert
@[deprecated (since := "2024-03-23")] alias bex_insert_iff := exists_mem_insert

theorem forall_mem_insert {P : α → Prop} {a : α} {s : Set α} :
    (∀ x ∈ insert a s, P x) ↔ P a ∧ ∀ x ∈ s, P x :=
  forall₂_or_left.trans <| and_congr_left' forall_eq
#align set.ball_insert_iff Set.forall_mem_insert
@[deprecated (since := "2024-03-23")] alias ball_insert_iff := forall_mem_insert

/-! ### Lemmas about singletons -/

/- porting note: instance was in core in Lean3 -/
instance : LawfulSingleton α (Set α) :=
  ⟨fun x => Set.ext fun a => by
    simp only [mem_empty_iff_false, mem_insert_iff, or_false]
    exact Iff.rfl⟩

theorem singleton_def (a : α) : ({a} : Set α) = insert a ∅ :=
  (insert_emptyc_eq a).symm
#align set.singleton_def Set.singleton_def

@[simp]
theorem mem_singleton_iff {a b : α} : a ∈ ({b} : Set α) ↔ a = b :=
  Iff.rfl
#align set.mem_singleton_iff Set.mem_singleton_iff

@[simp]
theorem setOf_eq_eq_singleton {a : α} : { n | n = a } = {a} :=
  rfl
#align set.set_of_eq_eq_singleton Set.setOf_eq_eq_singleton

@[simp]
theorem setOf_eq_eq_singleton' {a : α} : { x | a = x } = {a} :=
  ext fun _ => eq_comm
#align set.set_of_eq_eq_singleton' Set.setOf_eq_eq_singleton'

-- TODO: again, annotation needed
--Porting note (#11119): removed `simp` attribute
theorem mem_singleton (a : α) : a ∈ ({a} : Set α) :=
  @rfl _ _
#align set.mem_singleton Set.mem_singleton

theorem eq_of_mem_singleton {x y : α} (h : x ∈ ({y} : Set α)) : x = y :=
  h
#align set.eq_of_mem_singleton Set.eq_of_mem_singleton

@[simp]
theorem singleton_eq_singleton_iff {x y : α} : {x} = ({y} : Set α) ↔ x = y :=
  ext_iff.trans eq_iff_eq_cancel_left
#align set.singleton_eq_singleton_iff Set.singleton_eq_singleton_iff

theorem singleton_injective : Injective (singleton : α → Set α) := fun _ _ =>
  singleton_eq_singleton_iff.mp
#align set.singleton_injective Set.singleton_injective

theorem mem_singleton_of_eq {x y : α} (H : x = y) : x ∈ ({y} : Set α) :=
  H
#align set.mem_singleton_of_eq Set.mem_singleton_of_eq

theorem insert_eq (x : α) (s : Set α) : insert x s = ({x} : Set α) ∪ s :=
  rfl
#align set.insert_eq Set.insert_eq

@[simp]
theorem singleton_nonempty (a : α) : ({a} : Set α).Nonempty :=
  ⟨a, rfl⟩
#align set.singleton_nonempty Set.singleton_nonempty

@[simp]
theorem singleton_ne_empty (a : α) : ({a} : Set α) ≠ ∅ :=
  (singleton_nonempty _).ne_empty
#align set.singleton_ne_empty Set.singleton_ne_empty

--Porting note (#10618): removed `simp` attribute because `simp` can prove it
theorem empty_ssubset_singleton : (∅ : Set α) ⊂ {a} :=
  (singleton_nonempty _).empty_ssubset
#align set.empty_ssubset_singleton Set.empty_ssubset_singleton

@[simp]
theorem singleton_subset_iff {a : α} {s : Set α} : {a} ⊆ s ↔ a ∈ s :=
  forall_eq
#align set.singleton_subset_iff Set.singleton_subset_iff

theorem singleton_subset_singleton : ({a} : Set α) ⊆ {b} ↔ a = b := by simp
#align set.singleton_subset_singleton Set.singleton_subset_singleton

theorem set_compr_eq_eq_singleton {a : α} : { b | b = a } = {a} :=
  rfl
#align set.set_compr_eq_eq_singleton Set.set_compr_eq_eq_singleton

@[simp]
theorem singleton_union : {a} ∪ s = insert a s :=
  rfl
#align set.singleton_union Set.singleton_union

@[simp]
theorem union_singleton : s ∪ {a} = insert a s :=
  union_comm _ _
#align set.union_singleton Set.union_singleton

@[simp]
theorem singleton_inter_nonempty : ({a} ∩ s).Nonempty ↔ a ∈ s := by
  simp only [Set.Nonempty, mem_inter_iff, mem_singleton_iff, exists_eq_left]
#align set.singleton_inter_nonempty Set.singleton_inter_nonempty

@[simp]
theorem inter_singleton_nonempty : (s ∩ {a}).Nonempty ↔ a ∈ s := by
  rw [inter_comm, singleton_inter_nonempty]
#align set.inter_singleton_nonempty Set.inter_singleton_nonempty

@[simp]
theorem singleton_inter_eq_empty : {a} ∩ s = ∅ ↔ a ∉ s :=
  not_nonempty_iff_eq_empty.symm.trans singleton_inter_nonempty.not
#align set.singleton_inter_eq_empty Set.singleton_inter_eq_empty

@[simp]
theorem inter_singleton_eq_empty : s ∩ {a} = ∅ ↔ a ∉ s := by
  rw [inter_comm, singleton_inter_eq_empty]
#align set.inter_singleton_eq_empty Set.inter_singleton_eq_empty

theorem nmem_singleton_empty {s : Set α} : s ∉ ({∅} : Set (Set α)) ↔ s.Nonempty :=
  nonempty_iff_ne_empty.symm
#align set.nmem_singleton_empty Set.nmem_singleton_empty

instance uniqueSingleton (a : α) : Unique (↥({a} : Set α)) :=
  ⟨⟨⟨a, mem_singleton a⟩⟩, fun ⟨_, h⟩ => Subtype.eq h⟩
#align set.unique_singleton Set.uniqueSingleton

theorem eq_singleton_iff_unique_mem : s = {a} ↔ a ∈ s ∧ ∀ x ∈ s, x = a :=
  Subset.antisymm_iff.trans <| and_comm.trans <| and_congr_left' singleton_subset_iff
#align set.eq_singleton_iff_unique_mem Set.eq_singleton_iff_unique_mem

theorem eq_singleton_iff_nonempty_unique_mem : s = {a} ↔ s.Nonempty ∧ ∀ x ∈ s, x = a :=
  eq_singleton_iff_unique_mem.trans <|
    and_congr_left fun H => ⟨fun h' => ⟨_, h'⟩, fun ⟨x, h⟩ => H x h ▸ h⟩
#align set.eq_singleton_iff_nonempty_unique_mem Set.eq_singleton_iff_nonempty_unique_mem

-- while `simp` is capable of proving this, it is not capable of turning the LHS into the RHS.
@[simp]
theorem default_coe_singleton (x : α) : (default : ({x} : Set α)) = ⟨x, rfl⟩ :=
  rfl
#align set.default_coe_singleton Set.default_coe_singleton

<<<<<<< HEAD
/-! ### Lemmas about pairs -/


--Porting note (#11119): removed `simp` attribute because `simp` can prove it
theorem pair_eq_singleton (a : α) : ({a, a} : Set α) = {a} :=
  union_self _
#align set.pair_eq_singleton Set.pair_eq_singleton

theorem pair_comm (a b : α) : ({a, b} : Set α) = {b, a} :=
  union_comm _ _
#align set.pair_comm Set.pair_comm

-- Porting note: first branch after `constructor` used to be by `tauto!`.
theorem pair_eq_pair_iff {x y z w : α} :
    ({x, y} : Set α) = {z, w} ↔ x = z ∧ y = w ∨ x = w ∧ y = z := by
  simp only [Set.Subset.antisymm_iff, Set.insert_subset_iff, Set.mem_insert_iff,
    Set.mem_singleton_iff, Set.singleton_subset_iff]
  tauto
#align set.pair_eq_pair_iff Set.pair_eq_pair_iff

=======
>>>>>>> cf35070b
/-! ### Lemmas about sets defined as `{x ∈ s | p x}`. -/


section Sep

variable {p q : α → Prop} {x : α}

theorem mem_sep (xs : x ∈ s) (px : p x) : x ∈ { x ∈ s | p x } :=
  ⟨xs, px⟩
#align set.mem_sep Set.mem_sep

@[simp]
theorem sep_mem_eq : { x ∈ s | x ∈ t } = s ∩ t :=
  rfl
#align set.sep_mem_eq Set.sep_mem_eq

@[simp]
theorem mem_sep_iff : x ∈ { x ∈ s | p x } ↔ x ∈ s ∧ p x :=
  Iff.rfl
#align set.mem_sep_iff Set.mem_sep_iff

theorem sep_ext_iff : { x ∈ s | p x } = { x ∈ s | q x } ↔ ∀ x ∈ s, p x ↔ q x := by
  simp_rw [ext_iff, mem_sep_iff, and_congr_right_iff]
#align set.sep_ext_iff Set.sep_ext_iff

theorem sep_eq_of_subset (h : s ⊆ t) : { x ∈ t | x ∈ s } = s :=
  inter_eq_self_of_subset_right h
#align set.sep_eq_of_subset Set.sep_eq_of_subset

@[simp]
theorem sep_subset (s : Set α) (p : α → Prop) : { x ∈ s | p x } ⊆ s := fun _ => And.left
#align set.sep_subset Set.sep_subset

@[simp]
theorem sep_eq_self_iff_mem_true : { x ∈ s | p x } = s ↔ ∀ x ∈ s, p x := by
  simp_rw [ext_iff, mem_sep_iff, and_iff_left_iff_imp]
#align set.sep_eq_self_iff_mem_true Set.sep_eq_self_iff_mem_true

@[simp]
theorem sep_eq_empty_iff_mem_false : { x ∈ s | p x } = ∅ ↔ ∀ x ∈ s, ¬p x := by
  simp_rw [ext_iff, mem_sep_iff, mem_empty_iff_false, iff_false_iff, not_and]
#align set.sep_eq_empty_iff_mem_false Set.sep_eq_empty_iff_mem_false

--Porting note (#10618): removed `simp` attribute because `simp` can prove it
theorem sep_true : { x ∈ s | True } = s :=
  inter_univ s
#align set.sep_true Set.sep_true

--Porting note (#10618): removed `simp` attribute because `simp` can prove it
theorem sep_false : { x ∈ s | False } = ∅ :=
  inter_empty s
#align set.sep_false Set.sep_false

--Porting note (#10618): removed `simp` attribute because `simp` can prove it
theorem sep_empty (p : α → Prop) : { x ∈ (∅ : Set α) | p x } = ∅ :=
  empty_inter {x | p x}
#align set.sep_empty Set.sep_empty

--Porting note (#10618): removed `simp` attribute because `simp` can prove it
theorem sep_univ : { x ∈ (univ : Set α) | p x } = { x | p x } :=
  univ_inter {x | p x}
#align set.sep_univ Set.sep_univ

@[simp]
theorem sep_union : { x | (x ∈ s ∨ x ∈ t) ∧ p x } = { x ∈ s | p x } ∪ { x ∈ t | p x } :=
  union_inter_distrib_right { x | x ∈ s } { x | x ∈ t } p
#align set.sep_union Set.sep_union

@[simp]
theorem sep_inter : { x | (x ∈ s ∧ x ∈ t) ∧ p x } = { x ∈ s | p x } ∩ { x ∈ t | p x } :=
  inter_inter_distrib_right s t {x | p x}
#align set.sep_inter Set.sep_inter

@[simp]
theorem sep_and : { x ∈ s | p x ∧ q x } = { x ∈ s | p x } ∩ { x ∈ s | q x } :=
  inter_inter_distrib_left s {x | p x} {x | q x}
#align set.sep_and Set.sep_and

@[simp]
theorem sep_or : { x ∈ s | p x ∨ q x } = { x ∈ s | p x } ∪ { x ∈ s | q x } :=
  inter_union_distrib_left s p q
#align set.sep_or Set.sep_or

@[simp]
theorem sep_setOf : { x ∈ { y | p y } | q x } = { x | p x ∧ q x } :=
  rfl
#align set.sep_set_of Set.sep_setOf

end Sep

@[simp]
theorem subset_singleton_iff {α : Type*} {s : Set α} {x : α} : s ⊆ {x} ↔ ∀ y ∈ s, y = x :=
  Iff.rfl
#align set.subset_singleton_iff Set.subset_singleton_iff

theorem subset_singleton_iff_eq {s : Set α} {x : α} : s ⊆ {x} ↔ s = ∅ ∨ s = {x} := by
  obtain rfl | hs := s.eq_empty_or_nonempty
  · exact ⟨fun _ => Or.inl rfl, fun _ => empty_subset _⟩
  · simp [eq_singleton_iff_nonempty_unique_mem, hs, hs.ne_empty]
#align set.subset_singleton_iff_eq Set.subset_singleton_iff_eq

theorem Nonempty.subset_singleton_iff (h : s.Nonempty) : s ⊆ {a} ↔ s = {a} :=
  subset_singleton_iff_eq.trans <| or_iff_right h.ne_empty
#align set.nonempty.subset_singleton_iff Set.Nonempty.subset_singleton_iff

theorem ssubset_singleton_iff {s : Set α} {x : α} : s ⊂ {x} ↔ s = ∅ := by
  rw [ssubset_iff_subset_ne, subset_singleton_iff_eq, or_and_right, and_not_self_iff, or_false_iff,
    and_iff_left_iff_imp]
  exact fun h => h ▸ (singleton_ne_empty _).symm
#align set.ssubset_singleton_iff Set.ssubset_singleton_iff

theorem eq_empty_of_ssubset_singleton {s : Set α} {x : α} (hs : s ⊂ {x}) : s = ∅ :=
  ssubset_singleton_iff.1 hs
#align set.eq_empty_of_ssubset_singleton Set.eq_empty_of_ssubset_singleton

theorem eq_of_nonempty_of_subsingleton {α} [Subsingleton α] (s t : Set α) [Nonempty s]
    [Nonempty t] : s = t :=
  nonempty_of_nonempty_subtype.eq_univ.trans nonempty_of_nonempty_subtype.eq_univ.symm

theorem eq_of_nonempty_of_subsingleton' {α} [Subsingleton α] {s : Set α} (t : Set α)
    (hs : s.Nonempty) [Nonempty t] : s = t :=
  have := hs.to_subtype; eq_of_nonempty_of_subsingleton s t

theorem Nonempty.eq_zero [Subsingleton α] [Zero α] {s : Set α} (h : s.Nonempty) :
    s = {0} := eq_of_nonempty_of_subsingleton' {0} h

theorem Nonempty.eq_one [Subsingleton α] [One α] {s : Set α} (h : s.Nonempty) :
    s = {1} := eq_of_nonempty_of_subsingleton' {1} h

/-! ### Disjointness -/


protected theorem disjoint_iff : Disjoint s t ↔ s ∩ t ⊆ ∅ :=
  disjoint_iff_inf_le
#align set.disjoint_iff Set.disjoint_iff

theorem disjoint_iff_inter_eq_empty : Disjoint s t ↔ s ∩ t = ∅ :=
  disjoint_iff
#align set.disjoint_iff_inter_eq_empty Set.disjoint_iff_inter_eq_empty

theorem _root_.Disjoint.inter_eq : Disjoint s t → s ∩ t = ∅ :=
  Disjoint.eq_bot
#align disjoint.inter_eq Disjoint.inter_eq

theorem disjoint_left : Disjoint s t ↔ ∀ ⦃a⦄, a ∈ s → a ∉ t :=
  disjoint_iff_inf_le.trans <| forall_congr' fun _ => not_and
#align set.disjoint_left Set.disjoint_left

theorem disjoint_right : Disjoint s t ↔ ∀ ⦃a⦄, a ∈ t → a ∉ s := by rw [disjoint_comm, disjoint_left]
#align set.disjoint_right Set.disjoint_right

lemma not_disjoint_iff : ¬Disjoint s t ↔ ∃ x, x ∈ s ∧ x ∈ t :=
  Set.disjoint_iff.not.trans <| not_forall.trans <| exists_congr fun _ ↦ not_not
#align set.not_disjoint_iff Set.not_disjoint_iff

lemma not_disjoint_iff_nonempty_inter : ¬ Disjoint s t ↔ (s ∩ t).Nonempty := not_disjoint_iff
#align set.not_disjoint_iff_nonempty_inter Set.not_disjoint_iff_nonempty_inter

alias ⟨_, Nonempty.not_disjoint⟩ := not_disjoint_iff_nonempty_inter
#align set.nonempty.not_disjoint Set.Nonempty.not_disjoint

lemma disjoint_or_nonempty_inter (s t : Set α) : Disjoint s t ∨ (s ∩ t).Nonempty :=
  (em _).imp_right not_disjoint_iff_nonempty_inter.1
#align set.disjoint_or_nonempty_inter Set.disjoint_or_nonempty_inter

lemma disjoint_iff_forall_ne : Disjoint s t ↔ ∀ ⦃a⦄, a ∈ s → ∀ ⦃b⦄, b ∈ t → a ≠ b := by
  simp only [Ne, disjoint_left, @imp_not_comm _ (_ = _), forall_eq']
#align set.disjoint_iff_forall_ne Set.disjoint_iff_forall_ne

alias ⟨_root_.Disjoint.ne_of_mem, _⟩ := disjoint_iff_forall_ne
#align disjoint.ne_of_mem Disjoint.ne_of_mem

lemma disjoint_of_subset_left (h : s ⊆ u) (d : Disjoint u t) : Disjoint s t := d.mono_left h
#align set.disjoint_of_subset_left Set.disjoint_of_subset_left
lemma disjoint_of_subset_right (h : t ⊆ u) (d : Disjoint s u) : Disjoint s t := d.mono_right h
#align set.disjoint_of_subset_right Set.disjoint_of_subset_right

lemma disjoint_of_subset (hs : s₁ ⊆ s₂) (ht : t₁ ⊆ t₂) (h : Disjoint s₂ t₂) : Disjoint s₁ t₁ :=
  h.mono hs ht
#align set.disjoint_of_subset Set.disjoint_of_subset

@[simp]
lemma disjoint_union_left : Disjoint (s ∪ t) u ↔ Disjoint s u ∧ Disjoint t u := disjoint_sup_left
#align set.disjoint_union_left Set.disjoint_union_left

@[simp]
lemma disjoint_union_right : Disjoint s (t ∪ u) ↔ Disjoint s t ∧ Disjoint s u := disjoint_sup_right
#align set.disjoint_union_right Set.disjoint_union_right

@[simp] lemma disjoint_empty (s : Set α) : Disjoint s ∅ := disjoint_bot_right
#align set.disjoint_empty Set.disjoint_empty
@[simp] lemma empty_disjoint (s : Set α) : Disjoint ∅ s := disjoint_bot_left
#align set.empty_disjoint Set.empty_disjoint

@[simp] lemma univ_disjoint : Disjoint univ s ↔ s = ∅ := top_disjoint
#align set.univ_disjoint Set.univ_disjoint
@[simp] lemma disjoint_univ : Disjoint s univ ↔ s = ∅ := disjoint_top
#align set.disjoint_univ Set.disjoint_univ

lemma disjoint_sdiff_left : Disjoint (t \ s) s := disjoint_sdiff_self_left
#align set.disjoint_sdiff_left Set.disjoint_sdiff_left

lemma disjoint_sdiff_right : Disjoint s (t \ s) := disjoint_sdiff_self_right
#align set.disjoint_sdiff_right Set.disjoint_sdiff_right

-- TODO: prove this in terms of a lattice lemma
theorem disjoint_sdiff_inter : Disjoint (s \ t) (s ∩ t) :=
  disjoint_of_subset_right inter_subset_right disjoint_sdiff_left
#align set.disjoint_sdiff_inter Set.disjoint_sdiff_inter

theorem diff_union_diff_cancel (hts : t ⊆ s) (hut : u ⊆ t) : s \ t ∪ t \ u = s \ u :=
  sdiff_sup_sdiff_cancel hts hut
#align set.diff_union_diff_cancel Set.diff_union_diff_cancel

theorem diff_diff_eq_sdiff_union (h : u ⊆ s) : s \ (t \ u) = s \ t ∪ u := sdiff_sdiff_eq_sdiff_sup h
#align set.diff_diff_eq_sdiff_union Set.diff_diff_eq_sdiff_union

@[simp default+1]
lemma disjoint_singleton_left : Disjoint {a} s ↔ a ∉ s := by simp [Set.disjoint_iff, subset_def]
#align set.disjoint_singleton_left Set.disjoint_singleton_left

@[simp]
lemma disjoint_singleton_right : Disjoint s {a} ↔ a ∉ s :=
  disjoint_comm.trans disjoint_singleton_left
#align set.disjoint_singleton_right Set.disjoint_singleton_right

lemma disjoint_singleton : Disjoint ({a} : Set α) {b} ↔ a ≠ b := by
  simp
#align set.disjoint_singleton Set.disjoint_singleton

lemma subset_diff : s ⊆ t \ u ↔ s ⊆ t ∧ Disjoint s u := le_iff_subset.symm.trans le_sdiff
#align set.subset_diff Set.subset_diff

lemma ssubset_iff_sdiff_singleton : s ⊂ t ↔ ∃ a ∈ t, s ⊆ t \ {a} := by
  simp only [ssubset_iff_insert, insert_subset_iff, subset_diff, disjoint_singleton_right]; aesop

theorem inter_diff_distrib_left (s t u : Set α) : s ∩ (t \ u) = (s ∩ t) \ (s ∩ u) :=
  inf_sdiff_distrib_left _ _ _
#align set.inter_diff_distrib_left Set.inter_diff_distrib_left

theorem inter_diff_distrib_right (s t u : Set α) : s \ t ∩ u = (s ∩ u) \ (t ∩ u) :=
  inf_sdiff_distrib_right _ _ _
#align set.inter_diff_distrib_right Set.inter_diff_distrib_right

/-! ### Lemmas about complement -/

theorem compl_def (s : Set α) : sᶜ = { x | x ∉ s } :=
  rfl
#align set.compl_def Set.compl_def

theorem mem_compl {s : Set α} {x : α} (h : x ∉ s) : x ∈ sᶜ :=
  h
#align set.mem_compl Set.mem_compl

theorem compl_setOf {α} (p : α → Prop) : { a | p a }ᶜ = { a | ¬p a } :=
  rfl
#align set.compl_set_of Set.compl_setOf

theorem not_mem_of_mem_compl {s : Set α} {x : α} (h : x ∈ sᶜ) : x ∉ s :=
  h
#align set.not_mem_of_mem_compl Set.not_mem_of_mem_compl

theorem not_mem_compl_iff {x : α} : x ∉ sᶜ ↔ x ∈ s :=
  not_not
#align set.not_mem_compl_iff Set.not_mem_compl_iff

@[simp]
theorem inter_compl_self (s : Set α) : s ∩ sᶜ = ∅ :=
  inf_compl_eq_bot
#align set.inter_compl_self Set.inter_compl_self

@[simp]
theorem compl_inter_self (s : Set α) : sᶜ ∩ s = ∅ :=
  compl_inf_eq_bot
#align set.compl_inter_self Set.compl_inter_self

@[simp]
theorem compl_empty : (∅ : Set α)ᶜ = univ :=
  compl_bot
#align set.compl_empty Set.compl_empty

@[simp]
theorem compl_union (s t : Set α) : (s ∪ t)ᶜ = sᶜ ∩ tᶜ :=
  compl_sup
#align set.compl_union Set.compl_union

theorem compl_inter (s t : Set α) : (s ∩ t)ᶜ = sᶜ ∪ tᶜ :=
  compl_inf
#align set.compl_inter Set.compl_inter

@[simp]
theorem compl_univ : (univ : Set α)ᶜ = ∅ :=
  compl_top
#align set.compl_univ Set.compl_univ

@[simp]
theorem compl_empty_iff {s : Set α} : sᶜ = ∅ ↔ s = univ :=
  compl_eq_bot
#align set.compl_empty_iff Set.compl_empty_iff

@[simp]
theorem compl_univ_iff {s : Set α} : sᶜ = univ ↔ s = ∅ :=
  compl_eq_top
#align set.compl_univ_iff Set.compl_univ_iff

theorem compl_ne_univ : sᶜ ≠ univ ↔ s.Nonempty :=
  compl_univ_iff.not.trans nonempty_iff_ne_empty.symm
#align set.compl_ne_univ Set.compl_ne_univ

theorem nonempty_compl : sᶜ.Nonempty ↔ s ≠ univ :=
  (ne_univ_iff_exists_not_mem s).symm
#align set.nonempty_compl Set.nonempty_compl

@[simp] lemma nonempty_compl_of_nontrivial [Nontrivial α] (x : α) : Set.Nonempty {x}ᶜ := by
  obtain ⟨y, hy⟩ := exists_ne x
  exact ⟨y, by simp [hy]⟩

theorem mem_compl_singleton_iff {a x : α} : x ∈ ({a} : Set α)ᶜ ↔ x ≠ a :=
  Iff.rfl
#align set.mem_compl_singleton_iff Set.mem_compl_singleton_iff

theorem compl_singleton_eq (a : α) : ({a} : Set α)ᶜ = { x | x ≠ a } :=
  rfl
#align set.compl_singleton_eq Set.compl_singleton_eq

@[simp]
theorem compl_ne_eq_singleton (a : α) : ({ x | x ≠ a } : Set α)ᶜ = {a} :=
  compl_compl _
#align set.compl_ne_eq_singleton Set.compl_ne_eq_singleton

theorem union_eq_compl_compl_inter_compl (s t : Set α) : s ∪ t = (sᶜ ∩ tᶜ)ᶜ :=
  ext fun _ => or_iff_not_and_not
#align set.union_eq_compl_compl_inter_compl Set.union_eq_compl_compl_inter_compl

theorem inter_eq_compl_compl_union_compl (s t : Set α) : s ∩ t = (sᶜ ∪ tᶜ)ᶜ :=
  ext fun _ => and_iff_not_or_not
#align set.inter_eq_compl_compl_union_compl Set.inter_eq_compl_compl_union_compl

@[simp]
theorem union_compl_self (s : Set α) : s ∪ sᶜ = univ :=
  eq_univ_iff_forall.2 fun _ => em _
#align set.union_compl_self Set.union_compl_self

@[simp]
theorem compl_union_self (s : Set α) : sᶜ ∪ s = univ := by rw [union_comm, union_compl_self]
#align set.compl_union_self Set.compl_union_self

theorem compl_subset_comm : sᶜ ⊆ t ↔ tᶜ ⊆ s :=
  @compl_le_iff_compl_le _ s _ _
#align set.compl_subset_comm Set.compl_subset_comm

theorem subset_compl_comm : s ⊆ tᶜ ↔ t ⊆ sᶜ :=
  @le_compl_iff_le_compl _ _ _ t
#align set.subset_compl_comm Set.subset_compl_comm

@[simp]
theorem compl_subset_compl : sᶜ ⊆ tᶜ ↔ t ⊆ s :=
  @compl_le_compl_iff_le (Set α) _ _ _
#align set.compl_subset_compl Set.compl_subset_compl

@[gcongr] theorem compl_subset_compl_of_subset (h : t ⊆ s) : sᶜ ⊆ tᶜ := compl_subset_compl.2 h

theorem subset_compl_iff_disjoint_left : s ⊆ tᶜ ↔ Disjoint t s :=
  @le_compl_iff_disjoint_left (Set α) _ _ _
#align set.subset_compl_iff_disjoint_left Set.subset_compl_iff_disjoint_left

theorem subset_compl_iff_disjoint_right : s ⊆ tᶜ ↔ Disjoint s t :=
  @le_compl_iff_disjoint_right (Set α) _ _ _
#align set.subset_compl_iff_disjoint_right Set.subset_compl_iff_disjoint_right

theorem disjoint_compl_left_iff_subset : Disjoint sᶜ t ↔ t ⊆ s :=
  disjoint_compl_left_iff
#align set.disjoint_compl_left_iff_subset Set.disjoint_compl_left_iff_subset

theorem disjoint_compl_right_iff_subset : Disjoint s tᶜ ↔ s ⊆ t :=
  disjoint_compl_right_iff
#align set.disjoint_compl_right_iff_subset Set.disjoint_compl_right_iff_subset

alias ⟨_, _root_.Disjoint.subset_compl_right⟩ := subset_compl_iff_disjoint_right
#align disjoint.subset_compl_right Disjoint.subset_compl_right

alias ⟨_, _root_.Disjoint.subset_compl_left⟩ := subset_compl_iff_disjoint_left
#align disjoint.subset_compl_left Disjoint.subset_compl_left

alias ⟨_, _root_.HasSubset.Subset.disjoint_compl_left⟩ := disjoint_compl_left_iff_subset
#align has_subset.subset.disjoint_compl_left HasSubset.Subset.disjoint_compl_left

alias ⟨_, _root_.HasSubset.Subset.disjoint_compl_right⟩ := disjoint_compl_right_iff_subset
#align has_subset.subset.disjoint_compl_right HasSubset.Subset.disjoint_compl_right

theorem subset_union_compl_iff_inter_subset {s t u : Set α} : s ⊆ t ∪ uᶜ ↔ s ∩ u ⊆ t :=
  (@isCompl_compl _ u _).le_sup_right_iff_inf_left_le
#align set.subset_union_compl_iff_inter_subset Set.subset_union_compl_iff_inter_subset

theorem compl_subset_iff_union {s t : Set α} : sᶜ ⊆ t ↔ s ∪ t = univ :=
  Iff.symm <| eq_univ_iff_forall.trans <| forall_congr' fun _ => or_iff_not_imp_left
#align set.compl_subset_iff_union Set.compl_subset_iff_union

@[simp]
theorem subset_compl_singleton_iff {a : α} {s : Set α} : s ⊆ {a}ᶜ ↔ a ∉ s :=
  subset_compl_comm.trans singleton_subset_iff
#align set.subset_compl_singleton_iff Set.subset_compl_singleton_iff

theorem inter_subset (a b c : Set α) : a ∩ b ⊆ c ↔ a ⊆ bᶜ ∪ c :=
  forall_congr' fun _ => and_imp.trans <| imp_congr_right fun _ => imp_iff_not_or
#align set.inter_subset Set.inter_subset

theorem inter_compl_nonempty_iff {s t : Set α} : (s ∩ tᶜ).Nonempty ↔ ¬s ⊆ t :=
  (not_subset.trans <| exists_congr fun x => by simp [mem_compl]).symm
#align set.inter_compl_nonempty_iff Set.inter_compl_nonempty_iff

/-! ### Lemmas about set difference -/

theorem not_mem_diff_of_mem {s t : Set α} {x : α} (hx : x ∈ t) : x ∉ s \ t := fun h => h.2 hx
#align set.not_mem_diff_of_mem Set.not_mem_diff_of_mem

theorem mem_of_mem_diff {s t : Set α} {x : α} (h : x ∈ s \ t) : x ∈ s :=
  h.left
#align set.mem_of_mem_diff Set.mem_of_mem_diff

theorem not_mem_of_mem_diff {s t : Set α} {x : α} (h : x ∈ s \ t) : x ∉ t :=
  h.right
#align set.not_mem_of_mem_diff Set.not_mem_of_mem_diff

theorem diff_eq_compl_inter {s t : Set α} : s \ t = tᶜ ∩ s := by rw [diff_eq, inter_comm]
#align set.diff_eq_compl_inter Set.diff_eq_compl_inter

theorem nonempty_diff {s t : Set α} : (s \ t).Nonempty ↔ ¬s ⊆ t :=
  inter_compl_nonempty_iff
#align set.nonempty_diff Set.nonempty_diff

theorem diff_subset {s t : Set α} : s \ t ⊆ s := show s \ t ≤ s from sdiff_le
#align set.diff_subset Set.diff_subset

theorem diff_subset_compl (s t : Set α) : s \ t ⊆ tᶜ :=
  diff_eq_compl_inter ▸ inter_subset_left

theorem union_diff_cancel' {s t u : Set α} (h₁ : s ⊆ t) (h₂ : t ⊆ u) : t ∪ u \ s = u :=
  sup_sdiff_cancel' h₁ h₂
#align set.union_diff_cancel' Set.union_diff_cancel'

theorem union_diff_cancel {s t : Set α} (h : s ⊆ t) : s ∪ t \ s = t :=
  sup_sdiff_cancel_right h
#align set.union_diff_cancel Set.union_diff_cancel

theorem union_diff_cancel_left {s t : Set α} (h : s ∩ t ⊆ ∅) : (s ∪ t) \ s = t :=
  Disjoint.sup_sdiff_cancel_left <| disjoint_iff_inf_le.2 h
#align set.union_diff_cancel_left Set.union_diff_cancel_left

theorem union_diff_cancel_right {s t : Set α} (h : s ∩ t ⊆ ∅) : (s ∪ t) \ t = s :=
  Disjoint.sup_sdiff_cancel_right <| disjoint_iff_inf_le.2 h
#align set.union_diff_cancel_right Set.union_diff_cancel_right

@[simp]
theorem union_diff_left {s t : Set α} : (s ∪ t) \ s = t \ s :=
  sup_sdiff_left_self
#align set.union_diff_left Set.union_diff_left

@[simp]
theorem union_diff_right {s t : Set α} : (s ∪ t) \ t = s \ t :=
  sup_sdiff_right_self
#align set.union_diff_right Set.union_diff_right

theorem union_diff_distrib {s t u : Set α} : (s ∪ t) \ u = s \ u ∪ t \ u :=
  sup_sdiff
#align set.union_diff_distrib Set.union_diff_distrib

theorem inter_diff_assoc (a b c : Set α) : (a ∩ b) \ c = a ∩ (b \ c) :=
  inf_sdiff_assoc
#align set.inter_diff_assoc Set.inter_diff_assoc

@[simp]
theorem inter_diff_self (a b : Set α) : a ∩ (b \ a) = ∅ :=
  inf_sdiff_self_right
#align set.inter_diff_self Set.inter_diff_self

@[simp]
theorem inter_union_diff (s t : Set α) : s ∩ t ∪ s \ t = s :=
  sup_inf_sdiff s t
#align set.inter_union_diff Set.inter_union_diff

@[simp]
theorem diff_union_inter (s t : Set α) : s \ t ∪ s ∩ t = s := by
  rw [union_comm]
  exact sup_inf_sdiff _ _
#align set.diff_union_inter Set.diff_union_inter

@[simp]
theorem inter_union_compl (s t : Set α) : s ∩ t ∪ s ∩ tᶜ = s :=
  inter_union_diff _ _
#align set.inter_union_compl Set.inter_union_compl

@[gcongr]
theorem diff_subset_diff {s₁ s₂ t₁ t₂ : Set α} : s₁ ⊆ s₂ → t₂ ⊆ t₁ → s₁ \ t₁ ⊆ s₂ \ t₂ :=
  show s₁ ≤ s₂ → t₂ ≤ t₁ → s₁ \ t₁ ≤ s₂ \ t₂ from sdiff_le_sdiff
#align set.diff_subset_diff Set.diff_subset_diff

@[gcongr]
theorem diff_subset_diff_left {s₁ s₂ t : Set α} (h : s₁ ⊆ s₂) : s₁ \ t ⊆ s₂ \ t :=
  sdiff_le_sdiff_right ‹s₁ ≤ s₂›
#align set.diff_subset_diff_left Set.diff_subset_diff_left

@[gcongr]
theorem diff_subset_diff_right {s t u : Set α} (h : t ⊆ u) : s \ u ⊆ s \ t :=
  sdiff_le_sdiff_left ‹t ≤ u›
#align set.diff_subset_diff_right Set.diff_subset_diff_right

theorem compl_eq_univ_diff (s : Set α) : sᶜ = univ \ s :=
  top_sdiff.symm
#align set.compl_eq_univ_diff Set.compl_eq_univ_diff

@[simp]
theorem empty_diff (s : Set α) : (∅ \ s : Set α) = ∅ :=
  bot_sdiff
#align set.empty_diff Set.empty_diff

theorem diff_eq_empty {s t : Set α} : s \ t = ∅ ↔ s ⊆ t :=
  sdiff_eq_bot_iff
#align set.diff_eq_empty Set.diff_eq_empty

@[simp]
theorem diff_empty {s : Set α} : s \ ∅ = s :=
  sdiff_bot
#align set.diff_empty Set.diff_empty

@[simp]
theorem diff_univ (s : Set α) : s \ univ = ∅ :=
  diff_eq_empty.2 (subset_univ s)
#align set.diff_univ Set.diff_univ

theorem diff_diff {u : Set α} : (s \ t) \ u = s \ (t ∪ u) :=
  sdiff_sdiff_left
#align set.diff_diff Set.diff_diff

-- the following statement contains parentheses to help the reader
theorem diff_diff_comm {s t u : Set α} : (s \ t) \ u = (s \ u) \ t :=
  sdiff_sdiff_comm
#align set.diff_diff_comm Set.diff_diff_comm

theorem diff_subset_iff {s t u : Set α} : s \ t ⊆ u ↔ s ⊆ t ∪ u :=
  show s \ t ≤ u ↔ s ≤ t ∪ u from sdiff_le_iff
#align set.diff_subset_iff Set.diff_subset_iff

theorem subset_diff_union (s t : Set α) : s ⊆ s \ t ∪ t :=
  show s ≤ s \ t ∪ t from le_sdiff_sup
#align set.subset_diff_union Set.subset_diff_union

theorem diff_union_of_subset {s t : Set α} (h : t ⊆ s) : s \ t ∪ t = s :=
  Subset.antisymm (union_subset diff_subset h) (subset_diff_union _ _)
#align set.diff_union_of_subset Set.diff_union_of_subset

@[simp]
theorem diff_singleton_subset_iff {x : α} {s t : Set α} : s \ {x} ⊆ t ↔ s ⊆ insert x t := by
  rw [← union_singleton, union_comm]
  apply diff_subset_iff
#align set.diff_singleton_subset_iff Set.diff_singleton_subset_iff

theorem subset_diff_singleton {x : α} {s t : Set α} (h : s ⊆ t) (hx : x ∉ s) : s ⊆ t \ {x} :=
  subset_inter h <| subset_compl_comm.1 <| singleton_subset_iff.2 hx
#align set.subset_diff_singleton Set.subset_diff_singleton

theorem subset_insert_diff_singleton (x : α) (s : Set α) : s ⊆ insert x (s \ {x}) := by
  rw [← diff_singleton_subset_iff]
#align set.subset_insert_diff_singleton Set.subset_insert_diff_singleton

theorem diff_subset_comm {s t u : Set α} : s \ t ⊆ u ↔ s \ u ⊆ t :=
  show s \ t ≤ u ↔ s \ u ≤ t from sdiff_le_comm
#align set.diff_subset_comm Set.diff_subset_comm

theorem diff_inter {s t u : Set α} : s \ (t ∩ u) = s \ t ∪ s \ u :=
  sdiff_inf
#align set.diff_inter Set.diff_inter

theorem diff_inter_diff {s t u : Set α} : s \ t ∩ (s \ u) = s \ (t ∪ u) :=
  sdiff_sup.symm
#align set.diff_inter_diff Set.diff_inter_diff

theorem diff_compl : s \ tᶜ = s ∩ t :=
  sdiff_compl
#align set.diff_compl Set.diff_compl

theorem diff_diff_right {s t u : Set α} : s \ (t \ u) = s \ t ∪ s ∩ u :=
  sdiff_sdiff_right'
#align set.diff_diff_right Set.diff_diff_right

@[simp]
theorem insert_diff_of_mem (s) (h : a ∈ t) : insert a s \ t = s \ t := by
  ext
  constructor <;> simp (config := { contextual := true }) [or_imp, h]
#align set.insert_diff_of_mem Set.insert_diff_of_mem

theorem insert_diff_of_not_mem (s) (h : a ∉ t) : insert a s \ t = insert a (s \ t) := by
  classical
    ext x
    by_cases h' : x ∈ t
    · have : x ≠ a := by
        intro H
        rw [H] at h'
        exact h h'
      simp [h, h', this]
    · simp [h, h']
#align set.insert_diff_of_not_mem Set.insert_diff_of_not_mem

theorem insert_diff_self_of_not_mem {a : α} {s : Set α} (h : a ∉ s) : insert a s \ {a} = s := by
  ext x
  simp [and_iff_left_of_imp fun hx : x ∈ s => show x ≠ a from fun hxa => h <| hxa ▸ hx]
#align set.insert_diff_self_of_not_mem Set.insert_diff_self_of_not_mem

@[simp]
theorem insert_diff_eq_singleton {a : α} {s : Set α} (h : a ∉ s) : insert a s \ s = {a} := by
  ext
  rw [Set.mem_diff, Set.mem_insert_iff, Set.mem_singleton_iff, or_and_right, and_not_self_iff,
    or_false_iff, and_iff_left_iff_imp]
  rintro rfl
  exact h
#align set.insert_diff_eq_singleton Set.insert_diff_eq_singleton

theorem inter_insert_of_mem (h : a ∈ s) : s ∩ insert a t = insert a (s ∩ t) := by
  rw [insert_inter_distrib, insert_eq_of_mem h]
#align set.inter_insert_of_mem Set.inter_insert_of_mem

theorem insert_inter_of_mem (h : a ∈ t) : insert a s ∩ t = insert a (s ∩ t) := by
  rw [insert_inter_distrib, insert_eq_of_mem h]
#align set.insert_inter_of_mem Set.insert_inter_of_mem

theorem inter_insert_of_not_mem (h : a ∉ s) : s ∩ insert a t = s ∩ t :=
  ext fun _ => and_congr_right fun hx => or_iff_right <| ne_of_mem_of_not_mem hx h
#align set.inter_insert_of_not_mem Set.inter_insert_of_not_mem

theorem insert_inter_of_not_mem (h : a ∉ t) : insert a s ∩ t = s ∩ t :=
  ext fun _ => and_congr_left fun hx => or_iff_right <| ne_of_mem_of_not_mem hx h
#align set.insert_inter_of_not_mem Set.insert_inter_of_not_mem

@[simp]
theorem union_diff_self {s t : Set α} : s ∪ t \ s = s ∪ t :=
  sup_sdiff_self _ _
#align set.union_diff_self Set.union_diff_self

@[simp]
theorem diff_union_self {s t : Set α} : s \ t ∪ t = s ∪ t :=
  sdiff_sup_self _ _
#align set.diff_union_self Set.diff_union_self

@[simp]
theorem diff_inter_self {a b : Set α} : b \ a ∩ a = ∅ :=
  inf_sdiff_self_left
#align set.diff_inter_self Set.diff_inter_self

@[simp]
theorem diff_inter_self_eq_diff {s t : Set α} : s \ (t ∩ s) = s \ t :=
  sdiff_inf_self_right _ _
#align set.diff_inter_self_eq_diff Set.diff_inter_self_eq_diff

@[simp]
theorem diff_self_inter {s t : Set α} : s \ (s ∩ t) = s \ t :=
  sdiff_inf_self_left _ _
#align set.diff_self_inter Set.diff_self_inter

@[simp]
theorem diff_singleton_eq_self {a : α} {s : Set α} (h : a ∉ s) : s \ {a} = s :=
  sdiff_eq_self_iff_disjoint.2 <| by simp [h]
#align set.diff_singleton_eq_self Set.diff_singleton_eq_self

@[simp]
theorem diff_singleton_sSubset {s : Set α} {a : α} : s \ {a} ⊂ s ↔ a ∈ s :=
  sdiff_le.lt_iff_ne.trans <| sdiff_eq_left.not.trans <| by simp
#align set.diff_singleton_ssubset Set.diff_singleton_sSubset

@[simp]
theorem insert_diff_singleton {a : α} {s : Set α} : insert a (s \ {a}) = insert a s := by
  simp [insert_eq, union_diff_self, -union_singleton, -singleton_union]
#align set.insert_diff_singleton Set.insert_diff_singleton

theorem insert_diff_singleton_comm (hab : a ≠ b) (s : Set α) :
    insert a (s \ {b}) = insert a s \ {b} := by
  simp_rw [← union_singleton, union_diff_distrib,
    diff_singleton_eq_self (mem_singleton_iff.not.2 hab.symm)]
#align set.insert_diff_singleton_comm Set.insert_diff_singleton_comm

--Porting note (#10618): removed `simp` attribute because `simp` can prove it
theorem diff_self {s : Set α} : s \ s = ∅ :=
  sdiff_self
#align set.diff_self Set.diff_self

theorem diff_diff_right_self (s t : Set α) : s \ (s \ t) = s ∩ t :=
  sdiff_sdiff_right_self
#align set.diff_diff_right_self Set.diff_diff_right_self

theorem diff_diff_cancel_left {s t : Set α} (h : s ⊆ t) : t \ (t \ s) = s :=
  sdiff_sdiff_eq_self h
#align set.diff_diff_cancel_left Set.diff_diff_cancel_left

theorem mem_diff_singleton {x y : α} {s : Set α} : x ∈ s \ {y} ↔ x ∈ s ∧ x ≠ y :=
  Iff.rfl
#align set.mem_diff_singleton Set.mem_diff_singleton

theorem mem_diff_singleton_empty {t : Set (Set α)} : s ∈ t \ {∅} ↔ s ∈ t ∧ s.Nonempty :=
  mem_diff_singleton.trans <| and_congr_right' nonempty_iff_ne_empty.symm
#align set.mem_diff_singleton_empty Set.mem_diff_singleton_empty

theorem subset_insert_iff {s t : Set α} {x : α} :
    s ⊆ insert x t ↔ s ⊆ t ∨ (x ∈ s ∧ s \ {x} ⊆ t) := by
  rw [← diff_singleton_subset_iff]
  by_cases hx : x ∈ s
  · rw [and_iff_right hx, or_iff_right_of_imp diff_subset.trans]
  rw [diff_singleton_eq_self hx, or_iff_left_of_imp And.right]

theorem union_eq_diff_union_diff_union_inter (s t : Set α) : s ∪ t = s \ t ∪ t \ s ∪ s ∩ t :=
  sup_eq_sdiff_sup_sdiff_sup_inf
#align set.union_eq_diff_union_diff_union_inter Set.union_eq_diff_union_diff_union_inter

/-! ### Lemmas about pairs -/

--Porting note (#10618): removed `simp` attribute because `simp` can prove it
theorem pair_eq_singleton (a : α) : ({a, a} : Set α) = {a} :=
  union_self _
#align set.pair_eq_singleton Set.pair_eq_singleton

theorem pair_comm (a b : α) : ({a, b} : Set α) = {b, a} :=
  union_comm _ _
#align set.pair_comm Set.pair_comm

theorem pair_eq_pair_iff {x y z w : α} :
    ({x, y} : Set α) = {z, w} ↔ x = z ∧ y = w ∨ x = w ∧ y = z := by
  simp [subset_antisymm_iff, insert_subset_iff]; aesop
#align set.pair_eq_pair_iff Set.pair_eq_pair_iff

theorem pair_diff_left (hne : a ≠ b) : ({a, b} : Set α) \ {a} = {b} := by
  rw [insert_diff_of_mem _ (mem_singleton a), diff_singleton_eq_self (by simpa)]

theorem pair_diff_right (hne : a ≠ b) : ({a, b} : Set α) \ {b} = {a} := by
  rw [pair_comm, pair_diff_left hne.symm]

theorem pair_subset_iff : {a, b} ⊆ s ↔ a ∈ s ∧ b ∈ s := by
  rw [insert_subset_iff, singleton_subset_iff]

theorem pair_subset (ha : a ∈ s) (hb : b ∈ s) : {a, b} ⊆ s :=
  pair_subset_iff.2 ⟨ha,hb⟩

theorem subset_pair_iff : s ⊆ {a, b} ↔ ∀ x ∈ s, x = a ∨ x = b := by
  simp [subset_def]

theorem subset_pair_iff_eq {x y : α} : s ⊆ {x, y} ↔ s = ∅ ∨ s = {x} ∨ s = {y} ∨ s = {x, y} := by
  refine ⟨?_, by rintro (rfl | rfl | rfl | rfl) <;> simp [pair_subset_iff]⟩
  rw [subset_insert_iff, subset_singleton_iff_eq, subset_singleton_iff_eq,
    ← subset_empty_iff (s := s \ {x}), diff_subset_iff, union_empty, subset_singleton_iff_eq]
  have h : x ∈ s → {y} = s \ {x} → s = {x,y} := fun h₁ h₂ ↦ by simp [h₁, h₂]
  tauto

theorem Nonempty.subset_pair_iff_eq (hs : s.Nonempty) :
    s ⊆ {a, b} ↔ s = {a} ∨ s = {b} ∨ s = {a, b} := by
  rw [Set.subset_pair_iff_eq, or_iff_right]; exact hs.ne_empty

/-! ### Symmetric difference -/

section

open scoped symmDiff

theorem mem_symmDiff : a ∈ s ∆ t ↔ a ∈ s ∧ a ∉ t ∨ a ∈ t ∧ a ∉ s :=
  Iff.rfl
#align set.mem_symm_diff Set.mem_symmDiff

protected theorem symmDiff_def (s t : Set α) : s ∆ t = s \ t ∪ t \ s :=
  rfl
#align set.symm_diff_def Set.symmDiff_def

theorem symmDiff_subset_union : s ∆ t ⊆ s ∪ t :=
  @symmDiff_le_sup (Set α) _ _ _
#align set.symm_diff_subset_union Set.symmDiff_subset_union

@[simp]
theorem symmDiff_eq_empty : s ∆ t = ∅ ↔ s = t :=
  symmDiff_eq_bot
#align set.symm_diff_eq_empty Set.symmDiff_eq_empty

@[simp]
theorem symmDiff_nonempty : (s ∆ t).Nonempty ↔ s ≠ t :=
  nonempty_iff_ne_empty.trans symmDiff_eq_empty.not
#align set.symm_diff_nonempty Set.symmDiff_nonempty

theorem inter_symmDiff_distrib_left (s t u : Set α) : s ∩ t ∆ u = (s ∩ t) ∆ (s ∩ u) :=
  inf_symmDiff_distrib_left _ _ _
#align set.inter_symm_diff_distrib_left Set.inter_symmDiff_distrib_left

theorem inter_symmDiff_distrib_right (s t u : Set α) : s ∆ t ∩ u = (s ∩ u) ∆ (t ∩ u) :=
  inf_symmDiff_distrib_right _ _ _
#align set.inter_symm_diff_distrib_right Set.inter_symmDiff_distrib_right

theorem subset_symmDiff_union_symmDiff_left (h : Disjoint s t) : u ⊆ s ∆ u ∪ t ∆ u :=
  h.le_symmDiff_sup_symmDiff_left
#align set.subset_symm_diff_union_symm_diff_left Set.subset_symmDiff_union_symmDiff_left

theorem subset_symmDiff_union_symmDiff_right (h : Disjoint t u) : s ⊆ s ∆ t ∪ s ∆ u :=
  h.le_symmDiff_sup_symmDiff_right
#align set.subset_symm_diff_union_symm_diff_right Set.subset_symmDiff_union_symmDiff_right

end

/-! ### Powerset -/

#align set.powerset Set.powerset

theorem mem_powerset {x s : Set α} (h : x ⊆ s) : x ∈ 𝒫 s := @h
#align set.mem_powerset Set.mem_powerset

theorem subset_of_mem_powerset {x s : Set α} (h : x ∈ 𝒫 s) : x ⊆ s := @h
#align set.subset_of_mem_powerset Set.subset_of_mem_powerset

@[simp]
theorem mem_powerset_iff (x s : Set α) : x ∈ 𝒫 s ↔ x ⊆ s :=
  Iff.rfl
#align set.mem_powerset_iff Set.mem_powerset_iff

theorem powerset_inter (s t : Set α) : 𝒫(s ∩ t) = 𝒫 s ∩ 𝒫 t :=
  ext fun _ => subset_inter_iff
#align set.powerset_inter Set.powerset_inter

@[simp]
theorem powerset_mono : 𝒫 s ⊆ 𝒫 t ↔ s ⊆ t :=
  ⟨fun h => @h _ (fun _ h => h), fun h _ hu _ ha => h (hu ha)⟩
#align set.powerset_mono Set.powerset_mono

theorem monotone_powerset : Monotone (powerset : Set α → Set (Set α)) := fun _ _ => powerset_mono.2
#align set.monotone_powerset Set.monotone_powerset

@[simp]
theorem powerset_nonempty : (𝒫 s).Nonempty :=
  ⟨∅, fun _ h => empty_subset s h⟩
#align set.powerset_nonempty Set.powerset_nonempty

@[simp]
theorem powerset_empty : 𝒫(∅ : Set α) = {∅} :=
  ext fun _ => subset_empty_iff
#align set.powerset_empty Set.powerset_empty

@[simp]
theorem powerset_univ : 𝒫(univ : Set α) = univ :=
  eq_univ_of_forall subset_univ
#align set.powerset_univ Set.powerset_univ

/-- The powerset of a singleton contains only `∅` and the singleton itself. -/
theorem powerset_singleton (x : α) : 𝒫({x} : Set α) = {∅, {x}} := by
  ext y
  rw [mem_powerset_iff, subset_singleton_iff_eq, mem_insert_iff, mem_singleton_iff]
#align set.powerset_singleton Set.powerset_singleton

/-! ### Sets defined as an if-then-else -/

theorem mem_dite (p : Prop) [Decidable p] (s : p → Set α) (t : ¬ p → Set α) (x : α) :
    (x ∈ if h : p then s h else t h) ↔ (∀ h : p, x ∈ s h) ∧ ∀ h : ¬p, x ∈ t h := by
  split_ifs with hp
  · exact ⟨fun hx => ⟨fun _ => hx, fun hnp => (hnp hp).elim⟩, fun hx => hx.1 hp⟩
  · exact ⟨fun hx => ⟨fun h => (hp h).elim, fun _ => hx⟩, fun hx => hx.2 hp⟩

theorem mem_dite_univ_right (p : Prop) [Decidable p] (t : p → Set α) (x : α) :
    (x ∈ if h : p then t h else univ) ↔ ∀ h : p, x ∈ t h := by
  split_ifs <;> simp_all
#align set.mem_dite_univ_right Set.mem_dite_univ_right

@[simp]
theorem mem_ite_univ_right (p : Prop) [Decidable p] (t : Set α) (x : α) :
    x ∈ ite p t Set.univ ↔ p → x ∈ t :=
  mem_dite_univ_right p (fun _ => t) x
#align set.mem_ite_univ_right Set.mem_ite_univ_right

theorem mem_dite_univ_left (p : Prop) [Decidable p] (t : ¬p → Set α) (x : α) :
    (x ∈ if h : p then univ else t h) ↔ ∀ h : ¬p, x ∈ t h := by
  split_ifs <;> simp_all
#align set.mem_dite_univ_left Set.mem_dite_univ_left

@[simp]
theorem mem_ite_univ_left (p : Prop) [Decidable p] (t : Set α) (x : α) :
    x ∈ ite p Set.univ t ↔ ¬p → x ∈ t :=
  mem_dite_univ_left p (fun _ => t) x
#align set.mem_ite_univ_left Set.mem_ite_univ_left

theorem mem_dite_empty_right (p : Prop) [Decidable p] (t : p → Set α) (x : α) :
    (x ∈ if h : p then t h else ∅) ↔ ∃ h : p, x ∈ t h := by
  simp only [mem_dite, mem_empty_iff_false, imp_false, not_not]
  exact ⟨fun h => ⟨h.2, h.1 h.2⟩, fun ⟨h₁, h₂⟩ => ⟨fun _ => h₂, h₁⟩⟩
#align set.mem_dite_empty_right Set.mem_dite_empty_right

@[simp]
theorem mem_ite_empty_right (p : Prop) [Decidable p] (t : Set α) (x : α) :
    x ∈ ite p t ∅ ↔ p ∧ x ∈ t :=
  (mem_dite_empty_right p (fun _ => t) x).trans (by simp)
#align set.mem_ite_empty_right Set.mem_ite_empty_right

theorem mem_dite_empty_left (p : Prop) [Decidable p] (t : ¬p → Set α) (x : α) :
    (x ∈ if h : p then ∅ else t h) ↔ ∃ h : ¬p, x ∈ t h := by
  simp only [mem_dite, mem_empty_iff_false, imp_false]
  exact ⟨fun h => ⟨h.1, h.2 h.1⟩, fun ⟨h₁, h₂⟩ => ⟨fun h => h₁ h, fun _ => h₂⟩⟩
#align set.mem_dite_empty_left Set.mem_dite_empty_left

@[simp]
theorem mem_ite_empty_left (p : Prop) [Decidable p] (t : Set α) (x : α) :
    x ∈ ite p ∅ t ↔ ¬p ∧ x ∈ t :=
  (mem_dite_empty_left p (fun _ => t) x).trans (by simp)
#align set.mem_ite_empty_left Set.mem_ite_empty_left

/-! ### If-then-else for sets -/


/-- `ite` for sets: `Set.ite t s s' ∩ t = s ∩ t`, `Set.ite t s s' ∩ tᶜ = s' ∩ tᶜ`.
Defined as `s ∩ t ∪ s' \ t`. -/
protected def ite (t s s' : Set α) : Set α :=
  s ∩ t ∪ s' \ t
#align set.ite Set.ite

@[simp]
theorem ite_inter_self (t s s' : Set α) : t.ite s s' ∩ t = s ∩ t := by
  rw [Set.ite, union_inter_distrib_right, diff_inter_self, inter_assoc, inter_self, union_empty]
#align set.ite_inter_self Set.ite_inter_self

@[simp]
theorem ite_compl (t s s' : Set α) : tᶜ.ite s s' = t.ite s' s := by
  rw [Set.ite, Set.ite, diff_compl, union_comm, diff_eq]
#align set.ite_compl Set.ite_compl

@[simp]
theorem ite_inter_compl_self (t s s' : Set α) : t.ite s s' ∩ tᶜ = s' ∩ tᶜ := by
  rw [← ite_compl, ite_inter_self]
#align set.ite_inter_compl_self Set.ite_inter_compl_self

@[simp]
theorem ite_diff_self (t s s' : Set α) : t.ite s s' \ t = s' \ t :=
  ite_inter_compl_self t s s'
#align set.ite_diff_self Set.ite_diff_self

@[simp]
theorem ite_same (t s : Set α) : t.ite s s = s :=
  inter_union_diff _ _
#align set.ite_same Set.ite_same

@[simp]
theorem ite_left (s t : Set α) : s.ite s t = s ∪ t := by simp [Set.ite]
#align set.ite_left Set.ite_left

@[simp]
theorem ite_right (s t : Set α) : s.ite t s = t ∩ s := by simp [Set.ite]
#align set.ite_right Set.ite_right

@[simp]
theorem ite_empty (s s' : Set α) : Set.ite ∅ s s' = s' := by simp [Set.ite]
#align set.ite_empty Set.ite_empty

@[simp]
theorem ite_univ (s s' : Set α) : Set.ite univ s s' = s := by simp [Set.ite]
#align set.ite_univ Set.ite_univ

@[simp]
theorem ite_empty_left (t s : Set α) : t.ite ∅ s = s \ t := by simp [Set.ite]
#align set.ite_empty_left Set.ite_empty_left

@[simp]
theorem ite_empty_right (t s : Set α) : t.ite s ∅ = s ∩ t := by simp [Set.ite]
#align set.ite_empty_right Set.ite_empty_right

theorem ite_mono (t : Set α) {s₁ s₁' s₂ s₂' : Set α} (h : s₁ ⊆ s₂) (h' : s₁' ⊆ s₂') :
    t.ite s₁ s₁' ⊆ t.ite s₂ s₂' :=
  union_subset_union (inter_subset_inter_left _ h) (inter_subset_inter_left _ h')
#align set.ite_mono Set.ite_mono

theorem ite_subset_union (t s s' : Set α) : t.ite s s' ⊆ s ∪ s' :=
  union_subset_union inter_subset_left diff_subset
#align set.ite_subset_union Set.ite_subset_union

theorem inter_subset_ite (t s s' : Set α) : s ∩ s' ⊆ t.ite s s' :=
  ite_same t (s ∩ s') ▸ ite_mono _ inter_subset_left inter_subset_right
#align set.inter_subset_ite Set.inter_subset_ite

theorem ite_inter_inter (t s₁ s₂ s₁' s₂' : Set α) :
    t.ite (s₁ ∩ s₂) (s₁' ∩ s₂') = t.ite s₁ s₁' ∩ t.ite s₂ s₂' := by
  ext x
  simp only [Set.ite, Set.mem_inter_iff, Set.mem_diff, Set.mem_union]
  tauto
#align set.ite_inter_inter Set.ite_inter_inter

theorem ite_inter (t s₁ s₂ s : Set α) : t.ite (s₁ ∩ s) (s₂ ∩ s) = t.ite s₁ s₂ ∩ s := by
  rw [ite_inter_inter, ite_same]
#align set.ite_inter Set.ite_inter

theorem ite_inter_of_inter_eq (t : Set α) {s₁ s₂ s : Set α} (h : s₁ ∩ s = s₂ ∩ s) :
    t.ite s₁ s₂ ∩ s = s₁ ∩ s := by rw [← ite_inter, ← h, ite_same]
#align set.ite_inter_of_inter_eq Set.ite_inter_of_inter_eq

theorem subset_ite {t s s' u : Set α} : u ⊆ t.ite s s' ↔ u ∩ t ⊆ s ∧ u \ t ⊆ s' := by
  simp only [subset_def, ← forall_and]
  refine forall_congr' fun x => ?_
  by_cases hx : x ∈ t <;> simp [*, Set.ite]
#align set.subset_ite Set.subset_ite

theorem ite_eq_of_subset_left (t : Set α) {s₁ s₂ : Set α} (h : s₁ ⊆ s₂) :
    t.ite s₁ s₂ = s₁ ∪ (s₂ \ t) := by
  ext x
  by_cases hx : x ∈ t <;> simp [*, Set.ite, or_iff_right_of_imp (@h x)]

theorem ite_eq_of_subset_right (t : Set α) {s₁ s₂ : Set α} (h : s₂ ⊆ s₁) :
    t.ite s₁ s₂ = (s₁ ∩ t) ∪ s₂ := by
  ext x
  by_cases hx : x ∈ t <;> simp [*, Set.ite, or_iff_left_of_imp (@h x)]

section Preorder

variable [Preorder α] [Preorder β] {f : α → β}

-- Porting note:
-- If we decide we want `Elem` to semireducible rather than reducible, we will need:
--   instance : Preorder (↑s) := Subtype.instPreorderSubtype _
-- here, along with appropriate lemmas.

theorem monotoneOn_iff_monotone : MonotoneOn f s ↔
    Monotone fun a : s => f a := by
  simp [Monotone, MonotoneOn]
#align set.monotone_on_iff_monotone Set.monotoneOn_iff_monotone

theorem antitoneOn_iff_antitone : AntitoneOn f s ↔
    Antitone fun a : s => f a := by
  simp [Antitone, AntitoneOn]
#align set.antitone_on_iff_antitone Set.antitoneOn_iff_antitone

theorem strictMonoOn_iff_strictMono : StrictMonoOn f s ↔
    StrictMono fun a : s => f a := by
  simp [StrictMono, StrictMonoOn]
#align set.strict_mono_on_iff_strict_mono Set.strictMonoOn_iff_strictMono

theorem strictAntiOn_iff_strictAnti : StrictAntiOn f s ↔
    StrictAnti fun a : s => f a := by
  simp [StrictAnti, StrictAntiOn]
#align set.strict_anti_on_iff_strict_anti Set.strictAntiOn_iff_strictAnti

end Preorder

section LinearOrder

variable [LinearOrder α] [LinearOrder β] {f : α → β}

/-- A function between linear orders which is neither monotone nor antitone makes a dent upright or
downright. -/
theorem not_monotoneOn_not_antitoneOn_iff_exists_le_le :
    ¬MonotoneOn f s ∧ ¬AntitoneOn f s ↔
      ∃ᵉ (a ∈ s) (b ∈ s) (c ∈ s), a ≤ b ∧ b ≤ c ∧
        (f a < f b ∧ f c < f b ∨ f b < f a ∧ f b < f c) := by
  simp [monotoneOn_iff_monotone, antitoneOn_iff_antitone, and_assoc, exists_and_left,
    not_monotone_not_antitone_iff_exists_le_le, @and_left_comm (_ ∈ s)]
#align set.not_monotone_on_not_antitone_on_iff_exists_le_le Set.not_monotoneOn_not_antitoneOn_iff_exists_le_le

/-- A function between linear orders which is neither monotone nor antitone makes a dent upright or
downright. -/
theorem not_monotoneOn_not_antitoneOn_iff_exists_lt_lt :
    ¬MonotoneOn f s ∧ ¬AntitoneOn f s ↔
      ∃ᵉ (a ∈ s) (b ∈ s) (c ∈ s), a < b ∧ b < c ∧
        (f a < f b ∧ f c < f b ∨ f b < f a ∧ f b < f c) := by
  simp [monotoneOn_iff_monotone, antitoneOn_iff_antitone, and_assoc, exists_and_left,
    not_monotone_not_antitone_iff_exists_lt_lt, @and_left_comm (_ ∈ s)]
#align set.not_monotone_on_not_antitone_on_iff_exists_lt_lt Set.not_monotoneOn_not_antitoneOn_iff_exists_lt_lt

end LinearOrder

end Set

open Set

namespace Function

variable {ι : Sort*} {α : Type*} {β : Type*} {f : α → β}

theorem Injective.nonempty_apply_iff {f : Set α → Set β} (hf : Injective f) (h2 : f ∅ = ∅)
    {s : Set α} : (f s).Nonempty ↔ s.Nonempty := by
  rw [nonempty_iff_ne_empty, ← h2, nonempty_iff_ne_empty, hf.ne_iff]
#align function.injective.nonempty_apply_iff Function.Injective.nonempty_apply_iff

end Function

open Function

namespace Set

/-! ### Lemmas about `inclusion`, the injection of subtypes induced by `⊆` -/


section Inclusion

variable {α : Type*} {s t u : Set α}

/-- `inclusion` is the "identity" function between two subsets `s` and `t`, where `s ⊆ t` -/
def inclusion (h : s ⊆ t) : s → t := fun x : s => (⟨x, h x.2⟩ : t)
#align set.inclusion Set.inclusion

@[simp]
theorem inclusion_self (x : s) : inclusion Subset.rfl x = x := by
  cases x
  rfl
#align set.inclusion_self Set.inclusion_self

theorem inclusion_eq_id (h : s ⊆ s) : inclusion h = id :=
  funext inclusion_self
#align set.inclusion_eq_id Set.inclusion_eq_id

@[simp]
theorem inclusion_mk {h : s ⊆ t} (a : α) (ha : a ∈ s) : inclusion h ⟨a, ha⟩ = ⟨a, h ha⟩ :=
  rfl
#align set.inclusion_mk Set.inclusion_mk

theorem inclusion_right (h : s ⊆ t) (x : t) (m : (x : α) ∈ s) : inclusion h ⟨x, m⟩ = x := by
  cases x
  rfl
#align set.inclusion_right Set.inclusion_right

@[simp]
theorem inclusion_inclusion (hst : s ⊆ t) (htu : t ⊆ u) (x : s) :
    inclusion htu (inclusion hst x) = inclusion (hst.trans htu) x := by
  cases x
  rfl
#align set.inclusion_inclusion Set.inclusion_inclusion

@[simp]
theorem inclusion_comp_inclusion {α} {s t u : Set α} (hst : s ⊆ t) (htu : t ⊆ u) :
    inclusion htu ∘ inclusion hst = inclusion (hst.trans htu) :=
  funext (inclusion_inclusion hst htu)
#align set.inclusion_comp_inclusion Set.inclusion_comp_inclusion

@[simp]
theorem coe_inclusion (h : s ⊆ t) (x : s) : (inclusion h x : α) = (x : α) :=
  rfl
#align set.coe_inclusion Set.coe_inclusion

theorem val_comp_inclusion (h : s ⊆ t) : Subtype.val ∘ inclusion h = Subtype.val :=
  rfl

theorem inclusion_injective (h : s ⊆ t) : Injective (inclusion h)
  | ⟨_, _⟩, ⟨_, _⟩ => Subtype.ext_iff_val.2 ∘ Subtype.ext_iff_val.1
#align set.inclusion_injective Set.inclusion_injective

@[simp]
theorem inclusion_inj (h : s ⊆ t) {x y : s} : inclusion h x = inclusion h y ↔ x = y :=
  (inclusion_injective h).eq_iff

theorem eq_of_inclusion_surjective {s t : Set α} {h : s ⊆ t}
    (h_surj : Function.Surjective (inclusion h)) : s = t := by
  refine Set.Subset.antisymm h (fun x hx => ?_)
  obtain ⟨y, hy⟩ := h_surj ⟨x, hx⟩
  exact mem_of_eq_of_mem (congr_arg Subtype.val hy).symm y.prop
#align set.eq_of_inclusion_surjective Set.eq_of_inclusion_surjective

@[simp]
theorem inclusion_le_inclusion [Preorder α] {s t : Set α} (h : s ⊆ t) {x y : s} :
    inclusion h x ≤ inclusion h y ↔ x ≤ y := Iff.rfl

@[simp]
theorem inclusion_lt_inclusion [Preorder α] {s t : Set α} (h : s ⊆ t) {x y : s} :
    inclusion h x < inclusion h y ↔ x < y := Iff.rfl

end Inclusion

end Set

namespace Subsingleton

variable {α : Type*} [Subsingleton α]

theorem eq_univ_of_nonempty {s : Set α} : s.Nonempty → s = univ := fun ⟨x, hx⟩ =>
  eq_univ_of_forall fun y => Subsingleton.elim x y ▸ hx
#align subsingleton.eq_univ_of_nonempty Subsingleton.eq_univ_of_nonempty

@[elab_as_elim]
theorem set_cases {p : Set α → Prop} (h0 : p ∅) (h1 : p univ) (s) : p s :=
  (s.eq_empty_or_nonempty.elim fun h => h.symm ▸ h0) fun h => (eq_univ_of_nonempty h).symm ▸ h1
#align subsingleton.set_cases Subsingleton.set_cases

theorem mem_iff_nonempty {α : Type*} [Subsingleton α] {s : Set α} {x : α} : x ∈ s ↔ s.Nonempty :=
  ⟨fun hx => ⟨x, hx⟩, fun ⟨y, hy⟩ => Subsingleton.elim y x ▸ hy⟩
#align subsingleton.mem_iff_nonempty Subsingleton.mem_iff_nonempty

end Subsingleton

/-! ### Decidability instances for sets -/


namespace Set

variable {α : Type u} (s t : Set α) (a : α)

instance decidableSdiff [Decidable (a ∈ s)] [Decidable (a ∈ t)] : Decidable (a ∈ s \ t) :=
  (by infer_instance : Decidable (a ∈ s ∧ a ∉ t))
#align set.decidable_sdiff Set.decidableSdiff

instance decidableInter [Decidable (a ∈ s)] [Decidable (a ∈ t)] : Decidable (a ∈ s ∩ t) :=
  (by infer_instance : Decidable (a ∈ s ∧ a ∈ t))
#align set.decidable_inter Set.decidableInter

instance decidableUnion [Decidable (a ∈ s)] [Decidable (a ∈ t)] : Decidable (a ∈ s ∪ t) :=
  (by infer_instance : Decidable (a ∈ s ∨ a ∈ t))
#align set.decidable_union Set.decidableUnion

instance decidableCompl [Decidable (a ∈ s)] : Decidable (a ∈ sᶜ) :=
  (by infer_instance : Decidable (a ∉ s))
#align set.decidable_compl Set.decidableCompl

instance decidableEmptyset : DecidablePred (· ∈ (∅ : Set α)) := fun _ => Decidable.isFalse (by simp)
#align set.decidable_emptyset Set.decidableEmptyset

instance decidableUniv : DecidablePred (· ∈ (Set.univ : Set α)) := fun _ =>
  Decidable.isTrue (by simp)
#align set.decidable_univ Set.decidableUniv

instance decidableSetOf (p : α → Prop) [Decidable (p a)] : Decidable (a ∈ { a | p a }) := by
  assumption
#align set.decidable_set_of Set.decidableSetOf

-- Porting note: Lean 3 unfolded `{a}` before finding instances but Lean 4 needs additional help
instance decidableMemSingleton {a b : α} [DecidableEq α] :
    Decidable (a ∈ ({b} : Set α)) := decidableSetOf _ (· = b)

end Set

/-! ### Monotone lemmas for sets -/

section Monotone
variable {α β : Type*}

theorem Monotone.inter [Preorder β] {f g : β → Set α} (hf : Monotone f) (hg : Monotone g) :
    Monotone fun x => f x ∩ g x :=
  hf.inf hg
#align monotone.inter Monotone.inter

theorem MonotoneOn.inter [Preorder β] {f g : β → Set α} {s : Set β} (hf : MonotoneOn f s)
    (hg : MonotoneOn g s) : MonotoneOn (fun x => f x ∩ g x) s :=
  hf.inf hg
#align monotone_on.inter MonotoneOn.inter

theorem Antitone.inter [Preorder β] {f g : β → Set α} (hf : Antitone f) (hg : Antitone g) :
    Antitone fun x => f x ∩ g x :=
  hf.inf hg
#align antitone.inter Antitone.inter

theorem AntitoneOn.inter [Preorder β] {f g : β → Set α} {s : Set β} (hf : AntitoneOn f s)
    (hg : AntitoneOn g s) : AntitoneOn (fun x => f x ∩ g x) s :=
  hf.inf hg
#align antitone_on.inter AntitoneOn.inter

theorem Monotone.union [Preorder β] {f g : β → Set α} (hf : Monotone f) (hg : Monotone g) :
    Monotone fun x => f x ∪ g x :=
  hf.sup hg
#align monotone.union Monotone.union

theorem MonotoneOn.union [Preorder β] {f g : β → Set α} {s : Set β} (hf : MonotoneOn f s)
    (hg : MonotoneOn g s) : MonotoneOn (fun x => f x ∪ g x) s :=
  hf.sup hg
#align monotone_on.union MonotoneOn.union

theorem Antitone.union [Preorder β] {f g : β → Set α} (hf : Antitone f) (hg : Antitone g) :
    Antitone fun x => f x ∪ g x :=
  hf.sup hg
#align antitone.union Antitone.union

theorem AntitoneOn.union [Preorder β] {f g : β → Set α} {s : Set β} (hf : AntitoneOn f s)
    (hg : AntitoneOn g s) : AntitoneOn (fun x => f x ∪ g x) s :=
  hf.sup hg
#align antitone_on.union AntitoneOn.union

namespace Set

theorem monotone_setOf [Preorder α] {p : α → β → Prop} (hp : ∀ b, Monotone fun a => p a b) :
    Monotone fun a => { b | p a b } := fun _ _ h b => hp b h
#align set.monotone_set_of Set.monotone_setOf

theorem antitone_setOf [Preorder α] {p : α → β → Prop} (hp : ∀ b, Antitone fun a => p a b) :
    Antitone fun a => { b | p a b } := fun _ _ h b => hp b h
#align set.antitone_set_of Set.antitone_setOf

/-- Quantifying over a set is antitone in the set -/
theorem antitone_bforall {P : α → Prop} : Antitone fun s : Set α => ∀ x ∈ s, P x :=
  fun _ _ hst h x hx => h x <| hst hx
#align set.antitone_bforall Set.antitone_bforall

end Set

end Monotone

/-! ### Disjoint sets -/

variable {α β : Type*} {s t u : Set α} {f : α → β}

namespace Disjoint

theorem union_left (hs : Disjoint s u) (ht : Disjoint t u) : Disjoint (s ∪ t) u :=
  hs.sup_left ht
#align disjoint.union_left Disjoint.union_left

theorem union_right (ht : Disjoint s t) (hu : Disjoint s u) : Disjoint s (t ∪ u) :=
  ht.sup_right hu
#align disjoint.union_right Disjoint.union_right

theorem inter_left (u : Set α) (h : Disjoint s t) : Disjoint (s ∩ u) t :=
  h.inf_left _
#align disjoint.inter_left Disjoint.inter_left

theorem inter_left' (u : Set α) (h : Disjoint s t) : Disjoint (u ∩ s) t :=
  h.inf_left' _
#align disjoint.inter_left' Disjoint.inter_left'

theorem inter_right (u : Set α) (h : Disjoint s t) : Disjoint s (t ∩ u) :=
  h.inf_right _
#align disjoint.inter_right Disjoint.inter_right

theorem inter_right' (u : Set α) (h : Disjoint s t) : Disjoint s (u ∩ t) :=
  h.inf_right' _
#align disjoint.inter_right' Disjoint.inter_right'

theorem subset_left_of_subset_union (h : s ⊆ t ∪ u) (hac : Disjoint s u) : s ⊆ t :=
  hac.left_le_of_le_sup_right h
#align disjoint.subset_left_of_subset_union Disjoint.subset_left_of_subset_union

theorem subset_right_of_subset_union (h : s ⊆ t ∪ u) (hab : Disjoint s t) : s ⊆ u :=
  hab.left_le_of_le_sup_left h
#align disjoint.subset_right_of_subset_union Disjoint.subset_right_of_subset_union

end Disjoint

@[simp] theorem Prop.compl_singleton (p : Prop) : ({p}ᶜ : Set Prop) = {¬p} :=
  ext fun q ↦ by simpa [@Iff.comm q] using not_iff
#align Prop.compl_singleton Prop.compl_singleton<|MERGE_RESOLUTION|>--- conflicted
+++ resolved
@@ -1348,29 +1348,6 @@
   rfl
 #align set.default_coe_singleton Set.default_coe_singleton
 
-<<<<<<< HEAD
-/-! ### Lemmas about pairs -/
-
-
---Porting note (#11119): removed `simp` attribute because `simp` can prove it
-theorem pair_eq_singleton (a : α) : ({a, a} : Set α) = {a} :=
-  union_self _
-#align set.pair_eq_singleton Set.pair_eq_singleton
-
-theorem pair_comm (a b : α) : ({a, b} : Set α) = {b, a} :=
-  union_comm _ _
-#align set.pair_comm Set.pair_comm
-
--- Porting note: first branch after `constructor` used to be by `tauto!`.
-theorem pair_eq_pair_iff {x y z w : α} :
-    ({x, y} : Set α) = {z, w} ↔ x = z ∧ y = w ∨ x = w ∧ y = z := by
-  simp only [Set.Subset.antisymm_iff, Set.insert_subset_iff, Set.mem_insert_iff,
-    Set.mem_singleton_iff, Set.singleton_subset_iff]
-  tauto
-#align set.pair_eq_pair_iff Set.pair_eq_pair_iff
-
-=======
->>>>>>> cf35070b
 /-! ### Lemmas about sets defined as `{x ∈ s | p x}`. -/
 
 
