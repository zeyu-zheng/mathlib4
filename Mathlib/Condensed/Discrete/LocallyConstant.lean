--- conflicted
+++ resolved
@@ -226,12 +226,8 @@
 
 /-- `CompHausLike.LocallyConstant.functorToPresheaves` lands in sheaves. -/
 @[simps]
-<<<<<<< HEAD
-def functor : haveI := CompHausLike.preregular hs
-=======
 def functor :
     haveI := CompHausLike.preregular hs
->>>>>>> 78a0b2f4
     Type (max u w) ⥤ Sheaf (coherentTopology (CompHausLike.{u} P)) (Type (max u w)) where
   obj X := {
     val := functorToPresheaves.{u, w}.obj X
