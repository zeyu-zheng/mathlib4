/-
Copyright (c) 2024 Dagur Asgeirsson. All rights reserved.
Released under Apache 2.0 license as described in the file LICENSE.
Authors: Dagur Asgeirsson
-/
import Mathlib.Condensed.Discrete.Basic
import Mathlib.Condensed.TopComparison
import Mathlib.Topology.Category.CompHausLike.SigmaComparison
import Mathlib.Topology.FiberPartition
/-!

# The sheaf of locally constant maps on `CompHausLike P`

This file proves that under suitable conditions, the functor from the category of sets to the
category of sheaves for the coherent topology on `CompHausLike P`, given by mapping a set to the
sheaf of locally constant maps to it, is left adjoint to the "underlying set" functor (evaluation
at the point).

We apply this to prove that the constant sheaf functor into (light) condensed sets is isomorphic to
the functor of sheaves of locally constant maps described above.

## Proof sketch

The hard part of this adjunction is to define the counit. Its components are defined as follows:

Let `S : CompHausLike P` and let `Y` be a finite-product preserving presheaf on `CompHausLike P`
(e.g. a sheaf for the coherent topology). We need to define a map `LocallyConstant S Y(*) ⟶ Y(S)`.
Given a locally constant map `f : S → Y(*)`, let `S = S₁ ⊔ ⋯ ⊔ Sₙ` be the corresponding
decomposition of `S` into the fibers. Let `yᵢ ∈ Y(*)` denote the value of `f` on `Sᵢ` and denote
by `gᵢ` the canonical map `Y(*) → Y(Sᵢ)`. Our map then takes `f` to the image of
`(g₁(y₁), ⋯, gₙ(yₙ))` under the isomorphism `Y(S₁) × ⋯ × Y(Sₙ) ≅ Y(S₁ ⊔ ⋯ ⊔ Sₙ) = Y(S)`.

Now we need to prove that the counit is natural in `S : CompHausLike P` and
`Y : Sheaf  (coherentTopology (CompHausLike P)) (Type _)`. There are two key lemmas in all
naturality proofs in this file (both lemmas are in the `CompHausLike.LocallyConstant` namespace):

* `presheaf_ext`: given `S`, `Y` and `f : LocallyConstant S Y(*)` like above, another presheaf
  `X`, and two elements `x y : X(S)`, to prove that `x = y` it suffices to prove that for every
  inclusion map `ιᵢ : Sᵢ ⟶ S`,  `X(ιᵢ)(x) = X(ιᵢ)(y)`.
  Here it is important that we set everything up in such a way that the `Sᵢ` are literally subtypes
  of `S`.

* `incl_of_counitAppApp`: given  `S`, `Y` and `f : LocallyConstant S Y(*)` like above, we have
  `Y(ιᵢ)(ε_{S, Y}(f)) = gᵢ(yᵢ)` where `ε` denotes the counit and the other notation is like above.

## Main definitions

* `CompHausLike.LocallyConstant.functor`: the functor from the category of sets to the category of
  sheaves for the coherent topology on `CompHausLike P`, which takes a set `X` to
  `LocallyConstant - X`
  - `CondensedSet.LocallyConstant.functor` is the above functor in the case of condensed sets.
  - `LightCondSet.LocallyConstant.functor` is the above functor in the case of light condensed sets.

* `CompHausLike.LocallyConstant.adjunction`: the functor described above is left adjoint to the
  "underlying set" functor `(sheafSections _ _).obj ⟨CompHausLike.of P PUnit.{u+1}⟩`, which takes
  a sheaf `X` to the set `X(*)`.

* `CondensedSet.LocallyConstant.iso`: the functor `CondensedSet.LocallyConstant.functor` is
  isomorphic to the functor `Condensed.discrete (Type _)` (the constant sheaf functor from sets to
  condensed sets).

* `LightCondSet.LocallyConstant.iso`: the functor `LightCondSet.LocallyConstant.functor` is
  isomorphic to the functor `LightCondensed.discrete (Type _)` (the constant sheaf functor from sets
  to light condensed sets).

-/

universe u w

open CategoryTheory Limits LocallyConstant TopologicalSpace.Fiber Opposite Function Fiber

attribute [local instance] ConcreteCategory.instFunLike

variable {P : TopCat.{u} → Prop}

namespace CompHausLike.LocallyConstant

/--
The functor from the category of sets to presheaves on `CompHausLike P` given by locally constant
maps.
-/
@[simps]
def functorToPresheaves : Type (max u w) ⥤ ((CompHausLike.{u} P)ᵒᵖ ⥤ Type max u w) where
  obj X := {
    obj := fun ⟨S⟩ ↦ LocallyConstant S X
    map := fun f g ↦ g.comap f.unop }
  map f := { app := fun _ t ↦ t.map f }

/--
Locally constant maps are the same as continuous maps when the target is equipped with the discrete
topology
-/
@[simps]
def locallyConstantIsoContinuousMap (Y X : Type*) [TopologicalSpace Y] :
    LocallyConstant Y X ≅ C(Y, TopCat.discrete.obj X) :=
  letI : TopologicalSpace X := ⊥
  haveI : DiscreteTopology X := ⟨rfl⟩
  { hom := fun f ↦ (f : C(Y, X))
    inv := fun f ↦ ⟨f, (IsLocallyConstant.iff_continuous f).mpr f.2⟩ }

section Adjunction

variable [∀ (S : CompHausLike.{u} P) (p : S → Prop), HasProp P (Subtype p)]

section

variable {Q : CompHausLike.{u} P} {Z : Type max u w} (r : LocallyConstant Q Z) (a : Fiber r)

/-- A fiber of a locally constant map as a `CompHausLike P`. -/
def fiber : CompHausLike.{u} P := CompHausLike.of P a.val

instance : HasProp P (fiber r a) := inferInstanceAs (HasProp P (Subtype _))

/-- The inclusion map from a component of the coproduct induced by `f` into `S`. -/
def sigmaIncl : fiber r a ⟶ Q := TopologicalSpace.Fiber.sigmaIncl _ a

/-- The canonical map from the coproduct induced by `f` to `S` as an isomorphism in
`CompHausLike P`. -/
noncomputable def sigmaIso [HasExplicitFiniteCoproducts.{u} P] : (finiteCoproduct (fiber r)) ≅ Q :=
  isoOfBijective (sigmaIsoHom r) ⟨sigmaIsoHom_inj r, sigmaIsoHom_surj r⟩

lemma sigmaComparison_comp_sigmaIso [HasExplicitFiniteCoproducts.{u} P]
    (X : (CompHausLike.{u} P)ᵒᵖ ⥤ Type max u w) :
    (X.mapIso (sigmaIso r).op).hom ≫ sigmaComparison X (fun a ↦ (fiber r a).1) ≫
      (fun g ↦ g a) = X.map (sigmaIncl r a).op := by
  ext
  simp only [Functor.mapIso_hom, Iso.op_hom, types_comp_apply, sigmaComparison, coe_of,
    ← FunctorToTypes.map_comp_apply]
  rfl

end

variable {S : CompHausLike.{u} P} {Y : (CompHausLike.{u} P)ᵒᵖ ⥤ Type max u w}
  [HasProp P PUnit.{u+1}] (f : LocallyConstant S (Y.obj (op (CompHausLike.of P PUnit.{u+1}))))

/-- The projection of the counit. -/
noncomputable def counitAppAppImage : (a : Fiber f) → Y.obj ⟨fiber f a⟩ :=
  fun a ↦ Y.map (CompHausLike.isTerminalPUnit.from _).op a.image

/--
The counit is defined as follows: given a locally constant map `f : S → Y(*)`, let
`S = S₁ ⊔ ⋯ ⊔ Sₙ` be the corresponding decomposition of `S` into the fibers. We need to provide an
element of `Y(S)`. It suffices to provide an element of `Y(Sᵢ)` for all `i`. Let `yᵢ ∈ Y(*)` denote
the value of `f` on `Sᵢ`. Our desired element is the image of `yᵢ` under the canonical map
`Y(*) → Y(Sᵢ)`.
-/
noncomputable def counitAppApp (S : CompHausLike.{u} P) (Y : (CompHausLike.{u} P)ᵒᵖ ⥤ Type max u w)
    [PreservesFiniteProducts Y] [HasExplicitFiniteCoproducts.{u} P] :
    LocallyConstant S (Y.obj (op (CompHausLike.of P PUnit.{u+1}))) ⟶ Y.obj ⟨S⟩ :=
  fun r ↦ ((inv (sigmaComparison Y (fun a ↦ (fiber r a).1))) ≫
    (Y.mapIso (sigmaIso r).op).inv) (counitAppAppImage r)

-- This is the key lemma to prove naturality of the counit:
/--
To check equality of two elements of `X(S)`, it suffices to check equality after composing with
each `X(S) → X(Sᵢ)`.
-/
lemma presheaf_ext (X : (CompHausLike.{u} P)ᵒᵖ ⥤ Type max u w)
    [PreservesFiniteProducts X] (x y : X.obj ⟨S⟩)
    [HasExplicitFiniteCoproducts.{u} P]
    (h : ∀ (a : Fiber f), X.map (sigmaIncl f a).op x = X.map (sigmaIncl f a).op y) : x = y := by
  apply injective_of_mono (X.mapIso (sigmaIso f).op).hom
  apply injective_of_mono (sigmaComparison X (fun a ↦ (fiber f a).1))
  ext a
  specialize h a
  rw [← sigmaComparison_comp_sigmaIso] at h
  exact h

lemma incl_of_counitAppApp [PreservesFiniteProducts Y] [HasExplicitFiniteCoproducts.{u} P]
    (a : Fiber f) : Y.map (sigmaIncl f a).op (counitAppApp S Y f) = counitAppAppImage f a := by
  rw [← sigmaComparison_comp_sigmaIso, Functor.mapIso_hom, Iso.op_hom, types_comp_apply]
  simp only [counitAppApp, Functor.mapIso_inv, ← Iso.op_hom, types_comp_apply,
    ← FunctorToTypes.map_comp_apply, Iso.inv_hom_id, FunctorToTypes.map_id_apply]
  exact congrFun (inv_hom_id_apply (asIso (sigmaComparison Y (fun a ↦ (fiber f a).1)))
    (counitAppAppImage f)) _

variable {T : CompHausLike.{u} P} (g : T ⟶ S)

/--
This is an auxiliary definition, the details do not matter. What's important is that this map exists
so that the lemma `incl_comap` works.
-/
def componentHom (a : Fiber (f.comap g)) :
    fiber _ a ⟶ fiber _ (Fiber.mk f (g a.preimage)) where
  toFun x := ⟨g x.val, by
    simp only [Fiber.mk, Set.mem_preimage, Set.mem_singleton_iff]
    convert map_eq_image _ _ x
    exact map_preimage_eq_image_map _ _ a⟩
  continuous_toFun := by exact Continuous.subtype_mk (g.continuous.comp continuous_subtype_val) _
    -- term mode gives "unknown free variable" error.

lemma incl_comap {S T : (CompHausLike P)ᵒᵖ}
    (f : LocallyConstant S.unop (Y.obj (op (CompHausLike.of P PUnit.{u+1}))))
      (g : S ⟶ T) (a : Fiber (f.comap g.unop)) :
        g ≫ (sigmaIncl (f.comap g.unop) a).op =
          (sigmaIncl f _).op ≫ (componentHom f g.unop a).op :=
  rfl

/-- The counit is natural in `S : CompHausLike P` -/
@[simps!]
noncomputable def counitApp [HasExplicitFiniteCoproducts.{u} P]
    (Y : (CompHausLike.{u} P)ᵒᵖ ⥤ Type max u w) [PreservesFiniteProducts Y] :
    (functorToPresheaves.obj (Y.obj (op (CompHausLike.of P PUnit.{u+1})))) ⟶ Y where
  app := fun ⟨S⟩ ↦ counitAppApp S Y
  naturality := by
    intro S T g
    ext f
    apply presheaf_ext (f.comap g.unop)
    intro a
    simp only [op_unop, functorToPresheaves_obj_obj, types_comp_apply, functorToPresheaves_obj_map,
      incl_of_counitAppApp, ← FunctorToTypes.map_comp_apply, incl_comap]
    simp only [FunctorToTypes.map_comp_apply, incl_of_counitAppApp]
    simp only [counitAppAppImage, ← FunctorToTypes.map_comp_apply, ← op_comp,
      terminal.comp_from]
    apply congrArg
    exact image_eq_image_mk (g := g.unop) (a := a)

variable (P) (X : TopCat.{max u w})
    [HasExplicitFiniteCoproducts.{0} P] [HasExplicitPullbacks P]
    (hs : ∀ ⦃X Y : CompHausLike P⦄ (f : X ⟶ Y), EffectiveEpi f → Function.Surjective f)

/-- `locallyConstantIsoContinuousMap` is a natural isomorphism. -/
<<<<<<< HEAD
noncomputable def functorToPresheavesIsoTopCatToSheafCompHausLike (X : Type (max u w)) :
    functorToPresheaves.{u, w}.obj X ≅
      ((topCatToSheafCompHausLike P hs).obj (TopCat.discrete.obj X)).val :=
  NatIso.ofComponents (fun _ ↦ locallyConstantIsoContinuousMap _ _)
=======
noncomputable def functorToPresheavesIso (X : Type (max u w)) :
    functorToPresheaves.{u, w}.obj X ≅ ((TopCat.discrete.obj X).toSheafCompHausLike P hs).val :=
  NatIso.ofComponents (fun S ↦ locallyConstantIsoContinuousMap _ _)
>>>>>>> e553fb08

/-- `CompHausLike.LocallyConstant.functorToPresheaves` lands in sheaves. -/
@[simps]
def functor :
    haveI := CompHausLike.preregular hs
    Type (max u w) ⥤ Sheaf (coherentTopology (CompHausLike.{u} P)) (Type (max u w)) where
  obj X := {
    val := functorToPresheaves.{u, w}.obj X
    cond := by
      rw [Presheaf.isSheaf_of_iso_iff (functorToPresheavesIso P hs X)]
      exact ((TopCat.discrete.obj X).toSheafCompHausLike P hs).cond }
  map f := ⟨functorToPresheaves.{u, w}.map f⟩

/--
`CompHausLike.LocallyConstant.functor` is naturally isomorphic to the restriction of
`topCatToSheafCompHausLike` to discrete topological spaces.
-/
noncomputable def functorIso :
    functor.{u, w} P hs ≅ TopCat.discrete.{max w u} ⋙ topCatToSheafCompHausLike P hs :=
  NatIso.ofComponents (fun X ↦ (fullyFaithfulSheafToPresheaf _ _).preimageIso
    (functorToPresheavesIso P hs X))

/-- The counit is natural in both `S : CompHausLike P` and
`Y : Sheaf (coherentTopology (CompHausLike P)) (Type (max u w))` -/
@[simps]
noncomputable def counit [HasExplicitFiniteCoproducts.{u} P] : haveI := CompHausLike.preregular hs
    (sheafSections _ _).obj ⟨CompHausLike.of P PUnit.{u+1}⟩ ⋙ functor.{u, w} P hs ⟶
        𝟭 (Sheaf (coherentTopology (CompHausLike.{u} P)) (Type (max u w))) where
  app X := haveI := CompHausLike.preregular hs
    ⟨counitApp X.val⟩
  naturality X Y g := by
    have := CompHausLike.preregular hs
    apply Sheaf.hom_ext
    simp only [functor, id_eq, eq_mpr_eq_cast, Functor.comp_obj, Functor.flip_obj_obj,
      sheafToPresheaf_obj, Functor.id_obj, Functor.comp_map, Functor.flip_obj_map,
      sheafToPresheaf_map, Sheaf.instCategorySheaf_comp_val, Functor.id_map]
    ext S (f : LocallyConstant _ _)
    simp only [FunctorToTypes.comp, counitApp_app]
    apply presheaf_ext (f.map (g.val.app (op (CompHausLike.of P PUnit.{u+1}))))
    intro a
    simp only [op_unop, functorToPresheaves_map_app, incl_of_counitAppApp]
    apply presheaf_ext (f.comap (sigmaIncl _ _))
    intro b
    simp only [counitAppAppImage, ← FunctorToTypes.map_comp_apply, ← op_comp, CompHausLike.coe_of,
      map_apply, IsTerminal.comp_from, ← map_preimage_eq_image_map]
    change (_ ≫ Y.val.map _) _ = (_ ≫ Y.val.map _) _
    simp only [← g.val.naturality,
      show sigmaIncl (f.comap (sigmaIncl (f.map _) a)) b ≫ sigmaIncl (f.map _) a =
        (sigmaInclIncl f _ a b) ≫ sigmaIncl f (Fiber.mk f _) from rfl]
    simp only [op_comp, Functor.map_comp, types_comp_apply, incl_of_counitAppApp]
    simp only [counitAppAppImage, ← FunctorToTypes.map_comp_apply, ← op_comp, terminal.comp_from]
    rw [mk_image]
    change (X.val.map _ ≫ _) _ = (X.val.map _ ≫ _) _
    simp only [g.val.naturality]
    simp only [types_comp_apply]
    have := map_preimage_eq_image (f := g.val.app _ ∘ f) (a := a)
    simp only [Function.comp_apply] at this
    rw [this]
    apply congrArg
    symm
    convert (b.preimage).prop
    exact (mem_iff_eq_image (g.val.app _ ∘ f) _ _).symm

/--
The unit of the adjunciton is given by mapping each element to the corresponding constant map.
-/
@[simps]
def unit : 𝟭 _ ⟶ functor P hs ⋙ (sheafSections _ _).obj ⟨CompHausLike.of P PUnit.{u+1}⟩ where
  app _ x := LocallyConstant.const _ x

/-- The unit of the adjunction is an iso. -/
noncomputable def unitIso : 𝟭 (Type max u w) ≅ functor.{u, w} P hs ⋙
    (sheafSections _ _).obj ⟨CompHausLike.of P PUnit.{u+1}⟩ where
  hom := unit P hs
  inv := { app := fun _ f ↦ f.toFun PUnit.unit }

lemma adjunction_left_triangle [HasExplicitFiniteCoproducts.{u} P]
    (X : Type max u w) : functorToPresheaves.{u, w}.map ((unit P hs).app X) ≫
      ((counit P hs).app ((functor P hs).obj X)).val = 𝟙 (functorToPresheaves.obj X) := by
  ext ⟨S⟩ (f : LocallyConstant _ X)
  simp only [Functor.id_obj, Functor.comp_obj, FunctorToTypes.comp, NatTrans.id_app,
    functorToPresheaves_obj_obj, types_id_apply]
  simp only [counit, counitApp_app]
  have := CompHausLike.preregular hs
  apply presheaf_ext
    (X := ((functor P hs).obj X).val) (Y := ((functor.{u, w} P hs).obj X).val)
      (f.map ((unit P hs).app X))
  intro a
  erw [incl_of_counitAppApp]
  simp only [functor_obj_val, functorToPresheaves_obj_obj, coe_of, Functor.id_obj,
    counitAppAppImage, LocallyConstant.map_apply, functorToPresheaves_obj_map, Quiver.Hom.unop_op]
  ext x
  erw [← map_eq_image _ a x]
  rfl

/--
`CompHausLike.LocallyConstant.functor` is left adjoint to the forgetful functor.
-/
@[simps]
noncomputable def adjunction [HasExplicitFiniteCoproducts.{u} P] :
    functor.{u, w} P hs ⊣ (sheafSections _ _).obj ⟨CompHausLike.of P PUnit.{u+1}⟩ where
  unit := unit P hs
  counit := counit P hs
  left_triangle_components := by
    intro X
    simp only [Functor.comp_obj, Functor.id_obj, NatTrans.comp_app, Functor.flip_obj_obj,
      sheafToPresheaf_obj, functor_obj_val, functorToPresheaves_obj_obj, coe_of, whiskerRight_app,
      Functor.associator_hom_app, whiskerLeft_app, Category.id_comp, NatTrans.id_app']
    apply Sheaf.hom_ext
    rw [Sheaf.instCategorySheaf_comp_val, Sheaf.instCategorySheaf_id_val]
    exact adjunction_left_triangle P hs X
  right_triangle_components := by
    intro X
    ext (x : X.val.obj _)
    simp only [Functor.comp_obj, Functor.id_obj, Functor.flip_obj_obj, sheafToPresheaf_obj,
      FunctorToTypes.comp, whiskerLeft_app, unit_app, coe_of, Functor.associator_inv_app,
      functor_obj_val, functorToPresheaves_obj_obj, types_id_apply, whiskerRight_app,
      Functor.flip_obj_map, sheafToPresheaf_map, counit_app_val, counitApp_app, NatTrans.id_app']
    have := CompHausLike.preregular hs
    letI : PreservesFiniteProducts ((sheafToPresheaf (coherentTopology _) _).obj X) :=
      inferInstanceAs (PreservesFiniteProducts (Sheaf.val _))
    apply presheaf_ext ((unit P hs).app _ x)
    intro a
    erw [incl_of_counitAppApp]
    simp only [sheafToPresheaf_obj, unit_app, coe_of, counitAppAppImage, coe_const]
    erw [← map_eq_image _ a ⟨PUnit.unit, by simp [mem_iff_eq_image, ← map_preimage_eq_image]⟩]
    rfl

instance [HasExplicitFiniteCoproducts.{u} P] : IsIso (adjunction P hs).unit :=
  inferInstanceAs (IsIso (unitIso P hs).hom)

end Adjunction

end CompHausLike.LocallyConstant

section Condensed

open Condensed CompHausLike

namespace CondensedSet.LocallyConstant

/-- The functor from sets to condensed sets given by locally constant maps into the set. -/
abbrev functor : Type (u+1) ⥤ CondensedSet.{u} :=
  CompHausLike.LocallyConstant.functor.{u, u+1} (P := fun _ ↦ True)
    (hs := fun _ _ _ ↦ ((CompHaus.effectiveEpi_tfae _).out 0 2).mp)

/--
`CondensedSet.LocallyConstant.functor` is isomorphic to `Condensed.discrete`
(by uniqueness of adjoints).
-/
noncomputable def iso : functor ≅ discrete (Type (u+1)) :=
  (LocallyConstant.adjunction _ _).leftAdjointUniq (discreteUnderlyingAdj _)

/-- `CondensedSet.LocallyConstant.functor` is fully faithful. -/
noncomputable def functorFullyFaithful : functor.FullyFaithful :=
  (LocallyConstant.adjunction.{u, u+1} _ _).fullyFaithfulLOfIsIsoUnit

noncomputable instance : functor.Faithful := functorFullyFaithful.faithful

noncomputable instance : functor.Full := functorFullyFaithful.full

instance : (discrete (Type _)).Faithful := Functor.Faithful.of_iso iso

noncomputable instance : (discrete (Type _)).Full := Functor.Full.of_iso iso

end CondensedSet.LocallyConstant

namespace LightCondSet.LocallyConstant

/-- The functor from sets to light condensed sets given by locally constant maps into the set. -/
abbrev functor : Type u ⥤ LightCondSet.{u} :=
  CompHausLike.LocallyConstant.functor.{u, u}
    (P := fun X ↦ TotallyDisconnectedSpace X ∧ SecondCountableTopology X)
    (hs := fun _ _ _ ↦ (LightProfinite.effectiveEpi_iff_surjective _).mp)

instance (S : LightProfinite.{u}) (p : S → Prop) :
    HasProp (fun X ↦ TotallyDisconnectedSpace X ∧ SecondCountableTopology X) (Subtype p) :=
  ⟨⟨(inferInstance : TotallyDisconnectedSpace (Subtype p)),
    (inferInstance : SecondCountableTopology {s | p s})⟩⟩

/--
`LightCondSet.LocallyConstant.functor` is isomorphic to `LightCondensed.discrete`
(by uniqueness of adjoints).
-/
noncomputable def iso : functor ≅ LightCondensed.discrete (Type u) :=
  (LocallyConstant.adjunction _ _).leftAdjointUniq (LightCondensed.discreteUnderlyingAdj _)

/-- `LightCondSet.LocallyConstant.functor` is fully faithful. -/
noncomputable def functorFullyFaithful : functor.{u}.FullyFaithful :=
  (LocallyConstant.adjunction _ _).fullyFaithfulLOfIsIsoUnit

instance : functor.{u}.Faithful := functorFullyFaithful.faithful

instance : LightCondSet.LocallyConstant.functor.Full := functorFullyFaithful.full

instance : (LightCondensed.discrete (Type u)).Faithful := Functor.Faithful.of_iso iso.{u}

instance : (LightCondensed.discrete (Type u)).Full := Functor.Full.of_iso iso.{u}

end LightCondSet.LocallyConstant

end Condensed<|MERGE_RESOLUTION|>--- conflicted
+++ resolved
@@ -220,16 +220,10 @@
     (hs : ∀ ⦃X Y : CompHausLike P⦄ (f : X ⟶ Y), EffectiveEpi f → Function.Surjective f)
 
 /-- `locallyConstantIsoContinuousMap` is a natural isomorphism. -/
-<<<<<<< HEAD
 noncomputable def functorToPresheavesIsoTopCatToSheafCompHausLike (X : Type (max u w)) :
     functorToPresheaves.{u, w}.obj X ≅
       ((topCatToSheafCompHausLike P hs).obj (TopCat.discrete.obj X)).val :=
   NatIso.ofComponents (fun _ ↦ locallyConstantIsoContinuousMap _ _)
-=======
-noncomputable def functorToPresheavesIso (X : Type (max u w)) :
-    functorToPresheaves.{u, w}.obj X ≅ ((TopCat.discrete.obj X).toSheafCompHausLike P hs).val :=
-  NatIso.ofComponents (fun S ↦ locallyConstantIsoContinuousMap _ _)
->>>>>>> e553fb08
 
 /-- `CompHausLike.LocallyConstant.functorToPresheaves` lands in sheaves. -/
 @[simps]
