/-
Copyright (c) 2023 Dagur Asgeirsson. All rights reserved.
Released under Apache 2.0 license as described in the file LICENSE.
Authors: Dagur Asgeirsson
-/
import Mathlib.CategoryTheory.Limits.Preserves.Opposites
import Mathlib.CategoryTheory.Sites.Coherent.SheafComparison
import Mathlib.Condensed.Basic
import Mathlib.Topology.Category.TopCat.Yoneda
<<<<<<< HEAD
import Mathlib.Condensed.Explicit
import Mathlib.Topology.Category.CompHausLike.EffectiveEpi
=======
>>>>>>> b0348971

/-!

# The functor from topological spaces to condensed sets

This file builds on the API from the file `TopCat.Yoneda`. If the forgetful functor to `TopCat` has
nice properties, like preserving pullbacks and finite coproducts, then this Yoneda presheaf
satisfies the sheaf condition for the regular and extensive topologies respectively.

We apply this API to `CompHaus` and define the functor
`topCatToCondensedSet : TopCat.{u+1} ⥤ CondensedSet.{u}`.

-/

universe w w' v u

open CategoryTheory Opposite Limits regularTopology ContinuousMap

attribute [local instance] ConcreteCategory.instFunLike

variable {C : Type u} [Category.{v} C] (G : C ⥤ TopCat.{w})
  (X : Type w') [TopologicalSpace X]

/--
An auxiliary lemma to that allows us to use `QuotientMap.lift` in the proof of
`equalizerCondition_yonedaPresheaf`.
-/
theorem factorsThrough_of_pullbackCondition {Z B : C} {π : Z ⟶ B} [HasPullback π π]
    [PreservesLimit (cospan π π) G]
    {a : C(G.obj Z, X)}
    (ha : a ∘ (G.map (pullback.fst _ _)) = a ∘ (G.map (pullback.snd π π))) :
    Function.FactorsThrough a (G.map π) := by
  intro x y hxy
  let xy : G.obj (pullback π π) := (PreservesPullback.iso G π π).inv <|
    (TopCat.pullbackIsoProdSubtype (G.map π) (G.map π)).inv ⟨(x, y), hxy⟩
  have ha' := congr_fun ha xy
  dsimp at ha'
  have h₁ : ∀ y, G.map (pullback.fst _ _) ((PreservesPullback.iso G π π).inv y) =
      pullback.fst (G.map π) (G.map π) y := by
    simp only [← PreservesPullback.iso_inv_fst]; intro y; rfl
  have h₂ : ∀ y, G.map (pullback.snd _ _) ((PreservesPullback.iso G π π).inv y) =
      pullback.snd (G.map π) (G.map π) y := by
    simp only [← PreservesPullback.iso_inv_snd]; intro y; rfl
  erw [h₁, h₂, TopCat.pullbackIsoProdSubtype_inv_fst_apply,
    TopCat.pullbackIsoProdSubtype_inv_snd_apply] at ha'
  simpa using ha'

/--
If `G` preserves the relevant pullbacks and every effective epi in `C` is a quotient map (which is
the case when `C` is `CompHaus` or `Profinite`), then `yonedaPresheaf` satisfies the equalizer
condition which is required to be a sheaf for the regular topology.
-/
theorem equalizerCondition_yonedaPresheaf
    [∀ (Z B : C) (π : Z ⟶ B) [EffectiveEpi π], PreservesLimit (cospan π π) G]
    (hq : ∀ (Z B : C) (π : Z ⟶ B) [EffectiveEpi π], QuotientMap (G.map π)) :
      EqualizerCondition (yonedaPresheaf G X) := by
  apply EqualizerCondition.mk
  intro Z B π _ _
  refine ⟨fun a b h ↦ ?_, fun ⟨a, ha⟩ ↦ ?_⟩
  · simp only [yonedaPresheaf, unop_op, Quiver.Hom.unop_op, Set.coe_setOf, MapToEqualizer,
      Set.mem_setOf_eq, Subtype.mk.injEq, comp, ContinuousMap.mk.injEq] at h
    simp only [yonedaPresheaf, unop_op]
    ext x
    obtain ⟨y, hy⟩ := (hq Z B π).surjective x
    rw [← hy]
    exact congr_fun h y
  · simp only [yonedaPresheaf, comp, unop_op, Quiver.Hom.unop_op, Set.mem_setOf_eq,
      ContinuousMap.mk.injEq] at ha
    simp only [yonedaPresheaf, comp, unop_op, Quiver.Hom.unop_op, Set.coe_setOf,
      MapToEqualizer, Set.mem_setOf_eq, Subtype.mk.injEq]
    simp only [yonedaPresheaf, unop_op] at a
    refine ⟨(hq Z B π).lift a (factorsThrough_of_pullbackCondition G X ha), ?_⟩
    congr
    exact DFunLike.ext'_iff.mp ((hq Z B π).lift_comp a (factorsThrough_of_pullbackCondition G X ha))

/--
If `G` preserves finite coproducts (which is the case when `C` is `CompHaus`, `Profinite` or
`Stonean`), then `yonedaPresheaf` preserves finite products, which is required to be a sheaf for
the extensive topology.
-/
noncomputable instance [PreservesFiniteCoproducts G] :
    PreservesFiniteProducts (yonedaPresheaf G X) := by
  change PreservesFiniteProducts (G.op ⋙ yonedaPresheaf' X)
  have h' : PreservesFiniteProducts (yonedaPresheaf' X) := inferInstance
  have h : PreservesFiniteProducts G.op :=
    { preserves := fun J _ => by
        apply (config := { allowSynthFailures := true }) preservesLimitsOfShapeOp
        exact preservesColimitsOfShapeOfEquiv (Discrete.opposite J).symm _ }
  constructor
  intro J _
  have := h.1 J
  have := h'.1 J
  exact compPreservesLimitsOfShape _ _

section

variable (P : TopCat.{u} → Prop) (X : TopCat.{max u w})
    [CompHausLike.HasExplicitFiniteCoproducts.{0} P] [CompHausLike.HasExplicitPullbacks.{u} P]
    (hs : ∀ ⦃X Y : CompHausLike P⦄ (f : X ⟶ Y), EffectiveEpi f → Function.Surjective f)

/--
The sheaf on `CompHausLike P` of continuous maps to a topological space.
-/
@[simps! val_obj val_map]
def TopCat.toSheafCompHausLike :
    have := CompHausLike.preregular hs
    Sheaf (coherentTopology (CompHausLike.{u} P)) (Type (max u w)) where
  val := yonedaPresheaf.{u, max u w} (CompHausLike.compHausLikeToTop.{u} P) X
  cond := by
    have := CompHausLike.preregular hs
    rw [Presheaf.isSheaf_iff_preservesFiniteProducts_and_equalizerCondition]
    refine ⟨⟨inferInstance⟩, ?_⟩
    apply (config := { allowSynthFailures := true }) equalizerCondition_yonedaPresheaf
      (CompHausLike.compHausLikeToTop.{u} P) X
    intro Z B π he
    apply QuotientMap.of_surjective_continuous (hs _ he) π.continuous

<<<<<<< HEAD
/--
`TopCat.toCondensedSet` yields a functor from `TopCat.{u+1}` to `CondensedSet.{u}`.
-/
@[simps]
noncomputable def topCatToCondensedSet : TopCat.{u+1} ⥤ CondensedSet.{u} where
  obj X := X.toCondensedSet
  map f := ⟨⟨fun _ g ↦ f.comp g, by aesop⟩⟩

variable (P : TopCat.{u} → Prop) (X : TopCat.{max u w})
    [CompHausLike.HasExplicitFiniteCoproducts.{0} P] [CompHausLike.HasExplicitPullbacks.{u} P]
    (hs : ∀ ⦃X Y : CompHausLike P⦄ (f : X ⟶ Y), EffectiveEpi f → Function.Surjective f)

/--
A generalization of `TopCat.toCondensedSet` where the defining site is of the form `CompHausLike P`
for a more general `P : TopCat.{u} → Prop`.

TODO (after the refactor of `CompHaus` is complete):
refactor the definitions of `TopCat.toCondensedSet` and `TopCat.toLightCondSet` 
to use this construction.
-/
def TopCat.toSheafCompHausLike :
    have := CompHausLike.preregular hs
    Sheaf (coherentTopology (CompHausLike.{u} P)) (Type (max u w)) where
  val := yonedaPresheaf.{u, max u w} (CompHausLike.compHausLikeToTop.{u} P) X
  cond := by
    have := CompHausLike.preregular hs
    rw [Presheaf.isSheaf_iff_preservesFiniteProducts_and_equalizerCondition]
    refine ⟨⟨inferInstance⟩, ?_⟩
    apply (config := { allowSynthFailures := true }) equalizerCondition_yonedaPresheaf
      (CompHausLike.compHausLikeToTop.{u} P) X
    intro Z B π he
    apply QuotientMap.of_surjective_continuous (hs _ he) π.continuous

/--
A generalization of `topCatToCondensedSet` where the defining site is of the form `CompHausLike P`
for a more general `P : TopCat.{u} → Prop`.

TODO (after the refactor of `CompHaus` is complete):
refactor the definitions of `topCatToCondensedSet` and `topCatToLightCondSet` to use this
construction.
-/
noncomputable def topCatToSheafCompHausLike :
    have := CompHausLike.preregular hs
    TopCat.{max u w} ⥤ Sheaf (coherentTopology (CompHausLike.{u} P)) (Type (max u w)) where
  obj X := X.toSheafCompHausLike P hs
  map f := ⟨⟨fun _ g ↦ f.comp g, by aesop⟩⟩
=======
/--
`TopCat.toSheafCompHausLike` yields a functor from `TopCat.{max u w}` to
`Sheaf (coherentTopology (CompHausLike.{u} P)) (Type (max u w))`.
-/
@[simps]
noncomputable def topCatToSheafCompHausLike :
    have := CompHausLike.preregular hs
    TopCat.{max u w} ⥤ Sheaf (coherentTopology (CompHausLike.{u} P)) (Type (max u w)) where
  obj X := X.toSheafCompHausLike P hs
  map f := ⟨⟨fun _ g ↦ f.comp g, by aesop⟩⟩

end

/--
Associate to a `(u+1)`-small topological space the corresponding condensed set, given by
`yonedaPresheaf`.
-/
noncomputable abbrev TopCat.toCondensedSet (X : TopCat.{u+1}) : CondensedSet.{u} :=
  toSheafCompHausLike.{u+1} _ X (fun _ _ _↦ ((CompHaus.effectiveEpi_tfae _).out 0 2).mp)

/--
`TopCat.toCondensedSet` yields a functor from `TopCat.{u+1}` to `CondensedSet.{u}`.
-/
noncomputable abbrev topCatToCondensedSet : TopCat.{u+1} ⥤ CondensedSet.{u} :=
  topCatToSheafCompHausLike.{u+1} _ (fun _ _ _↦ ((CompHaus.effectiveEpi_tfae _).out 0 2).mp)
>>>>>>> b0348971
<|MERGE_RESOLUTION|>--- conflicted
+++ resolved
@@ -7,11 +7,6 @@
 import Mathlib.CategoryTheory.Sites.Coherent.SheafComparison
 import Mathlib.Condensed.Basic
 import Mathlib.Topology.Category.TopCat.Yoneda
-<<<<<<< HEAD
-import Mathlib.Condensed.Explicit
-import Mathlib.Topology.Category.CompHausLike.EffectiveEpi
-=======
->>>>>>> b0348971
 
 /-!
 
@@ -129,54 +124,6 @@
     intro Z B π he
     apply QuotientMap.of_surjective_continuous (hs _ he) π.continuous
 
-<<<<<<< HEAD
-/--
-`TopCat.toCondensedSet` yields a functor from `TopCat.{u+1}` to `CondensedSet.{u}`.
--/
-@[simps]
-noncomputable def topCatToCondensedSet : TopCat.{u+1} ⥤ CondensedSet.{u} where
-  obj X := X.toCondensedSet
-  map f := ⟨⟨fun _ g ↦ f.comp g, by aesop⟩⟩
-
-variable (P : TopCat.{u} → Prop) (X : TopCat.{max u w})
-    [CompHausLike.HasExplicitFiniteCoproducts.{0} P] [CompHausLike.HasExplicitPullbacks.{u} P]
-    (hs : ∀ ⦃X Y : CompHausLike P⦄ (f : X ⟶ Y), EffectiveEpi f → Function.Surjective f)
-
-/--
-A generalization of `TopCat.toCondensedSet` where the defining site is of the form `CompHausLike P`
-for a more general `P : TopCat.{u} → Prop`.
-
-TODO (after the refactor of `CompHaus` is complete):
-refactor the definitions of `TopCat.toCondensedSet` and `TopCat.toLightCondSet` 
-to use this construction.
--/
-def TopCat.toSheafCompHausLike :
-    have := CompHausLike.preregular hs
-    Sheaf (coherentTopology (CompHausLike.{u} P)) (Type (max u w)) where
-  val := yonedaPresheaf.{u, max u w} (CompHausLike.compHausLikeToTop.{u} P) X
-  cond := by
-    have := CompHausLike.preregular hs
-    rw [Presheaf.isSheaf_iff_preservesFiniteProducts_and_equalizerCondition]
-    refine ⟨⟨inferInstance⟩, ?_⟩
-    apply (config := { allowSynthFailures := true }) equalizerCondition_yonedaPresheaf
-      (CompHausLike.compHausLikeToTop.{u} P) X
-    intro Z B π he
-    apply QuotientMap.of_surjective_continuous (hs _ he) π.continuous
-
-/--
-A generalization of `topCatToCondensedSet` where the defining site is of the form `CompHausLike P`
-for a more general `P : TopCat.{u} → Prop`.
-
-TODO (after the refactor of `CompHaus` is complete):
-refactor the definitions of `topCatToCondensedSet` and `topCatToLightCondSet` to use this
-construction.
--/
-noncomputable def topCatToSheafCompHausLike :
-    have := CompHausLike.preregular hs
-    TopCat.{max u w} ⥤ Sheaf (coherentTopology (CompHausLike.{u} P)) (Type (max u w)) where
-  obj X := X.toSheafCompHausLike P hs
-  map f := ⟨⟨fun _ g ↦ f.comp g, by aesop⟩⟩
-=======
 /--
 `TopCat.toSheafCompHausLike` yields a functor from `TopCat.{max u w}` to
 `Sheaf (coherentTopology (CompHausLike.{u} P)) (Type (max u w))`.
@@ -201,5 +148,4 @@
 `TopCat.toCondensedSet` yields a functor from `TopCat.{u+1}` to `CondensedSet.{u}`.
 -/
 noncomputable abbrev topCatToCondensedSet : TopCat.{u+1} ⥤ CondensedSet.{u} :=
-  topCatToSheafCompHausLike.{u+1} _ (fun _ _ _↦ ((CompHaus.effectiveEpi_tfae _).out 0 2).mp)
->>>>>>> b0348971
+  topCatToSheafCompHausLike.{u+1} _ (fun _ _ _↦ ((CompHaus.effectiveEpi_tfae _).out 0 2).mp)