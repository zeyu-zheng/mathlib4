/-
Copyright (c) 2023 Dagur Asgeirsson. All rights reserved.
Released under Apache 2.0 license as described in the file LICENSE.
Authors: Dagur Asgeirsson
-/
import Mathlib.CategoryTheory.Limits.Preserves.Ulift
import Mathlib.CategoryTheory.Sites.Coherent.CoherentSheaves
import Mathlib.CategoryTheory.Sites.Whiskering
import Mathlib.Condensed.Basic
import Mathlib.Topology.Category.Stonean.Basic

/-!
# Functors from categories of topological spaces to condensed sets

This file defines the embedding of the test objects (compact Hausdorff spaces) into condensed
sets.

## Main definitions

* `compHausToCondensed : CompHaus.{u} ⥤ CondensedSet.{u}` is essentially the yoneda presheaf
  functor. We also define `profiniteToCondensed` and `stoneanToCondensed`.
<<<<<<< HEAD

TODO (Dagur):

* Define the analogues of `compHausToCondensed` for sheaves on `Profinite` and `Stonean` and provide
  the relevant isomorphisms with `profiniteToCondensed` and `stoneanToCondensed`.

* Define the functor `Type (u+1) ⥤ CondensedSet.{u}` which takes a set `X` to the presheaf given by
  mapping a compact Hausdorff space `S` to `LocallyConstant S X`, along with the isomorphism with
  the functor that goes through `TopCat.{u+1}`.
=======
>>>>>>> d0df76bd

-/

universe u v

open CategoryTheory Limits

section Universes

/-- Increase the size of the target category of condensed sets. -/
def Condensed.ulift : Condensed.{u} (Type u) ⥤ CondensedSet.{u} :=
  sheafCompose (coherentTopology CompHaus) uliftFunctor.{u+1, u}

instance : Condensed.ulift.Full := show (sheafCompose _ _).Full from inferInstance

instance : Condensed.ulift.Faithful := show (sheafCompose _ _).Faithful from inferInstance

end Universes

section Topology

/-- The functor from `CompHaus` to `Condensed.{u} (Type u)` given by the Yoneda sheaf. -/
def compHausToCondensed' : CompHaus.{u} ⥤ Condensed.{u} (Type u) :=
  (coherentTopology CompHaus).yoneda

/-- The yoneda presheaf as an actual condensed set. -/
def compHausToCondensed : CompHaus.{u} ⥤ CondensedSet.{u} :=
  compHausToCondensed' ⋙ Condensed.ulift

/-- Dot notation for the value of `compHausToCondensed`. -/
abbrev CompHaus.toCondensed (S : CompHaus.{u}) : CondensedSet.{u} := compHausToCondensed.obj S

/-- The yoneda presheaf as a condensed set, restricted to profinite spaces. -/
def profiniteToCondensed : Profinite.{u} ⥤ CondensedSet.{u} :=
  profiniteToCompHaus ⋙ compHausToCondensed

/-- Dot notation for the value of `profiniteToCondensed`. -/
abbrev Profinite.toCondensed (S : Profinite.{u}) : CondensedSet.{u} := profiniteToCondensed.obj S

/-- The yoneda presheaf as a condensed set, restricted to Stonean spaces. -/
def stoneanToCondensed : Stonean.{u} ⥤ CondensedSet.{u} :=
  Stonean.toCompHaus ⋙ compHausToCondensed

/-- Dot notation for the value of `stoneanToCondensed`. -/
abbrev Stonean.toCondensed (S : Stonean.{u}) : CondensedSet.{u} := stoneanToCondensed.obj S

instance : compHausToCondensed'.Full :=
  inferInstanceAs ((coherentTopology CompHaus).yoneda).Full

instance : compHausToCondensed'.Faithful :=
  inferInstanceAs ((coherentTopology CompHaus).yoneda).Faithful

instance : compHausToCondensed.Full := inferInstanceAs (_ ⋙ _).Full

instance : compHausToCondensed.Faithful := inferInstanceAs (_ ⋙ _).Faithful

end Topology<|MERGE_RESOLUTION|>--- conflicted
+++ resolved
@@ -19,18 +19,6 @@
 
 * `compHausToCondensed : CompHaus.{u} ⥤ CondensedSet.{u}` is essentially the yoneda presheaf
   functor. We also define `profiniteToCondensed` and `stoneanToCondensed`.
-<<<<<<< HEAD
-
-TODO (Dagur):
-
-* Define the analogues of `compHausToCondensed` for sheaves on `Profinite` and `Stonean` and provide
-  the relevant isomorphisms with `profiniteToCondensed` and `stoneanToCondensed`.
-
-* Define the functor `Type (u+1) ⥤ CondensedSet.{u}` which takes a set `X` to the presheaf given by
-  mapping a compact Hausdorff space `S` to `LocallyConstant S X`, along with the isomorphism with
-  the functor that goes through `TopCat.{u+1}`.
-=======
->>>>>>> d0df76bd
 
 -/
 
