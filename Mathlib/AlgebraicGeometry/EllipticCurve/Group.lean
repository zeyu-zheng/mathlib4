/-
Copyright (c) 2023 David Kurniadi Angdinata. All rights reserved.
Released under Apache 2.0 license as described in the file LICENSE.
Authors: David Kurniadi Angdinata
-/
import Mathlib.AlgebraicGeometry.EllipticCurve.Jacobian
import Mathlib.AlgebraicGeometry.EllipticCurve.Projective
import Mathlib.LinearAlgebra.FreeModule.Norm
import Mathlib.RingTheory.ClassGroup
import Mathlib.RingTheory.Polynomial.UniqueFactorization

/-!
# Group law on Weierstrass curves

This file proves that the nonsingular rational points on a Weierstrass curve form an abelian group
under the geometric group law defined in `Mathlib/AlgebraicGeometry/EllipticCurve/Affine.lean`, in
`Mathlib/AlgebraicGeometry/EllipticCurve/Jacobian.lean`, and in
`Mathlib/AlgebraicGeometry/EllipticCurve/Projective.lean`.

## Mathematical background

Let `W` be a Weierstrass curve over a field `F` given by a Weierstrass equation `W(X, Y) = 0` in
affine coordinates. As in `Mathlib/AlgebraicGeometry/EllipticCurve/Affine.lean`, the set of
nonsingular rational points `W⟮F⟯` of `W` consist of the unique point at infinity `𝓞` and
nonsingular affine points `(x, y)`. With this description, there is an addition-preserving injection
between `W⟮F⟯` and the ideal class group of the coordinate ring `F[W] := F[X, Y] / ⟨W(X, Y)⟩` of
`W`. This is defined by mapping the point at infinity `𝓞` to the trivial ideal class and an affine
point `(x, y)` to the ideal class of the invertible fractional ideal `⟨X - x, Y - y⟩`. Proving that
this is well-defined and preserves addition reduce to checking several equalities of integral
ideals, which is done in `WeierstrassCurve.Affine.CoordinateRing.XYIdeal_neg_mul` and in
`WeierstrassCurve.Affine.CoordinateRing.XYIdeal_mul_XYIdeal` via explicit ideal computations. Now
`F[W]` is a free rank two `F[X]`-algebra with basis `{1, Y}`, so every element of `F[W]` is of the
form `p + qY` for some `p, q ∈ F[X]`, and there is an algebra norm `N : F[W] → F[X]`. Injectivity
can then be shown by computing the degree of such a norm `N(p + qY)` in two different ways, which is
done in `WeierstrassCurve.Affine.CoordinateRing.degree_norm_smul_basis` and in the auxiliary lemmas
in the proof of `WeierstrassCurve.Affine.Point.instAddCommGroup`.

When `W` is given in Jacobian coordinates, `WeierstrassCurve.Jacobian.Point.toAffineAddEquiv` pulls
back the group law on `WeierstrassCurve.Affine.Point` to `WeierstrassCurve.Jacobian.Point`.

When `W` is given in projective coordinates, `WeierstrassCurve.Projective.Point.toAffineAddEquiv`
pulls back the group law on `WeierstrassCurve.Affine.Point` to `WeierstrassCurve.Projective.Point`.

## Main definitions

 * `WeierstrassCurve.Affine.CoordinateRing`: the coordinate ring `F[W]` of a Weierstrass curve `W`.
 * `WeierstrassCurve.Affine.CoordinateRing.basis`: the power basis of `F[W]` over `F[X]`.

## Main statements

 * `WeierstrassCurve.Affine.CoordinateRing.instIsDomainCoordinateRing`: the coordinate ring of an
    affine Weierstrass curve is an integral domain.
 * `WeierstrassCurve.Affine.CoordinateRing.degree_norm_smul_basis`: the degree of the norm of an
    element in the coordinate ring of an affine Weierstrass curve in terms of the power basis.
 * `WeierstrassCurve.Affine.Point.instAddCommGroup`: the type of nonsingular rational points on
    an affine Weierstrass curve forms an abelian group under addition.
 * `WeierstrassCurve.Jacobian.Point.instAddCommGroup`: the type of nonsingular rational points on a
    Jacobian Weierstrass curve forms an abelian group under addition.
 * `WeierstrassCurve.Projective.Point.instAddCommGroup`: the type of nonsingular rational points on
    a projective Weierstrass curve forms an abelian group under addition.

## References

https://drops.dagstuhl.de/storage/00lipics/lipics-vol268-itp2023/LIPIcs.ITP.2023.6/LIPIcs.ITP.2023.6.pdf

## Tags

elliptic curve, group law, class group
-/

open Ideal Polynomial

open scoped nonZeroDivisors Polynomial.Bivariate

local macro "C_simp" : tactic =>
  `(tactic| simp only [map_ofNat, C_0, C_1, C_neg, C_add, C_sub, C_mul, C_pow])

local macro "eval_simp" : tactic =>
  `(tactic| simp only [eval_C, eval_X, eval_neg, eval_add, eval_sub, eval_mul, eval_pow])

universe u v

namespace WeierstrassCurve.Affine

/-! ## Weierstrass curves in affine coordinates -/

variable {R : Type u} {S : Type v} [CommRing R] [CommRing S] (W : Affine R) (f : R →+* S)

-- Porting note: in Lean 3, this is a `def` under a `derive comm_ring` tag.
-- This generates a reducible instance of `comm_ring` for `coordinate_ring`. In certain
-- circumstances this might be extremely slow, because all instances in its definition are unified
-- exponentially many times. In this case, one solution is to manually add the local attribute
-- `local attribute [irreducible] coordinate_ring.comm_ring` to block this type-level unification.
-- In Lean 4, this is no longer an issue and is now an `abbrev`. See Zulip thread:
-- https://leanprover.zulipchat.com/#narrow/stream/116395-maths/topic/.E2.9C.94.20class_group.2Emk
/-- The coordinate ring $R[W] := R[X, Y] / \langle W(X, Y) \rangle$ of `W`. -/
abbrev CoordinateRing : Type u :=
  AdjoinRoot W.polynomial

/-- The function field $R(W) := \mathrm{Frac}(R[W])$ of `W`. -/
abbrev FunctionField : Type u :=
  FractionRing W.CoordinateRing

namespace CoordinateRing

section Algebra

/-! ### The coordinate ring as an `R[X]`-algebra -/

noncomputable instance : Algebra R W.CoordinateRing :=
  Quotient.algebra R

noncomputable instance : Algebra R[X] W.CoordinateRing :=
  Quotient.algebra R[X]

instance : IsScalarTower R R[X] W.CoordinateRing :=
  Quotient.isScalarTower R R[X] _

instance [Subsingleton R] : Subsingleton W.CoordinateRing :=
  Module.subsingleton R[X] _

-- Porting note: added the abbreviation `mk` for `AdjoinRoot.mk W.polynomial`
/-- The natural ring homomorphism mapping an element of `R[X][Y]` to an element of `R[W]`. -/
noncomputable abbrev mk : R[X][Y] →+* W.CoordinateRing :=
  AdjoinRoot.mk W.polynomial

-- Porting note: added `classical` explicitly
/-- The basis $\{1, Y\}$ for the coordinate ring $R[W]$ over the polynomial ring $R[X]$. -/
protected noncomputable def basis : Basis (Fin 2) R[X] W.CoordinateRing := by
  classical exact (subsingleton_or_nontrivial R).by_cases (fun _ => default) fun _ =>
    (AdjoinRoot.powerBasis' W.monic_polynomial).basis.reindex <| finCongr W.natDegree_polynomial

lemma basis_apply (n : Fin 2) :
    CoordinateRing.basis W n = (AdjoinRoot.powerBasis' W.monic_polynomial).gen ^ (n : ℕ) := by
  classical
  nontriviality R
  rw [CoordinateRing.basis, Or.by_cases, dif_neg <| not_subsingleton R, Basis.reindex_apply,
    PowerBasis.basis_eq_pow]
  rfl

-- Porting note: added `@[simp]` in lieu of `coe_basis`
@[simp]
lemma basis_zero : CoordinateRing.basis W 0 = 1 := by
  simpa only [basis_apply] using pow_zero _

-- Porting note: added `@[simp]` in lieu of `coe_basis`
@[simp]
lemma basis_one : CoordinateRing.basis W 1 = mk W Y := by
  simpa only [basis_apply] using pow_one _

-- Porting note: removed `@[simp]` in lieu of `basis_zero` and `basis_one`
lemma coe_basis : (CoordinateRing.basis W : Fin 2 → W.CoordinateRing) = ![1, mk W Y] := by
  ext n
  fin_cases n
  exacts [basis_zero W, basis_one W]

variable {W} in
lemma smul (x : R[X]) (y : W.CoordinateRing) : x • y = mk W (C x) * y :=
  (algebraMap_smul W.CoordinateRing x y).symm

variable {W} in
lemma smul_basis_eq_zero {p q : R[X]} (hpq : p • (1 : W.CoordinateRing) + q • mk W Y = 0) :
    p = 0 ∧ q = 0 := by
  have h := Fintype.linearIndependent_iff.mp (CoordinateRing.basis W).linearIndependent ![p, q]
  erw [Fin.sum_univ_succ, basis_zero, Fin.sum_univ_one, basis_one] at h
  exact ⟨h hpq 0, h hpq 1⟩

variable {W} in
lemma exists_smul_basis_eq (x : W.CoordinateRing) :
    ∃ p q : R[X], p • (1 : W.CoordinateRing) + q • mk W Y = x := by
  have h := (CoordinateRing.basis W).sum_equivFun x
  erw [Fin.sum_univ_succ, Fin.sum_univ_one, basis_zero, basis_one] at h
  exact ⟨_, _, h⟩

lemma smul_basis_mul_C (y : R[X]) (p q : R[X]) :
    (p • (1 : W.CoordinateRing) + q • mk W Y) * mk W (C y) =
      (p * y) • (1 : W.CoordinateRing) + (q * y) • mk W Y := by
  simp only [smul, _root_.map_mul]
  ring1

lemma smul_basis_mul_Y (p q : R[X]) : (p • (1 : W.CoordinateRing) + q • mk W Y) * mk W Y =
    (q * (X ^ 3 + C W.a₂ * X ^ 2 + C W.a₄ * X + C W.a₆)) • (1 : W.CoordinateRing) +
      (p - q * (C W.a₁ * X + C W.a₃)) • mk W Y := by
  have Y_sq : mk W Y ^ 2 =
      mk W (C (X ^ 3 + C W.a₂ * X ^ 2 + C W.a₄ * X + C W.a₆) - C (C W.a₁ * X + C W.a₃) * Y) := by
    exact AdjoinRoot.mk_eq_mk.mpr ⟨1, by rw [polynomial]; ring1⟩
  simp only [smul, add_mul, mul_assoc, ← sq, Y_sq, C_sub, map_sub, C_mul, _root_.map_mul]
  ring1

/-- The ring homomorphism `R[W] →+* S[W.map f]` induced by a ring homomorphism `f : R →+* S`. -/
noncomputable def map : W.CoordinateRing →+* (W.map f).toAffine.CoordinateRing :=
  AdjoinRoot.lift ((AdjoinRoot.of _).comp <| mapRingHom f)
    ((AdjoinRoot.root (WeierstrassCurve.map W f).toAffine.polynomial)) <| by
      rw [← eval₂_map, ← map_polynomial, AdjoinRoot.eval₂_root]

lemma map_mk (x : R[X][Y]) : map W f (mk W x) = mk (W.map f) (x.map <| mapRingHom f) := by
  rw [map, AdjoinRoot.lift_mk, ← eval₂_map]
  exact AdjoinRoot.aeval_eq <| x.map <| mapRingHom f

variable {W} in
protected lemma map_smul (x : R[X]) (y : W.CoordinateRing) :
    map W f (x • y) = x.map f • map W f y := by
  rw [smul, _root_.map_mul, map_mk, map_C, smul]
  rfl

variable {f} in
lemma map_injective (hf : Function.Injective f) : Function.Injective <| map W f :=
  (injective_iff_map_eq_zero _).mpr fun y hy => by
    obtain ⟨p, q, rfl⟩ := exists_smul_basis_eq y
    simp_rw [map_add, CoordinateRing.map_smul, map_one, map_mk, map_X] at hy
    obtain ⟨hp, hq⟩ := smul_basis_eq_zero hy
    rw [Polynomial.map_eq_zero_iff hf] at hp hq
    simp_rw [hp, hq, zero_smul, add_zero]

instance [IsDomain R] : IsDomain W.CoordinateRing :=
  have : IsDomain (W.map <| algebraMap R <| FractionRing R).toAffine.CoordinateRing :=
    AdjoinRoot.isDomain_of_prime (irreducible_polynomial _).prime
  (map_injective W <| IsFractionRing.injective R <| FractionRing R).isDomain

end Algebra

section Ring

/-! ### Ideals in the coordinate ring over a ring -/

/-- The class of the element $X - x$ in $R[W]$ for some $x \in R$. -/
noncomputable def XClass (x : R) : W.CoordinateRing :=
  mk W <| C <| X - C x

lemma XClass_ne_zero [Nontrivial R] (x : R) : XClass W x ≠ 0 :=
  AdjoinRoot.mk_ne_zero_of_natDegree_lt W.monic_polynomial (C_ne_zero.mpr <| X_sub_C_ne_zero x) <|
    by rw [natDegree_polynomial, natDegree_C]; norm_num1

/-- The class of the element $Y - y(X)$ in $R[W]$ for some $y(X) \in R[X]$. -/
noncomputable def YClass (y : R[X]) : W.CoordinateRing :=
  mk W <| Y - C y

lemma YClass_ne_zero [Nontrivial R] (y : R[X]) : YClass W y ≠ 0 :=
  AdjoinRoot.mk_ne_zero_of_natDegree_lt W.monic_polynomial (X_sub_C_ne_zero y) <|
    by rw [natDegree_polynomial, natDegree_X_sub_C]; norm_num1

lemma C_addPolynomial (x y L : R) : mk W (C <| W.addPolynomial x y L) =
    mk W ((Y - C (linePolynomial x y L)) * (W.negPolynomial - C (linePolynomial x y L))) :=
  AdjoinRoot.mk_eq_mk.mpr ⟨1, by rw [W.C_addPolynomial, add_sub_cancel_left, mul_one]⟩

/-- The ideal $\langle X - x \rangle$ of $R[W]$ for some $x \in R$. -/
noncomputable def XIdeal (x : R) : Ideal W.CoordinateRing :=
  span {XClass W x}

/-- The ideal $\langle Y - y(X) \rangle$ of $R[W]$ for some $y(X) \in R[X]$. -/
noncomputable def YIdeal (y : R[X]) : Ideal W.CoordinateRing :=
  span {YClass W y}

/-- The ideal $\langle X - x, Y - y(X) \rangle$ of $R[W]$ for some $x \in R$ and $y(X) \in R[X]$. -/
noncomputable def XYIdeal (x : R) (y : R[X]) : Ideal W.CoordinateRing :=
  span {XClass W x, YClass W y}

lemma XYIdeal_eq₁ (x y L : R) : XYIdeal W x (C y) = XYIdeal W x (linePolynomial x y L) := by
  simp only [XYIdeal, XClass, YClass, linePolynomial]
  rw [← span_pair_add_mul_right <| mk W <| C <| C <| -L, ← _root_.map_mul, ← map_add]
  apply congr_arg (_ ∘ _ ∘ _ ∘ _)
  C_simp
  ring1

lemma XYIdeal_add_eq (x₁ x₂ y₁ L : R) : XYIdeal W (W.addX x₁ x₂ L) (C <| W.addY x₁ x₂ y₁ L) =
    span {mk W <| W.negPolynomial - C (linePolynomial x₁ y₁ L)} ⊔ XIdeal W (W.addX x₁ x₂ L) := by
  simp only [XYIdeal, XIdeal, XClass, YClass, addY, negAddY, negY, negPolynomial, linePolynomial]
  rw [sub_sub <| -(Y : R[X][Y]), neg_sub_left (Y : R[X][Y]), map_neg, span_singleton_neg, sup_comm,
    ← span_insert, ← span_pair_add_mul_right <| mk W <| C <| C <| W.a₁ + L, ← _root_.map_mul,
    ← map_add]
  apply congr_arg (_ ∘ _ ∘ _ ∘ _)
  C_simp
  ring1

/-- The $R$-algebra isomorphism from $R[W] / \langle X - x, Y - y(X) \rangle$ to $R$ obtained by
evaluation at $y(X)$ and at $x$ provided that $W(x, y(x)) = 0$. -/
noncomputable def quotientXYIdealEquiv {x : R} {y : R[X]} (h : (W.polynomial.eval y).eval x = 0) :
    (W.CoordinateRing ⧸ XYIdeal W x y) ≃ₐ[R] R :=
  ((quotientEquivAlgOfEq R <| by
      simp only [XYIdeal, XClass, YClass, ← Set.image_pair, ← map_span]; rfl).trans <|
        DoubleQuot.quotQuotEquivQuotOfLEₐ R <| (span_singleton_le_iff_mem _).mpr <|
          mem_span_C_X_sub_C_X_sub_C_iff_eval_eval_eq_zero.mpr h).trans
    quotientSpanCXSubCXSubCAlgEquiv

end Ring

section Field

/-! ### Ideals in the coordinate ring over a field -/

variable {F : Type u} [Field F] {W : Affine F}

lemma C_addPolynomial_slope {x₁ x₂ y₁ y₂ : F} (h₁ : W.Equation x₁ y₁) (h₂ : W.Equation x₂ y₂)
    (hxy : ¬(x₁ = x₂ ∧ y₁ = W.negY x₂ y₂)) :
    mk W (C <| W.addPolynomial x₁ y₁ <| W.slope x₁ x₂ y₁ y₂) =
      -(XClass W x₁ * XClass W x₂ * XClass W (W.addX x₁ x₂ <| W.slope x₁ x₂ y₁ y₂)) := by
  simp only [addPolynomial_slope h₁ h₂ hxy, C_neg, mk, map_neg, neg_inj, _root_.map_mul]
  rfl

lemma XYIdeal_eq₂ {x₁ x₂ y₁ y₂ : F} (h₁ : W.Equation x₁ y₁) (h₂ : W.Equation x₂ y₂)
    (hxy : ¬(x₁ = x₂ ∧ y₁ = W.negY x₂ y₂)) :
    XYIdeal W x₂ (C y₂) = XYIdeal W x₂ (linePolynomial x₁ y₁ <| W.slope x₁ x₂ y₁ y₂) := by
  have hy₂ : y₂ = (linePolynomial x₁ y₁ <| W.slope x₁ x₂ y₁ y₂).eval x₂ := by
    by_cases hx : x₁ = x₂
    · have hy : y₁ ≠ W.negY x₂ y₂ := fun h => hxy ⟨hx, h⟩
      rcases hx, Y_eq_of_Y_ne h₁ h₂ hx hy with ⟨rfl, rfl⟩
      field_simp [linePolynomial, sub_ne_zero_of_ne hy]
    · field_simp [linePolynomial, slope_of_X_ne hx, sub_ne_zero_of_ne hx]
      ring1
  nth_rw 1 [hy₂]
  simp only [XYIdeal, XClass, YClass, linePolynomial]
  rw [← span_pair_add_mul_right <| mk W <| C <| C <| -W.slope x₁ x₂ y₁ y₂, ← _root_.map_mul,
    ← map_add]
  apply congr_arg (_ ∘ _ ∘ _ ∘ _)
  eval_simp
  C_simp
  ring1

lemma XYIdeal_neg_mul {x y : F} (h : W.Nonsingular x y) :
    XYIdeal W x (C <| W.negY x y) * XYIdeal W x (C y) = XIdeal W x := by
  have Y_rw : (Y - C (C y)) * (Y - C (C <| W.negY x y)) -
      C (X - C x) * (C (X ^ 2 + C (x + W.a₂) * X + C (x ^ 2 + W.a₂ * x + W.a₄)) - C (C W.a₁) * Y) =
        W.polynomial * 1 := by
    linear_combination (norm := (rw [negY, polynomial]; C_simp; ring1))
      congr_arg C (congr_arg C ((equation_iff ..).mp h.left).symm)
  simp_rw [XYIdeal, XClass, YClass, span_pair_mul_span_pair, mul_comm, ← _root_.map_mul,
    AdjoinRoot.mk_eq_mk.mpr ⟨1, Y_rw⟩, _root_.map_mul, span_insert,
    ← span_singleton_mul_span_singleton, ← Ideal.mul_sup, ← span_insert]
  convert mul_top (_ : Ideal W.CoordinateRing) using 2
  simp_rw [← Set.image_singleton (f := mk W), ← Set.image_insert_eq, ← map_span]
  convert map_top (R := F[X][Y]) (mk W) using 1
  apply congr_arg
  simp_rw [eq_top_iff_one, mem_span_insert', mem_span_singleton']
  rcases ((nonsingular_iff' ..).mp h).right with hx | hy
  · let W_X := W.a₁ * y - (3 * x ^ 2 + 2 * W.a₂ * x + W.a₄)
    refine
      ⟨C <| C W_X⁻¹ * -(X + C (2 * x + W.a₂)), C <| C <| W_X⁻¹ * W.a₁, 0, C <| C <| W_X⁻¹ * -1, ?_⟩
    rw [← mul_right_inj' <| C_ne_zero.mpr <| C_ne_zero.mpr hx]
    simp only [W_X, mul_add, ← mul_assoc, ← C_mul, mul_inv_cancel₀ hx]
    C_simp
    ring1
  · let W_Y := 2 * y + W.a₁ * x + W.a₃
    refine ⟨0, C <| C W_Y⁻¹, C <| C <| W_Y⁻¹ * -1, 0, ?_⟩
    rw [negY, ← mul_right_inj' <| C_ne_zero.mpr <| C_ne_zero.mpr hy]
    simp only [W_Y, mul_add, ← mul_assoc, ← C_mul, mul_inv_cancel₀ hy]
    C_simp
    ring1

private lemma XYIdeal'_mul_inv {x y : F} (h : W.Nonsingular x y) :
    XYIdeal W x (C y) * (XYIdeal W x (C <| W.negY x y) *
        (XIdeal W x : FractionalIdeal W.CoordinateRing⁰ W.FunctionField)⁻¹) = 1 := by
  rw [← mul_assoc, ← FractionalIdeal.coeIdeal_mul, mul_comm <| XYIdeal W .., XYIdeal_neg_mul h,
    XIdeal, FractionalIdeal.coe_ideal_span_singleton_mul_inv W.FunctionField <| XClass_ne_zero W x]

lemma XYIdeal_mul_XYIdeal {x₁ x₂ y₁ y₂ : F} (h₁ : W.Equation x₁ y₁) (h₂ : W.Equation x₂ y₂)
    (hxy : ¬(x₁ = x₂ ∧ y₁ = W.negY x₂ y₂)) :
    XIdeal W (W.addX x₁ x₂ <| W.slope x₁ x₂ y₁ y₂) * (XYIdeal W x₁ (C y₁) * XYIdeal W x₂ (C y₂)) =
      YIdeal W (linePolynomial x₁ y₁ <| W.slope x₁ x₂ y₁ y₂) *
        XYIdeal W (W.addX x₁ x₂ <| W.slope x₁ x₂ y₁ y₂)
          (C <| W.addY x₁ x₂ y₁ <| W.slope x₁ x₂ y₁ y₂) := by
  have sup_rw : ∀ a b c d : Ideal W.CoordinateRing, a ⊔ (b ⊔ (c ⊔ d)) = a ⊔ d ⊔ b ⊔ c :=
    fun _ _ c _ => by rw [← sup_assoc, sup_comm c, sup_sup_sup_comm, ← sup_assoc]
  rw [XYIdeal_add_eq, XIdeal, mul_comm, XYIdeal_eq₁ W x₁ y₁ <| W.slope x₁ x₂ y₁ y₂, XYIdeal,
    XYIdeal_eq₂ h₁ h₂ hxy, XYIdeal, span_pair_mul_span_pair]
  simp_rw [span_insert, sup_rw, Ideal.sup_mul, span_singleton_mul_span_singleton]
  rw [← neg_eq_iff_eq_neg.mpr <| C_addPolynomial_slope h₁ h₂ hxy, span_singleton_neg,
    C_addPolynomial, _root_.map_mul, YClass]
  simp_rw [mul_comm <| XClass W x₁, mul_assoc, ← span_singleton_mul_span_singleton, ← Ideal.mul_sup]
  rw [span_singleton_mul_span_singleton, ← span_insert,
    ← span_pair_add_mul_right <| -(XClass W <| W.addX x₁ x₂ <| W.slope x₁ x₂ y₁ y₂), mul_neg,
    ← sub_eq_add_neg, ← sub_mul, ← map_sub <| mk W, sub_sub_sub_cancel_right, span_insert,
    ← span_singleton_mul_span_singleton, ← sup_rw, ← Ideal.sup_mul, ← Ideal.sup_mul]
  apply congr_arg (_ ∘ _)
  convert top_mul (_ : Ideal W.CoordinateRing)
  simp_rw [XClass, ← Set.image_singleton (f := mk W), ← map_span, ← Ideal.map_sup, eq_top_iff_one,
    mem_map_iff_of_surjective _ AdjoinRoot.mk_surjective, ← span_insert, mem_span_insert',
    mem_span_singleton']
  by_cases hx : x₁ = x₂
  · have hy : y₁ ≠ W.negY x₂ y₂ := fun h => hxy ⟨hx, h⟩
    rcases hx, Y_eq_of_Y_ne h₁ h₂ hx hy with ⟨rfl, rfl⟩
    let y := (y₁ - W.negY x₁ y₁) ^ 2
    replace hxy := pow_ne_zero 2 <| sub_ne_zero_of_ne hy
    refine ⟨1 + C (C <| y⁻¹ * 4) * W.polynomial,
      ⟨C <| C y⁻¹ * (C 4 * X ^ 2 + C (4 * x₁ + W.b₂) * X + C (4 * x₁ ^ 2 + W.b₂ * x₁ + 2 * W.b₄)),
        0, C (C y⁻¹) * (Y - W.negPolynomial), ?_⟩, by
      rw [map_add, map_one, _root_.map_mul <| mk W, AdjoinRoot.mk_self, mul_zero, add_zero]⟩
    rw [polynomial, negPolynomial, ← mul_right_inj' <| C_ne_zero.mpr <| C_ne_zero.mpr hxy]
    simp only [y, mul_add, ← mul_assoc, ← C_mul, mul_inv_cancel₀ hxy]
    linear_combination (norm := (rw [b₂, b₄, negY]; C_simp; ring1))
      -4 * congr_arg C (congr_arg C <| (equation_iff ..).mp h₁)
  · replace hx := sub_ne_zero_of_ne hx
    refine ⟨_, ⟨⟨C <| C (x₁ - x₂)⁻¹, C <| C <| (x₁ - x₂)⁻¹ * -1, 0, ?_⟩, map_one _⟩⟩
    rw [← mul_right_inj' <| C_ne_zero.mpr <| C_ne_zero.mpr hx]
    simp only [← mul_assoc, mul_add, ← C_mul, mul_inv_cancel₀ hx]
    C_simp
    ring1

/-- The non-zero fractional ideal $\langle X - x, Y - y \rangle$ of $F(W)$ for some $x, y \in F$. -/
noncomputable def XYIdeal' {x y : F} (h : W.Nonsingular x y) :
    (FractionalIdeal W.CoordinateRing⁰ W.FunctionField)ˣ :=
  Units.mkOfMulEqOne _ _ <| XYIdeal'_mul_inv h

lemma XYIdeal'_eq {x y : F} (h : W.Nonsingular x y) :
    (XYIdeal' h : FractionalIdeal W.CoordinateRing⁰ W.FunctionField) = XYIdeal W x (C y) :=
  rfl

lemma mk_XYIdeal'_mul_mk_XYIdeal'_of_Yeq {x y : F} (h : W.Nonsingular x y) :
    ClassGroup.mk (XYIdeal' <| nonsingular_neg h) * ClassGroup.mk (XYIdeal' h) = 1 := by
  rw [← _root_.map_mul]
  exact
    (ClassGroup.mk_eq_one_of_coe_ideal <| by exact (FractionalIdeal.coeIdeal_mul ..).symm.trans <|
      FractionalIdeal.coeIdeal_inj.mpr <| XYIdeal_neg_mul h).mpr ⟨_, XClass_ne_zero W _, rfl⟩

lemma mk_XYIdeal'_mul_mk_XYIdeal' {x₁ x₂ y₁ y₂ : F} (h₁ : W.Nonsingular x₁ y₁)
    (h₂ : W.Nonsingular x₂ y₂) (hxy : ¬(x₁ = x₂ ∧ y₁ = W.negY x₂ y₂)) :
    ClassGroup.mk (XYIdeal' h₁) * ClassGroup.mk (XYIdeal' h₂) =
      ClassGroup.mk (XYIdeal' <| nonsingular_add h₁ h₂ hxy) := by
  rw [← _root_.map_mul]
  exact (ClassGroup.mk_eq_mk_of_coe_ideal (by exact (FractionalIdeal.coeIdeal_mul ..).symm) <|
      XYIdeal'_eq _).mpr
    ⟨_, _, XClass_ne_zero W _, YClass_ne_zero W _, XYIdeal_mul_XYIdeal h₁.left h₂.left hxy⟩

end Field

section Norm

/-! ### Norms on the coordinate ring -/

lemma norm_smul_basis (p q : R[X]) :
    Algebra.norm R[X] (p • (1 : W.CoordinateRing) + q • mk W Y) =
      p ^ 2 - p * q * (C W.a₁ * X + C W.a₃) -
        q ^ 2 * (X ^ 3 + C W.a₂ * X ^ 2 + C W.a₄ * X + C W.a₆) := by
  simp_rw [Algebra.norm_eq_matrix_det <| CoordinateRing.basis W, Matrix.det_fin_two,
    Algebra.leftMulMatrix_eq_repr_mul, basis_zero, mul_one, basis_one, smul_basis_mul_Y, map_add,
    Finsupp.add_apply, map_smul, Finsupp.smul_apply, ← basis_zero, ← basis_one,
    Basis.repr_self_apply, if_pos, one_ne_zero, if_false, smul_eq_mul]
  ring1

lemma coe_norm_smul_basis (p q : R[X]) :
    Algebra.norm R[X] (p • (1 : W.CoordinateRing) + q • mk W Y) =
      mk W ((C p + C q * X) * (C p + C q * (-(Y : R[X][Y]) - C (C W.a₁ * X + C W.a₃)))) :=
  AdjoinRoot.mk_eq_mk.mpr
    ⟨C q ^ 2, by simp only [norm_smul_basis, polynomial]; C_simp; ring1⟩

lemma degree_norm_smul_basis [IsDomain R] (p q : R[X]) :
    (Algebra.norm R[X] <| p • (1 : W.CoordinateRing) + q • mk W Y).degree =
      max (2 • p.degree) (2 • q.degree + 3) := by
  have hdp : (p ^ 2).degree = 2 • p.degree := degree_pow p 2
  have hdpq : (p * q * (C W.a₁ * X + C W.a₃)).degree ≤ p.degree + q.degree + 1 := by
    simpa only [degree_mul] using add_le_add_left degree_linear_le (p.degree + q.degree)
  have hdq :
      (q ^ 2 * (X ^ 3 + C W.a₂ * X ^ 2 + C W.a₄ * X + C W.a₆)).degree = 2 • q.degree + 3 := by
    rw [degree_mul, degree_pow, ← one_mul <| X ^ 3, ← C_1, degree_cubic <| one_ne_zero' R]
  rw [norm_smul_basis]
  by_cases hp : p = 0
  · simpa only [hp, hdq, neg_zero, zero_sub, zero_mul, zero_pow two_ne_zero, degree_neg] using
      (max_bot_left _).symm
  · by_cases hq : q = 0
    · simpa only [hq, hdp, sub_zero, zero_mul, mul_zero, zero_pow two_ne_zero] using
        (max_bot_right _).symm
    · rw [← not_congr degree_eq_bot] at hp hq
      -- Porting note: BUG `cases` tactic does not modify assumptions in `hp'` and `hq'`
      rcases hp' : p.degree with _ | dp -- `hp' : ` should be redundant
      · exact (hp hp').elim -- `hp'` should be `rfl`
      · rw [hp'] at hdp hdpq -- line should be redundant
        rcases hq' : q.degree with _ | dq -- `hq' : ` should be redundant
        · exact (hq hq').elim -- `hq'` should be `rfl`
        · rw [hq'] at hdpq hdq -- line should be redundant
          rcases le_or_lt dp (dq + 1) with hpq | hpq
          · convert (degree_sub_eq_right_of_degree_lt <| (degree_sub_le _ _).trans_lt <|
                      max_lt_iff.mpr ⟨hdp.trans_lt _, hdpq.trans_lt _⟩).trans
              (max_eq_right_of_lt _).symm <;> rw [hdq] <;>
                exact WithBot.coe_lt_coe.mpr <| by dsimp; linarith only [hpq]
          · rw [sub_sub]
            convert (degree_sub_eq_left_of_degree_lt <| (degree_add_le _ _).trans_lt <|
                      max_lt_iff.mpr ⟨hdpq.trans_lt _, hdq.trans_lt _⟩).trans
              (max_eq_left_of_lt _).symm <;> rw [hdp] <;>
                exact WithBot.coe_lt_coe.mpr <| by dsimp; linarith only [hpq]

variable {W} in
lemma degree_norm_ne_one [IsDomain R] (x : W.CoordinateRing) :
    (Algebra.norm R[X] x).degree ≠ 1 := by
  rcases exists_smul_basis_eq x with ⟨p, q, rfl⟩
  rw [degree_norm_smul_basis]
  rcases p.degree with (_ | _ | _ | _) <;> cases q.degree
  any_goals rintro (_ | _)
  -- Porting note: replaced `dec_trivial` with `by exact (cmp_eq_lt_iff ..).mp rfl`
  exact (lt_max_of_lt_right <| by exact (cmp_eq_lt_iff ..).mp rfl).ne'

variable {W} in
lemma natDegree_norm_ne_one [IsDomain R] (x : W.CoordinateRing) :
    (Algebra.norm R[X] x).natDegree ≠ 1 :=
  degree_norm_ne_one x ∘ (degree_eq_iff_natDegree_eq_of_pos zero_lt_one).mpr

end Norm

end CoordinateRing

namespace Point

/-! ### The axioms for nonsingular rational points on a Weierstrass curve -/

variable {F : Type u} [Field F] {W : Affine F}

/-- The set function mapping an affine point $(x, y)$ of `W` to the class of the non-zero fractional
ideal $\langle X - x, Y - y \rangle$ of $F(W)$ in the class group of $F[W]$. -/
@[simp]
noncomputable def toClassFun : W.Point → Additive (ClassGroup W.CoordinateRing)
  | 0 => 0
  | some h => Additive.ofMul <| ClassGroup.mk <| CoordinateRing.XYIdeal' h

/-- The group homomorphism mapping an affine point $(x, y)$ of `W` to the class of the non-zero
fractional ideal $\langle X - x, Y - y \rangle$ of $F(W)$ in the class group of $F[W]$. -/
@[simps]
noncomputable def toClass : W.Point →+ Additive (ClassGroup W.CoordinateRing) where
  toFun := toClassFun
  map_zero' := rfl
  map_add' := by
    rintro (_ | @⟨x₁, y₁, h₁⟩) (_ | @⟨x₂, y₂, h₂⟩)
    any_goals simp only [← zero_def, toClassFun, zero_add, add_zero]
    by_cases hxy : x₁ = x₂ ∧ y₁ = W.negY x₂ y₂
    · simp only [hxy.left, hxy.right, add_of_Y_eq rfl rfl]
      exact (CoordinateRing.mk_XYIdeal'_mul_mk_XYIdeal'_of_Yeq h₂).symm
<<<<<<< HEAD
    · simp only [add_some hxy]
      exact (CoordinateRing.mk_XYIdeal'_mul_mk_XYIdeal' h₁ h₂ hxy).symm
#align weierstrass_curve.point.to_class WeierstrassCurve.Affine.Point.toClass
=======
    · have h hx hy := h ⟨hx, hy⟩
      rw [add_of_imp h]
      exact (CoordinateRing.mk_XYIdeal'_mul_mk_XYIdeal' h₁ h₂ h).symm
>>>>>>> b8068ea5

lemma toClass_zero : toClass (0 : W.Point) = 0 :=
  rfl

lemma toClass_some {x y : F} (h : W.Nonsingular x y) :
    toClass (some h) = ClassGroup.mk (CoordinateRing.XYIdeal' h) :=
  rfl

private lemma add_eq_zero (P Q : W.Point) : P + Q = 0 ↔ P = -Q := by
  rcases P, Q with ⟨_ | @⟨x₁, y₁, _⟩, _ | @⟨x₂, y₂, _⟩⟩
  any_goals rfl
  · erw [zero_add, ← neg_eq_iff_eq_neg, neg_zero, eq_comm]
  · rw [neg_some, some.injEq]
    constructor
    · contrapose
      exact fun hxy => by simp only [add_some hxy, not_false_eq_true]
    · exact fun ⟨hx, hy⟩ => add_of_Y_eq hx hy

lemma toClass_eq_zero (P : W.Point) : toClass P = 0 ↔ P = 0 := by
  constructor
  · intro hP
    rcases P with (_ | ⟨h, _⟩)
    · rfl
    · rcases (ClassGroup.mk_eq_one_of_coe_ideal <| by rfl).mp hP with ⟨p, h0, hp⟩
      apply (p.natDegree_norm_ne_one _).elim
      rw [← finrank_quotient_span_eq_natDegree_norm (CoordinateRing.basis W) h0,
        ← (quotientEquivAlgOfEq F hp).toLinearEquiv.finrank_eq,
        (CoordinateRing.quotientXYIdealEquiv W h).toLinearEquiv.finrank_eq,
        Module.finrank_self]
  · exact congr_arg toClass

lemma toClass_injective : Function.Injective <| @toClass _ _ W := by
  rintro (_ | h) _ hP
  all_goals rw [← neg_inj, ← add_eq_zero, ← toClass_eq_zero, map_add, ← hP]
  · exact zero_add 0
  · exact CoordinateRing.mk_XYIdeal'_mul_mk_XYIdeal'_of_Yeq h

noncomputable instance : AddCommGroup W.Point where
  nsmul := nsmulRec
  zsmul := zsmulRec
  zero_add := zero_add
  add_zero := add_zero
  neg_add_cancel _ := by rw [add_eq_zero]
  add_comm _ _ := toClass_injective <| by simp only [map_add, add_comm]
  add_assoc _ _ _ := toClass_injective <| by simp only [map_add, add_assoc]

end Point

end WeierstrassCurve.Affine

namespace WeierstrassCurve.Projective.Point

/-! ## Weierstrass curves in projective coordinates -/

variable {F : Type u} [Field F] {W : Projective F}

noncomputable instance : AddCommGroup W.Point where
  nsmul := nsmulRec
  zsmul := zsmulRec
  zero_add _ := (toAffineAddEquiv W).injective <| by
    simp only [map_add, toAffineAddEquiv_apply, toAffineLift_zero, zero_add]
  add_zero _ := (toAffineAddEquiv W).injective <| by
    simp only [map_add, toAffineAddEquiv_apply, toAffineLift_zero, add_zero]
  neg_add_cancel P := (toAffineAddEquiv W).injective <| by
    simp only [map_add, toAffineAddEquiv_apply, toAffineLift_neg, neg_add_cancel, toAffineLift_zero]
  add_comm _ _ := (toAffineAddEquiv W).injective <| by simp only [map_add, add_comm]
  add_assoc _ _ _ := (toAffineAddEquiv W).injective <| by simp only [map_add, add_assoc]

end WeierstrassCurve.Projective.Point

namespace WeierstrassCurve.Jacobian.Point

/-! ## Weierstrass curves in Jacobian coordinates -/

variable {F : Type u} [Field F] {W : Jacobian F}

noncomputable instance : AddCommGroup W.Point where
  nsmul := nsmulRec
  zsmul := zsmulRec
  zero_add _ := (toAffineAddEquiv W).injective <| by
    simp only [map_add, toAffineAddEquiv_apply, toAffineLift_zero, zero_add]
  add_zero _ := (toAffineAddEquiv W).injective <| by
    simp only [map_add, toAffineAddEquiv_apply, toAffineLift_zero, add_zero]
  neg_add_cancel P := (toAffineAddEquiv W).injective <| by
    simp only [map_add, toAffineAddEquiv_apply, toAffineLift_neg, neg_add_cancel, toAffineLift_zero]
  add_comm _ _ := (toAffineAddEquiv W).injective <| by simp only [map_add, add_comm]
  add_assoc _ _ _ := (toAffineAddEquiv W).injective <| by simp only [map_add, add_assoc]

<<<<<<< HEAD
end WeierstrassCurve.Jacobian.Point
=======
end WeierstrassCurve.Jacobian.Point

namespace WeierstrassCurve.Affine.Point

/-! ## Elliptic curves in affine coordinates -/

variable {R : Type*} [Nontrivial R] [CommRing R] (E : WeierstrassCurve R) [E.IsElliptic]

/-- An affine point on an elliptic curve `E` over `R`. -/
def mk {x y : R} (h : E.toAffine.Equation x y) : E.toAffine.Point :=
  WeierstrassCurve.Affine.Point.some <| nonsingular E h

end WeierstrassCurve.Affine.Point
>>>>>>> b8068ea5
<|MERGE_RESOLUTION|>--- conflicted
+++ resolved
@@ -521,15 +521,8 @@
     by_cases hxy : x₁ = x₂ ∧ y₁ = W.negY x₂ y₂
     · simp only [hxy.left, hxy.right, add_of_Y_eq rfl rfl]
       exact (CoordinateRing.mk_XYIdeal'_mul_mk_XYIdeal'_of_Yeq h₂).symm
-<<<<<<< HEAD
     · simp only [add_some hxy]
       exact (CoordinateRing.mk_XYIdeal'_mul_mk_XYIdeal' h₁ h₂ hxy).symm
-#align weierstrass_curve.point.to_class WeierstrassCurve.Affine.Point.toClass
-=======
-    · have h hx hy := h ⟨hx, hy⟩
-      rw [add_of_imp h]
-      exact (CoordinateRing.mk_XYIdeal'_mul_mk_XYIdeal' h₁ h₂ h).symm
->>>>>>> b8068ea5
 
 lemma toClass_zero : toClass (0 : W.Point) = 0 :=
   rfl
@@ -541,11 +534,11 @@
 private lemma add_eq_zero (P Q : W.Point) : P + Q = 0 ↔ P = -Q := by
   rcases P, Q with ⟨_ | @⟨x₁, y₁, _⟩, _ | @⟨x₂, y₂, _⟩⟩
   any_goals rfl
-  · erw [zero_add, ← neg_eq_iff_eq_neg, neg_zero, eq_comm]
+  · rw [← zero_def, zero_add, eq_comm (a := 0), neg_eq_iff_eq_neg, neg_zero]
   · rw [neg_some, some.injEq]
     constructor
     · contrapose
-      exact fun hxy => by simp only [add_some hxy, not_false_eq_true]
+      exact fun hxy => by simpa only [add_some hxy] using some_ne_zero _
     · exact fun ⟨hx, hy⟩ => add_of_Y_eq hx hy
 
 lemma toClass_eq_zero (P : W.Point) : toClass P = 0 ↔ P = 0 := by
@@ -557,8 +550,7 @@
       apply (p.natDegree_norm_ne_one _).elim
       rw [← finrank_quotient_span_eq_natDegree_norm (CoordinateRing.basis W) h0,
         ← (quotientEquivAlgOfEq F hp).toLinearEquiv.finrank_eq,
-        (CoordinateRing.quotientXYIdealEquiv W h).toLinearEquiv.finrank_eq,
-        Module.finrank_self]
+        (CoordinateRing.quotientXYIdealEquiv W h).toLinearEquiv.finrank_eq, Module.finrank_self]
   · exact congr_arg toClass
 
 lemma toClass_injective : Function.Injective <| @toClass _ _ W := by
@@ -580,11 +572,11 @@
 
 end WeierstrassCurve.Affine
 
-namespace WeierstrassCurve.Projective.Point
-
-/-! ## Weierstrass curves in projective coordinates -/
-
-variable {F : Type u} [Field F] {W : Projective F}
+namespace WeierstrassCurve.Jacobian.Point
+
+/-! ## Weierstrass curves in Jacobian coordinates -/
+
+variable {F : Type u} [Field F] {W : Jacobian F}
 
 noncomputable instance : AddCommGroup W.Point where
   nsmul := nsmulRec
@@ -598,13 +590,13 @@
   add_comm _ _ := (toAffineAddEquiv W).injective <| by simp only [map_add, add_comm]
   add_assoc _ _ _ := (toAffineAddEquiv W).injective <| by simp only [map_add, add_assoc]
 
-end WeierstrassCurve.Projective.Point
-
-namespace WeierstrassCurve.Jacobian.Point
-
-/-! ## Weierstrass curves in Jacobian coordinates -/
-
-variable {F : Type u} [Field F] {W : Jacobian F}
+end WeierstrassCurve.Jacobian.Point
+
+namespace WeierstrassCurve.Projective.Point
+
+/-! ## Weierstrass curves in projective coordinates -/
+
+variable {F : Type u} [Field F] {W : Projective F}
 
 noncomputable instance : AddCommGroup W.Point where
   nsmul := nsmulRec
@@ -618,20 +610,4 @@
   add_comm _ _ := (toAffineAddEquiv W).injective <| by simp only [map_add, add_comm]
   add_assoc _ _ _ := (toAffineAddEquiv W).injective <| by simp only [map_add, add_assoc]
 
-<<<<<<< HEAD
-end WeierstrassCurve.Jacobian.Point
-=======
-end WeierstrassCurve.Jacobian.Point
-
-namespace WeierstrassCurve.Affine.Point
-
-/-! ## Elliptic curves in affine coordinates -/
-
-variable {R : Type*} [Nontrivial R] [CommRing R] (E : WeierstrassCurve R) [E.IsElliptic]
-
-/-- An affine point on an elliptic curve `E` over `R`. -/
-def mk {x y : R} (h : E.toAffine.Equation x y) : E.toAffine.Point :=
-  WeierstrassCurve.Affine.Point.some <| nonsingular E h
-
-end WeierstrassCurve.Affine.Point
->>>>>>> b8068ea5
+end WeierstrassCurve.Projective.Point