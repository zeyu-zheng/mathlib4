/-
Copyright (c) 2024 Calle Sönne. All rights reserved.
Released under Apache 2.0 license as described in the file LICENSE.
Authors: Paul Lezeau, Calle Sönne
-/

import Mathlib.CategoryTheory.Functor.Category
import Mathlib.CategoryTheory.CommSq

/-!

# HomLift

Given a functor `p : 𝒳 ⥤ 𝒮`, this file provides API for expressing the fact that `p(φ) = f`
for given morphisms `φ` and `f`. The reason this API is needed is because, in general, `p.map φ = f`
does not make sense when the domain and/or codomain of `φ` and `f` are not definitionally equal.

## Main definition

Given morphism `φ : a ⟶ b` in `𝒳` and `f : R ⟶ S` in `𝒮`, `p.IsHomLift f φ` is a class, defined
using the auxillary inductive type `IsHomLiftAux` which expresses the fact that `f = p(φ)`.

We also define a macro `subst_hom_lift p f φ` which can be used to substitute `f` with `p(φ)` in a
goal, this tactic is just short for `obtain ⟨⟩ := Functor.IsHomLift.cond (p:=p) (f:=f) (φ:=φ)`, and
it is used to make the code more readable.

-/

universe u₁ v₁ u₂ v₂

open CategoryTheory Category

variable {𝒮 : Type u₁} {𝒳 : Type u₂} [Category.{v₁} 𝒳] [Category.{v₂} 𝒮] (p : 𝒳 ⥤ 𝒮)

namespace CategoryTheory

/-- Helper-type for defining `IsHomLift`. -/
inductive IsHomLiftAux : ∀ {R S : 𝒮} {a b : 𝒳} (_ : R ⟶ S) (_ : a ⟶ b), Prop
  | map {a b : 𝒳} (φ : a ⟶ b) : IsHomLiftAux (p.map φ) φ

/-- Given a functor `p : 𝒳 ⥤ 𝒮`, an arrow `φ : a ⟶ b` in `𝒳` and an arrow `f : R ⟶ S` in `𝒮`,
`p.IsHomLift f φ` expresses the fact that `φ` lifts `f` through `p`.
This is often drawn as:
```
  a --φ--> b
  -        -
  |        |
  v        v
  R --f--> S
``` -/
class Functor.IsHomLift {R S : 𝒮} {a b : 𝒳} (f : R ⟶ S) (φ : a ⟶ b) : Prop where
  cond : IsHomLiftAux p f φ

/-- `subst_hom_lift p f φ` tries to substitute `f` with `p(φ)` by using `p.IsHomLift f φ` -/
macro "subst_hom_lift" p:ident f:ident φ:ident : tactic =>
  `(tactic| obtain ⟨⟩ := Functor.IsHomLift.cond (p := $p) (f := $f) (φ := $φ))

/-- For any arrow `φ : a ⟶ b` in `𝒳`, `φ` lifts the arrow `p.map φ` in the base `𝒮`-/
@[simp]
instance {a b : 𝒳} (φ : a ⟶ b) : p.IsHomLift (p.map φ) φ where
  cond := by constructor

@[simp]
instance (a : 𝒳) : p.IsHomLift (𝟙 (p.obj a)) (𝟙 a) := by
  rw [← p.map_id]; infer_instance

namespace IsHomLift

protected lemma id {p : 𝒳 ⥤ 𝒮} {R : 𝒮} {a : 𝒳} (ha : p.obj a = R) : p.IsHomLift (𝟙 R) (𝟙 a) := by
  cases ha; infer_instance

section

variable {R S : 𝒮} {a b : 𝒳}

lemma domain_eq (f : R ⟶ S) (φ : a ⟶ b) [p.IsHomLift f φ] : p.obj a = R := by
  subst_hom_lift p f φ; rfl

lemma codomain_eq (f : R ⟶ S) (φ : a ⟶ b) [p.IsHomLift f φ] : p.obj b = S := by
  subst_hom_lift p f φ; rfl

variable (f : R ⟶ S) (φ : a ⟶ b) [p.IsHomLift f φ]

lemma fac : f = eqToHom (domain_eq p f φ).symm ≫ p.map φ ≫ eqToHom (codomain_eq p f φ) := by
  subst_hom_lift p f φ; simp

lemma fac' : p.map φ = eqToHom (domain_eq p f φ) ≫ f ≫ eqToHom (codomain_eq p f φ).symm := by
  subst_hom_lift p f φ; simp

lemma commSq : CommSq (p.map φ) (eqToHom (domain_eq p f φ)) (eqToHom (codomain_eq p f φ)) f where
  w := by simp only [fac p f φ, eqToHom_trans_assoc, eqToHom_refl, id_comp]

-- TODO: this should be deduced by using horiz_inv and commsq API?
lemma commSq' : CommSq (eqToHom (domain_eq p f φ).symm) f (p.map φ)
    (eqToHom (codomain_eq p f φ).symm) where
  w := by simp only [fac p f φ, assoc, eqToHom_trans, eqToHom_refl, comp_id]

end

lemma eq_of_isHomLift {a b : 𝒳} (f : p.obj a ⟶ p.obj b) (φ : a ⟶ b) [p.IsHomLift f φ] :
    f = p.map φ := by
  simp only [fac p f φ, eqToHom_refl, comp_id, id_comp]

lemma of_fac {R S : 𝒮} {a b : 𝒳} (f : R ⟶ S) (φ : a ⟶ b) (ha : p.obj a = R) (hb : p.obj b = S)
    (h : f = eqToHom ha.symm ≫ p.map φ ≫ eqToHom hb) : p.IsHomLift f φ := by
  subst ha hb h; simp

lemma of_fac' {R S : 𝒮} {a b : 𝒳} (f : R ⟶ S) (φ : a ⟶ b) (ha : p.obj a = R) (hb : p.obj b = S)
    (h : p.map φ = eqToHom ha ≫ f ≫ eqToHom hb.symm) : p.IsHomLift f φ := by
  subst ha hb
  obtain rfl : f = p.map φ := by simpa using h.symm
  infer_instance

lemma of_commsq {R S : 𝒮} {a b : 𝒳} (f : R ⟶ S) (φ : a ⟶ b) (ha : p.obj a = R) (hb : p.obj b = S)
    (h : p.map φ ≫ eqToHom hb = (eqToHom ha) ≫ f) : p.IsHomLift f φ := by
  subst ha hb
  obtain rfl : f = p.map φ := by simpa using h.symm
  infer_instance

lemma of_commSq {R S : 𝒮} {a b : 𝒳} (f : R ⟶ S) (φ : a ⟶ b) (ha : p.obj a = R) (hb : p.obj b = S)
    (h : CommSq (p.map φ) (eqToHom ha) (eqToHom hb) f) : p.IsHomLift f φ :=
  of_commsq p f φ ha hb h.1

instance comp {R S T : 𝒮} {a b c : 𝒳} (f : R ⟶ S) (g : S ⟶ T) (φ : a ⟶ b)
    (ψ : b ⟶ c) [p.IsHomLift f φ] [p.IsHomLift g ψ] : p.IsHomLift (f ≫ g) (φ ≫ ψ) := by
  apply of_commSq
  -- This line transforms the first goal in suitable form; the last line closes all three goals.
  on_goal 1 => rw [p.map_comp]
  apply CommSq.horiz_comp (commSq p f φ) (commSq p g ψ)

/-- If `φ : a ⟶ b` and `ψ : b ⟶ c` lift `𝟙 R`, then so does `φ ≫ ψ` -/
instance comp_of_lift_id (R : 𝒮) {a b c : 𝒳} (φ : a ⟶ b) (ψ : b ⟶ c)
    [p.IsHomLift (𝟙 R) φ] [p.IsHomLift (𝟙 R) ψ] : p.IsHomLift (𝟙 R) (φ ≫ ψ) :=
  comp_id (𝟙 R) ▸ comp p (𝟙 R) (𝟙 R) φ ψ

instance comp_lift_id_right {a b c : 𝒳} {S T : 𝒮} (f : S ⟶ T) (φ : a ⟶ b) [p.IsHomLift f φ]
    (ψ : b ⟶ c) [p.IsHomLift (𝟙 T) ψ] : p.IsHomLift f (φ ≫ ψ) := by
  simpa using inferInstanceAs (p.IsHomLift (f ≫ 𝟙 T) (φ ≫ ψ))

/-- If `φ : a ⟶ b` lifts `f` and `ψ : b ⟶ c` lifts `𝟙 T`, then `φ ≫ ψ` lifts `f` -/
lemma comp_lift_id_right' {R S : 𝒮} {a b c : 𝒳} (f : R ⟶ S) (φ : a ⟶ b) [p.IsHomLift f φ]
    (T : 𝒮) (ψ : b ⟶ c) [p.IsHomLift (𝟙 T) ψ] : p.IsHomLift f (φ ≫ ψ) := by
  obtain rfl : S = T := by rw [← codomain_eq p f φ, domain_eq p (𝟙 T) ψ]
  infer_instance

instance comp_lift_id_left {a b c : 𝒳} {S T : 𝒮} (f : S ⟶ T) (ψ : b ⟶ c) [p.IsHomLift f ψ]
    (φ : a ⟶ b) [p.IsHomLift (𝟙 S) φ] : p.IsHomLift f (φ ≫ ψ) := by
  simpa using inferInstanceAs (p.IsHomLift (𝟙 S ≫ f) (φ ≫ ψ))

/-- If `φ : a ⟶ b` lifts `𝟙 T` and `ψ : b ⟶ c` lifts `f`, then `φ  ≫ ψ` lifts `f` -/
lemma comp_lift_id_left' {a b c : 𝒳} (R : 𝒮) (φ : a ⟶ b) [p.IsHomLift (𝟙 R) φ]
    {S T : 𝒮} (f : S ⟶ T) (ψ : b ⟶ c) [p.IsHomLift f ψ] : p.IsHomLift f (φ ≫ ψ) := by
  obtain rfl : R = S := by rw [← codomain_eq p (𝟙 R) φ, domain_eq p f ψ]
  infer_instance

lemma eqToHom_domain_lift_id {p : 𝒳 ⥤ 𝒮} {a b : 𝒳} (hab : a = b) {R : 𝒮} (hR : p.obj a = R) :
    p.IsHomLift (𝟙 R) (eqToHom hab) := by
  subst hR hab; simp

lemma eqToHom_codomain_lift_id {p : 𝒳 ⥤ 𝒮} {a b : 𝒳} (hab : a = b) {S : 𝒮} (hS : p.obj b = S) :
    p.IsHomLift (𝟙 S) (eqToHom hab) := by
  subst hS hab; simp

lemma id_lift_eqToHom_domain {p : 𝒳 ⥤ 𝒮} {R S : 𝒮} (hRS : R = S) {a : 𝒳} (ha : p.obj a = R) :
    p.IsHomLift (eqToHom hRS) (𝟙 a) := by
  subst hRS ha; simp

lemma id_lift_eqToHom_codomain {p : 𝒳 ⥤ 𝒮} {R S : 𝒮} (hRS : R = S) {b : 𝒳} (hb : p.obj b = S) :
    p.IsHomLift (eqToHom hRS) (𝟙 b) := by
  subst hRS hb; simp


section

variable {R S : 𝒮} {a b : 𝒳} (f : R ⟶ S) (φ : a ⟶ b) [p.IsHomLift f φ]

instance comp_id_lift : p.IsHomLift f (𝟙 a ≫ φ) := by
  simp_all

instance id_comp_lift  : p.IsHomLift f (φ ≫ 𝟙 b) := by
  simp_all

instance lift_id_comp : p.IsHomLift (𝟙 R ≫ f) φ := by
  simp_all

instance lift_comp_id : p.IsHomLift (f ≫ 𝟙 S) φ := by
  simp_all

instance comp_eqToHom_lift {a' : 𝒳} (h : a' = a) : p.IsHomLift f (eqToHom h ≫ φ) := by
  subst h; simp_all

instance eqToHom_comp_lift {b' : 𝒳} (h : b = b') : p.IsHomLift f (φ ≫ eqToHom h) := by
  subst h; simp_all

instance lift_eqToHom_comp {R' : 𝒮} (h : R' = R) : p.IsHomLift (eqToHom h ≫ f) φ := by
  subst h; simp_all

<<<<<<< HEAD
instance lift_comp_eqToHom {S' : 𝒮} (h : S = S') : p.IsHomLift (f ≫ eqToHom h) φ := by
=======
instance lift_comp_eqToHom {R S S' : 𝒮} {a b : 𝒳} (f : R ⟶ S) (φ : a ⟶ b) (h : S = S')
    [p.IsHomLift f φ] : p.IsHomLift (f ≫ eqToHom h) φ := by
>>>>>>> 3a7ef871
  subst h; simp_all

end

@[simp]
lemma comp_eqToHom_lift_iff {R S : 𝒮} {a' a b : 𝒳} (f : R ⟶ S) (φ : a ⟶ b) (h : a' = a) :
    p.IsHomLift f (eqToHom h ≫ φ) ↔ p.IsHomLift f φ where
  mp hφ' := by subst h; simpa using hφ'
  mpr hφ := inferInstance

@[simp]
lemma eqToHom_comp_lift_iff {R S : 𝒮} {a b b' : 𝒳} (f : R ⟶ S) (φ : a ⟶ b) (h : b = b') :
    p.IsHomLift f (φ ≫ eqToHom h) ↔ p.IsHomLift f φ where
  mp hφ' := by subst h; simpa using hφ'
  mpr hφ := inferInstance

@[simp]
lemma lift_eqToHom_comp_iff {R' R S : 𝒮} {a b : 𝒳} (f : R ⟶ S) (φ : a ⟶ b) (h : R' = R) :
    p.IsHomLift (eqToHom h ≫ f) φ ↔ p.IsHomLift f φ where
  mp hφ' := by subst h; simpa using hφ'
  mpr hφ := inferInstance

@[simp]
lemma lift_comp_eqToHom_iff {R S S' : 𝒮} {a b : 𝒳} (f : R ⟶ S) (φ : a ⟶ b) (h : S = S') :
    p.IsHomLift (f ≫ eqToHom h) φ ↔ p.IsHomLift f φ where
  mp := fun hφ' => by subst h; simpa using hφ'
  mpr := fun hφ => inferInstance

section

variable {R S : 𝒮} {a b : 𝒳}

/-- Given a morphism `f : R ⟶ S`, and an isomorphism `φ : a ≅ b` lifting `f`, `isoOfIsoLift f φ` is
the isomorphism `Φ : R ≅ S` with `Φ.hom = f` induced from `φ` -/
@[simps hom]
def isoOfIsoLift (f : R ⟶ S) (φ : a ≅ b) [p.IsHomLift f φ.hom] :
    R ≅ S where
  hom := f
  inv := eqToHom (codomain_eq p f φ.hom).symm ≫ (p.mapIso φ).inv ≫ eqToHom (domain_eq p f φ.hom)
  hom_inv_id := by subst_hom_lift p f φ.hom; simp [← p.map_comp]
  inv_hom_id := by subst_hom_lift p f φ.hom; simp [← p.map_comp]

@[simp]
lemma isoOfIsoLift_inv_hom_id (f : R ⟶ S) (φ : a ≅ b) [p.IsHomLift f φ.hom] :
    (isoOfIsoLift p f φ).inv ≫ f = 𝟙 S :=
  (isoOfIsoLift p f φ).inv_hom_id

@[simp]
lemma isoOfIsoLift_hom_inv_id (f : R ⟶ S) (φ : a ≅ b) [p.IsHomLift f φ.hom] :
    f ≫ (isoOfIsoLift p f φ).inv = 𝟙 R :=
  (isoOfIsoLift p f φ).hom_inv_id

/-- If `φ : a ⟶ b` lifts `f : R ⟶ S` and `φ` is an isomorphism, then so is `f`. -/
lemma isIso_of_lift_isIso (f : R ⟶ S) (φ : a ⟶ b) [p.IsHomLift f φ] [IsIso φ] : IsIso f :=
  (fac p f φ) ▸ inferInstance

/-- Given `φ : a ≅ b` and `f : R ≅ S`, such that `φ.hom` lifts `f.hom`, then `φ.inv` lifts
`f.inv`. -/
instance inv_lift_inv (f : R ≅ S) (φ : a ≅ b) [p.IsHomLift f.hom φ.hom] :
    p.IsHomLift f.inv φ.inv := by
  apply of_commSq
  apply CommSq.horiz_inv (f := p.mapIso φ) (commSq p f.hom φ.hom)

/-- Given `φ : a ≅ b` and `f : R ⟶ S`, such that `φ.hom` lifts `f`, then `φ.inv` lifts the
inverse of `f` given by `isoOfIsoLift`. -/
instance inv_lift (f : R ⟶ S) (φ : a ≅ b) [p.IsHomLift f φ.hom] :
    p.IsHomLift (isoOfIsoLift p f φ).inv φ.inv := by
  apply of_commSq
  apply CommSq.horiz_inv (f := p.mapIso φ) (by apply commSq p f φ.hom)

/-- If `φ : a ⟶ b` lifts `f : R ⟶ S` and both are isomorphisms, then `φ⁻¹` lifts `f⁻¹`. -/
protected instance inv (f : R ⟶ S) (φ : a ⟶ b) [IsIso f] [IsIso φ] [p.IsHomLift f φ] :
    p.IsHomLift (inv f) (inv φ) :=
  have : p.IsHomLift (asIso f).hom (asIso φ).hom := by simp_all
  IsHomLift.inv_lift_inv p (asIso f) (asIso φ)

end

/-- If `φ : a ≅ b` is an isomorphism lifting `𝟙 S` for some `S : 𝒮`, then `φ⁻¹` also
lifts `𝟙 S`. -/
instance lift_id_inv (S : 𝒮) {a b : 𝒳} (φ : a ≅ b) [p.IsHomLift (𝟙 S) φ.hom] :
    p.IsHomLift (𝟙 S) φ.inv :=
  have : p.IsHomLift (asIso (𝟙 S)).hom φ.hom := by simp_all
  (IsIso.inv_id (X := S)) ▸ (IsHomLift.inv_lift_inv p (asIso (𝟙 S)) φ)

instance lift_id_inv_isIso (S : 𝒮) {a b : 𝒳} (φ : a ⟶ b) [IsIso φ] [p.IsHomLift (𝟙 S) φ] :
    p.IsHomLift (𝟙 S) (inv φ) :=
  (IsIso.inv_id (X := S)) ▸ (IsHomLift.inv p _ φ)

end IsHomLift

end CategoryTheory<|MERGE_RESOLUTION|>--- conflicted
+++ resolved
@@ -195,12 +195,7 @@
 instance lift_eqToHom_comp {R' : 𝒮} (h : R' = R) : p.IsHomLift (eqToHom h ≫ f) φ := by
   subst h; simp_all
 
-<<<<<<< HEAD
 instance lift_comp_eqToHom {S' : 𝒮} (h : S = S') : p.IsHomLift (f ≫ eqToHom h) φ := by
-=======
-instance lift_comp_eqToHom {R S S' : 𝒮} {a b : 𝒳} (f : R ⟶ S) (φ : a ⟶ b) (h : S = S')
-    [p.IsHomLift f φ] : p.IsHomLift (f ≫ eqToHom h) φ := by
->>>>>>> 3a7ef871
   subst h; simp_all
 
 end
