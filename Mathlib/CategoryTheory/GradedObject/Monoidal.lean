/-
Copyright (c) 2024 Joël Riou. All rights reserved.
Released under Apache 2.0 license as described in the file LICENSE.
Authors: Joël Riou, Kim Morrison
-/
import Mathlib.CategoryTheory.GradedObject.Unitor
import Mathlib.Data.Fintype.Prod

/-!
# The monoidal category structures on graded objects

Assuming that `C` is a monoidal category and that `I` is an additive monoid,
we introduce a partially defined tensor product on the category `GradedObject I C`:
given `X₁` and `X₂` two objects in `GradedObject I C`, we define
`GradedObject.Monoidal.tensorObj X₁ X₂` under the assumption `HasTensor X₁ X₂`
that the coproduct of `X₁ i ⊗ X₂ j` for `i + j = n` exists for any `n : I`.

Under suitable assumptions about the existence of coproducts and the
preservation of certain coproducts by the tensor products in `C`, we
obtain a monoidal category structure on `GradedObject I C`.
In particular, if `C` has finite coproducts to which the tensor
product commutes, we obtain a monoidal category structure on `GradedObject ℕ C`.

-/

universe u

namespace CategoryTheory

open Limits MonoidalCategory Category

variable {I : Type u} [AddMonoid I] {C : Type*} [Category C] [MonoidalCategory C]

namespace GradedObject

/-- The tensor product of two graded objects `X₁` and `X₂` exists if for any `n`,
the coproduct of the objects `X₁ i ⊗ X₂ j` for `i + j = n` exists. -/
abbrev HasTensor (X₁ X₂ : GradedObject I C) : Prop :=
  HasMap (((mapBifunctor (curriedTensor C) I I).obj X₁).obj X₂) (fun ⟨i, j⟩ => i + j)

namespace Monoidal

/-- The tensor product of two graded objects. -/
noncomputable abbrev tensorObj (X₁ X₂ : GradedObject I C) [HasTensor X₁ X₂] :
    GradedObject I C :=
  mapBifunctorMapObj (curriedTensor C) (fun ⟨i, j⟩ => i + j) X₁ X₂

section

variable (X₁ X₂ : GradedObject I C) [HasTensor X₁ X₂]

/-- The inclusion of a summand in a tensor product of two graded objects. -/
noncomputable def ιTensorObj (i₁ i₂ i₁₂ : I) (h : i₁ + i₂ = i₁₂) :
  X₁ i₁ ⊗ X₂ i₂ ⟶ tensorObj X₁ X₂ i₁₂ :=
    ιMapBifunctorMapObj (curriedTensor C) _ _ _ _ _ _ h

variable {X₁ X₂}

@[ext]
lemma tensorObj_ext {A : C} {j : I} (f g : tensorObj X₁ X₂ j ⟶ A)
    (h : ∀ (i₁ i₂ : I) (hi : i₁ + i₂ = j),
      ιTensorObj X₁ X₂ i₁ i₂ j hi ≫ f = ιTensorObj X₁ X₂ i₁ i₂ j hi ≫ g) : f = g := by
  apply mapObj_ext
  rintro ⟨i₁, i₂⟩ hi
  exact h i₁ i₂ hi

/-- Constructor for morphisms from a tensor product of two graded objects. -/
noncomputable def tensorObjDesc {A : C} {k : I}
    (f : ∀ (i₁ i₂ : I) (_ : i₁ + i₂ = k), X₁ i₁ ⊗ X₂ i₂ ⟶ A) : tensorObj X₁ X₂ k ⟶ A :=
  mapBifunctorMapObjDesc f

@[reassoc (attr := simp)]
lemma ι_tensorObjDesc {A : C} {k : I}
    (f : ∀ (i₁ i₂ : I) (_ : i₁ + i₂ = k), X₁ i₁ ⊗ X₂ i₂ ⟶ A) (i₁ i₂ : I) (hi : i₁ + i₂ = k) :
    ιTensorObj X₁ X₂ i₁ i₂ k hi ≫ tensorObjDesc f = f i₁ i₂ hi := by
  apply ι_mapBifunctorMapObjDesc

end

/-- The morphism `tensorObj X₁ Y₁ ⟶ tensorObj X₂ Y₂` induced by morphisms of graded
objects `f : X₁ ⟶ X₂` and `g : Y₁ ⟶ Y₂`. -/
noncomputable def tensorHom {X₁ X₂ Y₁ Y₂ : GradedObject I C} (f : X₁ ⟶ X₂) (g : Y₁ ⟶ Y₂)
    [HasTensor X₁ Y₁] [HasTensor X₂ Y₂] :
    tensorObj X₁ Y₁ ⟶ tensorObj X₂ Y₂ :=
  mapBifunctorMapMap _ _ f g

@[reassoc (attr := simp)]
lemma ι_tensorHom {X₁ X₂ Y₁ Y₂ : GradedObject I C} (f : X₁ ⟶ X₂) (g : Y₁ ⟶ Y₂)
    [HasTensor X₁ Y₁] [HasTensor X₂ Y₂] (i₁ i₂ i₁₂ : I) (h : i₁ + i₂ = i₁₂) :
    ιTensorObj X₁ Y₁ i₁ i₂ i₁₂ h ≫ tensorHom f g i₁₂ =
      (f i₁ ⊗ g i₂) ≫ ιTensorObj X₂ Y₂ i₁ i₂ i₁₂ h := by
  rw [MonoidalCategory.tensorHom_def, assoc]
  apply ι_mapBifunctorMapMap

/-- The morphism `tensorObj X Y₁ ⟶ tensorObj X Y₂` induced by a morphism of graded objects
`φ : Y₁ ⟶ Y₂`. -/
noncomputable abbrev whiskerLeft (X : GradedObject I C) {Y₁ Y₂ : GradedObject I C} (φ : Y₁ ⟶ Y₂)
    [HasTensor X Y₁] [HasTensor X Y₂] : tensorObj X Y₁ ⟶ tensorObj X Y₂ :=
  tensorHom (𝟙 X) φ

/-- The morphism `tensorObj X₁ Y ⟶ tensorObj X₂ Y` induced by a morphism of graded objects
`φ : X₁ ⟶ X₂`. -/
noncomputable abbrev whiskerRight {X₁ X₂ : GradedObject I C} (φ : X₁ ⟶ X₂) (Y : GradedObject I C)
    [HasTensor X₁ Y] [HasTensor X₂ Y] : tensorObj X₁ Y ⟶ tensorObj X₂ Y :=
  tensorHom φ (𝟙 Y)

@[simp]
lemma tensor_id (X Y : GradedObject I C) [HasTensor X Y] :
    tensorHom (𝟙 X) (𝟙 Y) = 𝟙 _ := by
  dsimp [tensorHom, mapBifunctorMapMap]
  simp only [Functor.map_id, NatTrans.id_app, comp_id, mapMap_id]
  rfl

@[reassoc]
lemma tensor_comp {X₁ X₂ X₃ Y₁ Y₂ Y₃ : GradedObject I C} (f₁ : X₁ ⟶ X₂) (f₂ : X₂ ⟶ X₃)
    (g₁ : Y₁ ⟶ Y₂) (g₂ : Y₂ ⟶ Y₃) [HasTensor X₁ Y₁] [HasTensor X₂ Y₂] [HasTensor X₃ Y₃] :
    tensorHom (f₁ ≫ f₂) (g₁ ≫ g₂) = tensorHom f₁ g₁ ≫ tensorHom f₂ g₂ := by
  dsimp only [tensorHom, mapBifunctorMapMap]
  rw [← mapMap_comp]
  apply congr_mapMap
  simp

lemma tensorHom_def {X₁ X₂ Y₁ Y₂ : GradedObject I C} (f : X₁ ⟶ X₂) (g : Y₁ ⟶ Y₂)
    [HasTensor X₁ Y₁] [HasTensor X₂ Y₂] [HasTensor X₂ Y₁] :
    tensorHom f g = whiskerRight f Y₁ ≫ whiskerLeft X₂ g := by
  rw [← tensor_comp, id_comp, comp_id]

/-- This is the addition map `I × I × I → I` for an additive monoid `I`. -/
def r₁₂₃ : I × I × I → I := fun ⟨i, j, k⟩ => i + j + k

/-- Auxiliary definition for `associator`. -/
@[reducible] def ρ₁₂ : BifunctorComp₁₂IndexData (r₁₂₃ : _ → I) where
  I₁₂ := I
  p := fun ⟨i₁, i₂⟩ => i₁ + i₂
  q := fun ⟨i₁₂, i₃⟩ => i₁₂ + i₃
  hpq := fun _ => rfl

/-- Auxiliary definition for `associator`. -/
@[reducible] def ρ₂₃ : BifunctorComp₂₃IndexData (r₁₂₃ : _ → I) where
  I₂₃ := I
  p := fun ⟨i₂, i₃⟩ => i₂ + i₃
  q := fun ⟨i₁₂, i₃⟩ => i₁₂ + i₃
  hpq _ := (add_assoc _ _ _).symm

variable (I) in
/-- Auxiliary definition for `associator`. -/
@[reducible]
def triangleIndexData : TriangleIndexData (r₁₂₃ : _ → I) (fun ⟨i₁, i₃⟩ => i₁ + i₃) where
  p₁₂ := fun ⟨i₁, i₂⟩ => i₁ + i₂
  p₂₃ := fun ⟨i₂, i₃⟩ => i₂ + i₃
  hp₁₂ := fun _ => rfl
  hp₂₃ := fun _ => (add_assoc _ _ _).symm
  h₁ := add_zero
  h₃ := zero_add

/-- Given three graded objects `X₁`, `X₂`, `X₃` in `GradedObject I C`, this is the
assumption that for all `i₁₂ : I` and `i₃ : I`, the tensor product functor `- ⊗ X₃ i₃`
commutes with the coproduct of the objects `X₁ i₁ ⊗ X₂ i₂` such that `i₁ + i₂ = i₁₂`. -/
abbrev _root_.CategoryTheory.GradedObject.HasGoodTensor₁₂Tensor (X₁ X₂ X₃ : GradedObject I C) :=
  HasGoodTrifunctor₁₂Obj (curriedTensor C) (curriedTensor C) ρ₁₂ X₁ X₂ X₃

/-- Given three graded objects `X₁`, `X₂`, `X₃` in `GradedObject I C`, this is the
assumption that for all `i₁ : I` and `i₂₃ : I`, the tensor product functor `X₁ i₁ ⊗ -`
commutes with the coproduct of the objects `X₂ i₂ ⊗ X₃ i₃` such that `i₂ + i₃ = i₂₃`. -/
abbrev _root_.CategoryTheory.GradedObject.HasGoodTensorTensor₂₃ (X₁ X₂ X₃ : GradedObject I C) :=
  HasGoodTrifunctor₂₃Obj (curriedTensor C) (curriedTensor C) ρ₂₃ X₁ X₂ X₃

section

variable (Z : C) (X₁ X₂ X₃ : GradedObject I C)
  {Y₁ Y₂ Y₃ : GradedObject I C}

section
variable [HasTensor X₂ X₃] [HasTensor X₁ (tensorObj X₂ X₃)] [HasTensor Y₂ Y₃]
  [HasTensor Y₁ (tensorObj Y₂ Y₃)]

/-- The inclusion `X₁ i₁ ⊗ X₂ i₂ ⊗ X₃ i₃ ⟶ tensorObj X₁ (tensorObj X₂ X₃) j`
when `i₁ + i₂ + i₃ = j`. -/
noncomputable def ιTensorObj₃ (i₁ i₂ i₃ j : I) (h : i₁ + i₂ + i₃ = j) :
    X₁ i₁ ⊗ X₂ i₂ ⊗ X₃ i₃ ⟶ tensorObj X₁ (tensorObj X₂ X₃) j :=
  X₁ i₁ ◁ ιTensorObj X₂ X₃ i₂ i₃ _ rfl ≫ ιTensorObj X₁ (tensorObj X₂ X₃) i₁ (i₂ + i₃) j
    (by rw [← add_assoc, h])

@[reassoc]
lemma ιTensorObj₃_eq (i₁ i₂ i₃ j : I) (h : i₁ + i₂ + i₃ = j) (i₂₃ : I) (h' : i₂ + i₃ = i₂₃) :
    ιTensorObj₃ X₁ X₂ X₃ i₁ i₂ i₃ j h =
      (X₁ i₁ ◁ ιTensorObj X₂ X₃ i₂ i₃ i₂₃ h') ≫
        ιTensorObj X₁ (tensorObj X₂ X₃) i₁ i₂₃ j (by rw [← h', ← add_assoc, h]) := by
  subst h'
  rfl

variable {X₁ X₂ X₃}

@[reassoc (attr := simp)]
lemma ιTensorObj₃_tensorHom (f₁ : X₁ ⟶ Y₁) (f₂ : X₂ ⟶ Y₂) (f₃ : X₃ ⟶ Y₃)
    (i₁ i₂ i₃ j : I) (h : i₁ + i₂ + i₃ = j) :
    ιTensorObj₃ X₁ X₂ X₃ i₁ i₂ i₃ j h ≫ tensorHom f₁ (tensorHom f₂ f₃) j =
      (f₁ i₁ ⊗ f₂ i₂ ⊗ f₃ i₃) ≫ ιTensorObj₃ Y₁ Y₂ Y₃ i₁ i₂ i₃ j h := by
  rw [ιTensorObj₃_eq _ _ _ i₁ i₂ i₃ j h _  rfl,
    ιTensorObj₃_eq _ _ _ i₁ i₂ i₃ j h _  rfl, assoc, ι_tensorHom,
    ← id_tensorHom, ← id_tensorHom, ← MonoidalCategory.tensor_comp_assoc, ι_tensorHom,
    ← MonoidalCategory.tensor_comp_assoc, id_comp, comp_id]

@[ext (iff := false)]
lemma tensorObj₃_ext {j : I} {A : C} (f g : tensorObj X₁ (tensorObj X₂ X₃) j ⟶ A)
    [H : HasGoodTensorTensor₂₃ X₁ X₂ X₃]
    (h : ∀ (i₁ i₂ i₃ : I) (hi : i₁ + i₂ + i₃ = j),
      ιTensorObj₃ X₁ X₂ X₃ i₁ i₂ i₃ j hi ≫ f = ιTensorObj₃ X₁ X₂ X₃ i₁ i₂ i₃ j hi ≫ g) :
      f = g := by
  apply mapBifunctorBifunctor₂₃MapObj_ext (H := H)
  intro i₁ i₂ i₃ hi
  exact h i₁ i₂ i₃ hi

end

section
variable [HasTensor X₁ X₂] [HasTensor (tensorObj X₁ X₂) X₃] [HasTensor Y₁ Y₂]
  [HasTensor (tensorObj Y₁ Y₂) Y₃]

/-- The inclusion `X₁ i₁ ⊗ X₂ i₂ ⊗ X₃ i₃ ⟶ tensorObj (tensorObj X₁ X₂) X₃ j`
when `i₁ + i₂ + i₃ = j`. -/
noncomputable def ιTensorObj₃' (i₁ i₂ i₃ j : I) (h : i₁ + i₂ + i₃ = j) :
    (X₁ i₁ ⊗ X₂ i₂) ⊗ X₃ i₃ ⟶ tensorObj (tensorObj X₁ X₂) X₃ j :=
  (ιTensorObj X₁ X₂ i₁ i₂ (i₁ + i₂) rfl ▷ X₃ i₃) ≫
    ιTensorObj (tensorObj X₁ X₂) X₃ (i₁ + i₂) i₃ j h

@[reassoc]
lemma ιTensorObj₃'_eq (i₁ i₂ i₃ j : I) (h : i₁ + i₂ + i₃ = j) (i₁₂ : I)
    (h' : i₁ + i₂ = i₁₂) :
    ιTensorObj₃' X₁ X₂ X₃ i₁ i₂ i₃ j h =
      (ιTensorObj X₁ X₂ i₁ i₂ i₁₂ h' ▷ X₃ i₃) ≫
        ιTensorObj (tensorObj X₁ X₂) X₃ i₁₂ i₃ j (by rw [← h', h]) := by
  subst h'
  rfl

variable {X₁ X₂ X₃}

@[reassoc (attr := simp)]
lemma ιTensorObj₃'_tensorHom (f₁ : X₁ ⟶ Y₁) (f₂ : X₂ ⟶ Y₂) (f₃ : X₃ ⟶ Y₃)
    (i₁ i₂ i₃ j : I) (h : i₁ + i₂ + i₃ = j) :
    ιTensorObj₃' X₁ X₂ X₃ i₁ i₂ i₃ j h ≫ tensorHom (tensorHom f₁ f₂) f₃ j =
      ((f₁ i₁ ⊗ f₂ i₂) ⊗ f₃ i₃) ≫ ιTensorObj₃' Y₁ Y₂ Y₃ i₁ i₂ i₃ j h := by
  rw [ιTensorObj₃'_eq _ _ _ i₁ i₂ i₃ j h _  rfl,
    ιTensorObj₃'_eq _ _ _ i₁ i₂ i₃ j h _  rfl, assoc, ι_tensorHom,
    ← tensorHom_id, ← tensorHom_id, ← MonoidalCategory.tensor_comp_assoc, id_comp,
    ι_tensorHom, ← MonoidalCategory.tensor_comp_assoc, comp_id]

@[ext (iff := false)]
<<<<<<< HEAD
lemma tensorObj₃_ext {j : I} {A : C} (f g : tensorObj X₁ (tensorObj X₂ X₃) j ⟶ A)
    [H : HasGoodTensorTensor₂₃ X₁ X₂ X₃]
    (h : ∀ (i₁ i₂ i₃ : I) (hi : i₁ + i₂ + i₃ = j),
      ιTensorObj₃ X₁ X₂ X₃ i₁ i₂ i₃ j hi ≫ f = ιTensorObj₃ X₁ X₂ X₃ i₁ i₂ i₃ j hi ≫ g) :
      f = g := by
  apply mapBifunctorBifunctor₂₃MapObj_ext (H := H)
  intro i₁ i₂ i₃ hi
  exact h i₁ i₂ i₃ hi

@[ext (iff := false)]
=======
>>>>>>> 08570c45
lemma tensorObj₃'_ext {j : I} {A : C} (f g : tensorObj (tensorObj X₁ X₂) X₃ j ⟶ A)
    [H : HasGoodTensor₁₂Tensor X₁ X₂ X₃]
    (h : ∀ (i₁ i₂ i₃ : I) (h : i₁ + i₂ + i₃ = j),
      ιTensorObj₃' X₁ X₂ X₃ i₁ i₂ i₃ j h ≫ f = ιTensorObj₃' X₁ X₂ X₃ i₁ i₂ i₃ j h ≫ g) :
      f = g := by
  apply mapBifunctor₁₂BifunctorMapObj_ext (H := H)
  intro i₁ i₂ i₃ hi
  exact h i₁ i₂ i₃ hi

end

section
variable [HasTensor X₁ X₂] [HasTensor (tensorObj X₁ X₂) X₃] [HasTensor X₂ X₃]
  [HasTensor X₁ (tensorObj X₂ X₃)]

/-- The associator isomorphism for graded objects. -/
noncomputable def associator [HasGoodTensor₁₂Tensor X₁ X₂ X₃] [HasGoodTensorTensor₂₃ X₁ X₂ X₃] :
  tensorObj (tensorObj X₁ X₂) X₃ ≅ tensorObj X₁ (tensorObj X₂ X₃) :=
    mapBifunctorAssociator (MonoidalCategory.curriedAssociatorNatIso C) ρ₁₂ ρ₂₃ X₁ X₂ X₃

@[reassoc (attr := simp)]
lemma ιTensorObj₃'_associator_hom
    [HasGoodTensor₁₂Tensor X₁ X₂ X₃] [HasGoodTensorTensor₂₃ X₁ X₂ X₃]
    (i₁ i₂ i₃ j : I) (h : i₁ + i₂ + i₃ = j) :
    ιTensorObj₃' X₁ X₂ X₃ i₁ i₂ i₃ j h ≫ (associator X₁ X₂ X₃).hom j =
      (α_ _ _ _).hom ≫ ιTensorObj₃ X₁ X₂ X₃ i₁ i₂ i₃ j h :=
  ι_mapBifunctorAssociator_hom (MonoidalCategory.curriedAssociatorNatIso C)
    ρ₁₂ ρ₂₃ X₁ X₂ X₃ i₁ i₂ i₃ j h

@[reassoc (attr := simp)]
lemma ιTensorObj₃_associator_inv
    [HasGoodTensor₁₂Tensor X₁ X₂ X₃] [HasGoodTensorTensor₂₃ X₁ X₂ X₃]
    (i₁ i₂ i₃ j : I) (h : i₁ + i₂ + i₃ = j) :
    ιTensorObj₃ X₁ X₂ X₃ i₁ i₂ i₃ j h ≫ (associator X₁ X₂ X₃).inv j =
      (α_ _ _ _).inv ≫ ιTensorObj₃' X₁ X₂ X₃ i₁ i₂ i₃ j h :=
  ι_mapBifunctorAssociator_inv (MonoidalCategory.curriedAssociatorNatIso C)
    ρ₁₂ ρ₂₃ X₁ X₂ X₃ i₁ i₂ i₃ j h

variable {X₁ X₂ X₃}

variable [HasTensor Y₁ Y₂] [HasTensor (tensorObj Y₁ Y₂) Y₃] [HasTensor Y₂ Y₃]
  [HasTensor Y₁ (tensorObj Y₂ Y₃)] in
lemma associator_naturality (f₁ : X₁ ⟶ Y₁) (f₂ : X₂ ⟶ Y₂) (f₃ : X₃ ⟶ Y₃)
    [HasGoodTensor₁₂Tensor X₁ X₂ X₃] [HasGoodTensorTensor₂₃ X₁ X₂ X₃]
    [HasGoodTensor₁₂Tensor Y₁ Y₂ Y₃] [HasGoodTensorTensor₂₃ Y₁ Y₂ Y₃] :
    tensorHom (tensorHom f₁ f₂) f₃ ≫ (associator Y₁ Y₂ Y₃).hom =
      (associator X₁ X₂ X₃).hom ≫ tensorHom f₁ (tensorHom f₂ f₃) := by aesop_cat

end

/-- Given `Z : C` and three graded objects `X₁`, `X₂` and `X₃` in `GradedObject I C`,
this typeclass expresses that functor `Z ⊗ _` commutes with the coproduct of
the objects `X₁ i₁ ⊗ (X₂ i₂ ⊗ X₃ i₃)` such that `i₁ + i₂ + i₃ = j` for a certain `j`.
See lemma `left_tensor_tensorObj₃_ext`. -/
abbrev _root_.CategoryTheory.GradedObject.HasLeftTensor₃ObjExt (j : I) := PreservesColimit
  (Discrete.functor fun (i : { i : (I × I × I) | i.1 + i.2.1 + i.2.2 = j }) ↦
    (((mapTrifunctor (bifunctorComp₂₃ (curriedTensor C)
      (curriedTensor C)) I I I).obj X₁).obj X₂).obj X₃ i)
   ((curriedTensor C).obj Z)

variable {X₁ X₂ X₃}
variable [HasTensor X₂ X₃] [HasTensor X₁ (tensorObj X₂ X₃)]

@[ext (iff := false)]
lemma left_tensor_tensorObj₃_ext {j : I} {A : C} (Z : C)
    (f g : Z ⊗ tensorObj X₁ (tensorObj X₂ X₃) j ⟶ A)
    [H : HasGoodTensorTensor₂₃ X₁ X₂ X₃]
    [hZ : HasLeftTensor₃ObjExt Z X₁ X₂ X₃ j]
    (h : ∀ (i₁ i₂ i₃ : I) (h : i₁ + i₂ + i₃ = j),
      (_ ◁ ιTensorObj₃ X₁ X₂ X₃ i₁ i₂ i₃ j h) ≫ f =
        (_ ◁ ιTensorObj₃ X₁ X₂ X₃ i₁ i₂ i₃ j h) ≫ g) : f = g := by
    refine (@isColimitOfPreserves C _ C _ _ _ _ ((curriedTensor C).obj Z) _
      (isColimitCofan₃MapBifunctorBifunctor₂₃MapObj (H := H) j) hZ).hom_ext ?_
    intro ⟨⟨i₁, i₂, i₃⟩, hi⟩
    exact h _ _ _ hi

end

section

variable (X₁ X₂ X₃ X₄ : GradedObject I C)
  [HasTensor X₃ X₄] [HasTensor X₂ (tensorObj X₃ X₄)]
  [HasTensor X₁ (tensorObj X₂ (tensorObj X₃ X₄))]

/-- The inclusion
`X₁ i₁ ⊗ X₂ i₂ ⊗ X₃ i₃ ⊗ X₄ i₄ ⟶ tensorObj X₁ (tensorObj X₂ (tensorObj X₃ X₄)) j`
when `i₁ + i₂ + i₃ + i₄ = j`. -/
noncomputable def ιTensorObj₄ (i₁ i₂ i₃ i₄ j : I) (h : i₁ + i₂ + i₃ + i₄ = j) :
    X₁ i₁ ⊗ X₂ i₂ ⊗ X₃ i₃ ⊗ X₄ i₄ ⟶ tensorObj X₁ (tensorObj X₂ (tensorObj X₃ X₄)) j :=
  (_ ◁ ιTensorObj₃ X₂ X₃ X₄ i₂ i₃ i₄ _ rfl) ≫
    ιTensorObj X₁ (tensorObj X₂ (tensorObj X₃ X₄)) i₁ (i₂ + i₃ + i₄) j
      (by rw [← h, ← add_assoc, ← add_assoc])

lemma ιTensorObj₄_eq (i₁ i₂ i₃ i₄ j : I) (h : i₁ + i₂ + i₃ + i₄ = j) (i₂₃₄ : I)
    (hi : i₂ + i₃ + i₄ = i₂₃₄) :
    ιTensorObj₄ X₁ X₂ X₃ X₄ i₁ i₂ i₃ i₄ j h =
      (_ ◁ ιTensorObj₃ X₂ X₃ X₄ i₂ i₃ i₄ _ hi) ≫
        ιTensorObj X₁ (tensorObj X₂ (tensorObj X₃ X₄)) i₁ i₂₃₄ j
          (by rw [← hi, ← add_assoc, ← add_assoc, h]) := by
  subst hi
  rfl

/-- Given four graded objects, this is the condition
`HasLeftTensor₃ObjExt (X₁ i₁) X₂ X₃ X₄ i₂₃₄` for all indices `i₁` and `i₂₃₄`,
see the lemma `tensorObj₄_ext`. -/
abbrev _root_.CategoryTheory.GradedObject.HasTensor₄ObjExt :=
  ∀ (i₁ i₂₃₄ : I), HasLeftTensor₃ObjExt (X₁ i₁) X₂ X₃ X₄ i₂₃₄

variable {X₁ X₂ X₃ X₄}

@[ext (iff := false)]
lemma tensorObj₄_ext {j : I} {A : C} (f g : tensorObj X₁ (tensorObj X₂ (tensorObj X₃ X₄)) j ⟶ A)
    [HasGoodTensorTensor₂₃ X₂ X₃ X₄]
    [H : HasTensor₄ObjExt X₁ X₂ X₃ X₄]
    (h : ∀ (i₁ i₂ i₃ i₄ : I) (h : i₁ + i₂ + i₃ + i₄ = j),
      ιTensorObj₄ X₁ X₂ X₃ X₄ i₁ i₂ i₃ i₄ j h ≫ f =
        ιTensorObj₄ X₁ X₂ X₃ X₄ i₁ i₂ i₃ i₄ j h ≫ g) : f = g := by
  apply tensorObj_ext
  intro i₁ i₂₃₄ h'
  apply left_tensor_tensorObj₃_ext
  intro i₂ i₃ i₄ h''
  have hj : i₁ + i₂ + i₃ + i₄ = j := by simp only [← h', ← h'', add_assoc]
  simpa only [assoc, ιTensorObj₄_eq X₁ X₂ X₃ X₄ i₁ i₂ i₃ i₄ j hj i₂₃₄ h''] using h i₁ i₂ i₃ i₄ hj

end

section Pentagon

variable (X₁ X₂ X₃ X₄ : GradedObject I C)
  [HasTensor X₁ X₂] [HasTensor X₂ X₃] [HasTensor X₃ X₄]
  [HasTensor (tensorObj X₁ X₂) X₃] [HasTensor X₁ (tensorObj X₂ X₃)]
  [HasTensor (tensorObj X₂ X₃) X₄] [HasTensor X₂ (tensorObj X₃ X₄)]
  [HasTensor (tensorObj (tensorObj X₁ X₂) X₃) X₄]
  [HasTensor (tensorObj X₁ (tensorObj X₂ X₃)) X₄]
  [HasTensor X₁ (tensorObj (tensorObj X₂ X₃) X₄)]
  [HasTensor X₁ (tensorObj X₂ (tensorObj X₃ X₄))]
  [HasTensor (tensorObj X₁ X₂) (tensorObj X₃ X₄)]
  [HasGoodTensor₁₂Tensor X₁ X₂ X₃] [HasGoodTensorTensor₂₃ X₁ X₂ X₃]
  [HasGoodTensor₁₂Tensor X₁ (tensorObj X₂ X₃) X₄]
  [HasGoodTensorTensor₂₃ X₁ (tensorObj X₂ X₃) X₄]
  [HasGoodTensor₁₂Tensor X₂ X₃ X₄] [HasGoodTensorTensor₂₃ X₂ X₃ X₄]
  [HasGoodTensor₁₂Tensor (tensorObj X₁ X₂) X₃ X₄]
  [HasGoodTensorTensor₂₃ (tensorObj X₁ X₂) X₃ X₄]
  [HasGoodTensor₁₂Tensor X₁ X₂ (tensorObj X₃ X₄)]
  [HasGoodTensorTensor₂₃ X₁ X₂ (tensorObj X₃ X₄)]
  [HasTensor₄ObjExt X₁ X₂ X₃ X₄]

@[reassoc]
lemma pentagon_inv :
    tensorHom (𝟙 X₁) (associator X₂ X₃ X₄).inv ≫ (associator X₁ (tensorObj X₂ X₃) X₄).inv ≫
        tensorHom (associator X₁ X₂ X₃).inv (𝟙 X₄) =
    (associator X₁ X₂ (tensorObj X₃ X₄)).inv ≫ (associator (tensorObj X₁ X₂) X₃ X₄).inv := by
  ext j i₁ i₂ i₃ i₄ h
  dsimp
  conv_lhs =>
    rw [ιTensorObj₄_eq X₁ X₂ X₃ X₄ i₁ i₂ i₃ i₄ j h _ rfl, assoc, ι_tensorHom_assoc]
    dsimp
    rw [id_tensorHom, ← MonoidalCategory.whiskerLeft_comp_assoc, ιTensorObj₃_associator_inv,
      ιTensorObj₃'_eq X₂ X₃ X₄ i₂ i₃ i₄ _ rfl _ rfl, MonoidalCategory.whiskerLeft_comp_assoc,
      MonoidalCategory.whiskerLeft_comp_assoc,
      ← ιTensorObj₃_eq_assoc X₁ (tensorObj X₂ X₃) X₄ i₁ (i₂ + i₃) i₄ j
        (by simp only [← add_assoc, h]) _ rfl, ιTensorObj₃_associator_inv_assoc,
      ιTensorObj₃'_eq_assoc X₁ (tensorObj X₂ X₃) X₄ i₁ (i₂ + i₃) i₄ j
        (by simp only [← add_assoc, h]) (i₁ + i₂ + i₃) (by rw [add_assoc]), ι_tensorHom]
    dsimp
    rw [tensorHom_id, whisker_assoc_symm_assoc, Iso.hom_inv_id_assoc,
      ← MonoidalCategory.comp_whiskerRight_assoc, ← MonoidalCategory.comp_whiskerRight_assoc,
      ← ιTensorObj₃_eq X₁ X₂ X₃ i₁ i₂ i₃ _ rfl _ rfl, ιTensorObj₃_associator_inv,
      MonoidalCategory.comp_whiskerRight_assoc, MonoidalCategory.pentagon_inv_assoc]
  conv_rhs =>
    rw [ιTensorObj₄_eq X₁ X₂ X₃ X₄ i₁ i₂ i₃ i₄ _ _ _ rfl,
      ιTensorObj₃_eq X₂ X₃ X₄ i₂ i₃ i₄ _ rfl _ rfl, assoc,
      MonoidalCategory.whiskerLeft_comp_assoc,
      ← ιTensorObj₃_eq_assoc X₁ X₂ (tensorObj X₃ X₄) i₁ i₂ (i₃ + i₄) j
        (by rw [← add_assoc, h]) (i₂ + i₃ + i₄) (by rw [add_assoc]),
      ιTensorObj₃_associator_inv_assoc, associator_inv_naturality_right_assoc,
      ιTensorObj₃'_eq_assoc X₁ X₂ (tensorObj X₃ X₄) i₁ i₂ (i₃ + i₄) j
        (by rw [← add_assoc, h]) _ rfl, whisker_exchange_assoc,
      ← ιTensorObj₃_eq_assoc (tensorObj X₁ X₂) X₃ X₄ (i₁ + i₂) i₃ i₄ j h _ rfl,
      ιTensorObj₃_associator_inv, whiskerRight_tensor_assoc, Iso.hom_inv_id_assoc,
      ιTensorObj₃'_eq (tensorObj X₁ X₂) X₃ X₄ (i₁ + i₂) i₃ i₄ j h _ rfl,
      ← MonoidalCategory.comp_whiskerRight_assoc,
      ← ιTensorObj₃'_eq X₁ X₂ X₃ i₁ i₂ i₃ _ rfl _ rfl]

lemma pentagon : tensorHom (associator X₁ X₂ X₃).hom (𝟙 X₄) ≫
    (associator X₁ (tensorObj X₂ X₃) X₄).hom ≫ tensorHom (𝟙 X₁) (associator X₂ X₃ X₄).hom =
    (associator (tensorObj X₁ X₂) X₃ X₄).hom ≫ (associator X₁ X₂ (tensorObj X₃ X₄)).hom := by
  rw [← cancel_epi (associator (tensorObj X₁ X₂) X₃ X₄).inv,
    ← cancel_epi (associator X₁ X₂ (tensorObj X₃ X₄)).inv, Iso.inv_hom_id_assoc,
    Iso.inv_hom_id, ← pentagon_inv_assoc, ← tensor_comp_assoc, id_comp, Iso.inv_hom_id,
    tensor_id, id_comp, Iso.inv_hom_id_assoc, ← tensor_comp, id_comp, Iso.inv_hom_id,
    tensor_id]

end Pentagon

section TensorUnit

variable [DecidableEq I] [HasInitial C]

/-- The unit of the tensor product on graded objects is `(single₀ I).obj (𝟙_ C)`. -/
noncomputable def tensorUnit : GradedObject I C := (single₀ I).obj (𝟙_ C)

/-- The canonical isomorphism `tensorUnit 0 ≅ 𝟙_ C` -/
noncomputable def tensorUnit₀ : (tensorUnit : GradedObject I C) 0 ≅ 𝟙_ C :=
  singleObjApplyIso (0 : I) (𝟙_ C)

/-- `tensorUnit i` is an initial object when `i ≠ 0`. -/
noncomputable def isInitialTensorUnitApply (i : I) (hi : i ≠ 0) :
    IsInitial ((tensorUnit : GradedObject I C) i) :=
  isInitialSingleObjApply _ _ _ hi

end TensorUnit

section LeftUnitor

variable [DecidableEq I] [HasInitial C]
  [∀ X₂, PreservesColimit (Functor.empty.{0} C) ((curriedTensor C).flip.obj X₂)]
  (X X' : GradedObject I C)

instance : HasTensor tensorUnit X :=
  mapBifunctorLeftUnitor_hasMap _ _ (leftUnitorNatIso C) _ zero_add _

instance : HasMap (((mapBifunctor (curriedTensor C) I I).obj
    ((single₀ I).obj (𝟙_ C))).obj X) (fun ⟨i₁, i₂⟩ => i₁ + i₂) :=
  (inferInstance : HasTensor tensorUnit X)

/-- The left unitor isomorphism for graded objects. -/
noncomputable def leftUnitor : tensorObj tensorUnit X ≅ X :=
    mapBifunctorLeftUnitor (curriedTensor C) (𝟙_ C)
      (leftUnitorNatIso C) (fun (⟨i₁, i₂⟩ : I × I) => i₁ + i₂) zero_add X

lemma leftUnitor_inv_apply (i : I) :
    (leftUnitor X).inv i = (λ_ (X i)).inv ≫ tensorUnit₀.inv ▷ (X i) ≫
      ιTensorObj tensorUnit X 0 i i (zero_add i) := rfl

variable {X X'}

@[reassoc (attr := simp)]
lemma leftUnitor_naturality (φ : X ⟶ X') :
    tensorHom (𝟙 (tensorUnit)) φ ≫ (leftUnitor X').hom =
      (leftUnitor X).hom ≫ φ := by
  apply mapBifunctorLeftUnitor_naturality

end LeftUnitor

section RightUnitor

variable [DecidableEq I] [HasInitial C]
  [∀ X₁, PreservesColimit (Functor.empty.{0} C) ((curriedTensor C).obj X₁)]
  (X X' : GradedObject I C)

instance : HasTensor X tensorUnit :=
  mapBifunctorRightUnitor_hasMap (curriedTensor C) _
    (rightUnitorNatIso C) _ add_zero _

instance : HasMap (((mapBifunctor (curriedTensor C) I I).obj X).obj
    ((single₀ I).obj (𝟙_ C))) (fun ⟨i₁, i₂⟩ => i₁ + i₂) :=
  (inferInstance : HasTensor X tensorUnit)

/-- The right unitor isomorphism for graded objects. -/
noncomputable def rightUnitor : tensorObj X tensorUnit ≅ X :=
    mapBifunctorRightUnitor (curriedTensor C) (𝟙_ C)
      (rightUnitorNatIso C) (fun (⟨i₁, i₂⟩ : I × I) => i₁ + i₂) add_zero X

lemma rightUnitor_inv_apply (i : I) :
    (rightUnitor X).inv i = (ρ_ (X i)).inv ≫ (X i) ◁ tensorUnit₀.inv ≫
      ιTensorObj X tensorUnit i 0 i (add_zero i) := rfl

variable {X X'}

@[reassoc (attr := simp)]
lemma rightUnitor_naturality (φ : X ⟶ X') :
    tensorHom φ (𝟙 (tensorUnit)) ≫ (rightUnitor X').hom =
      (rightUnitor X).hom ≫ φ := by
  apply mapBifunctorRightUnitor_naturality

end RightUnitor

section Triangle

variable [DecidableEq I] [HasInitial C]
  [∀ X₁, PreservesColimit (Functor.empty.{0} C) ((curriedTensor C).obj X₁)]
  [∀ X₂, PreservesColimit (Functor.empty.{0} C)
    ((curriedTensor C).flip.obj X₂)]
  (X₁ X₃ : GradedObject I C) [HasTensor X₁ X₃]
  [HasTensor (tensorObj X₁ tensorUnit) X₃] [HasTensor X₁ (tensorObj tensorUnit X₃)]
  [HasGoodTensor₁₂Tensor X₁ tensorUnit X₃] [HasGoodTensorTensor₂₃ X₁ tensorUnit X₃]

lemma triangle :
    (associator X₁ tensorUnit X₃).hom ≫ tensorHom (𝟙 X₁) (leftUnitor X₃).hom =
      tensorHom (rightUnitor X₁).hom (𝟙 X₃) := by
  convert mapBifunctor_triangle (curriedAssociatorNatIso C) (𝟙_ C)
    (rightUnitorNatIso C) (leftUnitorNatIso C) (triangleIndexData I) X₁ X₃ (by simp)

end Triangle

end Monoidal

section

variable
  [∀ (X₁ X₂ : GradedObject I C), HasTensor X₁ X₂]
  [∀ (X₁ X₂ X₃ : GradedObject I C), HasGoodTensor₁₂Tensor X₁ X₂ X₃]
  [∀ (X₁ X₂ X₃ : GradedObject I C), HasGoodTensorTensor₂₃ X₁ X₂ X₃]
  [DecidableEq I] [HasInitial C]
  [∀ X₁, PreservesColimit (Functor.empty.{0} C) ((curriedTensor C).obj X₁)]
  [∀ X₂, PreservesColimit (Functor.empty.{0} C) ((curriedTensor C).flip.obj X₂)]
  [∀ (X₁ X₂ X₃ X₄ : GradedObject I C), HasTensor₄ObjExt X₁ X₂ X₃ X₄]

noncomputable instance monoidalCategory : MonoidalCategory (GradedObject I C) where
  tensorObj X Y := Monoidal.tensorObj X Y
  tensorHom f g := Monoidal.tensorHom f g
  tensorHom_def f g := Monoidal.tensorHom_def f g
  whiskerLeft X _ _ φ := Monoidal.whiskerLeft X φ
  whiskerRight {_ _ φ Y} := Monoidal.whiskerRight φ Y
  tensorUnit := Monoidal.tensorUnit
  associator X₁ X₂ X₃ := Monoidal.associator X₁ X₂ X₃
  associator_naturality f₁ f₂ f₃ := Monoidal.associator_naturality f₁ f₂ f₃
  leftUnitor X := Monoidal.leftUnitor X
  leftUnitor_naturality := Monoidal.leftUnitor_naturality
  rightUnitor X := Monoidal.rightUnitor X
  rightUnitor_naturality := Monoidal.rightUnitor_naturality
  tensor_comp f₁ f₂ g₁ g₂ := Monoidal.tensor_comp f₁ g₁ f₂ g₂
  pentagon X₁ X₂ X₃ X₄ := Monoidal.pentagon X₁ X₂ X₃ X₄
  triangle X₁ X₂ := Monoidal.triangle X₁ X₂

end

section

instance (n : ℕ) : Finite ((fun (i : ℕ × ℕ) => i.1 + i.2) ⁻¹' {n}) := by
  refine Finite.of_injective (fun ⟨⟨i₁, i₂⟩, (hi : i₁ + i₂ = n)⟩ =>
    ((⟨i₁, by omega⟩, ⟨i₂, by omega⟩) : Fin (n + 1) × Fin (n + 1) )) ?_
  rintro ⟨⟨_, _⟩, _⟩ ⟨⟨_, _⟩, _⟩ h
  simpa using h

instance (n : ℕ) : Finite ({ i : (ℕ × ℕ × ℕ) | i.1 + i.2.1 + i.2.2 = n }) := by
  refine Finite.of_injective (fun ⟨⟨i₁, i₂, i₃⟩, (hi : i₁ + i₂ + i₃ = n)⟩ =>
    (⟨⟨i₁, by omega⟩, ⟨i₂, by omega⟩, ⟨i₃, by omega⟩⟩ :
      Fin (n + 1) × Fin (n + 1) × Fin (n + 1))) ?_
  rintro ⟨⟨_, _, _⟩, _⟩ ⟨⟨_, _, _⟩, _⟩ h
  simpa using h

/-!
The monoidal category structure on `GradedObject ℕ C` can be inferred
from the assumptions `[HasFiniteCoproducts C]`,
`[∀ (X : C), PreservesFiniteCoproducts ((curriedTensor C).obj X)]` and
`[∀ (X : C), PreservesFiniteCoproducts ((curriedTensor C).flip.obj X)]`.
This requires importing `Mathlib.CategoryTheory.Limits.Preserves.Finite`.
-/

end

end GradedObject

end CategoryTheory<|MERGE_RESOLUTION|>--- conflicted
+++ resolved
@@ -246,19 +246,6 @@
     ι_tensorHom, ← MonoidalCategory.tensor_comp_assoc, comp_id]
 
 @[ext (iff := false)]
-<<<<<<< HEAD
-lemma tensorObj₃_ext {j : I} {A : C} (f g : tensorObj X₁ (tensorObj X₂ X₃) j ⟶ A)
-    [H : HasGoodTensorTensor₂₃ X₁ X₂ X₃]
-    (h : ∀ (i₁ i₂ i₃ : I) (hi : i₁ + i₂ + i₃ = j),
-      ιTensorObj₃ X₁ X₂ X₃ i₁ i₂ i₃ j hi ≫ f = ιTensorObj₃ X₁ X₂ X₃ i₁ i₂ i₃ j hi ≫ g) :
-      f = g := by
-  apply mapBifunctorBifunctor₂₃MapObj_ext (H := H)
-  intro i₁ i₂ i₃ hi
-  exact h i₁ i₂ i₃ hi
-
-@[ext (iff := false)]
-=======
->>>>>>> 08570c45
 lemma tensorObj₃'_ext {j : I} {A : C} (f g : tensorObj (tensorObj X₁ X₂) X₃ j ⟶ A)
     [H : HasGoodTensor₁₂Tensor X₁ X₂ X₃]
     (h : ∀ (i₁ i₂ i₃ : I) (h : i₁ + i₂ + i₃ = j),
