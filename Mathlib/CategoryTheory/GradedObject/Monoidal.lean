/-
Copyright (c) 2024 Joël Riou. All rights reserved.
Released under Apache 2.0 license as described in the file LICENSE.
Authors: Joël Riou, Kim Morrison
-/
import Mathlib.CategoryTheory.GradedObject.Unitor
import Mathlib.Data.Fintype.Prod

/-!
# The monoidal category structures on graded objects

Assuming that `C` is a monoidal category and that `I` is an additive monoid,
we introduce a partially defined tensor product on the category `GradedObject I C`:
given `X₁` and `X₂` two objects in `GradedObject I C`, we define
`GradedObject.Monoidal.tensorObj X₁ X₂` under the assumption `HasTensor X₁ X₂`
that the coproduct of `X₁ i ⊗ X₂ j` for `i + j = n` exists for any `n : I`.

Under suitable assumptions about the existence of coproducts and the
preservation of certain coproducts by the tensor products in `C`, we
obtain a monoidal category structure on `GradedObject I C`.
In particular, if `C` has finite coproducts to which the tensor
product commutes, we obtain a monoidal category structure on `GradedObject ℕ C`.

-/

universe u

namespace CategoryTheory

open Limits MonoidalCategory Category

variable {I : Type u} [AddMonoid I] {C : Type*} [Category C] [MonoidalCategory C]

namespace GradedObject

/-- The tensor product of two graded objects `X₁` and `X₂` exists if for any `n`,
the coproduct of the objects `X₁ i ⊗ X₂ j` for `i + j = n` exists. -/
abbrev HasTensor (X₁ X₂ : GradedObject I C) : Prop :=
  HasMap (((mapBifunctor (curriedTensor C) I I).obj X₁).obj X₂) (fun ⟨i, j⟩ => i + j)

namespace Monoidal

/-- The tensor product of two graded objects. -/
noncomputable abbrev tensorObj (X₁ X₂ : GradedObject I C) [HasTensor X₁ X₂] :
    GradedObject I C :=
  mapBifunctorMapObj (curriedTensor C) (fun ⟨i, j⟩ => i + j) X₁ X₂

section

variable (X₁ X₂ : GradedObject I C) [HasTensor X₁ X₂]

/-- The inclusion of a summand in a tensor product of two graded objects. -/
noncomputable def ιTensorObj (i₁ i₂ i₁₂ : I) (h : i₁ + i₂ = i₁₂) :
  X₁ i₁ ⊗ X₂ i₂ ⟶ tensorObj X₁ X₂ i₁₂ :=
    ιMapBifunctorMapObj (curriedTensor C) _ _ _ _ _ _ h

variable {X₁ X₂}

@[ext]
lemma tensorObj_ext {A : C} {j : I} (f g : tensorObj X₁ X₂ j ⟶ A)
    (h : ∀ (i₁ i₂ : I) (hi : i₁ + i₂ = j),
      ιTensorObj X₁ X₂ i₁ i₂ j hi ≫ f = ιTensorObj X₁ X₂ i₁ i₂ j hi ≫ g) : f = g := by
  apply mapObj_ext
  rintro ⟨i₁, i₂⟩ hi
  exact h i₁ i₂ hi

/-- Constructor for morphisms from a tensor product of two graded objects. -/
noncomputable def tensorObjDesc {A : C} {k : I}
    (f : ∀ (i₁ i₂ : I) (_ : i₁ + i₂ = k), X₁ i₁ ⊗ X₂ i₂ ⟶ A) : tensorObj X₁ X₂ k ⟶ A :=
  mapBifunctorMapObjDesc f

@[reassoc (attr := simp)]
lemma ι_tensorObjDesc {A : C} {k : I}
    (f : ∀ (i₁ i₂ : I) (_ : i₁ + i₂ = k), X₁ i₁ ⊗ X₂ i₂ ⟶ A) (i₁ i₂ : I) (hi : i₁ + i₂ = k) :
    ιTensorObj X₁ X₂ i₁ i₂ k hi ≫ tensorObjDesc f = f i₁ i₂ hi := by
  apply ι_mapBifunctorMapObjDesc

end

/-- The morphism `tensorObj X₁ Y₁ ⟶ tensorObj X₂ Y₂` induced by morphisms of graded
objects `f : X₁ ⟶ X₂` and `g : Y₁ ⟶ Y₂`. -/
noncomputable def tensorHom {X₁ X₂ Y₁ Y₂ : GradedObject I C} (f : X₁ ⟶ X₂) (g : Y₁ ⟶ Y₂)
    [HasTensor X₁ Y₁] [HasTensor X₂ Y₂] :
    tensorObj X₁ Y₁ ⟶ tensorObj X₂ Y₂ :=
  mapBifunctorMapMap _ _ f g

@[reassoc (attr := simp)]
lemma ι_tensorHom {X₁ X₂ Y₁ Y₂ : GradedObject I C} (f : X₁ ⟶ X₂) (g : Y₁ ⟶ Y₂)
    [HasTensor X₁ Y₁] [HasTensor X₂ Y₂] (i₁ i₂ i₁₂ : I) (h : i₁ + i₂ = i₁₂) :
    ιTensorObj X₁ Y₁ i₁ i₂ i₁₂ h ≫ tensorHom f g i₁₂ =
      (f i₁ ⊗ g i₂) ≫ ιTensorObj X₂ Y₂ i₁ i₂ i₁₂ h := by
  rw [MonoidalCategory.tensorHom_def, assoc]
  apply ι_mapBifunctorMapMap

/-- The morphism `tensorObj X Y₁ ⟶ tensorObj X Y₂` induced by a morphism of graded objects
`φ : Y₁ ⟶ Y₂`. -/
noncomputable abbrev whiskerLeft (X : GradedObject I C) {Y₁ Y₂ : GradedObject I C} (φ : Y₁ ⟶ Y₂)
    [HasTensor X Y₁] [HasTensor X Y₂] : tensorObj X Y₁ ⟶ tensorObj X Y₂ :=
  tensorHom (𝟙 X) φ

/-- The morphism `tensorObj X₁ Y ⟶ tensorObj X₂ Y` induced by a morphism of graded objects
`φ : X₁ ⟶ X₂`. -/
noncomputable abbrev whiskerRight {X₁ X₂ : GradedObject I C} (φ : X₁ ⟶ X₂) (Y : GradedObject I C)
    [HasTensor X₁ Y] [HasTensor X₂ Y] : tensorObj X₁ Y ⟶ tensorObj X₂ Y :=
  tensorHom φ (𝟙 Y)

@[simp]
lemma tensor_id (X Y : GradedObject I C) [HasTensor X Y] :
    tensorHom (𝟙 X) (𝟙 Y) = 𝟙 _ := by
  dsimp [tensorHom, mapBifunctorMapMap]
  simp only [Functor.map_id, NatTrans.id_app, comp_id, mapMap_id]
  rfl

@[reassoc]
lemma tensor_comp {X₁ X₂ X₃ Y₁ Y₂ Y₃ : GradedObject I C} (f₁ : X₁ ⟶ X₂) (f₂ : X₂ ⟶ X₃)
    (g₁ : Y₁ ⟶ Y₂) (g₂ : Y₂ ⟶ Y₃) [HasTensor X₁ Y₁] [HasTensor X₂ Y₂] [HasTensor X₃ Y₃] :
    tensorHom (f₁ ≫ f₂) (g₁ ≫ g₂) = tensorHom f₁ g₁ ≫ tensorHom f₂ g₂ := by
  dsimp only [tensorHom, mapBifunctorMapMap]
  rw [← mapMap_comp]
  apply congr_mapMap
  simp

lemma tensorHom_def {X₁ X₂ Y₁ Y₂ : GradedObject I C} (f : X₁ ⟶ X₂) (g : Y₁ ⟶ Y₂)
    [HasTensor X₁ Y₁] [HasTensor X₂ Y₂] [HasTensor X₂ Y₁] :
    tensorHom f g = whiskerRight f Y₁ ≫ whiskerLeft X₂ g := by
  rw [← tensor_comp, id_comp, comp_id]

/-- This is the addition map `I × I × I → I` for an additive monoid `I`. -/
def r₁₂₃ : I × I × I → I := fun ⟨i, j, k⟩ => i + j + k

/-- Auxiliary definition for `associator`. -/
@[reducible] def ρ₁₂ : BifunctorComp₁₂IndexData (r₁₂₃ : _ → I) where
  I₁₂ := I
  p := fun ⟨i₁, i₂⟩ => i₁ + i₂
  q := fun ⟨i₁₂, i₃⟩ => i₁₂ + i₃
  hpq := fun _ => rfl

/-- Auxiliary definition for `associator`. -/
@[reducible] def ρ₂₃ : BifunctorComp₂₃IndexData (r₁₂₃ : _ → I) where
  I₂₃ := I
  p := fun ⟨i₂, i₃⟩ => i₂ + i₃
  q := fun ⟨i₁₂, i₃⟩ => i₁₂ + i₃
  hpq _ := (add_assoc _ _ _).symm

variable (I) in
/-- Auxiliary definition for `associator`. -/
@[reducible]
def triangleIndexData : TriangleIndexData (r₁₂₃ : _ → I) (fun ⟨i₁, i₃⟩ => i₁ + i₃) where
  p₁₂ := fun ⟨i₁, i₂⟩ => i₁ + i₂
  p₂₃ := fun ⟨i₂, i₃⟩ => i₂ + i₃
  hp₁₂ := fun _ => rfl
  hp₂₃ := fun _ => (add_assoc _ _ _).symm
  h₁ := add_zero
  h₃ := zero_add

/-- Given three graded objects `X₁`, `X₂`, `X₃` in `GradedObject I C`, this is the
assumption that for all `i₁₂ : I` and `i₃ : I`, the tensor product functor `- ⊗ X₃ i₃`
commutes with the coproduct of the objects `X₁ i₁ ⊗ X₂ i₂` such that `i₁ + i₂ = i₁₂`. -/
abbrev _root_.CategoryTheory.GradedObject.HasGoodTensor₁₂Tensor (X₁ X₂ X₃ : GradedObject I C) :=
  HasGoodTrifunctor₁₂Obj (curriedTensor C) (curriedTensor C) ρ₁₂ X₁ X₂ X₃

/-- Given three graded objects `X₁`, `X₂`, `X₃` in `GradedObject I C`, this is the
assumption that for all `i₁ : I` and `i₂₃ : I`, the tensor product functor `X₁ i₁ ⊗ -`
commutes with the coproduct of the objects `X₂ i₂ ⊗ X₃ i₃` such that `i₂ + i₃ = i₂₃`. -/
abbrev _root_.CategoryTheory.GradedObject.HasGoodTensorTensor₂₃ (X₁ X₂ X₃ : GradedObject I C) :=
  HasGoodTrifunctor₂₃Obj (curriedTensor C) (curriedTensor C) ρ₂₃ X₁ X₂ X₃

section

variable (Z : C) (X₁ X₂ X₃ : GradedObject I C)
  {Y₁ Y₂ Y₃ : GradedObject I C}

section
variable [HasTensor X₂ X₃] [HasTensor X₁ (tensorObj X₂ X₃)] [HasTensor Y₂ Y₃]
  [HasTensor Y₁ (tensorObj Y₂ Y₃)]

/-- The inclusion `X₁ i₁ ⊗ X₂ i₂ ⊗ X₃ i₃ ⟶ tensorObj X₁ (tensorObj X₂ X₃) j`
when `i₁ + i₂ + i₃ = j`. -/
noncomputable def ιTensorObj₃ (i₁ i₂ i₃ j : I) (h : i₁ + i₂ + i₃ = j) :
    X₁ i₁ ⊗ X₂ i₂ ⊗ X₃ i₃ ⟶ tensorObj X₁ (tensorObj X₂ X₃) j :=
  X₁ i₁ ◁ ιTensorObj X₂ X₃ i₂ i₃ _ rfl ≫ ιTensorObj X₁ (tensorObj X₂ X₃) i₁ (i₂ + i₃) j
    (by rw [← add_assoc, h])

@[reassoc]
lemma ιTensorObj₃_eq (i₁ i₂ i₃ j : I) (h : i₁ + i₂ + i₃ = j) (i₂₃ : I) (h' : i₂ + i₃ = i₂₃) :
    ιTensorObj₃ X₁ X₂ X₃ i₁ i₂ i₃ j h =
      (X₁ i₁ ◁ ιTensorObj X₂ X₃ i₂ i₃ i₂₃ h') ≫
        ιTensorObj X₁ (tensorObj X₂ X₃) i₁ i₂₃ j (by rw [← h', ← add_assoc, h]) := by
  subst h'
  rfl

variable {X₁ X₂ X₃}

@[reassoc (attr := simp)]
lemma ιTensorObj₃_tensorHom (f₁ : X₁ ⟶ Y₁) (f₂ : X₂ ⟶ Y₂) (f₃ : X₃ ⟶ Y₃)
    (i₁ i₂ i₃ j : I) (h : i₁ + i₂ + i₃ = j) :
    ιTensorObj₃ X₁ X₂ X₃ i₁ i₂ i₃ j h ≫ tensorHom f₁ (tensorHom f₂ f₃) j =
      (f₁ i₁ ⊗ f₂ i₂ ⊗ f₃ i₃) ≫ ιTensorObj₃ Y₁ Y₂ Y₃ i₁ i₂ i₃ j h := by
  rw [ιTensorObj₃_eq _ _ _ i₁ i₂ i₃ j h _  rfl,
    ιTensorObj₃_eq _ _ _ i₁ i₂ i₃ j h _  rfl, assoc, ι_tensorHom,
    ← id_tensorHom, ← id_tensorHom, ← MonoidalCategory.tensor_comp_assoc, ι_tensorHom,
    ← MonoidalCategory.tensor_comp_assoc, id_comp, comp_id]

@[ext]
lemma tensorObj₃_ext {j : I} {A : C} (f g : tensorObj X₁ (tensorObj X₂ X₃) j ⟶ A)
    [H : HasGoodTensorTensor₂₃ X₁ X₂ X₃]
    (h : ∀ (i₁ i₂ i₃ : I) (hi : i₁ + i₂ + i₃ = j),
      ιTensorObj₃ X₁ X₂ X₃ i₁ i₂ i₃ j hi ≫ f = ιTensorObj₃ X₁ X₂ X₃ i₁ i₂ i₃ j hi ≫ g) :
      f = g := by
  apply mapBifunctorBifunctor₂₃MapObj_ext (H := H)
  intro i₁ i₂ i₃ hi
  exact h i₁ i₂ i₃ hi

end

section
variable [HasTensor X₁ X₂] [HasTensor (tensorObj X₁ X₂) X₃] [HasTensor Y₁ Y₂]
  [HasTensor (tensorObj Y₁ Y₂) Y₃]

/-- The inclusion `X₁ i₁ ⊗ X₂ i₂ ⊗ X₃ i₃ ⟶ tensorObj (tensorObj X₁ X₂) X₃ j`
when `i₁ + i₂ + i₃ = j`. -/
noncomputable def ιTensorObj₃' (i₁ i₂ i₃ j : I) (h : i₁ + i₂ + i₃ = j) :
    (X₁ i₁ ⊗ X₂ i₂) ⊗ X₃ i₃ ⟶ tensorObj (tensorObj X₁ X₂) X₃ j :=
  (ιTensorObj X₁ X₂ i₁ i₂ (i₁ + i₂) rfl ▷ X₃ i₃) ≫
    ιTensorObj (tensorObj X₁ X₂) X₃ (i₁ + i₂) i₃ j h

@[reassoc]
lemma ιTensorObj₃'_eq (i₁ i₂ i₃ j : I) (h : i₁ + i₂ + i₃ = j) (i₁₂ : I)
    (h' : i₁ + i₂ = i₁₂) :
    ιTensorObj₃' X₁ X₂ X₃ i₁ i₂ i₃ j h =
      (ιTensorObj X₁ X₂ i₁ i₂ i₁₂ h' ▷ X₃ i₃) ≫
        ιTensorObj (tensorObj X₁ X₂) X₃ i₁₂ i₃ j (by rw [← h', h]) := by
  subst h'
  rfl

variable {X₁ X₂ X₃}

@[reassoc (attr := simp)]
lemma ιTensorObj₃'_tensorHom (f₁ : X₁ ⟶ Y₁) (f₂ : X₂ ⟶ Y₂) (f₃ : X₃ ⟶ Y₃)
    (i₁ i₂ i₃ j : I) (h : i₁ + i₂ + i₃ = j) :
    ιTensorObj₃' X₁ X₂ X₃ i₁ i₂ i₃ j h ≫ tensorHom (tensorHom f₁ f₂) f₃ j =
      ((f₁ i₁ ⊗ f₂ i₂) ⊗ f₃ i₃) ≫ ιTensorObj₃' Y₁ Y₂ Y₃ i₁ i₂ i₃ j h := by
  rw [ιTensorObj₃'_eq _ _ _ i₁ i₂ i₃ j h _  rfl,
    ιTensorObj₃'_eq _ _ _ i₁ i₂ i₃ j h _  rfl, assoc, ι_tensorHom,
    ← tensorHom_id, ← tensorHom_id, ← MonoidalCategory.tensor_comp_assoc, id_comp,
    ι_tensorHom, ← MonoidalCategory.tensor_comp_assoc, comp_id]

<<<<<<< HEAD
@[ext (iff := false)]
lemma tensorObj₃_ext {j : I} {A : C} (f g : tensorObj X₁ (tensorObj X₂ X₃) j ⟶ A)
    [H : HasGoodTensorTensor₂₃ X₁ X₂ X₃]
    (h : ∀ (i₁ i₂ i₃ : I) (hi : i₁ + i₂ + i₃ = j),
      ιTensorObj₃ X₁ X₂ X₃ i₁ i₂ i₃ j hi ≫ f = ιTensorObj₃ X₁ X₂ X₃ i₁ i₂ i₃ j hi ≫ g) :
      f = g := by
  apply mapBifunctorBifunctor₂₃MapObj_ext (H := H)
  intro i₁ i₂ i₃ hi
  exact h i₁ i₂ i₃ hi

@[ext (iff := false)]
=======
@[ext]
>>>>>>> 1f03949a
lemma tensorObj₃'_ext {j : I} {A : C} (f g : tensorObj (tensorObj X₁ X₂) X₃ j ⟶ A)
    [H : HasGoodTensor₁₂Tensor X₁ X₂ X₃]
    (h : ∀ (i₁ i₂ i₃ : I) (h : i₁ + i₂ + i₃ = j),
      ιTensorObj₃' X₁ X₂ X₃ i₁ i₂ i₃ j h ≫ f = ιTensorObj₃' X₁ X₂ X₃ i₁ i₂ i₃ j h ≫ g) :
      f = g := by
  apply mapBifunctor₁₂BifunctorMapObj_ext (H := H)
  intro i₁ i₂ i₃ hi
  exact h i₁ i₂ i₃ hi

end

section
variable [HasTensor X₁ X₂] [HasTensor (tensorObj X₁ X₂) X₃] [HasTensor X₂ X₃]
  [HasTensor X₁ (tensorObj X₂ X₃)]

/-- The associator isomorphism for graded objects. -/
noncomputable def associator [HasGoodTensor₁₂Tensor X₁ X₂ X₃] [HasGoodTensorTensor₂₃ X₁ X₂ X₃] :
  tensorObj (tensorObj X₁ X₂) X₃ ≅ tensorObj X₁ (tensorObj X₂ X₃) :=
    mapBifunctorAssociator (MonoidalCategory.curriedAssociatorNatIso C) ρ₁₂ ρ₂₃ X₁ X₂ X₃

@[reassoc (attr := simp)]
lemma ιTensorObj₃'_associator_hom
    [HasGoodTensor₁₂Tensor X₁ X₂ X₃] [HasGoodTensorTensor₂₃ X₁ X₂ X₃]
    (i₁ i₂ i₃ j : I) (h : i₁ + i₂ + i₃ = j) :
    ιTensorObj₃' X₁ X₂ X₃ i₁ i₂ i₃ j h ≫ (associator X₁ X₂ X₃).hom j =
      (α_ _ _ _).hom ≫ ιTensorObj₃ X₁ X₂ X₃ i₁ i₂ i₃ j h :=
  ι_mapBifunctorAssociator_hom (MonoidalCategory.curriedAssociatorNatIso C)
    ρ₁₂ ρ₂₃ X₁ X₂ X₃ i₁ i₂ i₃ j h

@[reassoc (attr := simp)]
lemma ιTensorObj₃_associator_inv
    [HasGoodTensor₁₂Tensor X₁ X₂ X₃] [HasGoodTensorTensor₂₃ X₁ X₂ X₃]
    (i₁ i₂ i₃ j : I) (h : i₁ + i₂ + i₃ = j) :
    ιTensorObj₃ X₁ X₂ X₃ i₁ i₂ i₃ j h ≫ (associator X₁ X₂ X₃).inv j =
      (α_ _ _ _).inv ≫ ιTensorObj₃' X₁ X₂ X₃ i₁ i₂ i₃ j h :=
  ι_mapBifunctorAssociator_inv (MonoidalCategory.curriedAssociatorNatIso C)
    ρ₁₂ ρ₂₃ X₁ X₂ X₃ i₁ i₂ i₃ j h

variable {X₁ X₂ X₃}

variable [HasTensor Y₁ Y₂] [HasTensor (tensorObj Y₁ Y₂) Y₃] [HasTensor Y₂ Y₃]
  [HasTensor Y₁ (tensorObj Y₂ Y₃)] in
lemma associator_naturality (f₁ : X₁ ⟶ Y₁) (f₂ : X₂ ⟶ Y₂) (f₃ : X₃ ⟶ Y₃)
    [HasGoodTensor₁₂Tensor X₁ X₂ X₃] [HasGoodTensorTensor₂₃ X₁ X₂ X₃]
    [HasGoodTensor₁₂Tensor Y₁ Y₂ Y₃] [HasGoodTensorTensor₂₃ Y₁ Y₂ Y₃] :
    tensorHom (tensorHom f₁ f₂) f₃ ≫ (associator Y₁ Y₂ Y₃).hom =
      (associator X₁ X₂ X₃).hom ≫ tensorHom f₁ (tensorHom f₂ f₃) := by aesop_cat

end

/-- Given `Z : C` and three graded objects `X₁`, `X₂` and `X₃` in `GradedObject I C`,
this typeclass expresses that functor `Z ⊗ _` commutes with the coproduct of
the objects `X₁ i₁ ⊗ (X₂ i₂ ⊗ X₃ i₃)` such that `i₁ + i₂ + i₃ = j` for a certain `j`.
See lemma `left_tensor_tensorObj₃_ext`. -/
abbrev _root_.CategoryTheory.GradedObject.HasLeftTensor₃ObjExt (j : I) := PreservesColimit
  (Discrete.functor fun (i : { i : (I × I × I) | i.1 + i.2.1 + i.2.2 = j }) ↦
    (((mapTrifunctor (bifunctorComp₂₃ (curriedTensor C)
      (curriedTensor C)) I I I).obj X₁).obj X₂).obj X₃ i)
   ((curriedTensor C).obj Z)

variable {X₁ X₂ X₃}
variable [HasTensor X₂ X₃] [HasTensor X₁ (tensorObj X₂ X₃)]

@[ext (iff := false)]
lemma left_tensor_tensorObj₃_ext {j : I} {A : C} (Z : C)
    (f g : Z ⊗ tensorObj X₁ (tensorObj X₂ X₃) j ⟶ A)
    [H : HasGoodTensorTensor₂₃ X₁ X₂ X₃]
    [hZ : HasLeftTensor₃ObjExt Z X₁ X₂ X₃ j]
    (h : ∀ (i₁ i₂ i₃ : I) (h : i₁ + i₂ + i₃ = j),
      (_ ◁ ιTensorObj₃ X₁ X₂ X₃ i₁ i₂ i₃ j h) ≫ f =
        (_ ◁ ιTensorObj₃ X₁ X₂ X₃ i₁ i₂ i₃ j h) ≫ g) : f = g := by
    refine (@isColimitOfPreserves C _ C _ _ _ _ ((curriedTensor C).obj Z) _
      (isColimitCofan₃MapBifunctorBifunctor₂₃MapObj (H := H) j) hZ).hom_ext ?_
    intro ⟨⟨i₁, i₂, i₃⟩, hi⟩
    exact h _ _ _ hi

end

section

variable (X₁ X₂ X₃ X₄ : GradedObject I C)
  [HasTensor X₃ X₄] [HasTensor X₂ (tensorObj X₃ X₄)]
  [HasTensor X₁ (tensorObj X₂ (tensorObj X₃ X₄))]

/-- The inclusion
`X₁ i₁ ⊗ X₂ i₂ ⊗ X₃ i₃ ⊗ X₄ i₄ ⟶ tensorObj X₁ (tensorObj X₂ (tensorObj X₃ X₄)) j`
when `i₁ + i₂ + i₃ + i₄ = j`. -/
noncomputable def ιTensorObj₄ (i₁ i₂ i₃ i₄ j : I) (h : i₁ + i₂ + i₃ + i₄ = j) :
    X₁ i₁ ⊗ X₂ i₂ ⊗ X₃ i₃ ⊗ X₄ i₄ ⟶ tensorObj X₁ (tensorObj X₂ (tensorObj X₃ X₄)) j :=
  (_ ◁ ιTensorObj₃ X₂ X₃ X₄ i₂ i₃ i₄ _ rfl) ≫
    ιTensorObj X₁ (tensorObj X₂ (tensorObj X₃ X₄)) i₁ (i₂ + i₃ + i₄) j
      (by rw [← h, ← add_assoc, ← add_assoc])

lemma ιTensorObj₄_eq (i₁ i₂ i₃ i₄ j : I) (h : i₁ + i₂ + i₃ + i₄ = j) (i₂₃₄ : I)
    (hi : i₂ + i₃ + i₄ = i₂₃₄) :
    ιTensorObj₄ X₁ X₂ X₃ X₄ i₁ i₂ i₃ i₄ j h =
      (_ ◁ ιTensorObj₃ X₂ X₃ X₄ i₂ i₃ i₄ _ hi) ≫
        ιTensorObj X₁ (tensorObj X₂ (tensorObj X₃ X₄)) i₁ i₂₃₄ j
          (by rw [← hi, ← add_assoc, ← add_assoc, h]) := by
  subst hi
  rfl

/-- Given four graded objects, this is the condition
`HasLeftTensor₃ObjExt (X₁ i₁) X₂ X₃ X₄ i₂₃₄` for all indices `i₁` and `i₂₃₄`,
see the lemma `tensorObj₄_ext`. -/
abbrev _root_.CategoryTheory.GradedObject.HasTensor₄ObjExt :=
  ∀ (i₁ i₂₃₄ : I), HasLeftTensor₃ObjExt (X₁ i₁) X₂ X₃ X₄ i₂₃₄

variable {X₁ X₂ X₃ X₄}

@[ext (iff := false)]
lemma tensorObj₄_ext {j : I} {A : C} (f g : tensorObj X₁ (tensorObj X₂ (tensorObj X₃ X₄)) j ⟶ A)
    [HasGoodTensorTensor₂₃ X₂ X₃ X₄]
    [H : HasTensor₄ObjExt X₁ X₂ X₃ X₄]
    (h : ∀ (i₁ i₂ i₃ i₄ : I) (h : i₁ + i₂ + i₃ + i₄ = j),
      ιTensorObj₄ X₁ X₂ X₃ X₄ i₁ i₂ i₃ i₄ j h ≫ f =
        ιTensorObj₄ X₁ X₂ X₃ X₄ i₁ i₂ i₃ i₄ j h ≫ g) : f = g := by
  apply tensorObj_ext
  intro i₁ i₂₃₄ h'
  apply left_tensor_tensorObj₃_ext
  intro i₂ i₃ i₄ h''
  have hj : i₁ + i₂ + i₃ + i₄ = j := by simp only [← h', ← h'', add_assoc]
  simpa only [assoc, ιTensorObj₄_eq X₁ X₂ X₃ X₄ i₁ i₂ i₃ i₄ j hj i₂₃₄ h''] using h i₁ i₂ i₃ i₄ hj

end

section Pentagon

variable (X₁ X₂ X₃ X₄ : GradedObject I C)
  [HasTensor X₁ X₂] [HasTensor X₂ X₃] [HasTensor X₃ X₄]
  [HasTensor (tensorObj X₁ X₂) X₃] [HasTensor X₁ (tensorObj X₂ X₃)]
  [HasTensor (tensorObj X₂ X₃) X₄] [HasTensor X₂ (tensorObj X₃ X₄)]
  [HasTensor (tensorObj (tensorObj X₁ X₂) X₃) X₄]
  [HasTensor (tensorObj X₁ (tensorObj X₂ X₃)) X₄]
  [HasTensor X₁ (tensorObj (tensorObj X₂ X₃) X₄)]
  [HasTensor X₁ (tensorObj X₂ (tensorObj X₃ X₄))]
  [HasTensor (tensorObj X₁ X₂) (tensorObj X₃ X₄)]
  [HasGoodTensor₁₂Tensor X₁ X₂ X₃] [HasGoodTensorTensor₂₃ X₁ X₂ X₃]
  [HasGoodTensor₁₂Tensor X₁ (tensorObj X₂ X₃) X₄]
  [HasGoodTensorTensor₂₃ X₁ (tensorObj X₂ X₃) X₄]
  [HasGoodTensor₁₂Tensor X₂ X₃ X₄] [HasGoodTensorTensor₂₃ X₂ X₃ X₄]
  [HasGoodTensor₁₂Tensor (tensorObj X₁ X₂) X₃ X₄]
  [HasGoodTensorTensor₂₃ (tensorObj X₁ X₂) X₃ X₄]
  [HasGoodTensor₁₂Tensor X₁ X₂ (tensorObj X₃ X₄)]
  [HasGoodTensorTensor₂₃ X₁ X₂ (tensorObj X₃ X₄)]
  [HasTensor₄ObjExt X₁ X₂ X₃ X₄]

@[reassoc]
lemma pentagon_inv :
    tensorHom (𝟙 X₁) (associator X₂ X₃ X₄).inv ≫ (associator X₁ (tensorObj X₂ X₃) X₄).inv ≫
        tensorHom (associator X₁ X₂ X₃).inv (𝟙 X₄) =
    (associator X₁ X₂ (tensorObj X₃ X₄)).inv ≫ (associator (tensorObj X₁ X₂) X₃ X₄).inv := by
  ext j i₁ i₂ i₃ i₄ h
  dsimp
  conv_lhs =>
    rw [ιTensorObj₄_eq X₁ X₂ X₃ X₄ i₁ i₂ i₃ i₄ j h _ rfl, assoc, ι_tensorHom_assoc]
    dsimp
    rw [id_tensorHom, ← MonoidalCategory.whiskerLeft_comp_assoc, ιTensorObj₃_associator_inv,
      ιTensorObj₃'_eq X₂ X₃ X₄ i₂ i₃ i₄ _ rfl _ rfl, MonoidalCategory.whiskerLeft_comp_assoc,
      MonoidalCategory.whiskerLeft_comp_assoc,
      ← ιTensorObj₃_eq_assoc X₁ (tensorObj X₂ X₃) X₄ i₁ (i₂ + i₃) i₄ j
        (by simp only [← add_assoc, h]) _ rfl, ιTensorObj₃_associator_inv_assoc,
      ιTensorObj₃'_eq_assoc X₁ (tensorObj X₂ X₃) X₄ i₁ (i₂ + i₃) i₄ j
        (by simp only [← add_assoc, h]) (i₁ + i₂ + i₃) (by rw [add_assoc]), ι_tensorHom]
    dsimp
    rw [tensorHom_id, whisker_assoc_symm_assoc, Iso.hom_inv_id_assoc,
      ← MonoidalCategory.comp_whiskerRight_assoc, ← MonoidalCategory.comp_whiskerRight_assoc,
      ← ιTensorObj₃_eq X₁ X₂ X₃ i₁ i₂ i₃ _ rfl _ rfl, ιTensorObj₃_associator_inv,
      MonoidalCategory.comp_whiskerRight_assoc, MonoidalCategory.pentagon_inv_assoc]
  conv_rhs =>
    rw [ιTensorObj₄_eq X₁ X₂ X₃ X₄ i₁ i₂ i₃ i₄ _ _ _ rfl,
      ιTensorObj₃_eq X₂ X₃ X₄ i₂ i₃ i₄ _ rfl _ rfl, assoc,
      MonoidalCategory.whiskerLeft_comp_assoc,
      ← ιTensorObj₃_eq_assoc X₁ X₂ (tensorObj X₃ X₄) i₁ i₂ (i₃ + i₄) j
        (by rw [← add_assoc, h]) (i₂ + i₃ + i₄) (by rw [add_assoc]),
      ιTensorObj₃_associator_inv_assoc, whiskerLeft_whiskerLeft_associator_inv_assoc,
      ιTensorObj₃'_eq_assoc X₁ X₂ (tensorObj X₃ X₄) i₁ i₂ (i₃ + i₄) j
        (by rw [← add_assoc, h]) _ rfl, whisker_exchange_assoc,
      ← ιTensorObj₃_eq_assoc (tensorObj X₁ X₂) X₃ X₄ (i₁ + i₂) i₃ i₄ j h _ rfl,
      ιTensorObj₃_associator_inv, whiskerRight_tensor_assoc, Iso.hom_inv_id_assoc,
      ιTensorObj₃'_eq (tensorObj X₁ X₂) X₃ X₄ (i₁ + i₂) i₃ i₄ j h _ rfl,
      ← MonoidalCategory.comp_whiskerRight_assoc,
      ← ιTensorObj₃'_eq X₁ X₂ X₃ i₁ i₂ i₃ _ rfl _ rfl]

lemma pentagon : tensorHom (associator X₁ X₂ X₃).hom (𝟙 X₄) ≫
    (associator X₁ (tensorObj X₂ X₃) X₄).hom ≫ tensorHom (𝟙 X₁) (associator X₂ X₃ X₄).hom =
    (associator (tensorObj X₁ X₂) X₃ X₄).hom ≫ (associator X₁ X₂ (tensorObj X₃ X₄)).hom := by
  rw [← cancel_epi (associator (tensorObj X₁ X₂) X₃ X₄).inv,
    ← cancel_epi (associator X₁ X₂ (tensorObj X₃ X₄)).inv, Iso.inv_hom_id_assoc,
    Iso.inv_hom_id, ← pentagon_inv_assoc, ← tensor_comp_assoc, id_comp, Iso.inv_hom_id,
    tensor_id, id_comp, Iso.inv_hom_id_assoc, ← tensor_comp, id_comp, Iso.inv_hom_id,
    tensor_id]

end Pentagon

section TensorUnit

variable [DecidableEq I] [HasInitial C]

/-- The unit of the tensor product on graded objects is `(single₀ I).obj (𝟙_ C)`. -/
noncomputable def tensorUnit : GradedObject I C := (single₀ I).obj (𝟙_ C)

/-- The canonical isomorphism `tensorUnit 0 ≅ 𝟙_ C` -/
noncomputable def tensorUnit₀ : (tensorUnit : GradedObject I C) 0 ≅ 𝟙_ C :=
  singleObjApplyIso (0 : I) (𝟙_ C)

/-- `tensorUnit i` is an initial object when `i ≠ 0`. -/
noncomputable def isInitialTensorUnitApply (i : I) (hi : i ≠ 0) :
    IsInitial ((tensorUnit : GradedObject I C) i) :=
  isInitialSingleObjApply _ _ _ hi

end TensorUnit

section LeftUnitor

variable [DecidableEq I] [HasInitial C]
  [∀ X₂, PreservesColimit (Functor.empty.{0} C) ((curriedTensor C).flip.obj X₂)]
  (X X' : GradedObject I C)

instance : HasTensor tensorUnit X :=
  mapBifunctorLeftUnitor_hasMap _ _ (leftUnitorNatIso C) _ zero_add _

instance : HasMap (((mapBifunctor (curriedTensor C) I I).obj
    ((single₀ I).obj (𝟙_ C))).obj X) (fun ⟨i₁, i₂⟩ => i₁ + i₂) :=
  (inferInstance : HasTensor tensorUnit X)

/-- The left unitor isomorphism for graded objects. -/
noncomputable def leftUnitor : tensorObj tensorUnit X ≅ X :=
    mapBifunctorLeftUnitor (curriedTensor C) (𝟙_ C)
      (leftUnitorNatIso C) (fun (⟨i₁, i₂⟩ : I × I) => i₁ + i₂) zero_add X

lemma leftUnitor_inv_apply (i : I) :
    (leftUnitor X).inv i = (λ_ (X i)).inv ≫ tensorUnit₀.inv ▷ (X i) ≫
      ιTensorObj tensorUnit X 0 i i (zero_add i) := rfl

variable {X X'}

@[reassoc (attr := simp)]
lemma leftUnitor_naturality (φ : X ⟶ X') :
    tensorHom (𝟙 (tensorUnit)) φ ≫ (leftUnitor X').hom =
      (leftUnitor X).hom ≫ φ := by
  apply mapBifunctorLeftUnitor_naturality

end LeftUnitor

section RightUnitor

variable [DecidableEq I] [HasInitial C]
  [∀ X₁, PreservesColimit (Functor.empty.{0} C) ((curriedTensor C).obj X₁)]
  (X X' : GradedObject I C)

instance : HasTensor X tensorUnit :=
  mapBifunctorRightUnitor_hasMap (curriedTensor C) _
    (rightUnitorNatIso C) _ add_zero _

instance : HasMap (((mapBifunctor (curriedTensor C) I I).obj X).obj
    ((single₀ I).obj (𝟙_ C))) (fun ⟨i₁, i₂⟩ => i₁ + i₂) :=
  (inferInstance : HasTensor X tensorUnit)

/-- The right unitor isomorphism for graded objects. -/
noncomputable def rightUnitor : tensorObj X tensorUnit ≅ X :=
    mapBifunctorRightUnitor (curriedTensor C) (𝟙_ C)
      (rightUnitorNatIso C) (fun (⟨i₁, i₂⟩ : I × I) => i₁ + i₂) add_zero X

lemma rightUnitor_inv_apply (i : I) :
    (rightUnitor X).inv i = (ρ_ (X i)).inv ≫ (X i) ◁ tensorUnit₀.inv ≫
      ιTensorObj X tensorUnit i 0 i (add_zero i) := rfl

variable {X X'}

@[reassoc (attr := simp)]
lemma rightUnitor_naturality (φ : X ⟶ X') :
    tensorHom φ (𝟙 (tensorUnit)) ≫ (rightUnitor X').hom =
      (rightUnitor X).hom ≫ φ := by
  apply mapBifunctorRightUnitor_naturality

end RightUnitor

section Triangle

variable [DecidableEq I] [HasInitial C]
  [∀ X₁, PreservesColimit (Functor.empty.{0} C) ((curriedTensor C).obj X₁)]
  [∀ X₂, PreservesColimit (Functor.empty.{0} C)
    ((curriedTensor C).flip.obj X₂)]
  (X₁ X₃ : GradedObject I C) [HasTensor X₁ X₃]
  [HasTensor (tensorObj X₁ tensorUnit) X₃] [HasTensor X₁ (tensorObj tensorUnit X₃)]
  [HasGoodTensor₁₂Tensor X₁ tensorUnit X₃] [HasGoodTensorTensor₂₃ X₁ tensorUnit X₃]

lemma triangle :
    (associator X₁ tensorUnit X₃).hom ≫ tensorHom (𝟙 X₁) (leftUnitor X₃).hom =
      tensorHom (rightUnitor X₁).hom (𝟙 X₃) := by
  convert mapBifunctor_triangle (curriedAssociatorNatIso C) (𝟙_ C)
    (rightUnitorNatIso C) (leftUnitorNatIso C) (triangleIndexData I) X₁ X₃ (by simp)

end Triangle

end Monoidal

section

variable
  [∀ (X₁ X₂ : GradedObject I C), HasTensor X₁ X₂]
  [∀ (X₁ X₂ X₃ : GradedObject I C), HasGoodTensor₁₂Tensor X₁ X₂ X₃]
  [∀ (X₁ X₂ X₃ : GradedObject I C), HasGoodTensorTensor₂₃ X₁ X₂ X₃]
  [DecidableEq I] [HasInitial C]
  [∀ X₁, PreservesColimit (Functor.empty.{0} C) ((curriedTensor C).obj X₁)]
  [∀ X₂, PreservesColimit (Functor.empty.{0} C) ((curriedTensor C).flip.obj X₂)]
  [∀ (X₁ X₂ X₃ X₄ : GradedObject I C), HasTensor₄ObjExt X₁ X₂ X₃ X₄]

noncomputable instance monoidalCategory : MonoidalCategory (GradedObject I C) where
  tensorObj X Y := Monoidal.tensorObj X Y
  tensorHom f g := Monoidal.tensorHom f g
  tensorHom_def f g := Monoidal.tensorHom_def f g
  whiskerLeft X _ _ φ := Monoidal.whiskerLeft X φ
  whiskerRight {_ _ φ Y} := Monoidal.whiskerRight φ Y
  tensorUnit := Monoidal.tensorUnit
  associator X₁ X₂ X₃ := Monoidal.associator X₁ X₂ X₃
  associator_naturality f₁ f₂ f₃ := Monoidal.associator_naturality f₁ f₂ f₃
  leftUnitor X := Monoidal.leftUnitor X
  leftUnitor_naturality := Monoidal.leftUnitor_naturality
  rightUnitor X := Monoidal.rightUnitor X
  rightUnitor_naturality := Monoidal.rightUnitor_naturality
  tensor_comp f₁ f₂ g₁ g₂ := Monoidal.tensor_comp f₁ g₁ f₂ g₂
  pentagon X₁ X₂ X₃ X₄ := Monoidal.pentagon X₁ X₂ X₃ X₄
  triangle X₁ X₂ := Monoidal.triangle X₁ X₂

end

section

instance (n : ℕ) : Finite ((fun (i : ℕ × ℕ) => i.1 + i.2) ⁻¹' {n}) := by
  refine Finite.of_injective (fun ⟨⟨i₁, i₂⟩, (hi : i₁ + i₂ = n)⟩ =>
    ((⟨i₁, by omega⟩, ⟨i₂, by omega⟩) : Fin (n + 1) × Fin (n + 1) )) ?_
  rintro ⟨⟨_, _⟩, _⟩ ⟨⟨_, _⟩, _⟩ h
  simpa using h

instance (n : ℕ) : Finite ({ i : (ℕ × ℕ × ℕ) | i.1 + i.2.1 + i.2.2 = n }) := by
  refine Finite.of_injective (fun ⟨⟨i₁, i₂, i₃⟩, (hi : i₁ + i₂ + i₃ = n)⟩ =>
    (⟨⟨i₁, by omega⟩, ⟨i₂, by omega⟩, ⟨i₃, by omega⟩⟩ :
      Fin (n + 1) × Fin (n + 1) × Fin (n + 1))) ?_
  rintro ⟨⟨_, _, _⟩, _⟩ ⟨⟨_, _, _⟩, _⟩ h
  simpa using h

/-!
The monoidal category structure on `GradedObject ℕ C` can be inferred
from the assumptions `[HasFiniteCoproducts C]`,
`[∀ (X : C), PreservesFiniteCoproducts ((curriedTensor C).obj X)]` and
`[∀ (X : C), PreservesFiniteCoproducts ((curriedTensor C).flip.obj X)]`.
This requires importing `Mathlib.CategoryTheory.Limits.Preserves.Finite`.
-/

end

end GradedObject

end CategoryTheory<|MERGE_RESOLUTION|>--- conflicted
+++ resolved
@@ -201,51 +201,6 @@
     ← id_tensorHom, ← id_tensorHom, ← MonoidalCategory.tensor_comp_assoc, ι_tensorHom,
     ← MonoidalCategory.tensor_comp_assoc, id_comp, comp_id]
 
-@[ext]
-lemma tensorObj₃_ext {j : I} {A : C} (f g : tensorObj X₁ (tensorObj X₂ X₃) j ⟶ A)
-    [H : HasGoodTensorTensor₂₃ X₁ X₂ X₃]
-    (h : ∀ (i₁ i₂ i₃ : I) (hi : i₁ + i₂ + i₃ = j),
-      ιTensorObj₃ X₁ X₂ X₃ i₁ i₂ i₃ j hi ≫ f = ιTensorObj₃ X₁ X₂ X₃ i₁ i₂ i₃ j hi ≫ g) :
-      f = g := by
-  apply mapBifunctorBifunctor₂₃MapObj_ext (H := H)
-  intro i₁ i₂ i₃ hi
-  exact h i₁ i₂ i₃ hi
-
-end
-
-section
-variable [HasTensor X₁ X₂] [HasTensor (tensorObj X₁ X₂) X₃] [HasTensor Y₁ Y₂]
-  [HasTensor (tensorObj Y₁ Y₂) Y₃]
-
-/-- The inclusion `X₁ i₁ ⊗ X₂ i₂ ⊗ X₃ i₃ ⟶ tensorObj (tensorObj X₁ X₂) X₃ j`
-when `i₁ + i₂ + i₃ = j`. -/
-noncomputable def ιTensorObj₃' (i₁ i₂ i₃ j : I) (h : i₁ + i₂ + i₃ = j) :
-    (X₁ i₁ ⊗ X₂ i₂) ⊗ X₃ i₃ ⟶ tensorObj (tensorObj X₁ X₂) X₃ j :=
-  (ιTensorObj X₁ X₂ i₁ i₂ (i₁ + i₂) rfl ▷ X₃ i₃) ≫
-    ιTensorObj (tensorObj X₁ X₂) X₃ (i₁ + i₂) i₃ j h
-
-@[reassoc]
-lemma ιTensorObj₃'_eq (i₁ i₂ i₃ j : I) (h : i₁ + i₂ + i₃ = j) (i₁₂ : I)
-    (h' : i₁ + i₂ = i₁₂) :
-    ιTensorObj₃' X₁ X₂ X₃ i₁ i₂ i₃ j h =
-      (ιTensorObj X₁ X₂ i₁ i₂ i₁₂ h' ▷ X₃ i₃) ≫
-        ιTensorObj (tensorObj X₁ X₂) X₃ i₁₂ i₃ j (by rw [← h', h]) := by
-  subst h'
-  rfl
-
-variable {X₁ X₂ X₃}
-
-@[reassoc (attr := simp)]
-lemma ιTensorObj₃'_tensorHom (f₁ : X₁ ⟶ Y₁) (f₂ : X₂ ⟶ Y₂) (f₃ : X₃ ⟶ Y₃)
-    (i₁ i₂ i₃ j : I) (h : i₁ + i₂ + i₃ = j) :
-    ιTensorObj₃' X₁ X₂ X₃ i₁ i₂ i₃ j h ≫ tensorHom (tensorHom f₁ f₂) f₃ j =
-      ((f₁ i₁ ⊗ f₂ i₂) ⊗ f₃ i₃) ≫ ιTensorObj₃' Y₁ Y₂ Y₃ i₁ i₂ i₃ j h := by
-  rw [ιTensorObj₃'_eq _ _ _ i₁ i₂ i₃ j h _  rfl,
-    ιTensorObj₃'_eq _ _ _ i₁ i₂ i₃ j h _  rfl, assoc, ι_tensorHom,
-    ← tensorHom_id, ← tensorHom_id, ← MonoidalCategory.tensor_comp_assoc, id_comp,
-    ι_tensorHom, ← MonoidalCategory.tensor_comp_assoc, comp_id]
-
-<<<<<<< HEAD
 @[ext (iff := false)]
 lemma tensorObj₃_ext {j : I} {A : C} (f g : tensorObj X₁ (tensorObj X₂ X₃) j ⟶ A)
     [H : HasGoodTensorTensor₂₃ X₁ X₂ X₃]
@@ -256,10 +211,41 @@
   intro i₁ i₂ i₃ hi
   exact h i₁ i₂ i₃ hi
 
+end
+
+section
+variable [HasTensor X₁ X₂] [HasTensor (tensorObj X₁ X₂) X₃] [HasTensor Y₁ Y₂]
+  [HasTensor (tensorObj Y₁ Y₂) Y₃]
+
+/-- The inclusion `X₁ i₁ ⊗ X₂ i₂ ⊗ X₃ i₃ ⟶ tensorObj (tensorObj X₁ X₂) X₃ j`
+when `i₁ + i₂ + i₃ = j`. -/
+noncomputable def ιTensorObj₃' (i₁ i₂ i₃ j : I) (h : i₁ + i₂ + i₃ = j) :
+    (X₁ i₁ ⊗ X₂ i₂) ⊗ X₃ i₃ ⟶ tensorObj (tensorObj X₁ X₂) X₃ j :=
+  (ιTensorObj X₁ X₂ i₁ i₂ (i₁ + i₂) rfl ▷ X₃ i₃) ≫
+    ιTensorObj (tensorObj X₁ X₂) X₃ (i₁ + i₂) i₃ j h
+
+@[reassoc]
+lemma ιTensorObj₃'_eq (i₁ i₂ i₃ j : I) (h : i₁ + i₂ + i₃ = j) (i₁₂ : I)
+    (h' : i₁ + i₂ = i₁₂) :
+    ιTensorObj₃' X₁ X₂ X₃ i₁ i₂ i₃ j h =
+      (ιTensorObj X₁ X₂ i₁ i₂ i₁₂ h' ▷ X₃ i₃) ≫
+        ιTensorObj (tensorObj X₁ X₂) X₃ i₁₂ i₃ j (by rw [← h', h]) := by
+  subst h'
+  rfl
+
+variable {X₁ X₂ X₃}
+
+@[reassoc (attr := simp)]
+lemma ιTensorObj₃'_tensorHom (f₁ : X₁ ⟶ Y₁) (f₂ : X₂ ⟶ Y₂) (f₃ : X₃ ⟶ Y₃)
+    (i₁ i₂ i₃ j : I) (h : i₁ + i₂ + i₃ = j) :
+    ιTensorObj₃' X₁ X₂ X₃ i₁ i₂ i₃ j h ≫ tensorHom (tensorHom f₁ f₂) f₃ j =
+      ((f₁ i₁ ⊗ f₂ i₂) ⊗ f₃ i₃) ≫ ιTensorObj₃' Y₁ Y₂ Y₃ i₁ i₂ i₃ j h := by
+  rw [ιTensorObj₃'_eq _ _ _ i₁ i₂ i₃ j h _  rfl,
+    ιTensorObj₃'_eq _ _ _ i₁ i₂ i₃ j h _  rfl, assoc, ι_tensorHom,
+    ← tensorHom_id, ← tensorHom_id, ← MonoidalCategory.tensor_comp_assoc, id_comp,
+    ι_tensorHom, ← MonoidalCategory.tensor_comp_assoc, comp_id]
+
 @[ext (iff := false)]
-=======
-@[ext]
->>>>>>> 1f03949a
 lemma tensorObj₃'_ext {j : I} {A : C} (f g : tensorObj (tensorObj X₁ X₂) X₃ j ⟶ A)
     [H : HasGoodTensor₁₂Tensor X₁ X₂ X₃]
     (h : ∀ (i₁ i₂ i₃ : I) (h : i₁ + i₂ + i₃ = j),
