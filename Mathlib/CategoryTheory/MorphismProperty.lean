/-
Copyright (c) 2022 Andrew Yang. All rights reserved.
Released under Apache 2.0 license as described in the file LICENSE.
Authors: Andrew Yang
-/
import Mathlib.CategoryTheory.Comma.Arrow
import Mathlib.CategoryTheory.ConcreteCategory.Basic
import Mathlib.CategoryTheory.Limits.Shapes.CommSq
import Mathlib.CategoryTheory.Limits.Shapes.Diagonal

#align_import category_theory.morphism_property from "leanprover-community/mathlib"@"7f963633766aaa3ebc8253100a5229dd463040c7"

/-!
# Properties of morphisms

We provide the basic framework for talking about properties of morphisms.
The following meta-properties are defined

* `RespectsIso`: `P` respects isomorphisms if `P f → P (e ≫ f)` and `P f → P (f ≫ e)`, where
  `e` is an isomorphism.
* `StableUnderComposition`: `P` is stable under composition if `P f → P g → P (f ≫ g)`.
* `StableUnderBaseChange`: `P` is stable under base change if in all pullback
  squares, the left map satisfies `P` if the right map satisfies it.
* `StableUnderCobaseChange`: `P` is stable under cobase change if in all pushout
  squares, the right map satisfies `P` if the left map satisfies it.

-/

universe v v₁ v₂ u u₁ u₂ u₃

open CategoryTheory CategoryTheory.Limits Opposite

noncomputable section

namespace CategoryTheory

variable (C : Type u) [Category.{v} C] {D : Type*} [Category D]

/-- A `MorphismProperty C` is a class of morphisms between objects in `C`. -/
def MorphismProperty :=
  ∀ ⦃X Y : C⦄ (_ : X ⟶ Y), Prop
#align category_theory.morphism_property CategoryTheory.MorphismProperty

instance : CompleteLattice (MorphismProperty C) := by
  dsimp only [MorphismProperty]
  infer_instance

instance : Inhabited (MorphismProperty C) :=
  ⟨⊤⟩

lemma MorphismProperty.top_eq : (⊤ : MorphismProperty C) = fun _ _ _ => True := rfl

variable {C}

namespace MorphismProperty

@[ext]
lemma ext (W W' : MorphismProperty C) (h : ∀ ⦃X Y : C⦄ (f : X ⟶ Y), W f ↔ W' f) :
    W = W' := by
  funext X Y f
  rw [h]

lemma top_apply {X Y : C} (f : X ⟶ Y) : (⊤ : MorphismProperty C) f := by
  simp only [top_eq]

instance : HasSubset (MorphismProperty C) :=
  ⟨fun P₁ P₂ => ∀ ⦃X Y : C⦄ (f : X ⟶ Y) (_ : P₁ f), P₂ f⟩

instance : IsTrans (MorphismProperty C) (· ⊆ ·) :=
  ⟨fun _ _ _ h₁₂ h₂₃ _ _ _ h => h₂₃ _ (h₁₂ _ h)⟩

instance : Inter (MorphismProperty C) :=
  ⟨fun P₁ P₂ _ _ f => P₁ f ∧ P₂ f⟩

lemma subset_iff_le (P Q : MorphismProperty C) : P ⊆ Q ↔ P ≤ Q := Iff.rfl

instance : IsAntisymm (MorphismProperty C) (· ⊆ ·) :=
  ⟨fun P Q => by simpa only [subset_iff_le] using le_antisymm⟩

instance : IsRefl (MorphismProperty C) (· ⊆ ·) :=
  ⟨fun P => by simpa only [subset_iff_le] using le_refl P⟩

/-- The morphism property in `Cᵒᵖ` associated to a morphism property in `C` -/
@[simp]
def op (P : MorphismProperty C) : MorphismProperty Cᵒᵖ := fun _ _ f => P f.unop
#align category_theory.morphism_property.op CategoryTheory.MorphismProperty.op

/-- The morphism property in `C` associated to a morphism property in `Cᵒᵖ` -/
@[simp]
def unop (P : MorphismProperty Cᵒᵖ) : MorphismProperty C := fun _ _ f => P f.op
#align category_theory.morphism_property.unop CategoryTheory.MorphismProperty.unop

theorem unop_op (P : MorphismProperty C) : P.op.unop = P :=
  rfl
#align category_theory.morphism_property.unop_op CategoryTheory.MorphismProperty.unop_op

theorem op_unop (P : MorphismProperty Cᵒᵖ) : P.unop.op = P :=
  rfl
#align category_theory.morphism_property.op_unop CategoryTheory.MorphismProperty.op_unop

/-- The inverse image of a `MorphismProperty D` by a functor `C ⥤ D` -/
def inverseImage (P : MorphismProperty D) (F : C ⥤ D) : MorphismProperty C := fun _ _ f =>
  P (F.map f)
#align category_theory.morphism_property.inverse_image CategoryTheory.MorphismProperty.inverseImage

/-- The image (up to isomorphisms) of a `MorphismProperty C` by a functor `C ⥤ D` -/
def map (P : MorphismProperty C) (F : C ⥤ D) : MorphismProperty D := fun _ _ f =>
  ∃ (X' Y' : C)  (f' : X' ⟶ Y') (_ : P f'), Nonempty (Arrow.mk (F.map f') ≅ Arrow.mk f)

lemma map_mem_map (P : MorphismProperty C) (F : C ⥤ D) {X Y : C} (f : X ⟶ Y) (hf : P f) :
    (P.map F) (F.map f) := ⟨X, Y, f, hf, ⟨Iso.refl _⟩⟩

lemma monotone_map (P Q : MorphismProperty C) (F : C ⥤ D) (h : P ⊆ Q) :
    P.map F ⊆ Q.map F := by
  intro X Y f ⟨X', Y', f', hf', ⟨e⟩⟩
  exact ⟨X', Y', f', h _ hf', ⟨e⟩⟩

/-- A morphism property `RespectsIso` if it still holds when composed with an isomorphism -/
def RespectsIso (P : MorphismProperty C) : Prop :=
  (∀ {X Y Z} (e : X ≅ Y) (f : Y ⟶ Z), P f → P (e.hom ≫ f)) ∧
    ∀ {X Y Z} (e : Y ≅ Z) (f : X ⟶ Y), P f → P (f ≫ e.hom)
#align category_theory.morphism_property.respects_iso CategoryTheory.MorphismProperty.RespectsIso

theorem RespectsIso.op {P : MorphismProperty C} (h : RespectsIso P) : RespectsIso P.op :=
  ⟨fun e f hf => h.2 e.unop f.unop hf, fun e f hf => h.1 e.unop f.unop hf⟩
#align category_theory.morphism_property.respects_iso.op CategoryTheory.MorphismProperty.RespectsIso.op

theorem RespectsIso.unop {P : MorphismProperty Cᵒᵖ} (h : RespectsIso P) : RespectsIso P.unop :=
  ⟨fun e f hf => h.2 e.op f.op hf, fun e f hf => h.1 e.op f.op hf⟩
#align category_theory.morphism_property.respects_iso.unop CategoryTheory.MorphismProperty.RespectsIso.unop

/-- The closure by isomorphisms of a `MorphismProperty` -/
def isoClosure (P : MorphismProperty C) : MorphismProperty C :=
  fun _ _ f => ∃ (Y₁ Y₂ : C) (f' : Y₁ ⟶ Y₂) (_ : P f'), Nonempty (Arrow.mk f' ≅ Arrow.mk f)

lemma subset_isoClosure (P : MorphismProperty C) : P ⊆ P.isoClosure :=
  fun _ _ f hf => ⟨_, _, f, hf, ⟨Iso.refl _⟩⟩

lemma isoClosure_respectsIso (P : MorphismProperty C) :
    RespectsIso P.isoClosure :=
  ⟨fun e f ⟨_, _, f', hf', ⟨iso⟩⟩ =>
    ⟨_, _, f', hf', ⟨Arrow.isoMk (asIso iso.hom.left ≪≫ e.symm)
      (asIso iso.hom.right) (by simp)⟩⟩,
  fun e f ⟨_, _, f', hf', ⟨iso⟩⟩ =>
    ⟨_, _, f', hf', ⟨Arrow.isoMk (asIso iso.hom.left)
      (asIso iso.hom.right ≪≫ e) (by simp)⟩⟩⟩

lemma monotone_isoClosure (P Q : MorphismProperty C) (h : P ⊆ Q) :
    P.isoClosure ⊆ Q.isoClosure := by
  intro X Y f ⟨X', Y', f', hf', ⟨e⟩⟩
  exact ⟨X', Y', f', h _ hf', ⟨e⟩⟩

/-- A morphism property is `StableUnderComposition` if the composition of two such morphisms
still falls in the class. -/
def StableUnderComposition (P : MorphismProperty C) : Prop :=
  ∀ ⦃X Y Z⦄ (f : X ⟶ Y) (g : Y ⟶ Z), P f → P g → P (f ≫ g)
#align category_theory.morphism_property.stable_under_composition CategoryTheory.MorphismProperty.StableUnderComposition

theorem StableUnderComposition.op {P : MorphismProperty C} (h : StableUnderComposition P) :
    StableUnderComposition P.op := fun _ _ _ f g hf hg => h g.unop f.unop hg hf
#align category_theory.morphism_property.stable_under_composition.op CategoryTheory.MorphismProperty.StableUnderComposition.op

theorem StableUnderComposition.unop {P : MorphismProperty Cᵒᵖ} (h : StableUnderComposition P) :
    StableUnderComposition P.unop := fun _ _ _ f g hf hg => h g.op f.op hg hf
#align category_theory.morphism_property.stable_under_composition.unop CategoryTheory.MorphismProperty.StableUnderComposition.unop

/-- A morphism property is `StableUnderInverse` if the inverse of a morphism satisfying
the property still falls in the class. -/
def StableUnderInverse (P : MorphismProperty C) : Prop :=
  ∀ ⦃X Y⦄ (e : X ≅ Y), P e.hom → P e.inv
#align category_theory.morphism_property.stable_under_inverse CategoryTheory.MorphismProperty.StableUnderInverse

theorem StableUnderInverse.op {P : MorphismProperty C} (h : StableUnderInverse P) :
    StableUnderInverse P.op := fun _ _ e he => h e.unop he
#align category_theory.morphism_property.stable_under_inverse.op CategoryTheory.MorphismProperty.StableUnderInverse.op

theorem StableUnderInverse.unop {P : MorphismProperty Cᵒᵖ} (h : StableUnderInverse P) :
    StableUnderInverse P.unop := fun _ _ e he => h e.op he
#align category_theory.morphism_property.stable_under_inverse.unop CategoryTheory.MorphismProperty.StableUnderInverse.unop

/-- A morphism property is `StableUnderBaseChange` if the base change of such a morphism
still falls in the class. -/
def StableUnderBaseChange (P : MorphismProperty C) : Prop :=
  ∀ ⦃X Y Y' S : C⦄ ⦃f : X ⟶ S⦄ ⦃g : Y ⟶ S⦄ ⦃f' : Y' ⟶ Y⦄ ⦃g' : Y' ⟶ X⦄ (_ : IsPullback f' g' g f)
    (_ : P g), P g'
#align category_theory.morphism_property.stable_under_base_change CategoryTheory.MorphismProperty.StableUnderBaseChange

/-- A morphism property is `StableUnderCobaseChange` if the cobase change of such a morphism
still falls in the class. -/
def StableUnderCobaseChange (P : MorphismProperty C) : Prop :=
  ∀ ⦃A A' B B' : C⦄ ⦃f : A ⟶ A'⦄ ⦃g : A ⟶ B⦄ ⦃f' : B ⟶ B'⦄ ⦃g' : A' ⟶ B'⦄ (_ : IsPushout g f f' g')
    (_ : P f), P f'
#align category_theory.morphism_property.stable_under_cobase_change CategoryTheory.MorphismProperty.StableUnderCobaseChange

theorem StableUnderComposition.respectsIso {P : MorphismProperty C} (hP : StableUnderComposition P)
    (hP' : ∀ {X Y} (e : X ≅ Y), P e.hom) : RespectsIso P :=
  ⟨fun e _ hf => hP _ _ (hP' e) hf, fun e _ hf => hP _ _ hf (hP' e)⟩
#align category_theory.morphism_property.stable_under_composition.respects_iso CategoryTheory.MorphismProperty.StableUnderComposition.respectsIso

theorem RespectsIso.cancel_left_isIso {P : MorphismProperty C} (hP : RespectsIso P) {X Y Z : C}
    (f : X ⟶ Y) (g : Y ⟶ Z) [IsIso f] : P (f ≫ g) ↔ P g :=
  ⟨fun h => by simpa using hP.1 (asIso f).symm (f ≫ g) h, hP.1 (asIso f) g⟩
#align category_theory.morphism_property.respects_iso.cancel_left_is_iso CategoryTheory.MorphismProperty.RespectsIso.cancel_left_isIso

theorem RespectsIso.cancel_right_isIso {P : MorphismProperty C} (hP : RespectsIso P) {X Y Z : C}
    (f : X ⟶ Y) (g : Y ⟶ Z) [IsIso g] : P (f ≫ g) ↔ P f :=
  ⟨fun h => by simpa using hP.2 (asIso g).symm (f ≫ g) h, hP.2 (asIso g) f⟩
#align category_theory.morphism_property.respects_iso.cancel_right_is_iso CategoryTheory.MorphismProperty.RespectsIso.cancel_right_isIso

theorem RespectsIso.arrow_iso_iff {P : MorphismProperty C} (hP : RespectsIso P) {f g : Arrow C}
    (e : f ≅ g) : P f.hom ↔ P g.hom := by
  rw [← Arrow.inv_left_hom_right e.hom, hP.cancel_left_isIso, hP.cancel_right_isIso]
#align category_theory.morphism_property.respects_iso.arrow_iso_iff CategoryTheory.MorphismProperty.RespectsIso.arrow_iso_iff

theorem RespectsIso.arrow_mk_iso_iff {P : MorphismProperty C} (hP : RespectsIso P) {W X Y Z : C}
    {f : W ⟶ X} {g : Y ⟶ Z} (e : Arrow.mk f ≅ Arrow.mk g) : P f ↔ P g :=
  hP.arrow_iso_iff e
#align category_theory.morphism_property.respects_iso.arrow_mk_iso_iff CategoryTheory.MorphismProperty.RespectsIso.arrow_mk_iso_iff

theorem RespectsIso.of_respects_arrow_iso (P : MorphismProperty C)
    (hP : ∀ (f g : Arrow C) (_ : f ≅ g) (_ : P f.hom), P g.hom) : RespectsIso P := by
  constructor
  · intro X Y Z e f hf
    refine' hP (Arrow.mk f) (Arrow.mk (e.hom ≫ f)) (Arrow.isoMk e.symm (Iso.refl _) _) hf
    dsimp
    simp only [Iso.inv_hom_id_assoc, Category.comp_id]
  · intro X Y Z e f hf
    refine' hP (Arrow.mk f) (Arrow.mk (f ≫ e.hom)) (Arrow.isoMk (Iso.refl _) e _) hf
    dsimp
    simp only [Category.id_comp]
#align category_theory.morphism_property.respects_iso.of_respects_arrow_iso CategoryTheory.MorphismProperty.RespectsIso.of_respects_arrow_iso

lemma RespectsIso.isoClosure_eq {P : MorphismProperty C} (hP : P.RespectsIso) :
    P.isoClosure = P := by
  refine' le_antisymm _ (P.subset_isoClosure)
  intro X Y f ⟨X', Y', f', hf', ⟨e⟩⟩
  exact (hP.arrow_mk_iso_iff e).1 hf'

@[simp]
lemma isoClosure_isoClosure (P : MorphismProperty C) :
    P.isoClosure.isoClosure = P.isoClosure :=
  P.isoClosure_respectsIso.isoClosure_eq

theorem StableUnderBaseChange.mk {P : MorphismProperty C} [HasPullbacks C] (hP₁ : RespectsIso P)
    (hP₂ : ∀ (X Y S : C) (f : X ⟶ S) (g : Y ⟶ S) (_ : P g), P (pullback.fst : pullback f g ⟶ X)) :
    StableUnderBaseChange P := fun X Y Y' S f g f' g' sq hg => by
  let e := sq.flip.isoPullback
  rw [← hP₁.cancel_left_isIso e.inv, sq.flip.isoPullback_inv_fst]
  exact hP₂ _ _ _ f g hg
#align category_theory.morphism_property.stable_under_base_change.mk CategoryTheory.MorphismProperty.StableUnderBaseChange.mk

theorem StableUnderBaseChange.respectsIso {P : MorphismProperty C} (hP : StableUnderBaseChange P) :
    RespectsIso P := by
  apply RespectsIso.of_respects_arrow_iso
  intro f g e
  exact hP (IsPullback.of_horiz_isIso (CommSq.mk e.inv.w))
#align category_theory.morphism_property.stable_under_base_change.respects_iso CategoryTheory.MorphismProperty.StableUnderBaseChange.respectsIso

theorem StableUnderBaseChange.fst {P : MorphismProperty C} (hP : StableUnderBaseChange P)
    {X Y S : C} (f : X ⟶ S) (g : Y ⟶ S) [HasPullback f g] (H : P g) :
    P (pullback.fst : pullback f g ⟶ X) :=
  hP (IsPullback.of_hasPullback f g).flip H
#align category_theory.morphism_property.stable_under_base_change.fst CategoryTheory.MorphismProperty.StableUnderBaseChange.fst

theorem StableUnderBaseChange.snd {P : MorphismProperty C} (hP : StableUnderBaseChange P)
    {X Y S : C} (f : X ⟶ S) (g : Y ⟶ S) [HasPullback f g] (H : P f) :
    P (pullback.snd : pullback f g ⟶ Y) :=
  hP (IsPullback.of_hasPullback f g) H
#align category_theory.morphism_property.stable_under_base_change.snd CategoryTheory.MorphismProperty.StableUnderBaseChange.snd

theorem StableUnderBaseChange.baseChange_obj [HasPullbacks C] {P : MorphismProperty C}
    (hP : StableUnderBaseChange P) {S S' : C} (f : S' ⟶ S) (X : Over S) (H : P X.hom) :
    P ((baseChange f).obj X).hom :=
  hP.snd X.hom f H
#align category_theory.morphism_property.stable_under_base_change.base_change_obj CategoryTheory.MorphismProperty.StableUnderBaseChange.baseChange_obj

theorem StableUnderBaseChange.baseChange_map [HasPullbacks C] {P : MorphismProperty C}
    (hP : StableUnderBaseChange P) {S S' : C} (f : S' ⟶ S) {X Y : Over S} (g : X ⟶ Y)
    (H : P g.left) : P ((baseChange f).map g).left := by
  let e :=
    pullbackRightPullbackFstIso Y.hom f g.left ≪≫
      pullback.congrHom (g.w.trans (Category.comp_id _)) rfl
  have : e.inv ≫ pullback.snd = ((baseChange f).map g).left := by
    ext <;> dsimp [e] <;> simp
  rw [← this, hP.respectsIso.cancel_left_isIso]
  exact hP.snd _ _ H
#align category_theory.morphism_property.stable_under_base_change.base_change_map CategoryTheory.MorphismProperty.StableUnderBaseChange.baseChange_map

theorem StableUnderBaseChange.pullback_map [HasPullbacks C] {P : MorphismProperty C}
    (hP : StableUnderBaseChange P) (hP' : StableUnderComposition P) {S X X' Y Y' : C} {f : X ⟶ S}
    {g : Y ⟶ S} {f' : X' ⟶ S} {g' : Y' ⟶ S} {i₁ : X ⟶ X'} {i₂ : Y ⟶ Y'} (h₁ : P i₁) (h₂ : P i₂)
    (e₁ : f = i₁ ≫ f') (e₂ : g = i₂ ≫ g') :
    P (pullback.map f g f' g' i₁ i₂ (𝟙 _) ((Category.comp_id _).trans e₁)
        ((Category.comp_id _).trans e₂)) := by
  have :
    pullback.map f g f' g' i₁ i₂ (𝟙 _) ((Category.comp_id _).trans e₁)
        ((Category.comp_id _).trans e₂) =
      ((pullbackSymmetry _ _).hom ≫
          ((baseChange _).map (Over.homMk _ e₂.symm : Over.mk g ⟶ Over.mk g')).left) ≫
        (pullbackSymmetry _ _).hom ≫
          ((baseChange g').map (Over.homMk _ e₁.symm : Over.mk f ⟶ Over.mk f')).left :=
    by ext <;> dsimp <;> simp
  rw [this]
  apply hP' <;> rw [hP.respectsIso.cancel_left_isIso]
  exacts [hP.baseChange_map _ (Over.homMk _ e₂.symm : Over.mk g ⟶ Over.mk g') h₂,
    hP.baseChange_map _ (Over.homMk _ e₁.symm : Over.mk f ⟶ Over.mk f') h₁]
#align category_theory.morphism_property.stable_under_base_change.pullback_map CategoryTheory.MorphismProperty.StableUnderBaseChange.pullback_map

theorem StableUnderCobaseChange.mk {P : MorphismProperty C} [HasPushouts C] (hP₁ : RespectsIso P)
    (hP₂ : ∀ (A B A' : C) (f : A ⟶ A') (g : A ⟶ B) (_ : P f), P (pushout.inr : B ⟶ pushout f g)) :
    StableUnderCobaseChange P := fun A A' B B' f g f' g' sq hf => by
  let e := sq.flip.isoPushout
  rw [← hP₁.cancel_right_isIso _ e.hom, sq.flip.inr_isoPushout_hom]
  exact hP₂ _ _ _ f g hf
#align category_theory.morphism_property.stable_under_cobase_change.mk CategoryTheory.MorphismProperty.StableUnderCobaseChange.mk

theorem StableUnderCobaseChange.respectsIso {P : MorphismProperty C}
    (hP : StableUnderCobaseChange P) : RespectsIso P :=
  RespectsIso.of_respects_arrow_iso _ fun _ _ e => hP (IsPushout.of_horiz_isIso (CommSq.mk e.hom.w))
#align category_theory.morphism_property.stable_under_cobase_change.respects_iso CategoryTheory.MorphismProperty.StableUnderCobaseChange.respectsIso

theorem StableUnderCobaseChange.inl {P : MorphismProperty C} (hP : StableUnderCobaseChange P)
    {A B A' : C} (f : A ⟶ A') (g : A ⟶ B) [HasPushout f g] (H : P g) :
    P (pushout.inl : A' ⟶ pushout f g) :=
  hP (IsPushout.of_hasPushout f g) H
#align category_theory.morphism_property.stable_under_cobase_change.inl CategoryTheory.MorphismProperty.StableUnderCobaseChange.inl

theorem StableUnderCobaseChange.inr {P : MorphismProperty C} (hP : StableUnderCobaseChange P)
    {A B A' : C} (f : A ⟶ A') (g : A ⟶ B) [HasPushout f g] (H : P f) :
    P (pushout.inr : B ⟶ pushout f g) :=
  hP (IsPushout.of_hasPushout f g).flip H
#align category_theory.morphism_property.stable_under_cobase_change.inr CategoryTheory.MorphismProperty.StableUnderCobaseChange.inr

theorem StableUnderCobaseChange.op {P : MorphismProperty C} (hP : StableUnderCobaseChange P) :
    StableUnderBaseChange P.op := fun _ _ _ _ _ _ _ _ sq hg => hP sq.unop hg
#align category_theory.morphism_property.stable_under_cobase_change.op CategoryTheory.MorphismProperty.StableUnderCobaseChange.op

theorem StableUnderCobaseChange.unop {P : MorphismProperty Cᵒᵖ} (hP : StableUnderCobaseChange P) :
    StableUnderBaseChange P.unop := fun _ _ _ _ _ _ _ _ sq hg => hP sq.op hg
#align category_theory.morphism_property.stable_under_cobase_change.unop CategoryTheory.MorphismProperty.StableUnderCobaseChange.unop

theorem StableUnderBaseChange.op {P : MorphismProperty C} (hP : StableUnderBaseChange P) :
    StableUnderCobaseChange P.op := fun _ _ _ _ _ _ _ _ sq hf => hP sq.unop hf
#align category_theory.morphism_property.stable_under_base_change.op CategoryTheory.MorphismProperty.StableUnderBaseChange.op

theorem StableUnderBaseChange.unop {P : MorphismProperty Cᵒᵖ} (hP : StableUnderBaseChange P) :
    StableUnderCobaseChange P.unop := fun _ _ _ _ _ _ _ _ sq hf => hP sq.op hf
#align category_theory.morphism_property.stable_under_base_change.unop CategoryTheory.MorphismProperty.StableUnderBaseChange.unop

/-- If `P : MorphismProperty C` and `F : C ⥤ D`, then
`P.IsInvertedBy F` means that all morphisms in `P` are mapped by `F`
to isomorphisms in `D`. -/
def IsInvertedBy (P : MorphismProperty C) (F : C ⥤ D) : Prop :=
  ∀ ⦃X Y : C⦄ (f : X ⟶ Y) (_ : P f), IsIso (F.map f)
#align category_theory.morphism_property.is_inverted_by CategoryTheory.MorphismProperty.IsInvertedBy

namespace IsInvertedBy

lemma of_subset (P Q : MorphismProperty C) (F : C ⥤ D) (hQ : Q.IsInvertedBy F) (h : P ⊆ Q) :
    P.IsInvertedBy F :=
  fun _ _ _ hf => hQ _ (h _ hf)

theorem of_comp {C₁ C₂ C₃ : Type*} [Category C₁] [Category C₂] [Category C₃]
    (W : MorphismProperty C₁) (F : C₁ ⥤ C₂) (hF : W.IsInvertedBy F) (G : C₂ ⥤ C₃) :
    W.IsInvertedBy (F ⋙ G) := fun X Y f hf => by
  haveI := hF f hf
  dsimp
  infer_instance
#align category_theory.morphism_property.is_inverted_by.of_comp CategoryTheory.MorphismProperty.IsInvertedBy.of_comp

theorem op {W : MorphismProperty C} {L : C ⥤ D} (h : W.IsInvertedBy L) : W.op.IsInvertedBy L.op :=
  fun X Y f hf => by
  haveI := h f.unop hf
  dsimp
  infer_instance
#align category_theory.morphism_property.is_inverted_by.op CategoryTheory.MorphismProperty.IsInvertedBy.op

theorem rightOp {W : MorphismProperty C} {L : Cᵒᵖ ⥤ D} (h : W.op.IsInvertedBy L) :
    W.IsInvertedBy L.rightOp := fun X Y f hf => by
  haveI := h f.op hf
  dsimp
  infer_instance
#align category_theory.morphism_property.is_inverted_by.right_op CategoryTheory.MorphismProperty.IsInvertedBy.rightOp

theorem leftOp {W : MorphismProperty C} {L : C ⥤ Dᵒᵖ} (h : W.IsInvertedBy L) :
    W.op.IsInvertedBy L.leftOp := fun X Y f hf => by
  haveI := h f.unop hf
  dsimp
  infer_instance
#align category_theory.morphism_property.is_inverted_by.left_op CategoryTheory.MorphismProperty.IsInvertedBy.leftOp

theorem unop {W : MorphismProperty C} {L : Cᵒᵖ ⥤ Dᵒᵖ} (h : W.op.IsInvertedBy L) :
    W.IsInvertedBy L.unop := fun X Y f hf => by
  haveI := h f.op hf
  dsimp
  infer_instance
#align category_theory.morphism_property.is_inverted_by.unop CategoryTheory.MorphismProperty.IsInvertedBy.unop

end IsInvertedBy

/-- Given `app : Π X, F₁.obj X ⟶ F₂.obj X` where `F₁` and `F₂` are two functors,
this is the `morphism_property C` satisfied by the morphisms in `C` with respect
to whom `app` is natural. -/
@[simp]
def naturalityProperty {F₁ F₂ : C ⥤ D} (app : ∀ X, F₁.obj X ⟶ F₂.obj X) : MorphismProperty C :=
  fun X Y f => F₁.map f ≫ app Y = app X ≫ F₂.map f
#align category_theory.morphism_property.naturality_property CategoryTheory.MorphismProperty.naturalityProperty

namespace naturalityProperty

theorem stableUnderComposition {F₁ F₂ : C ⥤ D} (app : ∀ X, F₁.obj X ⟶ F₂.obj X) :
    (naturalityProperty app).StableUnderComposition := fun X Y Z f g hf hg => by
  simp only [naturalityProperty] at hf hg ⊢
  simp only [Functor.map_comp, Category.assoc, hg]
  slice_lhs 1 2 => rw [hf]
  rw [Category.assoc]
#align category_theory.morphism_property.naturality_property.is_stable_under_composition CategoryTheory.MorphismProperty.naturalityProperty.stableUnderComposition

theorem stableUnderInverse {F₁ F₂ : C ⥤ D} (app : ∀ X, F₁.obj X ⟶ F₂.obj X) :
    (naturalityProperty app).StableUnderInverse := fun X Y e he => by
  simp only [naturalityProperty] at he ⊢
  rw [← cancel_epi (F₁.map e.hom)]
  slice_rhs 1 2 => rw [he]
  simp only [Category.assoc, ← F₁.map_comp_assoc, ← F₂.map_comp, e.hom_inv_id, Functor.map_id,
    Category.id_comp, Category.comp_id]
#align category_theory.morphism_property.naturality_property.is_stable_under_inverse CategoryTheory.MorphismProperty.naturalityProperty.stableUnderInverse

end naturalityProperty

theorem RespectsIso.inverseImage {P : MorphismProperty D} (h : RespectsIso P) (F : C ⥤ D) :
    RespectsIso (P.inverseImage F) := by
  constructor
  all_goals
    intro X Y Z e f hf
    dsimp [MorphismProperty.inverseImage]
    rw [F.map_comp]
  exacts [h.1 (F.mapIso e) (F.map f) hf, h.2 (F.mapIso e) (F.map f) hf]
#align category_theory.morphism_property.respects_iso.inverse_image CategoryTheory.MorphismProperty.RespectsIso.inverseImage

theorem StableUnderComposition.inverseImage {P : MorphismProperty D} (h : StableUnderComposition P)
    (F : C ⥤ D) : StableUnderComposition (P.inverseImage F) := fun X Y Z f g hf hg => by
  simpa only [← F.map_comp] using h (F.map f) (F.map g) hf hg
#align category_theory.morphism_property.stable_under_composition.inverse_image CategoryTheory.MorphismProperty.StableUnderComposition.inverseImage

variable (C)

/-- The `MorphismProperty C` satisfied by isomorphisms in `C`. -/
def isomorphisms : MorphismProperty C := fun _ _ f => IsIso f
#align category_theory.morphism_property.isomorphisms CategoryTheory.MorphismProperty.isomorphisms

/-- The `MorphismProperty C` satisfied by monomorphisms in `C`. -/
def monomorphisms : MorphismProperty C := fun _ _ f => Mono f
#align category_theory.morphism_property.monomorphisms CategoryTheory.MorphismProperty.monomorphisms

/-- The `MorphismProperty C` satisfied by epimorphisms in `C`. -/
def epimorphisms : MorphismProperty C := fun _ _ f => Epi f
#align category_theory.morphism_property.epimorphisms CategoryTheory.MorphismProperty.epimorphisms

def quarrable : MorphismProperty C := fun _ Y f => ∀ ⦃Y' : C⦄ (g : Y' ⟶ Y), HasPullback f g

def coquarrable : MorphismProperty C := fun X _ f => ∀ ⦃X' : C⦄ (g : X ⟶ X'), HasPushout f g

variable {C}

lemma quarrable.hasPullback {X Y Y' : C} (f : X ⟶ Y) (hf : quarrable C f) (g : Y' ⟶ Y) :
    HasPullback f g := hf g

lemma quarrable.hasPullback' {X Y Y' : C} (f : X ⟶ Y) (hf : quarrable C f) (g : Y' ⟶ Y) :
    HasPullback g f := by
  have : HasPullback f g := hasPullback f hf g
  exact ⟨⟨_, (IsPullback.of_hasPullback f g).flip.isLimit'.some⟩⟩

lemma coquarrable.hasPushout {X X' Y : C} (f : X ⟶ Y) (hf : coquarrable C f) (g : X ⟶ X') :
    HasPushout f g := hf g

lemma coquarrable.hasPushout' {X X' Y : C} (f : X ⟶ Y) (hf : coquarrable C f) (g : X ⟶ X') :
    HasPushout g f := by
  have : HasPushout f g := hasPushout f hf g
  exact ⟨⟨_, (IsPushout.of_hasPushout f g).flip.isColimit'.some⟩⟩

lemma quarrable.op {X Y : C} (f : X ⟶ Y) (hf : quarrable C f) : coquarrable Cᵒᵖ f.op := by
  intro _ g
  have : HasPullback f g.unop := hf _
  exact ⟨_, (IsPullback.of_hasPullback f g.unop).flip.op.isColimit⟩

lemma quarrable.unop {X Y : Cᵒᵖ} (f : X ⟶ Y) (hf : quarrable Cᵒᵖ f) : coquarrable C f.unop := by
  intro _ g
  have : HasPullback f g.op := hf _
  exact ⟨_, (IsPullback.of_hasPullback f g.op).flip.unop.isColimit⟩

lemma coquarrable.op {X Y : C} (f : X ⟶ Y) (hf : coquarrable C f) : quarrable Cᵒᵖ f.op := by
  intro _ g
  have : HasPushout f g.unop := hf _
  exact ⟨_, (IsPushout.of_hasPushout f g.unop).flip.op.isLimit⟩

lemma coquarrable.unop {X Y : Cᵒᵖ} (f : X ⟶ Y) (hf : coquarrable Cᵒᵖ f) : quarrable C f.unop := by
  intro _ g
  have : HasPushout f g.op := hf _
  exact ⟨_, (IsPushout.of_hasPushout f g.op).flip.unop.isLimit⟩

section

variable {X Y : C} (f : X ⟶ Y)

@[simp]
theorem isomorphisms.iff : (isomorphisms C) f ↔ IsIso f := by rfl
#align category_theory.morphism_property.isomorphisms.iff CategoryTheory.MorphismProperty.isomorphisms.iff

@[simp]
theorem monomorphisms.iff : (monomorphisms C) f ↔ Mono f := by rfl
#align category_theory.morphism_property.monomorphisms.iff CategoryTheory.MorphismProperty.monomorphisms.iff

@[simp]
theorem epimorphisms.iff : (epimorphisms C) f ↔ Epi f := by rfl
#align category_theory.morphism_property.epimorphisms.iff CategoryTheory.MorphismProperty.epimorphisms.iff

theorem isomorphisms.infer_property [hf : IsIso f] : (isomorphisms C) f :=
  hf
#align category_theory.morphism_property.isomorphisms.infer_property CategoryTheory.MorphismProperty.isomorphisms.infer_property

theorem monomorphisms.infer_property [hf : Mono f] : (monomorphisms C) f :=
  hf
#align category_theory.morphism_property.monomorphisms.infer_property CategoryTheory.MorphismProperty.monomorphisms.infer_property

theorem epimorphisms.infer_property [hf : Epi f] : (epimorphisms C) f :=
  hf
#align category_theory.morphism_property.epimorphisms.infer_property CategoryTheory.MorphismProperty.epimorphisms.infer_property

end

variable (C)

theorem RespectsIso.monomorphisms : RespectsIso (monomorphisms C) := by
  constructor <;>
    · intro X Y Z e f
      simp only [monomorphisms.iff]
      intro
      apply mono_comp
#align category_theory.morphism_property.respects_iso.monomorphisms CategoryTheory.MorphismProperty.RespectsIso.monomorphisms

theorem RespectsIso.epimorphisms : RespectsIso (epimorphisms C) := by
  constructor <;>
    · intro X Y Z e f
      simp only [epimorphisms.iff]
      intro
      apply epi_comp
#align category_theory.morphism_property.respects_iso.epimorphisms CategoryTheory.MorphismProperty.RespectsIso.epimorphisms

theorem RespectsIso.isomorphisms : RespectsIso (isomorphisms C) := by
  constructor <;>
    · intro X Y Z e f
      simp only [isomorphisms.iff]
      intro
      infer_instance
#align category_theory.morphism_property.respects_iso.isomorphisms CategoryTheory.MorphismProperty.RespectsIso.isomorphisms

variable {C}

lemma IsInvertedBy.of_iso (W : MorphismProperty C) {F G : C ⥤ D} (e : F ≅ G) (hF : W.IsInvertedBy F) :
    W.IsInvertedBy G := fun X Y f hf =>
  (RespectsIso.arrow_mk_iso_iff (RespectsIso.isomorphisms D)
    (Arrow.isoMk (e.app X) (e.app Y) (by simp))).1 (hF f hf)

lemma map_isInvertedBy_iff {E : Type _} [Category E]
  (P : MorphismProperty C) (F : C ⥤ D) (G : D ⥤ E) :
    (P.map F).IsInvertedBy G ↔ P.IsInvertedBy (F ⋙ G) := by
  constructor
  · intro h _ _ f hf
    exact h _ (map_mem_map P F f hf)
  · intro h _ _ f ⟨_, _, f', hf', ⟨iso⟩⟩
    rw [← isomorphisms.iff]
    exact (RespectsIso.arrow_mk_iso_iff (RespectsIso.isomorphisms E)
      (G.mapArrow.mapIso iso)).1 (h _ hf')

lemma isomorphisms_isInvertedBy (F : C ⥤ D) : (isomorphisms C).IsInvertedBy F := by
  intro X Y f hf
  simp only [isomorphisms.iff] at hf
  infer_instance

lemma subset_inverseImage_iff_map_subset (P : MorphismProperty C) (Q : MorphismProperty D)
  (hQ : Q.RespectsIso)
    (F : C ⥤ D) : P ⊆ Q.inverseImage F ↔ P.map F ⊆ Q := by
  constructor
  · intro h _ _ f ⟨_, _, f', hf', ⟨e⟩⟩
    simpa only [← hQ.arrow_mk_iso_iff e] using h _ hf'
  · intro h _ _ f hf
    exact h _ (map_mem_map P F f hf)

lemma map_inverseImage_subset (P : MorphismProperty D) (F : C ⥤ D) :
    (P.inverseImage F).map F ⊆ P.isoClosure := fun _ _ _ ⟨_, _, f', hf', ⟨e⟩⟩ =>
  ⟨_, _, F.map f', hf', ⟨e⟩⟩

lemma map_inverseImage_eq_of_isEquivalence (P : MorphismProperty D) (hP : P.RespectsIso)
    (F : C ⥤ D) [IsEquivalence F] :
  (P.inverseImage F).map F = P := by
  apply le_antisymm
  · intro _ _ f ⟨_, _, f', hf', ⟨e⟩⟩
    exact (hP.arrow_mk_iso_iff e).1 hf'
  · intro _ _ f hf
    exact ⟨_, _, F.inv.map f,
      (hP.arrow_mk_iso_iff (((Functor.mapArrowFunctor _ _).mapIso
        F.asEquivalence.counitIso.symm).app (Arrow.mk f))).1 hf,
        ⟨((Functor.mapArrowFunctor _ _).mapIso F.asEquivalence.counitIso).app (Arrow.mk f)⟩⟩

lemma isoClosure_inverseImage_equivalenceInverse (P : MorphismProperty C) (E : C ≌ D) :
    P.isoClosure.inverseImage E.inverse = P.map E.functor := by
  apply le_antisymm
  · intro _ _ f ⟨_, _, f', hf', ⟨e⟩⟩
    refine' ⟨_, _, f', hf', ⟨(E.inverse.mapArrow).preimageIso (_ ≪≫ e)⟩⟩
    exact ((Functor.mapArrowFunctor _ _).mapIso E.unitIso.symm).app (Arrow.mk f')
  · intro _ _ f ⟨_, _, f', hf', ⟨e⟩⟩
    refine' ⟨_, _, f', hf', ⟨_ ≪≫ E.inverse.mapArrow.mapIso e⟩⟩
    exact ((Functor.mapArrowFunctor _ _).mapIso E.unitIso).app (Arrow.mk f')

lemma inverseImage_functorInv (P : MorphismProperty C) (F : C ⥤ D) [IsEquivalence F] :
    P.isoClosure.inverseImage F.inv = P.map F :=
  P.isoClosure_inverseImage_equivalenceInverse F.asEquivalence

variable (C)

theorem StableUnderComposition.isomorphisms : StableUnderComposition (isomorphisms C) :=
  fun X Y Z f g hf hg => by
  rw [isomorphisms.iff] at hf hg ⊢
  haveI := hf
  haveI := hg
  infer_instance
#align category_theory.morphism_property.stable_under_composition.isomorphisms CategoryTheory.MorphismProperty.StableUnderComposition.isomorphisms

theorem StableUnderComposition.monomorphisms : StableUnderComposition (monomorphisms C) :=
  fun X Y Z f g hf hg => by
  rw [monomorphisms.iff] at hf hg ⊢
  haveI := hf
  haveI := hg
  apply mono_comp
#align category_theory.morphism_property.stable_under_composition.monomorphisms CategoryTheory.MorphismProperty.StableUnderComposition.monomorphisms

theorem StableUnderComposition.epimorphisms : StableUnderComposition (epimorphisms C) :=
  fun X Y Z f g hf hg => by
  rw [epimorphisms.iff] at hf hg ⊢
  haveI := hf
  haveI := hg
  apply epi_comp
#align category_theory.morphism_property.stable_under_composition.epimorphisms CategoryTheory.MorphismProperty.StableUnderComposition.epimorphisms

variable {C}


-- porting note (#10927): removed @[nolint has_nonempty_instance]
/-- The full subcategory of `C ⥤ D` consisting of functors inverting morphisms in `W` -/
def FunctorsInverting (W : MorphismProperty C) (D : Type*) [Category D] :=
  FullSubcategory fun F : C ⥤ D => W.IsInvertedBy F
#align category_theory.morphism_property.functors_inverting CategoryTheory.MorphismProperty.FunctorsInverting

@[ext]
lemma FunctorsInverting.ext {W : MorphismProperty C} {F₁ F₂ : FunctorsInverting W D}
    (h : F₁.obj = F₂.obj) : F₁ = F₂ := by
  cases F₁
  cases F₂
  subst h
  rfl

instance (W : MorphismProperty C) (D : Type*) [Category D] : Category (FunctorsInverting W D) :=
  FullSubcategory.category _

-- Porting note: add another `@[ext]` lemma
-- since `ext` can't see through the definition to use `NatTrans.ext`.
-- See https://github.com/leanprover-community/mathlib4/issues/5229
@[ext]
lemma FunctorsInverting.hom_ext {W : MorphismProperty C} {F₁ F₂ : FunctorsInverting W D}
    {α β : F₁ ⟶ F₂} (h : α.app = β.app) : α = β :=
  NatTrans.ext _ _ h

/-- A constructor for `W.FunctorsInverting D` -/
def FunctorsInverting.mk {W : MorphismProperty C} {D : Type*} [Category D] (F : C ⥤ D)
    (hF : W.IsInvertedBy F) : W.FunctorsInverting D :=
  ⟨F, hF⟩
#align category_theory.morphism_property.functors_inverting.mk CategoryTheory.MorphismProperty.FunctorsInverting.mk

theorem IsInvertedBy.iff_of_iso (W : MorphismProperty C) {F₁ F₂ : C ⥤ D} (e : F₁ ≅ F₂) :
    W.IsInvertedBy F₁ ↔ W.IsInvertedBy F₂ := by
  dsimp [IsInvertedBy]
  simp only [NatIso.isIso_map_iff e]
#align category_theory.morphism_property.is_inverted_by.iff_of_iso CategoryTheory.MorphismProperty.IsInvertedBy.iff_of_iso

@[simp]
lemma IsInvertedBy.isoClosure_iff (W : MorphismProperty C) (F : C ⥤ D) :
    W.isoClosure.IsInvertedBy F ↔ W.IsInvertedBy F := by
  constructor
  · intro h X Y f hf
    exact h _ (W.subset_isoClosure _ hf)
  · intro h X Y f ⟨X', Y', f', hf', ⟨e⟩⟩
    have : f = e.inv.left ≫ f' ≫ e.hom.right := by
      erw [← e.hom.w, ← Arrow.comp_left_assoc, e.inv_hom_id, Category.id_comp]
      rfl
    simp only [this, F.map_comp]
    have := h _ hf'
    infer_instance

@[simp]
lemma IsInvertedBy.iff_comp {C₁ C₂ C₃ : Type*} [Category C₁] [Category C₂] [Category C₃]
    (W : MorphismProperty C₁) (F : C₁ ⥤ C₂) (G : C₂ ⥤ C₃) [ReflectsIsomorphisms G] :
    W.IsInvertedBy (F ⋙ G) ↔ W.IsInvertedBy F := by
  constructor
  · intro h X Y f hf
    have : IsIso (G.map (F.map f)) := h _ hf
    exact isIso_of_reflects_iso (F.map f) G
  · intro hF
    exact IsInvertedBy.of_comp W F hF G

lemma isoClosure_subset_iff (P Q : MorphismProperty C) (hQ : RespectsIso Q) :
    P.isoClosure ⊆ Q ↔ P ⊆ Q := by
  constructor
  · exact P.subset_isoClosure.trans
  · intro h
    exact (monotone_isoClosure _ _ h).trans (by rw [hQ.isoClosure_eq])

lemma map_respectsIso (P : MorphismProperty C) (F : C ⥤ D) :
    (P.map F).RespectsIso := by
  apply RespectsIso.of_respects_arrow_iso
  intro f g e ⟨X', Y', f', hf', ⟨e'⟩⟩
  exact ⟨X', Y', f', hf', ⟨e' ≪≫ e⟩⟩

lemma map_subset_iff (P : MorphismProperty C) (F : C ⥤ D)
    (Q : MorphismProperty D) (hQ : RespectsIso Q):
    P.map F ⊆ Q ↔ ∀ (X Y : C) (f : X ⟶ Y), P f → Q (F.map f) := by
  constructor
  · intro h X Y f hf
    exact h (F.map f) (map_mem_map P F f hf)
  · intro h X Y f ⟨X', Y', f', hf', ⟨e⟩⟩
    exact (hQ.arrow_mk_iso_iff e).1 (h _ _ _ hf')

lemma IsInvertedBy.iff_map_subset_isomorphisms (W : MorphismProperty C) (F : C ⥤ D) :
    W.IsInvertedBy F ↔ W.map F ⊆ isomorphisms D := by
  rw [map_subset_iff _ _ _ (RespectsIso.isomorphisms D)]
  constructor
  · intro h X Y f hf
    exact h f hf
  · intro h X Y f hf
    exact h X Y f hf

@[simp]
lemma map_isoClosure (P : MorphismProperty C) (F : C ⥤ D) :
    P.isoClosure.map F = P.map F := by
  apply subset_antisymm
  · rw [map_subset_iff _ _ _ (P.map_respectsIso F)]
    intro X Y f ⟨X', Y', f', hf', ⟨e⟩⟩
    exact ⟨_, _, f', hf', ⟨F.mapArrow.mapIso e⟩⟩
  · exact monotone_map _ _ _ (subset_isoClosure P)

lemma map_id_eq_isoClosure (P : MorphismProperty C) :
    P.map (𝟭 _) = P.isoClosure := by
  apply subset_antisymm
  · rw [map_subset_iff _ _ _ P.isoClosure_respectsIso]
    intro X Y f hf
    exact P.subset_isoClosure _ hf
  · intro X Y f hf
    exact hf

lemma map_id (P : MorphismProperty C) (hP : RespectsIso P) :
    P.map (𝟭 _) = P := by
  rw [map_id_eq_isoClosure, hP.isoClosure_eq]

@[simp]
lemma map_map (P : MorphismProperty C) (F : C ⥤ D) {E : Type*} [Category E] (G : D ⥤ E) :
    (P.map F).map G = P.map (F ⋙ G) := by
  apply subset_antisymm
  · rw [map_subset_iff _ _ _ (map_respectsIso _ (F ⋙ G))]
    intro X Y f ⟨X', Y', f', hf', ⟨e⟩⟩
    exact ⟨X', Y', f', hf', ⟨G.mapArrow.mapIso e⟩⟩
  · rw [map_subset_iff _ _ _ (map_respectsIso _ G)]
    intro X Y f hf
    exact map_mem_map _ _ _ (map_mem_map _ _ _ hf)

lemma IsInvertedBy.map_iff {C₁ C₂ C₃ : Type*} [Category C₁] [Category C₂] [Category C₃]
    (W : MorphismProperty C₁) (F : C₁ ⥤ C₂) (G : C₂ ⥤ C₃) :
    (W.map F).IsInvertedBy G ↔ W.IsInvertedBy (F ⋙ G) := by
  simp only [IsInvertedBy.iff_map_subset_isomorphisms, map_map]

lemma map_eq_of_iso (P : MorphismProperty C) {F G : C ⥤ D} (e : F ≅ G) :
    P.map F = P.map G := by
  revert F G e
  suffices ∀ {F G : C ⥤ D} (_ : F ≅ G), P.map F ⊆ P.map G from
    fun F G e => le_antisymm (this e) (this e.symm)
  intro F G e X Y f ⟨X', Y', f', hf', ⟨e'⟩⟩
  exact ⟨X', Y', f', hf', ⟨((Functor.mapArrowFunctor _ _).mapIso e.symm).app (Arrow.mk f') ≪≫ e'⟩⟩

lemma inverseImage_equivalence_inverse_eq_map_functor
    (P : MorphismProperty D) (hP : RespectsIso P) (E : C ≌ D) :
    P.inverseImage E.functor = P.map E.inverse := by
  apply subset_antisymm
  · intro X Y f hf
    refine' ⟨_, _, _, hf, ⟨_⟩⟩
    exact ((Functor.mapArrowFunctor _ _).mapIso E.unitIso.symm).app (Arrow.mk f)
  · rw [map_subset_iff _ _ _ (hP.inverseImage E.functor)]
    intro X Y f hf
    exact (hP.arrow_mk_iso_iff
      (((Functor.mapArrowFunctor _ _).mapIso E.counitIso).app (Arrow.mk f))).2 hf

lemma inverseImage_equivalence_functor_eq_map_inverse
    (Q : MorphismProperty C) (hQ : RespectsIso Q) (E : C ≌ D) :
    Q.inverseImage E.inverse = Q.map E.functor :=
  inverseImage_equivalence_inverse_eq_map_functor Q hQ E.symm

lemma inverseImage_map_eq_of_isEquivalence
    (P : MorphismProperty C) (hP : P.RespectsIso) (F : C ⥤ D) [IsEquivalence F] :
    (P.map F).inverseImage F = P := by
  erw [((P.map F).inverseImage_equivalence_inverse_eq_map_functor
    (P.map_respectsIso F) (F.asEquivalence)), map_map,
    P.map_eq_of_iso F.asEquivalence.unitIso.symm, map_id _ hP]

section Diagonal

variable [HasPullbacks C] {P : MorphismProperty C}

/-- For `P : MorphismProperty C`, `P.diagonal` is a morphism property that holds for `f : X ⟶ Y`
whenever `P` holds for `X ⟶ Y xₓ Y`. -/
def diagonal (P : MorphismProperty C) : MorphismProperty C := fun _ _ f => P (pullback.diagonal f)
#align category_theory.morphism_property.diagonal CategoryTheory.MorphismProperty.diagonal

theorem diagonal_iff {X Y : C} {f : X ⟶ Y} : P.diagonal f ↔ P (pullback.diagonal f) :=
  Iff.rfl
#align category_theory.morphism_property.diagonal_iff CategoryTheory.MorphismProperty.diagonal_iff

theorem RespectsIso.diagonal (hP : P.RespectsIso) : P.diagonal.RespectsIso := by
  constructor
  · introv H
    rwa [diagonal_iff, pullback.diagonal_comp, hP.cancel_left_isIso, hP.cancel_left_isIso,
      ← hP.cancel_right_isIso _
        (pullback.map (e.hom ≫ f) (e.hom ≫ f) f f e.hom e.hom (𝟙 Z) (by simp) (by simp)),
      ← pullback.condition, hP.cancel_left_isIso]
  · introv H
    delta diagonal
    rwa [pullback.diagonal_comp, hP.cancel_right_isIso]
#align category_theory.morphism_property.respects_iso.diagonal CategoryTheory.MorphismProperty.RespectsIso.diagonal

theorem StableUnderComposition.diagonal (hP : StableUnderComposition P) (hP' : RespectsIso P)
    (hP'' : StableUnderBaseChange P) : P.diagonal.StableUnderComposition := by
  introv X h₁ h₂
  rw [diagonal_iff, pullback.diagonal_comp]
  exact hP _ _ h₁ (by simpa [hP'.cancel_left_isIso] using hP''.snd _ _ h₂)
#align category_theory.morphism_property.stable_under_composition.diagonal CategoryTheory.MorphismProperty.StableUnderComposition.diagonal

theorem StableUnderBaseChange.diagonal (hP : StableUnderBaseChange P) (hP' : RespectsIso P) :
    P.diagonal.StableUnderBaseChange :=
  StableUnderBaseChange.mk hP'.diagonal
    (by
      introv h
      rw [diagonal_iff, diagonal_pullback_fst, hP'.cancel_left_isIso, hP'.cancel_right_isIso]
      exact hP.baseChange_map f _ (by simpa))
#align category_theory.morphism_property.stable_under_base_change.diagonal CategoryTheory.MorphismProperty.StableUnderBaseChange.diagonal

end Diagonal

section Universally

/-- `P.universally` holds for a morphism `f : X ⟶ Y` iff `P` holds for all `X ×[Y] Y' ⟶ Y'`. -/
def universally (P : MorphismProperty C) : MorphismProperty C := fun X Y f =>
  ∀ ⦃X' Y' : C⦄ (i₁ : X' ⟶ X) (i₂ : Y' ⟶ Y) (f' : X' ⟶ Y') (_ : IsPullback f' i₁ i₂ f), P f'
#align category_theory.morphism_property.universally CategoryTheory.MorphismProperty.universally

theorem universally_respectsIso (P : MorphismProperty C) : P.universally.RespectsIso := by
  constructor
  · intro X Y Z e f hf X' Z' i₁ i₂ f' H
    have : IsPullback (𝟙 _) (i₁ ≫ e.hom) i₁ e.inv :=
      IsPullback.of_horiz_isIso
        ⟨by rw [Category.id_comp, Category.assoc, e.hom_inv_id, Category.comp_id]⟩
    exact hf _ _ _
      (by simpa only [Iso.inv_hom_id_assoc, Category.id_comp] using this.paste_horiz H)
  · intro X Y Z e f hf X' Z' i₁ i₂ f' H
    have : IsPullback (𝟙 _) i₂ (i₂ ≫ e.inv) e.inv :=
      IsPullback.of_horiz_isIso ⟨Category.id_comp _⟩
    exact hf _ _ _ (by simpa only [Category.assoc, Iso.hom_inv_id,
      Category.comp_id, Category.comp_id] using H.paste_horiz this)
#align category_theory.morphism_property.universally_respects_iso CategoryTheory.MorphismProperty.universally_respectsIso

theorem universally_stableUnderBaseChange (P : MorphismProperty C) :
    P.universally.StableUnderBaseChange := fun _ _ _ _ _ _ _ _ H h₁ _ _ _ _ _ H' =>
  h₁ _ _ _ (H'.paste_vert H.flip)
#align category_theory.morphism_property.universally_stable_under_base_change CategoryTheory.MorphismProperty.universally_stableUnderBaseChange

theorem StableUnderComposition.universally [HasPullbacks C] {P : MorphismProperty C}
    (hP : P.StableUnderComposition) : P.universally.StableUnderComposition := by
  intro X Y Z f g hf hg X' Z' i₁ i₂ f' H
  have := pullback.lift_fst _ _ (H.w.trans (Category.assoc _ _ _).symm)
  rw [← this] at H ⊢
  apply hP _ _ _ (hg _ _ _ <| IsPullback.of_hasPullback _ _)
  exact hf _ _ _ (H.of_right (pullback.lift_snd _ _ _) (IsPullback.of_hasPullback i₂ g))
#align category_theory.morphism_property.stable_under_composition.universally CategoryTheory.MorphismProperty.StableUnderComposition.universally

theorem universally_le (P : MorphismProperty C) : P.universally ≤ P := by
  intro X Y f hf
  exact hf (𝟙 _) (𝟙 _) _ (IsPullback.of_vert_isIso ⟨by rw [Category.comp_id, Category.id_comp]⟩)
#align category_theory.morphism_property.universally_le CategoryTheory.MorphismProperty.universally_le

theorem StableUnderBaseChange.universally_eq {P : MorphismProperty C}
    (hP : P.StableUnderBaseChange) : P.universally = P :=
  P.universally_le.antisymm fun _ _ _ hf _ _ _ _ _ H => hP H.flip hf
#align category_theory.morphism_property.stable_under_base_change.universally_eq CategoryTheory.MorphismProperty.StableUnderBaseChange.universally_eq

theorem universally_mono : Monotone (universally : MorphismProperty C → MorphismProperty C) :=
  fun _ _ h _ _ _ h₁ _ _ _ _ _ H => h _ _ _ (h₁ _ _ _ H)
#align category_theory.morphism_property.universally_mono CategoryTheory.MorphismProperty.universally_mono

end Universally

section Bijective

variable [ConcreteCategory C]

open Function

attribute [local instance] ConcreteCategory.instFunLike ConcreteCategory.hasCoeToSort

variable (C)

/-- Injectiveness (in a concrete category) as a `MorphismProperty` -/
protected def injective : MorphismProperty C := fun _ _ f => Injective f
#align category_theory.morphism_property.injective CategoryTheory.MorphismProperty.injective

/-- Surjectiveness (in a concrete category) as a `MorphismProperty` -/
protected def surjective : MorphismProperty C := fun _ _ f => Surjective f
#align category_theory.morphism_property.surjective CategoryTheory.MorphismProperty.surjective

/-- Bijectiveness (in a concrete category) as a `MorphismProperty` -/
protected def bijective : MorphismProperty C := fun _ _ f => Bijective f
#align category_theory.morphism_property.bijective CategoryTheory.MorphismProperty.bijective

theorem bijective_eq_sup :
    MorphismProperty.bijective C = MorphismProperty.injective C ⊓ MorphismProperty.surjective C :=
  rfl
#align category_theory.morphism_property.bijective_eq_sup CategoryTheory.MorphismProperty.bijective_eq_sup

theorem injective_stableUnderComposition : (MorphismProperty.injective C).StableUnderComposition :=
  fun X Y Z f g hf hg => by
  delta MorphismProperty.injective
  rw [coe_comp]
  exact hg.comp hf
#align category_theory.morphism_property.injective_stable_under_composition CategoryTheory.MorphismProperty.injective_stableUnderComposition

theorem surjective_stableUnderComposition :
    (MorphismProperty.surjective C).StableUnderComposition := fun X Y Z f g hf hg => by
  delta MorphismProperty.surjective
  rw [coe_comp]
  exact hg.comp hf
#align category_theory.morphism_property.surjective_stable_under_composition CategoryTheory.MorphismProperty.surjective_stableUnderComposition

theorem bijective_stableUnderComposition : (MorphismProperty.bijective C).StableUnderComposition :=
  fun X Y Z f g hf hg => by
  delta MorphismProperty.bijective
  rw [coe_comp]
  exact hg.comp hf
#align category_theory.morphism_property.bijective_stable_under_composition CategoryTheory.MorphismProperty.bijective_stableUnderComposition

theorem injective_respectsIso : (MorphismProperty.injective C).RespectsIso :=
  (injective_stableUnderComposition C).respectsIso
    (fun e => ((forget C).mapIso e).toEquiv.injective)
#align category_theory.morphism_property.injective_respects_iso CategoryTheory.MorphismProperty.injective_respectsIso

theorem surjective_respectsIso : (MorphismProperty.surjective C).RespectsIso :=
  (surjective_stableUnderComposition C).respectsIso
    (fun e => ((forget C).mapIso e).toEquiv.surjective)
#align category_theory.morphism_property.surjective_respects_iso CategoryTheory.MorphismProperty.surjective_respectsIso

theorem bijective_respectsIso : (MorphismProperty.bijective C).RespectsIso :=
  (bijective_stableUnderComposition C).respectsIso
    (fun e => ((forget C).mapIso e).toEquiv.bijective)
#align category_theory.morphism_property.bijective_respects_iso CategoryTheory.MorphismProperty.bijective_respectsIso

end Bijective

/-- Typeclass expressing that a morphism property contain identities. -/
class ContainsIdentities (W : MorphismProperty C) : Prop :=
  /-- for all `X : C`, the identity of `X` satisfies the morphism property -/
  id_mem' : ∀ (X : C), W (𝟙 X)

lemma id_mem (W : MorphismProperty C) [W.ContainsIdentities] (X : C) :
    W (𝟙 X) := ContainsIdentities.id_mem' X

namespace ContainsIdentities

instance op (W : MorphismProperty C) [W.ContainsIdentities] :
    W.op.ContainsIdentities := ⟨fun X => W.id_mem X.unop⟩

instance unop (W : MorphismProperty Cᵒᵖ) [W.ContainsIdentities] :
    W.unop.ContainsIdentities := ⟨fun X => W.id_mem (Opposite.op X)⟩

lemma of_op (W : MorphismProperty C) [W.op.ContainsIdentities] :
    W.ContainsIdentities := (inferInstance : W.op.unop.ContainsIdentities)

lemma of_unop (W : MorphismProperty Cᵒᵖ) [W.unop.ContainsIdentities] :
    W.ContainsIdentities := (inferInstance : W.unop.op.ContainsIdentities)

instance (W : MorphismProperty D) (F : C ⥤ D) [W.ContainsIdentities] :
    (W.inverseImage F).ContainsIdentities := ⟨fun X => by
  dsimp [inverseImage]
  simpa only [F.map_id] using W.id_mem (F.obj X)⟩

end ContainsIdentities

/-- A morphism property is multiplicative if it contains identities and is stable by
composition. -/
class IsMultiplicative (W : MorphismProperty C) extends W.ContainsIdentities : Prop :=
  /-- compatibility of  -/
  stableUnderComposition : W.StableUnderComposition

lemma comp_mem (W : MorphismProperty C) {X Y Z : C} (f : X ⟶ Y) (g : Y ⟶ Z) (hf : W f) (hg : W g)
    [IsMultiplicative W] : W (f ≫ g) :=
  IsMultiplicative.stableUnderComposition f g hf hg

namespace IsMultiplicative

instance op (W : MorphismProperty C) [IsMultiplicative W] : IsMultiplicative W.op where
  stableUnderComposition := fun _ _ _ f g hf hg => W.comp_mem g.unop f.unop hg hf

instance unop (W : MorphismProperty Cᵒᵖ) [IsMultiplicative W] : IsMultiplicative W.unop where
  id_mem' _ := W.id_mem _
  stableUnderComposition := fun _ _ _ f g hf hg => W.comp_mem g.op f.op hg hf

lemma of_op (W : MorphismProperty C) [IsMultiplicative W.op] : IsMultiplicative W :=
  (inferInstance : IsMultiplicative W.op.unop)

lemma of_unop (W : MorphismProperty Cᵒᵖ) [IsMultiplicative W.unop] : IsMultiplicative W :=
  (inferInstance : IsMultiplicative W.unop.op)

instance (W : MorphismProperty D) (F : C ⥤ D) [W.IsMultiplicative] :
    (W.inverseImage F).IsMultiplicative where
  stableUnderComposition := fun X Y Z f g hf hg => by
    dsimp [inverseImage] at hf hg ⊢
    rw [F.map_comp]
    exact W.comp_mem _ _ hf hg

instance : (isomorphisms C).ContainsIdentities where
  id_mem' _ := isomorphisms.infer_property _

instance : (isomorphisms C).IsMultiplicative where
  stableUnderComposition := StableUnderComposition.isomorphisms C

end IsMultiplicative

section

variable {C₁ C₂ : Type*} [Category C₁] [Category C₂]

/-- If `W₁` and `W₂` are morphism properties on two categories `C₁` and `C₂`,
this is the induced morphism property on `C₁ × C₂`. -/
def prod (W₁ : MorphismProperty C₁) (W₂ : MorphismProperty C₂) :
    MorphismProperty (C₁ × C₂) :=
  fun _ _ f => W₁ f.1 ∧ W₂ f.2

instance Prod.containsIdentities (W₁ : MorphismProperty C₁) (W₂ : MorphismProperty C₂)
    [W₁.ContainsIdentities] [W₂.ContainsIdentities] : (prod W₁ W₂).ContainsIdentities :=
  ⟨fun _ => ⟨W₁.id_mem _, W₂.id_mem _⟩⟩

lemma IsInvertedBy.prod {W₁ : MorphismProperty C₁} {W₂ : MorphismProperty C₂}
    {E₁ E₂ : Type*} [Category E₁] [Category E₂] {F₁ : C₁ ⥤ E₁} {F₂ : C₂ ⥤ E₂}
    (h₁ : W₁.IsInvertedBy F₁) (h₂ : W₂.IsInvertedBy F₂) :
    (W₁.prod W₂).IsInvertedBy (F₁.prod F₂) := fun _ _ f hf => by
  rw [isIso_prod_iff]
  exact ⟨h₁ _ hf.1, h₂ _ hf.2⟩

end

section

variable {J : Type u₃} {C : J → Type u₁} {D : J → Type u₂}
  [∀ j, Category.{v₁} (C j)] [∀ j, Category.{v₂} (D j)]
  (W : ∀ j, MorphismProperty (C j))

def pi : MorphismProperty (∀ j, C j) := fun _ _ f => ∀ j, (W j) (f j)

lemma IsInvertedBy.pi (F : ∀ j, C j ⥤ D j) (hF : ∀ j, (W j).IsInvertedBy (F j)) :
    (MorphismProperty.pi W).IsInvertedBy (Functor.pi F) :=
  fun _ _ f hf => by
    rw [isIso_pi_iff]
    intro j
    exact hF j _ (hf j)

instance ContainsIdentities.pi [∀ j, (W j).ContainsIdentities] : (pi W).ContainsIdentities :=
  ⟨fun _ _ => MorphismProperty.id_mem _ _⟩

end

variable (W : MorphismProperty C)

def functorCategory (J : Type _) [Category J] : MorphismProperty (J ⥤ C) :=
  fun _ _ f => ∀ (j : J), W (f.app j)

def IsStableUnderLimitsOfShape (J : Type _) [Category J] : Prop :=
  ∀ (X₁ X₂ : J ⥤ C) (c₁ : Cone X₁) (c₂ : Cone X₂)
    (_ : IsLimit c₁) (h₂ : IsLimit c₂) (f : X₁ ⟶ X₂) (_ : W.functorCategory J f),
      W (h₂.lift (Cone.mk _ (c₁.π ≫ f)))

variable {W}

lemma IsStableUnderLimitsOfShape.lim_map {J : Type _} [Category J]
  (hW : W.IsStableUnderLimitsOfShape J) {X Y : J ⥤ C}
  (f : X ⟶ Y) [HasLimitsOfShape J C]
  (hf : W.functorCategory _ f) : W (lim.map f) :=
  hW X Y _ _ (limit.isLimit X) (limit.isLimit Y) f hf

variable (W)

abbrev IsStableUnderProductsOfShape (J : Type _) := W.IsStableUnderLimitsOfShape (Discrete J)

section
variable {C J : Type _} [Category C] (X : Discrete J ⥤ C)
  [HasProduct (fun j => X.obj (Discrete.mk j))]

@[simps]
def Pi.cone : Cone X where
  pt := ∏ (fun j => X.obj (Discrete.mk j))
  π := Discrete.natTrans (fun _ => Pi.π _ _)

def productIsProduct' : IsLimit (Pi.cone X) where
  lift s := Pi.lift (fun j => s.π.app ⟨j⟩)
  fac s := by simp
  uniq s m hm := by
    dsimp
    ext
    simp only [limit.lift_π, Fan.mk_pt, Fan.mk_π_app]
    apply hm

variable [HasLimit X]

def Pi.isoLimit :
    ∏ (fun j => X.obj (Discrete.mk j)) ≅ limit X :=
  IsLimit.conePointUniqueUpToIso (productIsProduct' X) (limit.isLimit X)

@[reassoc (attr := simp)]
lemma Pi.isoLimit_inv_π (j : J) :
    (Pi.isoLimit X).inv ≫ Pi.π _ j = limit.π _ (Discrete.mk j) :=
  IsLimit.conePointUniqueUpToIso_inv_comp _ _ _

@[reassoc (attr := simp)]
lemma Pi.isoLimit_hom_π (j : J) :
    (Pi.isoLimit X).hom ≫ limit.π _ (Discrete.mk j) = Pi.π _ j :=
  IsLimit.conePointUniqueUpToIso_hom_comp _ _ _

end

<<<<<<< HEAD
lemma IsStableUnderProductsOfShape.mk (W : MorphismProperty C) (J : Type _)
=======
section

variable (W : MorphismProperty C)

/-- The morphism property on `J ⥤ C` which is defined objectwise
from `W : MorphismProperty C`. -/
def functorCategory (J : Type*) [Category J] : MorphismProperty (J ⥤ C) :=
  fun _ _ f => ∀ (j : J), W (f.app j)

/-- The property that a morphism property `W` is stable under limits
indexed by a category `J`. -/
def IsStableUnderLimitsOfShape (J : Type*) [Category J] : Prop :=
  ∀ (X₁ X₂ : J ⥤ C) (c₁ : Cone X₁) (c₂ : Cone X₂)
    (_ : IsLimit c₁) (h₂ : IsLimit c₂) (f : X₁ ⟶ X₂) (_ : W.functorCategory J f),
      W (h₂.lift (Cone.mk _ (c₁.π ≫ f)))

variable {W}

lemma IsStableUnderLimitsOfShape.lim_map {J : Type*} [Category J]
    (hW : W.IsStableUnderLimitsOfShape J) {X Y : J ⥤ C}
    (f : X ⟶ Y) [HasLimitsOfShape J C] (hf : W.functorCategory _ f) :
    W (lim.map f) :=
  hW X Y _ _ (limit.isLimit X) (limit.isLimit Y) f hf

variable (W)

/-- The property that a morphism property `W` is stable under products indexed by a type `J`. -/
abbrev IsStableUnderProductsOfShape (J : Type*) := W.IsStableUnderLimitsOfShape (Discrete J)

lemma IsStableUnderProductsOfShape.mk (J : Type*)
>>>>>>> 6e3842d1
    (hW₀ : W.RespectsIso) [HasProductsOfShape J C]
    (hW : ∀ (X₁ X₂ : J → C) (f : ∀ j, X₁ j ⟶ X₂ j) (_ : ∀ (j : J), W (f j)),
      W (Pi.map f)) : W.IsStableUnderProductsOfShape J := by
  intro X₁ X₂ c₁ c₂ hc₁ hc₂ f hf
  let φ := fun j => f.app (Discrete.mk j)
  have hf' := hW _ _ φ (fun j => hf (Discrete.mk j))
  refine' (hW₀.arrow_mk_iso_iff _).2 hf'
  refine' Arrow.isoMk
    (IsLimit.conePointUniqueUpToIso hc₁ (limit.isLimit X₁) ≪≫ (Pi.isoLimit _).symm)
    (IsLimit.conePointUniqueUpToIso hc₂ (limit.isLimit X₂) ≪≫ (Pi.isoLimit _).symm) _
  apply limit.hom_ext
  rintro ⟨j⟩
  simp

<<<<<<< HEAD
class IsStableUnderFiniteProducts : Prop :=
  isStableUnderProductsOfShape' (J : Type) [Finite J] : W.IsStableUnderProductsOfShape J

lemma IsStableUnderFiniteProducts.isStableUnderProductsOfShape
    (J : Type) [Finite J] [W.IsStableUnderFiniteProducts] :
  W.IsStableUnderProductsOfShape J := IsStableUnderFiniteProducts.isStableUnderProductsOfShape' J

=======
/-- The condition that a property of morphisms is stable by finite products. -/
class IsStableUnderFiniteProducts : Prop :=
  isStableUnderProductsOfShape (J : Type) [Finite J] : W.IsStableUnderProductsOfShape J

lemma isStableUnderProductsOfShape_of_isStableUnderFiniteProducts
    (J : Type) [Finite J] [W.IsStableUnderFiniteProducts] :
    W.IsStableUnderProductsOfShape J :=
  IsStableUnderFiniteProducts.isStableUnderProductsOfShape J

end
>>>>>>> 6e3842d1

end MorphismProperty

namespace NatTrans

<<<<<<< HEAD
lemma isIso_app_iff_of_iso {C₁ C₂ : Type*} [Category C₁] [Category C₂] {F G : C₁ ⥤ C₂}
    (α : F ⟶ G) {X Y : C₁} (e : X ≅ Y) : IsIso (α.app X) ↔ IsIso (α.app Y) :=
  MorphismProperty.RespectsIso.arrow_mk_iso_iff (MorphismProperty.RespectsIso.isomorphisms C₂)
=======
lemma isIso_app_iff_of_iso {F G : C ⥤ D} (α : F ⟶ G) {X Y : C} (e : X ≅ Y) :
    IsIso (α.app X) ↔ IsIso (α.app Y) :=
  MorphismProperty.RespectsIso.arrow_mk_iso_iff (MorphismProperty.RespectsIso.isomorphisms D)
>>>>>>> 6e3842d1
    (Arrow.isoMk (F.mapIso e) (G.mapIso e) (by simp))

end NatTrans

end CategoryTheory<|MERGE_RESOLUTION|>--- conflicted
+++ resolved
@@ -1080,27 +1080,34 @@
 
 end
 
+section
+
 variable (W : MorphismProperty C)
 
-def functorCategory (J : Type _) [Category J] : MorphismProperty (J ⥤ C) :=
+/-- The morphism property on `J ⥤ C` which is defined objectwise
+from `W : MorphismProperty C`. -/
+def functorCategory (J : Type*) [Category J] : MorphismProperty (J ⥤ C) :=
   fun _ _ f => ∀ (j : J), W (f.app j)
 
-def IsStableUnderLimitsOfShape (J : Type _) [Category J] : Prop :=
+/-- The property that a morphism property `W` is stable under limits
+indexed by a category `J`. -/
+def IsStableUnderLimitsOfShape (J : Type*) [Category J] : Prop :=
   ∀ (X₁ X₂ : J ⥤ C) (c₁ : Cone X₁) (c₂ : Cone X₂)
     (_ : IsLimit c₁) (h₂ : IsLimit c₂) (f : X₁ ⟶ X₂) (_ : W.functorCategory J f),
       W (h₂.lift (Cone.mk _ (c₁.π ≫ f)))
 
 variable {W}
 
-lemma IsStableUnderLimitsOfShape.lim_map {J : Type _} [Category J]
-  (hW : W.IsStableUnderLimitsOfShape J) {X Y : J ⥤ C}
-  (f : X ⟶ Y) [HasLimitsOfShape J C]
-  (hf : W.functorCategory _ f) : W (lim.map f) :=
+lemma IsStableUnderLimitsOfShape.lim_map {J : Type*} [Category J]
+    (hW : W.IsStableUnderLimitsOfShape J) {X Y : J ⥤ C}
+    (f : X ⟶ Y) [HasLimitsOfShape J C] (hf : W.functorCategory _ f) :
+    W (lim.map f) :=
   hW X Y _ _ (limit.isLimit X) (limit.isLimit Y) f hf
 
 variable (W)
 
-abbrev IsStableUnderProductsOfShape (J : Type _) := W.IsStableUnderLimitsOfShape (Discrete J)
+/-- The property that a morphism property `W` is stable under products indexed by a type `J`. -/
+abbrev IsStableUnderProductsOfShape (J : Type*) := W.IsStableUnderLimitsOfShape (Discrete J)
 
 section
 variable {C J : Type _} [Category C] (X : Discrete J ⥤ C)
@@ -1138,40 +1145,7 @@
 
 end
 
-<<<<<<< HEAD
-lemma IsStableUnderProductsOfShape.mk (W : MorphismProperty C) (J : Type _)
-=======
-section
-
-variable (W : MorphismProperty C)
-
-/-- The morphism property on `J ⥤ C` which is defined objectwise
-from `W : MorphismProperty C`. -/
-def functorCategory (J : Type*) [Category J] : MorphismProperty (J ⥤ C) :=
-  fun _ _ f => ∀ (j : J), W (f.app j)
-
-/-- The property that a morphism property `W` is stable under limits
-indexed by a category `J`. -/
-def IsStableUnderLimitsOfShape (J : Type*) [Category J] : Prop :=
-  ∀ (X₁ X₂ : J ⥤ C) (c₁ : Cone X₁) (c₂ : Cone X₂)
-    (_ : IsLimit c₁) (h₂ : IsLimit c₂) (f : X₁ ⟶ X₂) (_ : W.functorCategory J f),
-      W (h₂.lift (Cone.mk _ (c₁.π ≫ f)))
-
-variable {W}
-
-lemma IsStableUnderLimitsOfShape.lim_map {J : Type*} [Category J]
-    (hW : W.IsStableUnderLimitsOfShape J) {X Y : J ⥤ C}
-    (f : X ⟶ Y) [HasLimitsOfShape J C] (hf : W.functorCategory _ f) :
-    W (lim.map f) :=
-  hW X Y _ _ (limit.isLimit X) (limit.isLimit Y) f hf
-
-variable (W)
-
-/-- The property that a morphism property `W` is stable under products indexed by a type `J`. -/
-abbrev IsStableUnderProductsOfShape (J : Type*) := W.IsStableUnderLimitsOfShape (Discrete J)
-
-lemma IsStableUnderProductsOfShape.mk (J : Type*)
->>>>>>> 6e3842d1
+lemma IsStableUnderProductsOfShape.mk (J : Type _)
     (hW₀ : W.RespectsIso) [HasProductsOfShape J C]
     (hW : ∀ (X₁ X₂ : J → C) (f : ∀ j, X₁ j ⟶ X₂ j) (_ : ∀ (j : J), W (f j)),
       W (Pi.map f)) : W.IsStableUnderProductsOfShape J := by
@@ -1186,15 +1160,6 @@
   rintro ⟨j⟩
   simp
 
-<<<<<<< HEAD
-class IsStableUnderFiniteProducts : Prop :=
-  isStableUnderProductsOfShape' (J : Type) [Finite J] : W.IsStableUnderProductsOfShape J
-
-lemma IsStableUnderFiniteProducts.isStableUnderProductsOfShape
-    (J : Type) [Finite J] [W.IsStableUnderFiniteProducts] :
-  W.IsStableUnderProductsOfShape J := IsStableUnderFiniteProducts.isStableUnderProductsOfShape' J
-
-=======
 /-- The condition that a property of morphisms is stable by finite products. -/
 class IsStableUnderFiniteProducts : Prop :=
   isStableUnderProductsOfShape (J : Type) [Finite J] : W.IsStableUnderProductsOfShape J
@@ -1205,21 +1170,14 @@
   IsStableUnderFiniteProducts.isStableUnderProductsOfShape J
 
 end
->>>>>>> 6e3842d1
 
 end MorphismProperty
 
 namespace NatTrans
 
-<<<<<<< HEAD
-lemma isIso_app_iff_of_iso {C₁ C₂ : Type*} [Category C₁] [Category C₂] {F G : C₁ ⥤ C₂}
-    (α : F ⟶ G) {X Y : C₁} (e : X ≅ Y) : IsIso (α.app X) ↔ IsIso (α.app Y) :=
-  MorphismProperty.RespectsIso.arrow_mk_iso_iff (MorphismProperty.RespectsIso.isomorphisms C₂)
-=======
 lemma isIso_app_iff_of_iso {F G : C ⥤ D} (α : F ⟶ G) {X Y : C} (e : X ≅ Y) :
     IsIso (α.app X) ↔ IsIso (α.app Y) :=
   MorphismProperty.RespectsIso.arrow_mk_iso_iff (MorphismProperty.RespectsIso.isomorphisms D)
->>>>>>> 6e3842d1
     (Arrow.isoMk (F.mapIso e) (G.mapIso e) (by simp))
 
 end NatTrans
