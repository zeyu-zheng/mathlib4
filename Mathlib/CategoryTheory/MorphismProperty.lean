--- conflicted
+++ resolved
@@ -55,12 +55,8 @@
 namespace MorphismProperty
 
 @[ext]
-<<<<<<< HEAD
-lemma ext (W W' : MorphismProperty C) (h : ∀ ⦃X Y : C⦄ (f : X ⟶ Y), W f ↔ W' f) : W = W' := by
-=======
 lemma ext (W W' : MorphismProperty C) (h : ∀ ⦃X Y : C⦄ (f : X ⟶ Y), W f ↔ W' f) :
     W = W' := by
->>>>>>> c5d1932e
   funext X Y f
   rw [h]
 
