--- conflicted
+++ resolved
@@ -153,70 +153,20 @@
   IsIso (NatTrans.app (reflectorAdjunction i).unit X.obj) :=
 Functor.essImage.unit_isIso X.property
 
-<<<<<<< HEAD
--- Porting note: the following auxiliary definition and the next two lemmas were
--- introduced in order to ease the port
-/-- The counit isomorphism of the equivalence `D ≌ i.EssImageSubcategory` given
-by `equivEssImageOfReflective` when the functor `i` is reflective. -/
-def equivEssImageOfReflective_counitIso_app [Reflective i] (X : Functor.EssImageSubcategory i) :
-    ((Functor.essImageInclusion i ⋙ reflector i) ⋙ Functor.toEssImage i).obj X ≅ X :=
-  i.fullyFaithfulEssImageInclusion.preimageIso
-    (asIso ((reflectorAdjunction i).unit.app X.obj)).symm
-
-lemma equivEssImageOfReflective_map_counitIso_app_hom [Reflective i]
-    (X : Functor.EssImageSubcategory i) :
-  (Functor.essImageInclusion i).map (equivEssImageOfReflective_counitIso_app X).hom =
-    inv (NatTrans.app (reflectorAdjunction i).unit X.obj) := rfl
-
-lemma equivEssImageOfReflective_map_counitIso_app_inv [Reflective i]
-    (X : Functor.EssImageSubcategory i) :
-  (Functor.essImageInclusion i).map (equivEssImageOfReflective_counitIso_app X).inv =
-    (NatTrans.app (reflectorAdjunction i).unit X.obj) := rfl
-
-=======
 -- These attributes are necessary to make automation work in `equivEssImageOfReflective`.
 -- Making them global doesn't break anything elsewhere, but this is enough for now.
 -- TODO: investigate further.
 attribute [local simp 900] Functor.essImageInclusion_map in
 attribute [local ext] Functor.essImage_ext in
->>>>>>> a057331e
 /-- If `i : D ⥤ C` is reflective, the inverse functor of `i ≌ F.essImage` can be explicitly
 defined by the reflector. -/
 @[simps]
 def equivEssImageOfReflective [Reflective i] : D ≌ i.EssImageSubcategory where
   functor := i.toEssImage
   inverse := i.essImageInclusion ⋙ reflector i
-<<<<<<< HEAD
-  unitIso :=
-    NatIso.ofComponents (fun X => (asIso <| (reflectorAdjunction i).counit.app X).symm)
-      (by
-        intro X Y f
-        dsimp
-        rw [IsIso.comp_inv_eq, Category.assoc, IsIso.eq_inv_comp]
-        exact ((reflectorAdjunction i).counit.naturality f).symm)
-  counitIso :=
-    NatIso.ofComponents equivEssImageOfReflective_counitIso_app
-      (by
-        intro X Y f
-        apply (Functor.essImageInclusion i).map_injective
-        have h := ((reflectorAdjunction i).unit.naturality f.hom).symm
-        rw [Functor.id_map] at h
-        erw [Functor.map_comp, Functor.map_comp,
-          equivEssImageOfReflective_map_counitIso_app_hom,
-          equivEssImageOfReflective_map_counitIso_app_hom,
-          IsIso.comp_inv_eq, assoc, ← h, IsIso.inv_hom_id_assoc, Functor.comp_map])
-  functor_unitIso_comp := fun X => by
-    -- Porting note: this proof was automatically handled by the automation in mathlib
-    apply (Functor.essImageInclusion i).map_injective
-    erw [Functor.map_comp, equivEssImageOfReflective_map_counitIso_app_hom]
-    dsimp
-    simp
-    rfl
-=======
   unitIso := (asIso <| (reflectorAdjunction i).counit).symm
   counitIso := Functor.fullyFaithfulCancelRight i.essImageInclusion <|
     NatIso.ofComponents (fun X ↦ (asIso ((reflectorAdjunction i).unit.app X.obj)).symm)
->>>>>>> a057331e
 
 /--
 A functor is *coreflective*, or *a coreflective inclusion*, if it is fully faithful and left
