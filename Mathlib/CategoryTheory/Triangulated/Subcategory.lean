--- conflicted
+++ resolved
@@ -5,12 +5,8 @@
 -/
 import Mathlib.CategoryTheory.ClosedUnderIsomorphisms
 import Mathlib.CategoryTheory.Localization.CalculusOfFractions
-<<<<<<< HEAD
 import Mathlib.CategoryTheory.Localization.Triangulated
 import Mathlib.CategoryTheory.Shift.Localization
-=======
-import Mathlib.CategoryTheory.Triangulated.Triangulated
->>>>>>> 08718135
 
 /-! # Triangulated subcategories
 
@@ -190,18 +186,13 @@
   (S.respectsIso_W.arrow_mk_iso_iff
      (Arrow.isoOfNatIso (shiftEquiv C n).unitIso (Arrow.mk f))).2 (hf.shift (-n))
 
-<<<<<<< HEAD
 instance : S.W.IsCompatibleWithShift ℤ where
   condition n := by
     ext K L f
     exact ⟨fun hf => hf.unshift, fun hf => hf.shift n⟩
 
 instance [IsTriangulated C] : S.W.IsMultiplicative where
-  stableUnderComposition := by
-=======
-instance [IsTriangulated C] : S.W.IsMultiplicative where
   comp_mem := by
->>>>>>> 08718135
     rw [← isoClosure_W]
     rintro X₁ X₂ X₃ u₁₂ u₂₃ ⟨Z₁₂, v₁₂, w₁₂, H₁₂, mem₁₂⟩ ⟨Z₂₃, v₂₃, w₂₃, H₂₃, mem₂₃⟩
     obtain ⟨Z₁₃, v₁₃, w₁₂, H₁₃⟩ := distinguished_cocone_triangle (u₁₂ ≫ u₂₃)
@@ -256,7 +247,6 @@
       dsimp at eq
       rw [← sub_eq_zero, ← comp_sub, hq, reassoc_of% eq, zero_comp]
 
-<<<<<<< HEAD
 instance [IsTriangulated C] : S.W.IsCompatibleWithTriangulation := ⟨by
   rintro T₁ T₃ mem₁ mem₃ a b ⟨Z₅, g₅, h₅, mem₅, mem₅'⟩ ⟨Z₄, g₄, h₄, mem₄, mem₄'⟩ comm
   obtain ⟨Z₂, g₂, h₂, mem₂⟩ := distinguished_cocone_triangle (T₁.mor₁ ≫ b)
@@ -266,8 +256,6 @@
   exact ⟨φ.hom₃, S.W.comp_mem _ _ (W.mk S H.mem mem₄') (W.mk' S H'.mem mem₅'),
     by simpa [φ] using φ.comm₂, by simpa [φ] using φ.comm₃⟩⟩
 
-=======
->>>>>>> 08718135
 section
 
 variable (T : Triangle C) (hT : T ∈ distTriang C)
