/-
Copyright (c) 2017 Scott Morrison. All rights reserved.
Released under Apache 2.0 license as described in the file LICENSE.
Authors: Scott Morrison, Adam Topaz
-/
import Mathlib.CategoryTheory.ConcreteCategory.Basic
import Mathlib.CategoryTheory.Limits.Preserves.Basic
import Mathlib.CategoryTheory.Limits.TypesFiltered
import Mathlib.CategoryTheory.Limits.Yoneda

/-!
# Facts about (co)limits of functors into concrete categories
-/


universe t w v u r

open CategoryTheory

namespace CategoryTheory.Limits.Concrete

attribute [local instance] ConcreteCategory.instFunLike ConcreteCategory.hasCoeToSort

section Limits

/-- If a functor `G : J ⥤ C` to a concrete category has a limit and that `forget C`
is corepresentable, then `(G ⋙ forget C).sections` is small. -/
lemma small_sections_of_hasLimit
    {C : Type u} [Category.{v} C] [ConcreteCategory.{v} C]
    [(forget C).Corepresentable] {J : Type w} [Category.{t} J] (G : J ⥤ C) [HasLimit G] :
    Small.{v} (G ⋙ forget C).sections := by
  rw [← Types.hasLimit_iff_small_sections]
  infer_instance

variable {C : Type u} [Category.{v} C] [ConcreteCategory.{max w v} C] {J : Type w} [Category.{t} J]
  (F : J ⥤ C) [PreservesLimit F (forget C)]

theorem to_product_injective_of_isLimit {D : Cone F} (hD : IsLimit D) :
    Function.Injective fun (x : D.pt) (j : J) => D.π.app j x := by
  let E := (forget C).mapCone D
  let hE : IsLimit E := isLimitOfPreserves _ hD
  let G := Types.limitCone.{w, v} (F ⋙ forget C)
  let hG := Types.limitConeIsLimit.{w, v} (F ⋙ forget C)
  let T : E.pt ≅ G.pt := hE.conePointUniqueUpToIso hG
  change Function.Injective (T.hom ≫ fun x j => G.π.app j x)
  have h : Function.Injective T.hom := by
    intro a b h
    suffices T.inv (T.hom a) = T.inv (T.hom b) by simpa
    rw [h]
  suffices Function.Injective fun (x : G.pt) j => G.π.app j x by exact this.comp h
  apply Subtype.ext

theorem isLimit_ext {D : Cone F} (hD : IsLimit D) (x y : D.pt) :
    (∀ j, D.π.app j x = D.π.app j y) → x = y := fun h =>
  Concrete.to_product_injective_of_isLimit _ hD (funext h)

theorem limit_ext [HasLimit F] (x y : ↑(limit F)) :
    (∀ j, limit.π F j x = limit.π F j y) → x = y :=
  Concrete.isLimit_ext F (limit.isLimit _) _ _

section Surjective

/--
Given surjections `⋯ ⟶ Xₙ₊₁ ⟶ Xₙ ⟶ ⋯ ⟶ X₀` in a concrete category whose forgetful functor
preserves sequential limits, the projection map `lim Xₙ ⟶ X₀` is surjective.
-/
lemma surjective_π_app_zero_of_surjective_map {C : Type u} [Category.{v} C] [ConcreteCategory.{v} C]
    [PreservesLimitsOfShape ℕᵒᵖ (forget C)] {F : ℕᵒᵖ ⥤ C} {c : Cone F}
    (hc : IsLimit c) (hF : ∀ n, Function.Surjective (F.map (homOfLE (Nat.le_succ n)).op)) :
    Function.Surjective (c.π.app ⟨0⟩) :=
  Types.surjective_π_app_zero_of_surjective_map (isLimitOfPreserves _ hc) hF

end Surjective

end Limits

section Colimits

section

variable {C : Type u} [Category.{v} C] [ConcreteCategory.{t} C] {J : Type w} [Category.{r} J]
  (F : J ⥤ C) [PreservesColimit F (forget C)]

theorem from_union_surjective_of_isColimit {D : Cocone F} (hD : IsColimit D) :
    let ff : (Σj : J, F.obj j) → D.pt := fun a => D.ι.app a.1 a.2
    Function.Surjective ff := by
  intro ff x
  let E : Cocone (F ⋙ forget C) := (forget C).mapCocone D
  let hE : IsColimit E := isColimitOfPreserves (forget C) hD
  obtain ⟨j, y, hy⟩ := Types.jointly_surjective_of_isColimit hE x
  exact ⟨⟨j, y⟩, hy⟩

theorem isColimit_exists_rep {D : Cocone F} (hD : IsColimit D) (x : D.pt) :
    ∃ (j : J) (y : F.obj j), D.ι.app j y = x := by
  obtain ⟨a, rfl⟩ := Concrete.from_union_surjective_of_isColimit F hD x
  exact ⟨a.1, a.2, rfl⟩

theorem colimit_exists_rep [HasColimit F] (x : ↑(colimit F)) :
    ∃ (j : J) (y : F.obj j), colimit.ι F j y = x :=
  Concrete.isColimit_exists_rep F (colimit.isColimit _) x

<<<<<<< HEAD
/-- if `x` is an element of `colimit F`, we arbitrarily choose an index `j` so that some element of
`F j` represents `x`.-/
noncomputable def Concrete.indexRepColimit [HasColimit F] (x : ↑(colimit F)) : J :=
  (Concrete.colimit_exists_rep F x).choose

/--if `x` is an element of `colimit F`, we arbitrarily choose some element representing `x`.-/
noncomputable def Concrete.repColimit [HasColimit F] (x : ↑(colimit F)) :
    F.obj (Concrete.indexRepColimit F x) :=
  (Concrete.colimit_exists_rep F x).choose_spec.choose

theorem Concrete.ι_repColimit_eq [HasColimit F] (x : ↑(colimit F)) :
    colimit.ι F (Concrete.indexRepColimit F x) (Concrete.repColimit F x) = x :=
  (Concrete.colimit_exists_rep F x).choose_spec.choose_spec

theorem Concrete.isColimit_rep_eq_of_exists {D : Cocone F} {i j : J} (x : F.obj i) (y : F.obj j)
=======
theorem isColimit_rep_eq_of_exists {D : Cocone F} {i j : J} (x : F.obj i) (y : F.obj j)
>>>>>>> df91bcc8
    (h : ∃ (k : _) (f : i ⟶ k) (g : j ⟶ k), F.map f x = F.map g y) :
    D.ι.app i x = D.ι.app j y := by
  let E := (forget C).mapCocone D
  obtain ⟨k, f, g, (hfg : (F ⋙ forget C).map f x = F.map g y)⟩ := h
  let h1 : (F ⋙ forget C).map f ≫ E.ι.app k = E.ι.app i := E.ι.naturality f
  let h2 : (F ⋙ forget C).map g ≫ E.ι.app k = E.ι.app j := E.ι.naturality g
  show E.ι.app i x = E.ι.app j y
  rw [← h1, types_comp_apply, hfg]
  exact congrFun h2 y

theorem colimit_rep_eq_of_exists [HasColimit F] {i j : J} (x : F.obj i) (y : F.obj j)
    (h : ∃ (k : _) (f : i ⟶ k) (g : j ⟶ k), F.map f x = F.map g y) :
    colimit.ι F i x = colimit.ι F j y :=
  Concrete.isColimit_rep_eq_of_exists F x y h

end

section FilteredColimits

variable {C : Type u} [Category.{v} C] [ConcreteCategory.{max t w} C] {J : Type w} [Category.{r} J]
  (F : J ⥤ C) [PreservesColimit F (forget C)] [IsFiltered J]

theorem isColimit_exists_of_rep_eq {D : Cocone F} {i j : J} (hD : IsColimit D)
    (x : F.obj i) (y : F.obj j) (h : D.ι.app _ x = D.ι.app _ y) :
    ∃ (k : _) (f : i ⟶ k) (g : j ⟶ k), F.map f x = F.map g y := by
  let E := (forget C).mapCocone D
  let hE : IsColimit E := isColimitOfPreserves _ hD
  exact (Types.FilteredColimit.isColimit_eq_iff (F ⋙ forget C) hE).mp h

theorem isColimit_rep_eq_iff_exists {D : Cocone F} {i j : J} (hD : IsColimit D)
    (x : F.obj i) (y : F.obj j) :
    D.ι.app i x = D.ι.app j y ↔ ∃ (k : _) (f : i ⟶ k) (g : j ⟶ k), F.map f x = F.map g y :=
  ⟨Concrete.isColimit_exists_of_rep_eq.{t} _ hD _ _,
   Concrete.isColimit_rep_eq_of_exists _ _ _⟩

theorem colimit_exists_of_rep_eq [HasColimit F] {i j : J} (x : F.obj i) (y : F.obj j)
    (h : colimit.ι F _ x = colimit.ι F _ y) :
    ∃ (k : _) (f : i ⟶ k) (g : j ⟶ k), F.map f x = F.map g y :=
  Concrete.isColimit_exists_of_rep_eq.{t} F (colimit.isColimit _) x y h

theorem colimit_rep_eq_iff_exists [HasColimit F] {i j : J} (x : F.obj i) (y : F.obj j) :
    colimit.ι F i x = colimit.ι F j y ↔ ∃ (k : _) (f : i ⟶ k) (g : j ⟶ k), F.map f x = F.map g y :=
  ⟨Concrete.colimit_exists_of_rep_eq.{t} _ _ _, Concrete.colimit_rep_eq_of_exists _ _ _⟩

end FilteredColimits

end Colimits

end CategoryTheory.Limits.Concrete<|MERGE_RESOLUTION|>--- conflicted
+++ resolved
@@ -99,7 +99,6 @@
     ∃ (j : J) (y : F.obj j), colimit.ι F j y = x :=
   Concrete.isColimit_exists_rep F (colimit.isColimit _) x
 
-<<<<<<< HEAD
 /-- if `x` is an element of `colimit F`, we arbitrarily choose an index `j` so that some element of
 `F j` represents `x`.-/
 noncomputable def Concrete.indexRepColimit [HasColimit F] (x : ↑(colimit F)) : J :=
@@ -115,9 +114,6 @@
   (Concrete.colimit_exists_rep F x).choose_spec.choose_spec
 
 theorem Concrete.isColimit_rep_eq_of_exists {D : Cocone F} {i j : J} (x : F.obj i) (y : F.obj j)
-=======
-theorem isColimit_rep_eq_of_exists {D : Cocone F} {i j : J} (x : F.obj i) (y : F.obj j)
->>>>>>> df91bcc8
     (h : ∃ (k : _) (f : i ⟶ k) (g : j ⟶ k), F.map f x = F.map g y) :
     D.ι.app i x = D.ι.app j y := by
   let E := (forget C).mapCocone D
