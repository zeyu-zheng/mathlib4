/-
Copyright (c) 2024 Markus Himmel. All rights reserved.
Released under Apache 2.0 license as described in the file LICENSE.
Authors: Markus Himmel
-/
import Mathlib.CategoryTheory.Limits.Constructions.Filtered
import Mathlib.CategoryTheory.Limits.FullSubcategory
import Mathlib.CategoryTheory.Limits.ExactFunctor
import Mathlib.CategoryTheory.Limits.Indization.Equalizers
import Mathlib.CategoryTheory.Limits.Indization.LocallySmall
import Mathlib.CategoryTheory.Limits.Indization.Products
import Mathlib.CategoryTheory.Limits.Preserves.Presheaf

/-!
# The category of Ind-objects

We define the `v`-category of Ind-objects of a category `C`, called `Ind C`, as well as the functors
`Ind.yoneda : C ⥤ Ind C` and `Ind.inclusion C : Ind C ⥤ Cᵒᵖ ⥤ Type v`.

For a small filtered category `I`, we also define `Ind.lim I : (I ⥤ C) ⥤ Ind C` and show that
it preserves finite limits and finite colimits.

This file will mainly collect results about ind-objects (stated in terms of `IsIndObject`) and
reinterpret them in terms of `Ind C`.

Adopting the theorem numbering of [Kashiwara2006], we show the following properties:

Limits:
* If `C` has products indexed by `α`, then `Ind C` has products indexed by `α`, and the functor
  `Ind C ⥤ Cᵒᵖ ⥤ Type v` creates such products (6.1.17),
* if `C` has equalizers, then `Ind C` has equalizers, and the functor `Ind C ⥤ Cᵒᵖ ⥤ Type v`
  creates them (6.1.17)
* if `C` has small limits (resp. finite limits), then `Ind C` has small limits (resp. finite limits)
  and the functor `Ind C ⥤ Cᵒᵖ ⥤ Type v` creates them (6.1.17),
* the functor `C ⥤ Ind C` preserves small limits (6.1.17).

Colimits:
* `Ind C` has filtered colimits (6.1.8), and the functor `Ind C ⥤ Cᵒᵖ ⥤ Type v` preserves filtered
  colimits,
* if `C` has coproducts indexed by a finite type `α`, then `Ind C` has coproducts indexed by `α`
  (6.1.18(ii)),
* if `C` has finite coproducts, then `Ind C` has small coproducts (6.1.18(ii)),
* if `C` has coequalizers, then `Ind C` has coequalizers (6.1.18(i)),
* if `C` has finite colimits, then `Ind C` has small colimits (6.1.18(iii)).
* `C ⥤ Ind C` preserves finite colimits (6.1.6),

Note that:
* the functor `Ind C ⥤ Cᵒᵖ ⥤ Type v` does not preserve any kind of colimit in general except for
  filtered colimits and
* the functor `C ⥤ Ind C` preserves finite colimits, but not infinite colimits in general.

## References
* [M. Kashiwara, P. Schapira, *Categories and Sheaves*][Kashiwara2006], Chapter 6
-/

universe w v u

namespace CategoryTheory

open Limits

variable {C : Type u} [Category.{v} C]

variable (C) in
/-- The category of Ind-objects of `C`. -/
def Ind : Type (max u (v + 1)) :=
  ShrinkHoms (ObjectProperty.FullSubcategory (IsIndObject (C := C)))

noncomputable instance : Category.{v} (Ind C) :=
  inferInstanceAs <| Category.{v}
    (ShrinkHoms (ObjectProperty.FullSubcategory (IsIndObject (C := C))))

variable (C) in
/-- The defining properties of `Ind C` are that its morphisms live in `v` and that it is equivalent
to the full subcategory of `Cᵒᵖ ⥤ Type v` containing the ind-objects. -/
noncomputable def Ind.equivalence :
    Ind C ≌ ObjectProperty.FullSubcategory (IsIndObject (C := C)) :=
  (ShrinkHoms.equivalence _).symm

variable (C) in
/-- The canonical inclusion of ind-objects into presheaves. -/
protected noncomputable def Ind.inclusion : Ind C ⥤ Cᵒᵖ ⥤ Type v :=
  (Ind.equivalence C).functor ⋙ ObjectProperty.ι _

instance : (Ind.inclusion C).Full :=
  inferInstanceAs <| ((Ind.equivalence C).functor ⋙ ObjectProperty.ι _).Full

instance : (Ind.inclusion C).Faithful :=
  inferInstanceAs <| ((Ind.equivalence C).functor ⋙ ObjectProperty.ι _).Faithful

/-- The functor `Ind C ⥤ Cᵒᵖ ⥤ Type v` is fully faithful. -/
protected noncomputable def Ind.inclusion.fullyFaithful : (Ind.inclusion C).FullyFaithful :=
  .ofFullyFaithful _

/-- The inclusion of `C` into `Ind C` induced by the Yoneda embedding. -/
protected noncomputable def Ind.yoneda : C ⥤ Ind C :=
  ObjectProperty.lift _ CategoryTheory.yoneda isIndObject_yoneda ⋙ (Ind.equivalence C).inverse

instance : (Ind.yoneda (C := C)).Full :=
  inferInstanceAs <| Functor.Full <|
    ObjectProperty.lift _ CategoryTheory.yoneda isIndObject_yoneda ⋙ (Ind.equivalence C).inverse

instance : (Ind.yoneda (C := C)).Faithful :=
  inferInstanceAs <| Functor.Faithful <|
    ObjectProperty.lift _ CategoryTheory.yoneda isIndObject_yoneda ⋙ (Ind.equivalence C).inverse

/-- The functor `C ⥤ Ind C` is fully faithful. -/
protected noncomputable def Ind.yoneda.fullyFaithful : (Ind.yoneda (C := C)).FullyFaithful :=
  .ofFullyFaithful _

/-- The composition `C ⥤ Ind C ⥤ (Cᵒᵖ ⥤ Type v)` is just the Yoneda embedding. -/
noncomputable def Ind.yonedaCompInclusion : Ind.yoneda ⋙ Ind.inclusion C ≅ CategoryTheory.yoneda :=
  isoWhiskerLeft (ObjectProperty.lift _ _ _)
    (isoWhiskerRight (Ind.equivalence C).counitIso (ObjectProperty.ι _))

noncomputable instance {J : Type v} [SmallCategory J] [IsFiltered J] :
    CreatesColimitsOfShape J (Ind.inclusion C) :=
  letI _ : CreatesColimitsOfShape J (ObjectProperty.ι (IsIndObject (C := C))) :=
    createsColimitsOfShapeFullSubcategoryInclusion (closedUnderColimitsOfShape_of_colimit
      (isIndObject_colimit _ _))
  inferInstanceAs <|
    CreatesColimitsOfShape J ((Ind.equivalence C).functor ⋙ ObjectProperty.ι _)

instance : HasFilteredColimits (Ind C) where
  HasColimitsOfShape _ _ _ :=
    hasColimitsOfShape_of_hasColimitsOfShape_createsColimitsOfShape (Ind.inclusion C)

noncomputable instance {J : Type v} [HasLimitsOfShape (Discrete J) C] :
    CreatesLimitsOfShape (Discrete J) (Ind.inclusion C) :=
  letI _ : CreatesLimitsOfShape (Discrete J) (ObjectProperty.ι (IsIndObject (C := C))) :=
    createsLimitsOfShapeFullSubcategoryInclusion (closedUnderLimitsOfShape_of_limit
      (isIndObject_limit_of_discrete_of_hasLimitsOfShape _))
  inferInstanceAs <|
    CreatesLimitsOfShape (Discrete J) ((Ind.equivalence C).functor ⋙ ObjectProperty.ι _)

instance {J : Type v} [HasLimitsOfShape (Discrete J) C] :
    HasLimitsOfShape (Discrete J) (Ind C) :=
  hasLimitsOfShape_of_hasLimitsOfShape_createsLimitsOfShape (Ind.inclusion C)

noncomputable instance [HasLimitsOfShape WalkingParallelPair C] :
    CreatesLimitsOfShape WalkingParallelPair (Ind.inclusion C) :=
  letI _ : CreatesLimitsOfShape WalkingParallelPair
      (ObjectProperty.ι (IsIndObject (C := C))) :=
    createsLimitsOfShapeFullSubcategoryInclusion
      (closedUnderLimitsOfShape_walkingParallelPair_isIndObject)
  inferInstanceAs <|
    CreatesLimitsOfShape WalkingParallelPair
      ((Ind.equivalence C).functor ⋙ ObjectProperty.ι _)

instance [HasLimitsOfShape WalkingParallelPair C] :
    HasLimitsOfShape WalkingParallelPair (Ind C) :=
  hasLimitsOfShape_of_hasLimitsOfShape_createsLimitsOfShape (Ind.inclusion C)

noncomputable instance [HasFiniteLimits C] : CreatesFiniteLimits (Ind.inclusion C) :=
  letI _ : CreatesFiniteProducts (Ind.inclusion C) :=
    { creates _ _ := createsLimitsOfShapeOfEquiv (Discrete.equivalence Equiv.ulift) _  }
  createsFiniteLimitsOfCreatesEqualizersAndFiniteProducts (Ind.inclusion C)

instance [HasFiniteLimits C] : HasFiniteLimits (Ind C) :=
  hasFiniteLimits_of_hasLimitsLimits_of_createsFiniteLimits (Ind.inclusion C)

noncomputable instance [HasLimits C] : CreatesLimitsOfSize.{v, v} (Ind.inclusion C) :=
  createsLimitsOfSizeOfCreatesEqualizersAndProducts.{v, v} (Ind.inclusion C)

instance [HasLimits C] : HasLimits (Ind C) :=
  hasLimits_of_hasLimits_createsLimits (Ind.inclusion C)

instance : PreservesLimits (Ind.yoneda (C := C)) :=
  letI _ : PreservesLimitsOfSize.{v, v} (Ind.yoneda ⋙ Ind.inclusion C) :=
    preservesLimits_of_natIso Ind.yonedaCompInclusion.symm
  preservesLimits_of_reflects_of_preserves Ind.yoneda (Ind.inclusion C)

theorem Ind.isIndObject_inclusion_obj (X : Ind C) : IsIndObject ((Ind.inclusion C).obj X) :=
  X.2

/-- Pick a presentation of an ind-object `X` using choice. -/
noncomputable def Ind.presentation (X : Ind C) : IndObjectPresentation ((Ind.inclusion C).obj X) :=
  X.isIndObject_inclusion_obj.presentation

/-- An ind-object `X` is the colimit (in `Ind C`!) of the filtered diagram presenting it. -/
noncomputable def Ind.colimitPresentationCompYoneda (X : Ind C) :
    colimit (X.presentation.F ⋙ Ind.yoneda) ≅ X :=
  Ind.inclusion.fullyFaithful.isoEquiv.symm <| calc
    (Ind.inclusion C).obj (colimit (X.presentation.F ⋙ Ind.yoneda))
      ≅ colimit (X.presentation.F ⋙ Ind.yoneda ⋙ Ind.inclusion C) := preservesColimitIso _ _
    _ ≅ colimit (X.presentation.F ⋙ yoneda) :=
          HasColimit.isoOfNatIso (isoWhiskerLeft X.presentation.F Ind.yonedaCompInclusion)
    _ ≅ (Ind.inclusion C).obj X :=
          IsColimit.coconePointUniqueUpToIso (colimit.isColimit _) X.presentation.isColimit

instance : RepresentablyCoflat (Ind.yoneda (C := C)) := by
  refine ⟨fun X => ?_⟩
  suffices IsFiltered (CostructuredArrow yoneda ((Ind.inclusion C).obj X)) from
    IsFiltered.of_equivalence
      ((CostructuredArrow.post Ind.yoneda (Ind.inclusion C) X).asEquivalence.trans
      (CostructuredArrow.mapNatIso Ind.yonedaCompInclusion)).symm
  exact ((isIndObject_iff _).1 (Ind.isIndObject_inclusion_obj X)).1

noncomputable instance : PreservesFiniteColimits (Ind.yoneda (C := C)) :=
  preservesFiniteColimits_of_coflat _

/-- This is the functor `(I ⥤ C) ⥤ Ind C` that sends a functor `F` to `colim (Y ∘ F)`, where `Y`
is the Yoneda embedding. It is known as "ind-lim" and denoted `“colim”` in [Kashiwara2006]. -/
protected noncomputable def Ind.lim (I : Type v) [SmallCategory I] [IsFiltered I] :
    (I ⥤ C) ⥤ Ind C :=
  (whiskeringRight _ _ _).obj Ind.yoneda ⋙ colim

/-- Computing ind-lims in `Ind C` is the same as computing them in `Cᵒᵖ ⥤ Type v`. -/
noncomputable def Ind.limCompInclusion {I : Type v} [SmallCategory I] [IsFiltered I] :
    Ind.lim I ⋙ Ind.inclusion C ≅ (whiskeringRight _ _ _).obj yoneda ⋙ colim := calc
  Ind.lim I ⋙ Ind.inclusion C
    ≅ (whiskeringRight _ _ _).obj Ind.yoneda ⋙ colim ⋙ Ind.inclusion C := Functor.associator _ _ _
  _ ≅ (whiskeringRight _ _ _).obj Ind.yoneda ⋙
      (whiskeringRight _ _ _).obj (Ind.inclusion C) ⋙ colim :=
    isoWhiskerLeft _ (preservesColimitNatIso _)
  _ ≅ ((whiskeringRight _ _ _).obj Ind.yoneda ⋙
      (whiskeringRight _ _ _).obj (Ind.inclusion C)) ⋙ colim := (Functor.associator _ _ _).symm
  _ ≅ (whiskeringRight _ _ _).obj (Ind.yoneda ⋙ Ind.inclusion C) ⋙ colim :=
    isoWhiskerRight (whiskeringRightObjCompIso _ _) colim
  _ ≅ (whiskeringRight _ _ _).obj yoneda ⋙ colim :=
    isoWhiskerRight ((whiskeringRight _ _ _).mapIso (Ind.yonedaCompInclusion)) colim

instance {α : Type w} [SmallCategory α] [FinCategory α] [HasLimitsOfShape α C] {I : Type v}
    [SmallCategory I] [IsFiltered I] :
    PreservesLimitsOfShape α (Ind.lim I : (I ⥤ C) ⥤ _) :=
  haveI : PreservesLimitsOfShape α (Ind.lim I ⋙ Ind.inclusion C) :=
    preservesLimitsOfShape_of_natIso Ind.limCompInclusion.symm
  preservesLimitsOfShape_of_reflects_of_preserves _ (Ind.inclusion C)

instance {α : Type w} [SmallCategory α] [FinCategory α] [HasColimitsOfShape α C] {I : Type v}
    [SmallCategory I] [IsFiltered I] :
    PreservesColimitsOfShape α (Ind.lim I : (I ⥤ C) ⥤ _) :=
  inferInstanceAs (PreservesColimitsOfShape α (_ ⋙ colim))

instance {α : Type v} [Finite α] [HasColimitsOfShape (Discrete α) C] :
    HasColimitsOfShape (Discrete α) (Ind C) := by
  refine ⟨fun F => ?_⟩
  let I : α → Type v := fun s => (F.obj ⟨s⟩).presentation.I
  let G : ∀ s, I s ⥤ C := fun s => (F.obj ⟨s⟩).presentation.F
  let iso : Discrete.functor (fun s => Pi.eval I s ⋙ G s) ⋙
      (whiskeringRight _ _ _).obj Ind.yoneda ⋙ colim ≅ F := by
    refine Discrete.natIso (fun s => ?_)
    refine (Functor.Final.colimitIso (Pi.eval I s.as) (G s.as ⋙ Ind.yoneda)) ≪≫ ?_
    exact Ind.colimitPresentationCompYoneda _
  -- The actual proof happens during typeclass resolution in the following line, which deduces
  -- ```
  -- HasColimit Discrete.functor (fun s => Pi.eval I s ⋙ G s) ⋙
  --    (whiskeringRight _ _ _).obj Ind.yoneda ⋙ colim
  -- ```
  -- from the fact that finite limits commute with filtered colimits and from the fact that
  -- `Ind.yoneda` preserves finite colimits.
  exact hasColimit_of_iso iso.symm

instance [HasFiniteCoproducts C] : HasCoproducts.{v} (Ind C) :=
  have : HasFiniteCoproducts (Ind C) :=
    ⟨fun _ => hasColimitsOfShape_of_equivalence (Discrete.equivalence Equiv.ulift)⟩
  hasCoproducts_of_finite_and_filtered

/-- Given an `IndParallelPairPresentation f g`, we can understand the parallel pair `(f, g)` as
the colimit of `(P.φ, P.ψ)` in `Ind C`. -/
noncomputable def IndParallelPairPresentation.parallelPairIsoParallelPairCompIndYoneda
    {A B : Ind C} {f g : A ⟶ B}
    (P : IndParallelPairPresentation ((Ind.inclusion _).map f) ((Ind.inclusion _).map g)) :
    parallelPair f g ≅ parallelPair P.φ P.ψ ⋙ Ind.lim P.I :=
  ((whiskeringRight WalkingParallelPair _ _).obj (Ind.inclusion C)).preimageIso <|
    diagramIsoParallelPair _ ≪≫
      P.parallelPairIsoParallelPairCompYoneda ≪≫
      isoWhiskerLeft (parallelPair _ _) Ind.limCompInclusion.symm

instance [HasColimitsOfShape WalkingParallelPair C] :
    HasColimitsOfShape WalkingParallelPair (Ind C) := by
  refine ⟨fun F => ?_⟩
  obtain ⟨P⟩ := nonempty_indParallelPairPresentation (F.obj WalkingParallelPair.zero).2
    (F.obj WalkingParallelPair.one).2 (Ind.inclusion _ |>.map <| F.map WalkingParallelPairHom.left)
    (Ind.inclusion _ |>.map <| F.map WalkingParallelPairHom.right)
  exact hasColimit_of_iso (diagramIsoParallelPair _ ≪≫ P.parallelPairIsoParallelPairCompIndYoneda)

instance [HasFiniteColimits C] : HasColimits (Ind C) :=
  has_colimits_of_hasCoequalizers_and_coproducts

/-- A way to understand morphisms in `Ind C`: every morphism is induced by a natural transformation
of diagrams. -/
theorem Ind.exists_nonempty_arrow_mk_iso_ind_lim {A B : Ind C} {f : A ⟶ B} :
    ∃ (I : Type v) (_ : SmallCategory I) (_ : IsFiltered I) (F G : I ⥤ C) (φ : F ⟶ G),
      Nonempty (Arrow.mk f ≅ Arrow.mk ((Ind.lim _).map φ)) := by
  obtain ⟨P⟩ := nonempty_indParallelPairPresentation A.2 B.2
    (Ind.inclusion _ |>.map f) (Ind.inclusion _ |>.map f)
  refine ⟨P.I, inferInstance, inferInstance, P.F₁, P.F₂, P.φ, ⟨Arrow.isoMk ?_ ?_ ?_⟩⟩
  · exact P.parallelPairIsoParallelPairCompIndYoneda.app WalkingParallelPair.zero
  · exact P.parallelPairIsoParallelPairCompIndYoneda.app WalkingParallelPair.one
  · simpa using
      (P.parallelPairIsoParallelPairCompIndYoneda.hom.naturality WalkingParallelPairHom.left).symm

section Small

variable (C : Type u) [SmallCategory C] [HasFiniteColimits C]

/-- For small finitely cocomplete categories `C : Type u`, the category of Ind-objects `Ind C` is
equivalent to the category of left-exact functors `Cᵒᵖ ⥤ Type u` -/
noncomputable def Ind.leftExactFunctorEquivalence : Ind C ≌ LeftExactFunctor Cᵒᵖ (Type u) :=
<<<<<<< HEAD
  (Ind.equivalence _).trans <| Equivalence.ofObjectPropertyEq
=======
  (Ind.equivalence _).trans <| ObjectProperty.fullSubcategoryCongr
>>>>>>> 2ca4d81e
    (by ext; apply isIndObject_iff_preservesFiniteLimits)

end Small

end CategoryTheory<|MERGE_RESOLUTION|>--- conflicted
+++ resolved
@@ -298,11 +298,7 @@
 /-- For small finitely cocomplete categories `C : Type u`, the category of Ind-objects `Ind C` is
 equivalent to the category of left-exact functors `Cᵒᵖ ⥤ Type u` -/
 noncomputable def Ind.leftExactFunctorEquivalence : Ind C ≌ LeftExactFunctor Cᵒᵖ (Type u) :=
-<<<<<<< HEAD
-  (Ind.equivalence _).trans <| Equivalence.ofObjectPropertyEq
-=======
   (Ind.equivalence _).trans <| ObjectProperty.fullSubcategoryCongr
->>>>>>> 2ca4d81e
     (by ext; apply isIndObject_iff_preservesFiniteLimits)
 
 end Small
