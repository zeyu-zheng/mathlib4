/-
Copyright (c) 2024 Calle Sönne. All rights reserved.
Released under Apache 2.0 license as described in the file LICENSE.
Authors: Calle Sönne, Joël Riou, Ravi Vakil
-/

import Mathlib.CategoryTheory.MorphismProperty.Limits

/-!

# Relatively representable morphisms

In this file we define and develop basic results about relatively representable morphisms.

Classically, a morphism `f : F ⟶ G` of presheaves is said to be representable if for any morphism
`g : yoneda.obj X ⟶ G`, there exists a pullback square of the following form
```
  yoneda.obj Y --yoneda.map snd--> yoneda.obj X
      |                                |
     fst                               g
      |                                |
      v                                v
      F ------------ f --------------> G
```

In this file, we define a notion of relative representability which works with respect to any
functor, and not just `yoneda`. The fact that a morphism `f : F ⟶ G` between presheaves is
<<<<<<< HEAD
representable in the classical case will then be given by `F.relativelyRepresentable f`.
=======
representable in the classical case will then be given by `yoneda.relativelyRepresentable f`.
>>>>>>> d2ce9970

## Main definitions

Throughout this file, `F : C ⥤ D` is a functor between categories `C` and `D`.

* `Functor.relativelyRepresentable`: A morphism `f : X ⟶ Y` in `D` is said to be relatively
  representable with respect to `F`, if for any `g : F.obj a ⟶ Y`, there exists a pullback square
  of the following form
```
  F.obj b --F.map snd--> F.obj a
      |                     |
     fst                    g
      |                     |
      v                     v
      X ------- f --------> Y
```

* `MorphismProperty.relative`: Given a morphism property `P` in `C`, a morphism `f : X ⟶ Y` in `D`
  satisfies `P.relative F` if it is relatively representable and for any `g : F.obj a ⟶ Y`, the
  property `P` holds for any represented pullback of `f` by `g`.

## API

Given `hf : relativelyRepresentable f`, with `f : X ⟶ Y` and `g : F.obj a ⟶ Y`, we provide:
* `hf.pullback g` which is the object in `C` such that `F.obj (hf.pullback g)` is a
  pullback of `f` and `g`.
* `hf.snd g` is the morphism `hf.pullback g ⟶ F.obj a`
* `hf.fst g` is the morphism `F.obj (hf.pullback g) ⟶ X`
*  If `F` is full, and `f` is of type `F.obj c ⟶ G`, we also have `hf.fst' g : hf.pullback g ⟶ X`
which is the preimage under `F` of `hf.fst g`.
* `hom_ext`, `hom_ext'`, `lift`, `lift'` are variants of the universal property of
  `F.obj (hf.pullback g)`, where as much as possible has been formulated internally to `C`.
  For these theorems we also need that `F` is full and/or faithful.
* `symmetry` and `symmetryIso` are variants of the fact that pullbacks are symmetric for
  representable morphisms, formulated internally to `C`. We assume that `F` is fully faithful here.

## Main results

* `relativelyRepresentable.isMultiplicative`: The class of relatively representable morphisms is
  multiplicative.
* `relativelyRepresentable.stableUnderBaseChange`: Being relatively representable is stable under
  base change.
* `relativelyRepresentable.of_isIso`: Isomorphisms are relatively representable.

-/

namespace CategoryTheory

open Category Limits MorphismProperty

universe v₁ v₂ u₁ u₂

variable {C : Type u₁} [Category.{v₁} C] {D : Type u₂} [Category.{v₂} D] (F : C ⥤ D)

/-- A morphism `f : X ⟶ Y` in `D` is said to be relatively representable if for any
`g : F.obj a ⟶ Y`, there exists a pullback square of the following form
```
F.obj b --F.map snd--> F.obj a
    |                     |
   fst                    g
    |                     |
    v                     v
    X ------- f --------> Y
```
-/
def Functor.relativelyRepresentable : MorphismProperty D :=
  fun X Y f ↦ ∀ ⦃a : C⦄ (g : F.obj a ⟶ Y), ∃ (b : C) (snd : b ⟶ a)
    (fst : F.obj b ⟶ X), IsPullback fst (F.map snd) f g

namespace Functor.relativelyRepresentable

section

variable {F}
variable {X Y : D} {f : X ⟶ Y} (hf : F.relativelyRepresentable f)
  {b : C} {f' : F.obj b ⟶ Y} (hf' : F.relativelyRepresentable f')
  {a : C} (g : F.obj a ⟶ Y) (hg : F.relativelyRepresentable g)

/-- Let `f : X ⟶ Y` be a relatively representable morphism in `D`. Then, for any
`g : F.obj a ⟶ Y`, `hf.pullback g` denotes the (choice of) a corresponding object in `C` such that
there is a pullback square of the following form
```
hf.pullback g --F.map snd--> F.obj a
    |                          |
   fst                         g
    |                          |
    v                          v
    X ---------- f ----------> Y
``` -/
noncomputable def pullback : C :=
  (hf g).choose

/-- Given a representable morphism `f : X ⟶ Y`, then for any `g : F.obj a ⟶ Y`, `hf.snd g`
denotes the morphism in `C` giving rise to the following diagram
```
hf.pullback g --F.map (hf.snd g)--> F.obj a
    |                                 |
   fst                                g
    |                                 |
    v                                 v
    X -------------- f -------------> Y
``` -/
noncomputable abbrev snd : hf.pullback g ⟶ a :=
  (hf g).choose_spec.choose

/-- Given a relatively representable morphism `f : X ⟶ Y`, then for any `g : F.obj a ⟶ Y`,
`hf.fst g` denotes the first projection in the following diagram, given by the defining property
of `f` being relatively representable
```
hf.pullback g --F.map (hf.snd g)--> F.obj a
    |                                 |
hf.fst g                              g
    |                                 |
    v                                 v
    X -------------- f -------------> Y
``` -/
noncomputable abbrev fst : F.obj (hf.pullback g) ⟶ X :=
  (hf g).choose_spec.choose_spec.choose

/-- When `F` is full, given a representable morphism `f' : F.obj b ⟶ Y`, then `hf'.fst' g` denotes
the preimage of `hf'.fst g` under `F`. -/
noncomputable abbrev fst' [Full F] : hf'.pullback g ⟶ b :=
  F.preimage (hf'.fst g)

lemma map_fst' [Full F] : F.map (hf'.fst' g) = hf'.fst g :=
  F.map_preimage _

lemma isPullback : IsPullback (hf.fst g) (F.map (hf.snd g)) f g :=
  (hf g).choose_spec.choose_spec.choose_spec

@[reassoc]
lemma w : hf.fst g ≫ f = F.map (hf.snd g) ≫ g := (hf.isPullback g).w

/-- Variant of the pullback square when `F` is full, and given `f' : F.obj b ⟶ Y`. -/
lemma isPullback' [Full F] : IsPullback (F.map (hf'.fst' g)) (F.map (hf'.snd g)) f' g :=
  (hf'.map_fst' _) ▸ hf'.isPullback g

@[reassoc]
lemma w' {X Y Z : C} {f : X ⟶ Z} (hf : F.relativelyRepresentable (F.map f)) (g : Y ⟶ Z)
    [Full F] [Faithful F] : hf.fst' (F.map g) ≫ f = hf.snd (F.map g) ≫ g :=
  F.map_injective <| by simp [(hf.w (F.map g))]

lemma isPullback_of_map {X Y Z : C} {f : X ⟶ Z} (hf : F.relativelyRepresentable (F.map f))
    (g : Y ⟶ Z) [Full F] [Faithful F] :
    IsPullback (hf.fst' (F.map g)) (hf.snd (F.map g)) f g :=
  IsPullback.of_map F (hf.w' g) (hf.isPullback' (F.map g))

variable {g}

/-- Two morphisms `a b : c ⟶ hf.pullback g` are equal if
* Their compositions (in `C`) with `hf.snd g : hf.pullback  ⟶ X` are equal.
* The compositions of `F.map a` and `F.map b` with `hf.fst g` are equal. -/
@[ext 100]
lemma hom_ext [Faithful F] {c : C} {a b : c ⟶ hf.pullback g}
    (h₁ : F.map a ≫ hf.fst g = F.map b ≫ hf.fst g)
    (h₂ : a ≫ hf.snd g = b ≫ hf.snd g) : a = b :=
  F.map_injective <|
    PullbackCone.IsLimit.hom_ext (hf.isPullback g).isLimit h₁ (by simpa using F.congr_map h₂)

/-- In the case of a representable morphism `f' : F.obj Y ⟶ G`, whose codomain lies
in the image of `F`, we get that two morphism `a b : Z ⟶ hf.pullback g` are equal if
* Their compositions (in `C`) with `hf'.snd g : hf.pullback  ⟶ X` are equal.
* Their compositions (in `C`) with `hf'.fst' g : hf.pullback  ⟶ Y` are equal. -/
@[ext]
lemma hom_ext' [Full F] [Faithful F] {c : C} {a b : c ⟶ hf'.pullback g}
    (h₁ : a ≫ hf'.fst' g = b ≫ hf'.fst' g)
    (h₂ : a ≫ hf'.snd g = b ≫ hf'.snd g) : a = b :=
  hf'.hom_ext (by simpa [map_fst'] using F.congr_map h₁) h₂

section

variable {c : C} (i : F.obj c ⟶ X) (h : c ⟶ a) (hi : i ≫ f = F.map h ≫ g)

/-- The lift (in `C`) obtained from the universal property of `F.obj (hf.pullback g)`, in the
case when the cone point is in the image of `F.obj`. -/
noncomputable def lift [Full F] : c ⟶ hf.pullback g :=
  F.preimage <| PullbackCone.IsLimit.lift (hf.isPullback g).isLimit _ _ hi

@[reassoc (attr := simp)]
lemma lift_fst [Full F] : F.map (hf.lift i h hi) ≫ hf.fst g = i := by
  simpa [lift] using PullbackCone.IsLimit.lift_fst _ _ _ _

@[reassoc (attr := simp)]
lemma lift_snd [Full F] [Faithful F] : hf.lift i h hi ≫ hf.snd g = h :=
  F.map_injective <| by simpa [lift] using PullbackCone.IsLimit.lift_snd _ _ _ _

end

section

variable {c : C} (i : c ⟶ b) (h : c ⟶ a) (hi : F.map i ≫ f' = F.map h ≫ g)

/-- Variant of `lift` in the case when the domain of `f` lies in the image of `F.obj`. Thus,
in this case, one can obtain the lift directly by giving two morphisms in `C`. -/
noncomputable def lift' [Full F] : c ⟶ hf'.pullback g := hf'.lift _ _ hi

@[reassoc (attr := simp)]
lemma lift'_fst [Full F] [Faithful F] : hf'.lift' i h hi ≫ hf'.fst' g = i :=
  F.map_injective (by simp [map_fst', lift'])

@[reassoc (attr := simp)]
lemma lift'_snd [Full F] [Faithful F] : hf'.lift' i h hi ≫ hf'.snd g = h := by
  simp [lift']

end

/-- Given two representable morphisms `f' : F.obj b ⟶ Y` and `g : F.obj a ⟶ Y`, we
obtain an isomorphism `hf'.pullback g ⟶ hg.pullback f'`. -/
noncomputable def symmetry [Full F] : hf'.pullback g ⟶ hg.pullback f' :=
  hg.lift' (hf'.snd g) (hf'.fst' g) (hf'.isPullback' _).w.symm

@[reassoc (attr := simp)]
lemma symmetry_fst [Full F] [Faithful F] : hf'.symmetry hg ≫ hg.fst' f' = hf'.snd g := by
  simp [symmetry]

@[reassoc (attr := simp)]
lemma symmetry_snd [Full F] [Faithful F] : hf'.symmetry hg ≫ hg.snd f' = hf'.fst' g := by
  simp [symmetry]

@[reassoc (attr := simp)]
lemma symmetry_symmetry [Full F] [Faithful F] : hf'.symmetry hg ≫ hg.symmetry hf' = 𝟙 _ :=
  hom_ext' hf' (by simp) (by simp)

/-- The isomorphism given by `Presheaf.representable.symmetry`. -/
@[simps]
noncomputable def symmetryIso [Full F] [Faithful F] : hf'.pullback g ≅ hg.pullback f' where
  hom := hf'.symmetry hg
  inv := hg.symmetry hf'

instance [Full F] [Faithful F] : IsIso (hf'.symmetry hg) :=
  (hf'.symmetryIso hg).isIso_hom

end

/-- When `C` has pullbacks, then `F.map f` is representable with respect to `F` for any
`f : a ⟶ b` in `C`. -/
lemma map [Full F] [HasPullbacks C] {a b : C} (f : a ⟶ b)
    [∀ c (g : c ⟶ b), PreservesLimit (cospan f g) F] :
    F.relativelyRepresentable (F.map f) := fun c g ↦ by
  obtain ⟨g, rfl⟩ := F.map_surjective g
  refine ⟨Limits.pullback f g, Limits.pullback.snd f g, F.map (Limits.pullback.fst f g), ?_⟩
  apply F.map_isPullback <| IsPullback.of_hasPullback f g

lemma of_isIso {X Y : D} (f : X ⟶ Y) [IsIso f] : F.relativelyRepresentable f :=
  fun a g ↦ ⟨a, 𝟙 a, g ≫ CategoryTheory.inv f, IsPullback.of_vert_isIso ⟨by simp⟩⟩

lemma isomorphisms_le : MorphismProperty.isomorphisms D ≤ F.relativelyRepresentable :=
  fun _ _ f hf ↦ letI : IsIso f := hf; of_isIso F f

instance isMultiplicative : IsMultiplicative F.relativelyRepresentable where
  id_mem _ := of_isIso F _
  comp_mem {F G H} f g hf hg := fun X h ↦
    ⟨hf.pullback (hg.fst h), hf.snd (hg.fst h) ≫ hg.snd h, hf.fst (hg.fst h),
      by simpa using IsPullback.paste_vert (hf.isPullback (hg.fst h)) (hg.isPullback h)⟩

lemma stableUnderBaseChange : StableUnderBaseChange F.relativelyRepresentable := by
  intro X Y Y' X' f g f' g' P₁ hg a h
  refine ⟨hg.pullback (h ≫ f), hg.snd (h ≫ f), ?_, ?_⟩
  · apply P₁.lift (hg.fst (h ≫ f)) (F.map (hg.snd (h ≫ f)) ≫ h) (by simpa using hg.w (h ≫ f))
  · apply IsPullback.of_right' (hg.isPullback (h ≫ f)) P₁

instance respectsIso : RespectsIso F.relativelyRepresentable :=
  (stableUnderBaseChange F).respectsIso

end Functor.relativelyRepresentable

namespace MorphismProperty

open Functor.relativelyRepresentable

variable {X Y : D} (P : MorphismProperty C)

/-- Given a morphism property `P` in a category `C`, a functor `F : C ⥤ D` and a morphism
`f : X ⟶ Y` in `D`. Then `f` satisfies the morphism property `P.relative` with respect to `F` iff:
* The morphism is representable with respect to `F`
* For any morphism `g : F.obj a ⟶ Y`, the property `P` holds for any represented pullback of
  `f` by `g`. -/
def relative : MorphismProperty D :=
  fun X Y f ↦ F.relativelyRepresentable f ∧
    ∀ ⦃a b : C⦄ (g : F.obj a ⟶ Y) (fst : F.obj b ⟶ X) (snd : b ⟶ a)
      (_ : IsPullback fst (F.map snd) f g), P snd

/-- Given a morphism property `P` in a category `C`, a morphism `f : F ⟶ G` of presheaves in the
category `Cᵒᵖ ⥤ Type v` satisfies the morphism property `P.presheaf` iff:
* The morphism is representable.
* For any morphism `g : F.obj a ⟶ G`, the property `P` holds for any represented pullback of
  `f` by `g`.
<<<<<<< HEAD

This is implemented as a special case of the more general notion of `P.relative`, to the case when
the functor `F` is `yoneda`. -/
abbrev presheaf := P.relative yoneda
=======
This is implemented as a special case of the more general notion of `P.relative`, to the case when
the functor `F` is `yoneda`. -/
abbrev presheaf : MorphismProperty (Cᵒᵖ ⥤ Type v₁) := P.relative yoneda
>>>>>>> d2ce9970

variable {P} {F}

/-- A morphism satisfying `P.relative` is representable. -/
lemma relative.rep {f : X ⟶ Y} (hf : P.relative F f) : F.relativelyRepresentable f :=
  hf.1

lemma relative.property {f : X ⟶ Y} (hf : P.relative F f) :
    ∀ ⦃a b : C⦄ (g : F.obj a ⟶ Y) (fst : F.obj b ⟶ X) (snd : b ⟶ a)
    (_ : IsPullback fst (F.map snd) f g), P snd :=
  hf.2

lemma relative.property_snd {f : X ⟶ Y} (hf : P.relative F f) {a : C} (g : F.obj a ⟶ Y) :
    P (hf.rep.snd g) :=
  hf.property g _ _ (hf.rep.isPullback g)

/-- Given a morphism property `P` which respects isomorphisms, then to show that a morphism
`f : X ⟶ Y` satisfies `P.relative` it suffices to show that:
* The morphism is representable.
* For any morphism `g : F.obj a ⟶ G`, the property `P` holds for *some* represented pullback
of `f` by `g`. -/
lemma relative.of_exists [F.Faithful] [F.Full] [P.RespectsIso] {f : X ⟶ Y}
<<<<<<< HEAD
    (hf : F.relativelyRepresentable f) (h₀ : ∀ ⦃a : C⦄ (g : F.obj a ⟶ Y),
    ∃ (b : C) (fst : F.obj b ⟶ X) (snd : b ⟶ a) (_ : IsPullback fst (F.map snd) f g), P snd) :
    P.relative F f := by
  refine ⟨hf, fun a b g fst snd h ↦ ?_⟩
  obtain ⟨c, g_fst, g_snd, BC, H⟩ := h₀ g
  refine (P.arrow_mk_iso_iff ?_).2 H
  exact Arrow.isoMk (F.preimageIso (h.isoIsPullback BC)) (Iso.refl _)
    (F.map_injective (by simp))
=======
    (h₀ : ∀ ⦃a : C⦄ (g : F.obj a ⟶ Y), ∃ (b : C) (fst : F.obj b ⟶ X) (snd : b ⟶ a)
      (_ : IsPullback fst (F.map snd) f g), P snd) : P.relative F f := by
  refine ⟨fun a g ↦ ?_, fun a b g fst snd h ↦ ?_⟩
  all_goals obtain ⟨c, g_fst, g_snd, BC, H⟩ := h₀ g
  · refine ⟨c, g_snd, g_fst, BC⟩
  · refine (P.arrow_mk_iso_iff ?_).2 H
    exact Arrow.isoMk (F.preimageIso (h.isoIsPullback X (F.obj a) BC)) (Iso.refl _)
      (F.map_injective (by simp))
>>>>>>> d2ce9970

lemma relative_of_snd [F.Faithful] [F.Full] [P.RespectsIso] {f : X ⟶ Y}
    (hf : F.relativelyRepresentable f) (h : ∀ ⦃a : C⦄ (g : F.obj a ⟶ Y), P (hf.snd g)) :
    P.relative F f :=
<<<<<<< HEAD
  relative.of_exists hf (fun _ g ↦ ⟨hf.pullback g, hf.fst g, hf.snd g, hf.isPullback g, h g⟩)
=======
  relative.of_exists (fun _ g ↦ ⟨hf.pullback g, hf.fst g, hf.snd g, hf.isPullback g, h g⟩)
>>>>>>> d2ce9970

/-- If `P : MorphismProperty C` is stable under base change, `F` is fully faithful and preserves
pullbacks, and `C` has all pullbacks, then for any `f : a ⟶ b` in `C`, `F.map f` satisfies
`P.relative` if `f` satisfies `P`. -/
lemma relative_map [F.Faithful] [F.Full] [HasPullbacks C] (hP : StableUnderBaseChange P)
    {a b : C} {f : a ⟶ b} [∀ c (g : c ⟶ b), PreservesLimit (cospan f g) F]
    (hf : P f) : P.relative F (F.map f) := by
  have := StableUnderBaseChange.respectsIso hP
<<<<<<< HEAD
  apply relative.of_exists (Functor.relativelyRepresentable.map F f)
=======
  apply relative.of_exists
>>>>>>> d2ce9970
  intro Y' g
  obtain ⟨g, rfl⟩ := F.map_surjective g
  exact ⟨_, _, _, (IsPullback.of_hasPullback f g).map F, hP.snd _ _ hf⟩

lemma of_relative_map {a b : C} {f : a ⟶ b} (hf : P.relative F (F.map f)) : P f :=
  hf.property (𝟙 _) (𝟙 _) f (IsPullback.id_horiz (F.map f))

lemma relative_map_iff [F.Faithful] [F.Full] [PreservesLimitsOfShape WalkingCospan F]
    [HasPullbacks C] (hP : StableUnderBaseChange P) {X Y : C} {f : X ⟶ Y} :
    P.relative F (F.map f) ↔ P f :=
  ⟨fun hf ↦ of_relative_map hf, fun hf ↦ relative_map hP hf⟩

/-- If `P' : MorphismProperty C` is satisfied whenever `P` is, then also `P'.relative` is
satisfied whenever `P.relative` is. -/
lemma relative_monotone {P' : MorphismProperty C} (h : P ≤ P') :
    P.relative F ≤ P'.relative F := fun _ _ _ hf ↦
  ⟨hf.rep, fun _ _ g fst snd BC ↦ h _ (hf.property g fst snd BC)⟩

section

variable (P)

lemma relative_stableUnderBaseChange : StableUnderBaseChange (P.relative F) :=
  fun _ _ _ _ _ _ _ _ hfBC hg ↦
  ⟨stableUnderBaseChange F hfBC hg.rep,
    fun _ _ _ _ _ BC ↦ hg.property _ _ _ (IsPullback.paste_horiz BC hfBC)⟩

instance relative_isStableUnderComposition [F.Faithful] [F.Full] [P.IsStableUnderComposition] :
    IsStableUnderComposition (P.relative F) where
  comp_mem {F G H} f g hf hg := by
    refine ⟨comp_mem _ _ _ hf.1 hg.1, fun Z X p fst snd h ↦ ?_⟩
    rw [← hg.1.lift_snd (fst ≫ f) snd (by simpa using h.w)]
    refine comp_mem _ _ _ (hf.property (hg.1.fst p) fst _
      (IsPullback.of_bot ?_ ?_ (hg.1.isPullback p))) (hg.property_snd p)
    · rw [← Functor.map_comp, lift_snd]
      exact h
    · symm
      apply hg.1.lift_fst

instance relative_respectsIso : RespectsIso (P.relative F) :=
  (relative_stableUnderBaseChange P).respectsIso

instance relative_isMultiplicative [F.Faithful] [F.Full] [P.IsMultiplicative] [P.RespectsIso] :
    IsMultiplicative (P.relative F) where
<<<<<<< HEAD
  id_mem X := relative.of_exists (id_mem _ _)
=======
  id_mem X := relative.of_exists
>>>>>>> d2ce9970
    (fun Y g ↦ ⟨Y, g, 𝟙 Y, by simpa using IsPullback.of_id_snd, id_mem _ _⟩)

end

<<<<<<< HEAD
section

=======
>>>>>>> d2ce9970
/-- Morphisms satisfying `(monomorphism C).presheaf` are in particular monomorphisms. -/
lemma presheaf_monomorphisms_le_monomorphisms :
    (monomorphisms C).presheaf ≤ monomorphisms _ := fun F G f hf ↦ by
  suffices ∀ {X : C} {a b : yoneda.obj X ⟶ F}, a ≫ f = b ≫ f → a = b from
    ⟨fun _ _ h ↦ hom_ext_yoneda (fun _ _ ↦ this (by simp only [assoc, h]))⟩
  intro X a b h
  /- It suffices to show that the lifts of `a` and `b` to morphisms
  `X ⟶ hf.rep.pullback g` are equal, where `g = a ≫ f = a ≫ f`. -/
  suffices hf.rep.lift (g := a ≫ f) a (𝟙 X) (by simp) =
      hf.rep.lift b (𝟙 X) (by simp [← h]) by
    simpa using yoneda.congr_map this =≫ (hf.rep.fst (a ≫ f))
  -- This follows from the fact that the induced maps `hf.rep.pullback g ⟶ X` are mono.
  have : Mono (hf.rep.snd (a ≫ f)) := hf.property_snd (a ≫ f)
  simp only [← cancel_mono (hf.rep.snd (a ≫ f)), lift_snd]

<<<<<<< HEAD
variable {G : Cᵒᵖ ⥤ Type v₁}

lemma presheaf_mono_of_le (hP : P ≤ MorphismProperty.monomorphisms C)
    {X : C} {f : yoneda.obj X ⟶ G} (hf : P.presheaf f) : Mono f :=
  MorphismProperty.presheaf_monomorphisms_le_monomorphisms _
    (MorphismProperty.relative_monotone hP _ hf)

lemma fst'_self_eq_snd (hP : P ≤ MorphismProperty.monomorphisms C)
    {X : C} {f : yoneda.obj X ⟶ G} (hf : P.presheaf f) : hf.rep.fst' f = hf.rep.snd f := by
  have := P.presheaf_mono_of_le hP hf
  apply yoneda.map_injective
  rw [← cancel_mono f, (hf.rep.isPullback' f).w]

lemma isIso_fst'_self (hP : P ≤ MorphismProperty.monomorphisms C)
    {X : C} {f : yoneda.obj X ⟶ G} (hf : P.presheaf f) : IsIso (hf.rep.fst' f) :=
  have := P.presheaf_mono_of_le hP hf
  have := (hf.rep.isPullback' f).fst_iso_of_mono_eq
  Yoneda.fullyFaithful.isIso_of_isIso_map _

end

end MorphismProperty

namespace Functor.relativelyRepresentable

section Pullbacks₃
/-
In this section we develop some basic API that help deal with pullbacks of pullbacks obtained
from a relatively representable morphism `f₁ : X₁ ⟶ F`. This will be helpful when showing that
representability is a local property in various settings.

More precisely, given two objects `X₂` and `X₃` in `C`, and two morphisms `f₂ : X₂ ⟶ F` and
`f₃ : X₃ ⟶ F`, we can consider the pullbacks `(X₁ ×_F X₂)` and `(X₁ ×_F X₃)` as objects in `C`.
We can then consider the pullback, in `C`!, of these two pullbacks. This is the object
`(X₁ ×_F X₂) ×_{X₁} (X₁ ×_F X₃)`. In this section we develop some basic API for dealing with this
pullback.
-/
variable {X₁ X₂ X₃ : C} {F : Cᵒᵖ ⥤ Type v₁}
  {f₁ : yoneda.obj X₁ ⟶ F} (hf₁ : yoneda.relativelyRepresentable f₁)
  (f₂ : yoneda.obj X₂ ⟶ F) (f₃ : yoneda.obj X₃ ⟶ F)
  [HasPullback (hf₁.fst' f₂) (hf₁.fst' f₃)]

/-- The pullback `(X₁ ×_F X₂) ×_{X₁} (X₁ ×_F X₃)`. -/
noncomputable def pullback₃ := Limits.pullback (hf₁.fst' f₂) (hf₁.fst' f₃)
/-- The morphism `(X₁ ×_F X₂) ×_{X₁} (X₁ ×_F X₃) ⟶ X₁`. -/
noncomputable def pullback₃.p₁ : pullback₃ hf₁ f₂ f₃ ⟶ X₁ := pullback.fst _ _ ≫ hf₁.fst' f₂
/-- The morphism `(X₁ ×_F X₂) ×_{X₁} (X₁ ×_F X₃) ⟶ X₂`. -/
noncomputable def pullback₃.p₂ : pullback₃ hf₁ f₂ f₃ ⟶ X₂ := pullback.fst _ _ ≫ hf₁.snd f₂
/-- The morphism `(X₁ ×_F X₂) ×_{X₁} (X₁ ×_F X₃) ⟶ X₃`. -/
noncomputable def pullback₃.p₃ : pullback₃ hf₁ f₂ f₃ ⟶ X₃ := pullback.snd _ _ ≫ hf₁.snd f₃

/-- The morphism `(X₁ ×_F X₂) ×_{X₁} (X₁ ×_F X₃) ⟶ F` when the domain is treated as a presheaf. -/
noncomputable def pullback₃.π : yoneda.obj (pullback₃ hf₁ f₂ f₃) ⟶ F :=
  yoneda.map (p₁ hf₁ f₂ f₃) ≫ f₁

@[reassoc (attr := simp)]
lemma pullback₃.yoneda_map_p₁_comp : yoneda.map (p₁ hf₁ f₂ f₃) ≫ f₁ = π _ _ _ :=
  rfl

@[reassoc (attr := simp)]
lemma pullback₃.yoneda_map_p₂_comp : yoneda.map (p₂ hf₁ f₂ f₃) ≫ f₂ = π _ _ _ := by
  simp [π, p₁, p₂, ← hf₁.w f₂]

@[reassoc (attr := simp)]
lemma pullback₃.yoneda_map_p₃_comp : yoneda.map (p₃ hf₁ f₂ f₃) ≫ f₃ = π _ _ _ := by
  simp [π, p₁, p₃, ← hf₁.w f₃, pullback.condition]

section

variable {Z : C} (x₁ : Z ⟶ X₁) (x₂ : Z ⟶ X₂) (x₃ : Z ⟶ X₃)
  (h₁₂ : yoneda.map x₁ ≫ f₁ = yoneda.map x₂ ≫ f₂)
  (h₁₃ : yoneda.map x₁ ≫ f₁ = yoneda.map x₃ ≫ f₃)

/-- The lift obtained from the universal property of `(X₁ ×_F X₂) ×_{X₁} (X₁ ×_F X₃)`. -/
noncomputable def lift₃ : Z ⟶ pullback₃ hf₁ f₂ f₃ :=
  pullback.lift (hf₁.lift' x₁ x₂ h₁₂)
    (hf₁.lift' x₁ x₃ h₁₃) (by simp)

@[reassoc (attr := simp)]
lemma lift₃_p₁ : hf₁.lift₃ f₂ f₃ x₁ x₂ x₃ h₁₂ h₁₃ ≫ pullback₃.p₁ hf₁ f₂ f₃ = x₁ := by
  simp [lift₃, pullback₃.p₁]

@[reassoc (attr := simp)]
lemma lift₃_p₂ : hf₁.lift₃ f₂ f₃ x₁ x₂ x₃ h₁₂ h₁₃ ≫ pullback₃.p₂ hf₁ f₂ f₃ = x₂ := by
  simp [lift₃, pullback₃.p₂]

@[reassoc (attr := simp)]
lemma lift₃_p₃ : hf₁.lift₃ f₂ f₃ x₁ x₂ x₃ h₁₂ h₁₃ ≫ pullback₃.p₃ hf₁ f₂ f₃ = x₃ := by
  simp [lift₃, pullback₃.p₃]

end

/-- Temporary comment since this has a `'` in the name -/
@[reassoc (attr := simp)]
lemma pullback₃.fst_fst' : pullback.fst _ _ ≫ hf₁.fst' f₂ = pullback₃.p₁ hf₁ f₂ f₃ := rfl

@[reassoc (attr := simp)]
lemma pullback₃.fst_snd : pullback.fst _ _ ≫ hf₁.snd f₂ = pullback₃.p₂ hf₁ f₂ f₃ := rfl

@[reassoc (attr := simp)]
lemma pullback₃.snd_snd : pullback.snd _ _ ≫ hf₁.snd f₃ = pullback₃.p₃ hf₁ f₂ f₃ := rfl

/-- Temporary comment since this has a `'` in the name -/
@[reassoc (attr := simp)]
lemma pullback₃.snd_fst' :
    pullback.snd (hf₁.fst' f₂) (hf₁.fst' f₃) ≫ hf₁.fst' f₃ = pullback₃.p₁ hf₁ f₂ f₃ :=
  pullback.condition.symm

variable {hf₁ f₂ f₃} in
@[ext]
lemma pullback₃.hom_ext {Z : C} {φ φ' : Z ⟶ pullback₃ hf₁ f₂ f₃}
    (h₁ : φ ≫ pullback₃.p₁ hf₁ f₂ f₃ = φ' ≫ pullback₃.p₁ hf₁ f₂ f₃)
    (h₂ : φ ≫ pullback₃.p₂ hf₁ f₂ f₃ = φ' ≫ pullback₃.p₂ hf₁ f₂ f₃)
    (h₃ : φ ≫ pullback₃.p₃ hf₁ f₂ f₃ = φ' ≫ pullback₃.p₃ hf₁ f₂ f₃) : φ = φ' := by
  apply pullback.hom_ext <;> ext <;> simpa

end Pullbacks₃

end Functor.relativelyRepresentable

=======
end MorphismProperty

>>>>>>> d2ce9970
end CategoryTheory<|MERGE_RESOLUTION|>--- conflicted
+++ resolved
@@ -25,11 +25,7 @@
 
 In this file, we define a notion of relative representability which works with respect to any
 functor, and not just `yoneda`. The fact that a morphism `f : F ⟶ G` between presheaves is
-<<<<<<< HEAD
-representable in the classical case will then be given by `F.relativelyRepresentable f`.
-=======
 representable in the classical case will then be given by `yoneda.relativelyRepresentable f`.
->>>>>>> d2ce9970
 
 ## Main definitions
 
@@ -317,16 +313,9 @@
 * The morphism is representable.
 * For any morphism `g : F.obj a ⟶ G`, the property `P` holds for any represented pullback of
   `f` by `g`.
-<<<<<<< HEAD
-
-This is implemented as a special case of the more general notion of `P.relative`, to the case when
-the functor `F` is `yoneda`. -/
-abbrev presheaf := P.relative yoneda
-=======
 This is implemented as a special case of the more general notion of `P.relative`, to the case when
 the functor `F` is `yoneda`. -/
 abbrev presheaf : MorphismProperty (Cᵒᵖ ⥤ Type v₁) := P.relative yoneda
->>>>>>> d2ce9970
 
 variable {P} {F}
 
@@ -349,16 +338,6 @@
 * For any morphism `g : F.obj a ⟶ G`, the property `P` holds for *some* represented pullback
 of `f` by `g`. -/
 lemma relative.of_exists [F.Faithful] [F.Full] [P.RespectsIso] {f : X ⟶ Y}
-<<<<<<< HEAD
-    (hf : F.relativelyRepresentable f) (h₀ : ∀ ⦃a : C⦄ (g : F.obj a ⟶ Y),
-    ∃ (b : C) (fst : F.obj b ⟶ X) (snd : b ⟶ a) (_ : IsPullback fst (F.map snd) f g), P snd) :
-    P.relative F f := by
-  refine ⟨hf, fun a b g fst snd h ↦ ?_⟩
-  obtain ⟨c, g_fst, g_snd, BC, H⟩ := h₀ g
-  refine (P.arrow_mk_iso_iff ?_).2 H
-  exact Arrow.isoMk (F.preimageIso (h.isoIsPullback BC)) (Iso.refl _)
-    (F.map_injective (by simp))
-=======
     (h₀ : ∀ ⦃a : C⦄ (g : F.obj a ⟶ Y), ∃ (b : C) (fst : F.obj b ⟶ X) (snd : b ⟶ a)
       (_ : IsPullback fst (F.map snd) f g), P snd) : P.relative F f := by
   refine ⟨fun a g ↦ ?_, fun a b g fst snd h ↦ ?_⟩
@@ -367,16 +346,11 @@
   · refine (P.arrow_mk_iso_iff ?_).2 H
     exact Arrow.isoMk (F.preimageIso (h.isoIsPullback X (F.obj a) BC)) (Iso.refl _)
       (F.map_injective (by simp))
->>>>>>> d2ce9970
 
 lemma relative_of_snd [F.Faithful] [F.Full] [P.RespectsIso] {f : X ⟶ Y}
     (hf : F.relativelyRepresentable f) (h : ∀ ⦃a : C⦄ (g : F.obj a ⟶ Y), P (hf.snd g)) :
     P.relative F f :=
-<<<<<<< HEAD
-  relative.of_exists hf (fun _ g ↦ ⟨hf.pullback g, hf.fst g, hf.snd g, hf.isPullback g, h g⟩)
-=======
   relative.of_exists (fun _ g ↦ ⟨hf.pullback g, hf.fst g, hf.snd g, hf.isPullback g, h g⟩)
->>>>>>> d2ce9970
 
 /-- If `P : MorphismProperty C` is stable under base change, `F` is fully faithful and preserves
 pullbacks, and `C` has all pullbacks, then for any `f : a ⟶ b` in `C`, `F.map f` satisfies
@@ -385,11 +359,7 @@
     {a b : C} {f : a ⟶ b} [∀ c (g : c ⟶ b), PreservesLimit (cospan f g) F]
     (hf : P f) : P.relative F (F.map f) := by
   have := StableUnderBaseChange.respectsIso hP
-<<<<<<< HEAD
-  apply relative.of_exists (Functor.relativelyRepresentable.map F f)
-=======
   apply relative.of_exists
->>>>>>> d2ce9970
   intro Y' g
   obtain ⟨g, rfl⟩ := F.map_surjective g
   exact ⟨_, _, _, (IsPullback.of_hasPullback f g).map F, hP.snd _ _ hf⟩
@@ -434,20 +404,13 @@
 
 instance relative_isMultiplicative [F.Faithful] [F.Full] [P.IsMultiplicative] [P.RespectsIso] :
     IsMultiplicative (P.relative F) where
-<<<<<<< HEAD
-  id_mem X := relative.of_exists (id_mem _ _)
-=======
   id_mem X := relative.of_exists
->>>>>>> d2ce9970
     (fun Y g ↦ ⟨Y, g, 𝟙 Y, by simpa using IsPullback.of_id_snd, id_mem _ _⟩)
 
 end
 
-<<<<<<< HEAD
 section
 
-=======
->>>>>>> d2ce9970
 /-- Morphisms satisfying `(monomorphism C).presheaf` are in particular monomorphisms. -/
 lemma presheaf_monomorphisms_le_monomorphisms :
     (monomorphisms C).presheaf ≤ monomorphisms _ := fun F G f hf ↦ by
@@ -463,7 +426,6 @@
   have : Mono (hf.rep.snd (a ≫ f)) := hf.property_snd (a ≫ f)
   simp only [← cancel_mono (hf.rep.snd (a ≫ f)), lift_snd]
 
-<<<<<<< HEAD
 variable {G : Cᵒᵖ ⥤ Type v₁}
 
 lemma presheaf_mono_of_le (hP : P ≤ MorphismProperty.monomorphisms C)
@@ -584,8 +546,4 @@
 
 end Functor.relativelyRepresentable
 
-=======
-end MorphismProperty
-
->>>>>>> d2ce9970
 end CategoryTheory