/-
Copyright (c) 2022 Markus Himmel. All rights reserved.
Released under Apache 2.0 license as described in the file LICENSE.
Authors: Markus Himmel
-/
import Mathlib.CategoryTheory.Balanced
import Mathlib.CategoryTheory.Limits.EssentiallySmall
import Mathlib.CategoryTheory.Limits.Opposites
import Mathlib.CategoryTheory.Limits.Shapes.ZeroMorphisms
import Mathlib.CategoryTheory.Subobject.Lattice
import Mathlib.CategoryTheory.Subobject.WellPowered
import Mathlib.Data.Set.Opposite
import Mathlib.Data.Set.Subsingleton

#align_import category_theory.generator from "leanprover-community/mathlib"@"f187f1074fa1857c94589cc653c786cadc4c35ff"

/-!
# Separating and detecting sets

There are several non-equivalent notions of a generator of a category. Here, we consider two of
them:

* We say that `𝒢` is a separating set if the functors `C(G, -)` for `G ∈ 𝒢` are collectively
    faithful, i.e., if `h ≫ f = h ≫ g` for all `h` with domain in `𝒢` implies `f = g`.
* We say that `𝒢` is a detecting set if the functors `C(G, -)` collectively reflect isomorphisms,
    i.e., if any `h` with domain in `𝒢` uniquely factors through `f`, then `f` is an isomorphism.

There are, of course, also the dual notions of coseparating and codetecting sets.

## Main results

We
* define predicates `IsSeparating`, `IsCoseparating`, `IsDetecting` and `IsCodetecting` on
  sets of objects;
* show that separating and coseparating are dual notions;
* show that detecting and codetecting are dual notions;
* show that if `C` has equalizers, then detecting implies separating;
* show that if `C` has coequalizers, then codetecting implies separating;
* show that if `C` is balanced, then separating implies detecting and coseparating implies
  codetecting;
* show that `∅` is separating if and only if `∅` is coseparating if and only if `C` is thin;
* show that `∅` is detecting if and only if `∅` is codetecting if and only if `C` is a groupoid;
* define predicates `IsSeparator`, `IsCoseparator`, `IsDetector` and `IsCodetector` as the
  singleton counterparts to the definitions for sets above and restate the above results in this
  situation;
* show that `G` is a separator if and only if `coyoneda.obj (op G)` is faithful (and the dual);
* show that `G` is a detector if and only if `coyoneda.obj (op G)` reflects isomorphisms (and the
  dual).

## Future work

* We currently don't have any examples yet.
* We will want typeclasses `HasSeparator C` and similar.

-/


universe w v₁ v₂ u₁ u₂

open CategoryTheory.Limits Opposite

namespace CategoryTheory

variable {C : Type u₁} [Category.{v₁} C] {D : Type u₂} [Category.{v₂} D]

/-- We say that `𝒢` is a separating set if the functors `C(G, -)` for `G ∈ 𝒢` are collectively
    faithful, i.e., if `h ≫ f = h ≫ g` for all `h` with domain in `𝒢` implies `f = g`. -/
def IsSeparating (𝒢 : Set C) : Prop :=
  ∀ ⦃X Y : C⦄ (f g : X ⟶ Y), (∀ G ∈ 𝒢, ∀ (h : G ⟶ X), h ≫ f = h ≫ g) → f = g
#align category_theory.is_separating CategoryTheory.IsSeparating

/-- We say that `𝒢` is a coseparating set if the functors `C(-, G)` for `G ∈ 𝒢` are collectively
    faithful, i.e., if `f ≫ h = g ≫ h` for all `h` with codomain in `𝒢` implies `f = g`. -/
def IsCoseparating (𝒢 : Set C) : Prop :=
  ∀ ⦃X Y : C⦄ (f g : X ⟶ Y), (∀ G ∈ 𝒢, ∀ (h : Y ⟶ G), f ≫ h = g ≫ h) → f = g
#align category_theory.is_coseparating CategoryTheory.IsCoseparating

/-- We say that `𝒢` is a detecting set if the functors `C(G, -)` collectively reflect isomorphisms,
    i.e., if any `h` with domain in `𝒢` uniquely factors through `f`, then `f` is an isomorphism. -/
def IsDetecting (𝒢 : Set C) : Prop :=
  ∀ ⦃X Y : C⦄ (f : X ⟶ Y), (∀ G ∈ 𝒢, ∀ (h : G ⟶ Y), ∃! h' : G ⟶ X, h' ≫ f = h) → IsIso f
#align category_theory.is_detecting CategoryTheory.IsDetecting

/-- We say that `𝒢` is a codetecting set if the functors `C(-, G)` collectively reflect
    isomorphisms, i.e., if any `h` with codomain in `G` uniquely factors through `f`, then `f` is
    an isomorphism. -/
def IsCodetecting (𝒢 : Set C) : Prop :=
  ∀ ⦃X Y : C⦄ (f : X ⟶ Y), (∀ G ∈ 𝒢, ∀ (h : X ⟶ G), ∃! h' : Y ⟶ G, f ≫ h' = h) → IsIso f
#align category_theory.is_codetecting CategoryTheory.IsCodetecting

section Dual

theorem isSeparating_op_iff (𝒢 : Set C) : IsSeparating 𝒢.op ↔ IsCoseparating 𝒢 := by
  refine' ⟨fun h𝒢 X Y f g hfg => _, fun h𝒢 X Y f g hfg => _⟩
  · refine' Quiver.Hom.op_inj (h𝒢 _ _ fun G hG h => Quiver.Hom.unop_inj _)
    simpa only [unop_comp, Quiver.Hom.unop_op] using hfg _ (Set.mem_op.1 hG) _
  · refine' Quiver.Hom.unop_inj (h𝒢 _ _ fun G hG h => Quiver.Hom.op_inj _)
    simpa only [op_comp, Quiver.Hom.op_unop] using hfg _ (Set.op_mem_op.2 hG) _
#align category_theory.is_separating_op_iff CategoryTheory.isSeparating_op_iff

theorem isCoseparating_op_iff (𝒢 : Set C) : IsCoseparating 𝒢.op ↔ IsSeparating 𝒢 := by
  refine' ⟨fun h𝒢 X Y f g hfg => _, fun h𝒢 X Y f g hfg => _⟩
  · refine' Quiver.Hom.op_inj (h𝒢 _ _ fun G hG h => Quiver.Hom.unop_inj _)
    simpa only [unop_comp, Quiver.Hom.unop_op] using hfg _ (Set.mem_op.1 hG) _
  · refine' Quiver.Hom.unop_inj (h𝒢 _ _ fun G hG h => Quiver.Hom.op_inj _)
    simpa only [op_comp, Quiver.Hom.op_unop] using hfg _ (Set.op_mem_op.2 hG) _
#align category_theory.is_coseparating_op_iff CategoryTheory.isCoseparating_op_iff

theorem isCoseparating_unop_iff (𝒢 : Set Cᵒᵖ) : IsCoseparating 𝒢.unop ↔ IsSeparating 𝒢 := by
  rw [← isSeparating_op_iff, Set.unop_op]
#align category_theory.is_coseparating_unop_iff CategoryTheory.isCoseparating_unop_iff

theorem isSeparating_unop_iff (𝒢 : Set Cᵒᵖ) : IsSeparating 𝒢.unop ↔ IsCoseparating 𝒢 := by
  rw [← isCoseparating_op_iff, Set.unop_op]
#align category_theory.is_separating_unop_iff CategoryTheory.isSeparating_unop_iff

theorem isDetecting_op_iff (𝒢 : Set C) : IsDetecting 𝒢.op ↔ IsCodetecting 𝒢 := by
  refine' ⟨fun h𝒢 X Y f hf => _, fun h𝒢 X Y f hf => _⟩
  · refine' (isIso_op_iff _).1 (h𝒢 _ fun G hG h => _)
    obtain ⟨t, ht, ht'⟩ := hf (unop G) (Set.mem_op.1 hG) h.unop
    exact
      ⟨t.op, Quiver.Hom.unop_inj ht, fun y hy => Quiver.Hom.unop_inj (ht' _ (Quiver.Hom.op_inj hy))⟩
  · refine' (isIso_unop_iff _).1 (h𝒢 _ fun G hG h => _)
    obtain ⟨t, ht, ht'⟩ := hf (op G) (Set.op_mem_op.2 hG) h.op
    refine' ⟨t.unop, Quiver.Hom.op_inj ht, fun y hy => Quiver.Hom.op_inj (ht' _ _)⟩
    exact Quiver.Hom.unop_inj (by simpa only using hy)
#align category_theory.is_detecting_op_iff CategoryTheory.isDetecting_op_iff

theorem isCodetecting_op_iff (𝒢 : Set C) : IsCodetecting 𝒢.op ↔ IsDetecting 𝒢 := by
  refine' ⟨fun h𝒢 X Y f hf => _, fun h𝒢 X Y f hf => _⟩
  · refine' (isIso_op_iff _).1 (h𝒢 _ fun G hG h => _)
    obtain ⟨t, ht, ht'⟩ := hf (unop G) (Set.mem_op.1 hG) h.unop
    exact
      ⟨t.op, Quiver.Hom.unop_inj ht, fun y hy => Quiver.Hom.unop_inj (ht' _ (Quiver.Hom.op_inj hy))⟩
  · refine' (isIso_unop_iff _).1 (h𝒢 _ fun G hG h => _)
    obtain ⟨t, ht, ht'⟩ := hf (op G) (Set.op_mem_op.2 hG) h.op
    refine' ⟨t.unop, Quiver.Hom.op_inj ht, fun y hy => Quiver.Hom.op_inj (ht' _ _)⟩
    exact Quiver.Hom.unop_inj (by simpa only using hy)
#align category_theory.is_codetecting_op_iff CategoryTheory.isCodetecting_op_iff

theorem isDetecting_unop_iff (𝒢 : Set Cᵒᵖ) : IsDetecting 𝒢.unop ↔ IsCodetecting 𝒢 := by
  rw [← isCodetecting_op_iff, Set.unop_op]
#align category_theory.is_detecting_unop_iff CategoryTheory.isDetecting_unop_iff

theorem isCodetecting_unop_iff {𝒢 : Set Cᵒᵖ} : IsCodetecting 𝒢.unop ↔ IsDetecting 𝒢 := by
  rw [← isDetecting_op_iff, Set.unop_op]
#align category_theory.is_codetecting_unop_iff CategoryTheory.isCodetecting_unop_iff

end Dual

theorem IsDetecting.isSeparating [HasEqualizers C] {𝒢 : Set C} (h𝒢 : IsDetecting 𝒢) :
    IsSeparating 𝒢 := fun _ _ f g hfg =>
  have : IsIso (equalizer.ι f g) := h𝒢 _ fun _ hG _ => equalizer.existsUnique _ (hfg _ hG _)
  eq_of_epi_equalizer
#align category_theory.is_detecting.is_separating CategoryTheory.IsDetecting.isSeparating

section

theorem IsCodetecting.isCoseparating [HasCoequalizers C] {𝒢 : Set C} :
    IsCodetecting 𝒢 → IsCoseparating 𝒢 := by
  simpa only [← isSeparating_op_iff, ← isDetecting_op_iff] using IsDetecting.isSeparating
#align category_theory.is_codetecting.is_coseparating CategoryTheory.IsCodetecting.isCoseparating

end

theorem IsSeparating.isDetecting [Balanced C] {𝒢 : Set C} (h𝒢 : IsSeparating 𝒢) :
    IsDetecting 𝒢 := by
  intro X Y f hf
  refine'
    (isIso_iff_mono_and_epi _).2 ⟨⟨fun g h hgh => h𝒢 _ _ fun G hG i => _⟩, ⟨fun g h hgh => _⟩⟩
  · obtain ⟨t, -, ht⟩ := hf G hG (i ≫ g ≫ f)
    rw [ht (i ≫ g) (Category.assoc _ _ _), ht (i ≫ h) (hgh.symm ▸ Category.assoc _ _ _)]
  · refine' h𝒢 _ _ fun G hG i => _
    obtain ⟨t, rfl, -⟩ := hf G hG i
    rw [Category.assoc, hgh, Category.assoc]
#align category_theory.is_separating.is_detecting CategoryTheory.IsSeparating.isDetecting

section

attribute [local instance] balanced_opposite

theorem IsCoseparating.isCodetecting [Balanced C] {𝒢 : Set C} :
    IsCoseparating 𝒢 → IsCodetecting 𝒢 := by
  simpa only [← isDetecting_op_iff, ← isSeparating_op_iff] using IsSeparating.isDetecting
#align category_theory.is_coseparating.is_codetecting CategoryTheory.IsCoseparating.isCodetecting

end

theorem isDetecting_iff_isSeparating [HasEqualizers C] [Balanced C] (𝒢 : Set C) :
    IsDetecting 𝒢 ↔ IsSeparating 𝒢 :=
  ⟨IsDetecting.isSeparating, IsSeparating.isDetecting⟩
#align category_theory.is_detecting_iff_is_separating CategoryTheory.isDetecting_iff_isSeparating

theorem isCodetecting_iff_isCoseparating [HasCoequalizers C] [Balanced C] {𝒢 : Set C} :
    IsCodetecting 𝒢 ↔ IsCoseparating 𝒢 :=
  ⟨IsCodetecting.isCoseparating, IsCoseparating.isCodetecting⟩
#align category_theory.is_codetecting_iff_is_coseparating CategoryTheory.isCodetecting_iff_isCoseparating

section Mono

theorem IsSeparating.mono {𝒢 : Set C} (h𝒢 : IsSeparating 𝒢) {ℋ : Set C} (h𝒢ℋ : 𝒢 ⊆ ℋ) :
    IsSeparating ℋ := fun _ _ _ _ hfg => h𝒢 _ _ fun _ hG _ => hfg _ (h𝒢ℋ hG) _
#align category_theory.is_separating.mono CategoryTheory.IsSeparating.mono

theorem IsCoseparating.mono {𝒢 : Set C} (h𝒢 : IsCoseparating 𝒢) {ℋ : Set C} (h𝒢ℋ : 𝒢 ⊆ ℋ) :
    IsCoseparating ℋ := fun _ _ _ _ hfg => h𝒢 _ _ fun _ hG _ => hfg _ (h𝒢ℋ hG) _
#align category_theory.is_coseparating.mono CategoryTheory.IsCoseparating.mono

theorem IsDetecting.mono {𝒢 : Set C} (h𝒢 : IsDetecting 𝒢) {ℋ : Set C} (h𝒢ℋ : 𝒢 ⊆ ℋ) :
    IsDetecting ℋ := fun _ _ _ hf => h𝒢 _ fun _ hG _ => hf _ (h𝒢ℋ hG) _
#align category_theory.is_detecting.mono CategoryTheory.IsDetecting.mono

theorem IsCodetecting.mono {𝒢 : Set C} (h𝒢 : IsCodetecting 𝒢) {ℋ : Set C} (h𝒢ℋ : 𝒢 ⊆ ℋ) :
    IsCodetecting ℋ := fun _ _ _ hf => h𝒢 _ fun _ hG _ => hf _ (h𝒢ℋ hG) _
#align category_theory.is_codetecting.mono CategoryTheory.IsCodetecting.mono

end Mono

section Empty

theorem thin_of_isSeparating_empty (h : IsSeparating (∅ : Set C)) : Quiver.IsThin C := fun _ _ =>
  ⟨fun _ _ => h _ _ fun _ => False.elim⟩
#align category_theory.thin_of_is_separating_empty CategoryTheory.thin_of_isSeparating_empty

theorem isSeparating_empty_of_thin [Quiver.IsThin C] : IsSeparating (∅ : Set C) :=
  fun _ _ _ _ _ => Subsingleton.elim _ _
#align category_theory.is_separating_empty_of_thin CategoryTheory.isSeparating_empty_of_thin

theorem thin_of_isCoseparating_empty (h : IsCoseparating (∅ : Set C)) : Quiver.IsThin C :=
  fun _ _ => ⟨fun _ _ => h _ _ fun _ => False.elim⟩
#align category_theory.thin_of_is_coseparating_empty CategoryTheory.thin_of_isCoseparating_empty

theorem isCoseparating_empty_of_thin [Quiver.IsThin C] : IsCoseparating (∅ : Set C) :=
  fun _ _ _ _ _ => Subsingleton.elim _ _
#align category_theory.is_coseparating_empty_of_thin CategoryTheory.isCoseparating_empty_of_thin

theorem groupoid_of_isDetecting_empty (h : IsDetecting (∅ : Set C)) {X Y : C} (f : X ⟶ Y) :
    IsIso f :=
  h _ fun _ => False.elim
#align category_theory.groupoid_of_is_detecting_empty CategoryTheory.groupoid_of_isDetecting_empty

theorem isDetecting_empty_of_groupoid [∀ {X Y : C} (f : X ⟶ Y), IsIso f] :
    IsDetecting (∅ : Set C) := fun _ _ _ _ => inferInstance
#align category_theory.is_detecting_empty_of_groupoid CategoryTheory.isDetecting_empty_of_groupoid

theorem groupoid_of_isCodetecting_empty (h : IsCodetecting (∅ : Set C)) {X Y : C} (f : X ⟶ Y) :
    IsIso f :=
  h _ fun _ => False.elim
#align category_theory.groupoid_of_is_codetecting_empty CategoryTheory.groupoid_of_isCodetecting_empty

theorem isCodetecting_empty_of_groupoid [∀ {X Y : C} (f : X ⟶ Y), IsIso f] :
    IsCodetecting (∅ : Set C) := fun _ _ _ _ => inferInstance
#align category_theory.is_codetecting_empty_of_groupoid CategoryTheory.isCodetecting_empty_of_groupoid

end Empty

theorem isSeparating_iff_epi (𝒢 : Set C)
    [∀ A : C, HasCoproduct fun f : ΣG : 𝒢, (G : C) ⟶ A => (f.1 : C)] :
    IsSeparating 𝒢 ↔ ∀ A : C, Epi (Sigma.desc (@Sigma.snd 𝒢 fun G => (G : C) ⟶ A)) := by
  refine' ⟨fun h A => ⟨fun u v huv => h _ _ fun G hG f => _⟩, fun h X Y f g hh => _⟩
  · simpa using Sigma.ι (fun f : ΣG : 𝒢, (G : C) ⟶ A => (f.1 : C)) ⟨⟨G, hG⟩, f⟩ ≫= huv
  · haveI := h X
    refine'
      (cancel_epi (Sigma.desc (@Sigma.snd 𝒢 fun G => (G : C) ⟶ X))).1 (colimit.hom_ext fun j => _)
    simpa using hh j.as.1.1 j.as.1.2 j.as.2
#align category_theory.is_separating_iff_epi CategoryTheory.isSeparating_iff_epi

theorem isCoseparating_iff_mono (𝒢 : Set C)
    [∀ A : C, HasProduct fun f : ΣG : 𝒢, A ⟶ (G : C) => (f.1 : C)] :
    IsCoseparating 𝒢 ↔ ∀ A : C, Mono (Pi.lift (@Sigma.snd 𝒢 fun G => A ⟶ (G : C))) := by
  refine' ⟨fun h A => ⟨fun u v huv => h _ _ fun G hG f => _⟩, fun h X Y f g hh => _⟩
  · simpa using huv =≫ Pi.π (fun f : ΣG : 𝒢, A ⟶ (G : C) => (f.1 : C)) ⟨⟨G, hG⟩, f⟩
  · haveI := h Y
    refine' (cancel_mono (Pi.lift (@Sigma.snd 𝒢 fun G => Y ⟶ (G : C)))).1 (limit.hom_ext fun j => _)
    simpa using hh j.as.1.1 j.as.1.2 j.as.2
#align category_theory.is_coseparating_iff_mono CategoryTheory.isCoseparating_iff_mono

/-- An ingredient of the proof of the Special Adjoint Functor Theorem: a complete well-powered
    category with a small coseparating set has an initial object.

    In fact, it follows from the Special Adjoint Functor Theorem that `C` is already cocomplete,
    see `hasColimits_of_hasLimits_of_isCoseparating`. -/
theorem hasInitial_of_isCoseparating [WellPowered C] [HasLimits C] {𝒢 : Set C} [Small.{v₁} 𝒢]
    (h𝒢 : IsCoseparating 𝒢) : HasInitial C := by
  haveI : HasProductsOfShape 𝒢 C := hasProductsOfShape_of_small C 𝒢
  haveI := fun A => hasProductsOfShape_of_small.{v₁} C (ΣG : 𝒢, A ⟶ (G : C))
  letI := completeLatticeOfCompleteSemilatticeInf (Subobject (piObj (Subtype.val : 𝒢 → C)))
  suffices ∀ A : C, Unique (((⊥ : Subobject (piObj (Subtype.val : 𝒢 → C))) : C) ⟶ A) by
    exact hasInitial_of_unique ((⊥ : Subobject (piObj (Subtype.val : 𝒢 → C))) : C)
  refine' fun A => ⟨⟨_⟩, fun f => _⟩
  · let s := Pi.lift fun f : ΣG : 𝒢, A ⟶ (G : C) => id (Pi.π (Subtype.val : 𝒢 → C)) f.1
    let t := Pi.lift (@Sigma.snd 𝒢 fun G => A ⟶ (G : C))
    haveI : Mono t := (isCoseparating_iff_mono 𝒢).1 h𝒢 A
    exact Subobject.ofLEMk _ (pullback.fst : pullback s t ⟶ _) bot_le ≫ pullback.snd
  · suffices ∀ (g : Subobject.underlying.obj ⊥ ⟶ A), f = g by
      apply this
    intro g
    suffices IsSplitEpi (equalizer.ι f g) by exact eq_of_epi_equalizer
    exact IsSplitEpi.mk' ⟨Subobject.ofLEMk _ (equalizer.ι f g ≫ Subobject.arrow _) bot_le, by
      ext
      simp⟩
#align category_theory.has_initial_of_is_coseparating CategoryTheory.hasInitial_of_isCoseparating

/-- An ingredient of the proof of the Special Adjoint Functor Theorem: a cocomplete well-copowered
    category with a small separating set has a terminal object.

    In fact, it follows from the Special Adjoint Functor Theorem that `C` is already complete, see
    `hasLimits_of_hasColimits_of_isSeparating`. -/
theorem hasTerminal_of_isSeparating [WellPowered Cᵒᵖ] [HasColimits C] {𝒢 : Set C} [Small.{v₁} 𝒢]
    (h𝒢 : IsSeparating 𝒢) : HasTerminal C := by
  haveI : Small.{v₁} 𝒢.op := small_of_injective (Set.opEquiv_self 𝒢).injective
  haveI : HasInitial Cᵒᵖ := hasInitial_of_isCoseparating ((isCoseparating_op_iff _).2 h𝒢)
  exact hasTerminal_of_hasInitial_op
#align category_theory.has_terminal_of_is_separating CategoryTheory.hasTerminal_of_isSeparating

section WellPowered

namespace Subobject

theorem eq_of_le_of_isDetecting {𝒢 : Set C} (h𝒢 : IsDetecting 𝒢) {X : C} (P Q : Subobject X)
    (h₁ : P ≤ Q) (h₂ : ∀ G ∈ 𝒢, ∀ {f : G ⟶ X}, Q.Factors f → P.Factors f) : P = Q := by
  suffices IsIso (ofLE _ _ h₁) by exact le_antisymm h₁ (le_of_comm (inv (ofLE _ _ h₁)) (by simp))
  refine' h𝒢 _ fun G hG f => _
  have : P.Factors (f ≫ Q.arrow) := h₂ _ hG ((factors_iff _ _).2 ⟨_, rfl⟩)
  refine' ⟨factorThru _ _ this, _, fun g (hg : g ≫ _ = f) => _⟩
  · simp only [← cancel_mono Q.arrow, Category.assoc, ofLE_arrow, factorThru_arrow]
  · simp only [← cancel_mono (Subobject.ofLE _ _ h₁), ← cancel_mono Q.arrow, hg, Category.assoc,
      ofLE_arrow, factorThru_arrow]
#align category_theory.subobject.eq_of_le_of_is_detecting CategoryTheory.Subobject.eq_of_le_of_isDetecting

theorem inf_eq_of_isDetecting [HasPullbacks C] {𝒢 : Set C} (h𝒢 : IsDetecting 𝒢) {X : C}
    (P Q : Subobject X) (h : ∀ G ∈ 𝒢, ∀ {f : G ⟶ X}, P.Factors f → Q.Factors f) : P ⊓ Q = P :=
  eq_of_le_of_isDetecting h𝒢 _ _ _root_.inf_le_left
    fun _ hG _ hf => (inf_factors _).2 ⟨hf, h _ hG hf⟩
#align category_theory.subobject.inf_eq_of_is_detecting CategoryTheory.Subobject.inf_eq_of_isDetecting

theorem eq_of_isDetecting [HasPullbacks C] {𝒢 : Set C} (h𝒢 : IsDetecting 𝒢) {X : C}
    (P Q : Subobject X) (h : ∀ G ∈ 𝒢, ∀ {f : G ⟶ X}, P.Factors f ↔ Q.Factors f) : P = Q :=
  calc
    P = P ⊓ Q := Eq.symm <| inf_eq_of_isDetecting h𝒢 _ _ fun G hG _ hf => (h G hG).1 hf
    _ = Q ⊓ P := inf_comm ..
    _ = Q := inf_eq_of_isDetecting h𝒢 _ _ fun G hG _ hf => (h G hG).2 hf

#align category_theory.subobject.eq_of_is_detecting CategoryTheory.Subobject.eq_of_isDetecting

end Subobject

/-- A category with pullbacks and a small detecting set is well-powered. -/
theorem wellPowered_of_isDetecting [HasPullbacks C] {𝒢 : Set C} [Small.{v₁} 𝒢]
    (h𝒢 : IsDetecting 𝒢) : WellPowered C :=
  ⟨fun X =>
    @small_of_injective _ _ _ (fun P : Subobject X => { f : ΣG : 𝒢, G.1 ⟶ X | P.Factors f.2 })
      fun P Q h => Subobject.eq_of_isDetecting h𝒢 _ _ (by simpa [Set.ext_iff] using h)⟩
#align category_theory.well_powered_of_is_detecting CategoryTheory.wellPowered_of_isDetecting

end WellPowered

namespace StructuredArrow

variable (S : D) (T : C ⥤ D)

theorem isCoseparating_proj_preimage {𝒢 : Set C} (h𝒢 : IsCoseparating 𝒢) :
    IsCoseparating ((proj S T).obj ⁻¹' 𝒢) := by
  refine' fun X Y f g hfg => ext _ _ (h𝒢 _ _ fun G hG h => _)
  exact congr_arg CommaMorphism.right (hfg (mk (Y.hom ≫ T.map h)) hG (homMk h rfl))
#align category_theory.structured_arrow.is_coseparating_proj_preimage CategoryTheory.StructuredArrow.isCoseparating_proj_preimage

end StructuredArrow

namespace CostructuredArrow

variable (S : C ⥤ D) (T : D)

theorem isSeparating_proj_preimage {𝒢 : Set C} (h𝒢 : IsSeparating 𝒢) :
    IsSeparating ((proj S T).obj ⁻¹' 𝒢) := by
  refine' fun X Y f g hfg => ext _ _ (h𝒢 _ _ fun G hG h => _)
  exact congr_arg CommaMorphism.left (hfg (mk (S.map h ≫ X.hom)) hG (homMk h rfl))
#align category_theory.costructured_arrow.is_separating_proj_preimage CategoryTheory.CostructuredArrow.isSeparating_proj_preimage

end CostructuredArrow

/-- We say that `G` is a separator if the functor `C(G, -)` is faithful. -/
def IsSeparator (G : C) : Prop :=
  IsSeparating ({G} : Set C)
#align category_theory.is_separator CategoryTheory.IsSeparator

/-- We say that `G` is a coseparator if the functor `C(-, G)` is faithful. -/
def IsCoseparator (G : C) : Prop :=
  IsCoseparating ({G} : Set C)
#align category_theory.is_coseparator CategoryTheory.IsCoseparator

/-- We say that `G` is a detector if the functor `C(G, -)` reflects isomorphisms. -/
def IsDetector (G : C) : Prop :=
  IsDetecting ({G} : Set C)
#align category_theory.is_detector CategoryTheory.IsDetector

/-- We say that `G` is a codetector if the functor `C(-, G)` reflects isomorphisms. -/
def IsCodetector (G : C) : Prop :=
  IsCodetecting ({G} : Set C)
#align category_theory.is_codetector CategoryTheory.IsCodetector

section Dual

theorem isSeparator_op_iff (G : C) : IsSeparator (op G) ↔ IsCoseparator G := by
  rw [IsSeparator, IsCoseparator, ← isSeparating_op_iff, Set.singleton_op]
#align category_theory.is_separator_op_iff CategoryTheory.isSeparator_op_iff

theorem isCoseparator_op_iff (G : C) : IsCoseparator (op G) ↔ IsSeparator G := by
  rw [IsSeparator, IsCoseparator, ← isCoseparating_op_iff, Set.singleton_op]
#align category_theory.is_coseparator_op_iff CategoryTheory.isCoseparator_op_iff

theorem isCoseparator_unop_iff (G : Cᵒᵖ) : IsCoseparator (unop G) ↔ IsSeparator G := by
  rw [IsSeparator, IsCoseparator, ← isCoseparating_unop_iff, Set.singleton_unop]
#align category_theory.is_coseparator_unop_iff CategoryTheory.isCoseparator_unop_iff

theorem isSeparator_unop_iff (G : Cᵒᵖ) : IsSeparator (unop G) ↔ IsCoseparator G := by
  rw [IsSeparator, IsCoseparator, ← isSeparating_unop_iff, Set.singleton_unop]
#align category_theory.is_separator_unop_iff CategoryTheory.isSeparator_unop_iff

theorem isDetector_op_iff (G : C) : IsDetector (op G) ↔ IsCodetector G := by
  rw [IsDetector, IsCodetector, ← isDetecting_op_iff, Set.singleton_op]
#align category_theory.is_detector_op_iff CategoryTheory.isDetector_op_iff

theorem isCodetector_op_iff (G : C) : IsCodetector (op G) ↔ IsDetector G := by
  rw [IsDetector, IsCodetector, ← isCodetecting_op_iff, Set.singleton_op]
#align category_theory.is_codetector_op_iff CategoryTheory.isCodetector_op_iff

theorem isCodetector_unop_iff (G : Cᵒᵖ) : IsCodetector (unop G) ↔ IsDetector G := by
  rw [IsDetector, IsCodetector, ← isCodetecting_unop_iff, Set.singleton_unop]
#align category_theory.is_codetector_unop_iff CategoryTheory.isCodetector_unop_iff

theorem isDetector_unop_iff (G : Cᵒᵖ) : IsDetector (unop G) ↔ IsCodetector G := by
  rw [IsDetector, IsCodetector, ← isDetecting_unop_iff, Set.singleton_unop]
#align category_theory.is_detector_unop_iff CategoryTheory.isDetector_unop_iff

end Dual

theorem IsDetector.isSeparator [HasEqualizers C] {G : C} : IsDetector G → IsSeparator G :=
  IsDetecting.isSeparating
#align category_theory.is_detector.is_separator CategoryTheory.IsDetector.isSeparator

theorem IsCodetector.isCoseparator [HasCoequalizers C] {G : C} : IsCodetector G → IsCoseparator G :=
  IsCodetecting.isCoseparating
#align category_theory.is_codetector.is_coseparator CategoryTheory.IsCodetector.isCoseparator

theorem IsSeparator.isDetector [Balanced C] {G : C} : IsSeparator G → IsDetector G :=
  IsSeparating.isDetecting
#align category_theory.is_separator.is_detector CategoryTheory.IsSeparator.isDetector

theorem IsCospearator.isCodetector [Balanced C] {G : C} : IsCoseparator G → IsCodetector G :=
  IsCoseparating.isCodetecting
#align category_theory.is_cospearator.is_codetector CategoryTheory.IsCospearator.isCodetector

theorem isSeparator_def (G : C) :
    IsSeparator G ↔ ∀ ⦃X Y : C⦄ (f g : X ⟶ Y), (∀ h : G ⟶ X, h ≫ f = h ≫ g) → f = g :=
  ⟨fun hG X Y f g hfg =>
    hG _ _ fun H hH h => by
      obtain rfl := Set.mem_singleton_iff.1 hH
      exact hfg h,
    fun hG X Y f g hfg => hG _ _ fun h => hfg _ (Set.mem_singleton _) _⟩
#align category_theory.is_separator_def CategoryTheory.isSeparator_def

theorem IsSeparator.def {G : C} :
    IsSeparator G → ∀ ⦃X Y : C⦄ (f g : X ⟶ Y), (∀ h : G ⟶ X, h ≫ f = h ≫ g) → f = g :=
  (isSeparator_def _).1
#align category_theory.is_separator.def CategoryTheory.IsSeparator.def

theorem isCoseparator_def (G : C) :
    IsCoseparator G ↔ ∀ ⦃X Y : C⦄ (f g : X ⟶ Y), (∀ h : Y ⟶ G, f ≫ h = g ≫ h) → f = g :=
  ⟨fun hG X Y f g hfg =>
    hG _ _ fun H hH h => by
      obtain rfl := Set.mem_singleton_iff.1 hH
      exact hfg h,
    fun hG X Y f g hfg => hG _ _ fun h => hfg _ (Set.mem_singleton _) _⟩
#align category_theory.is_coseparator_def CategoryTheory.isCoseparator_def

theorem IsCoseparator.def {G : C} :
    IsCoseparator G → ∀ ⦃X Y : C⦄ (f g : X ⟶ Y), (∀ h : Y ⟶ G, f ≫ h = g ≫ h) → f = g :=
  (isCoseparator_def _).1
#align category_theory.is_coseparator.def CategoryTheory.IsCoseparator.def

theorem isDetector_def (G : C) :
    IsDetector G ↔ ∀ ⦃X Y : C⦄ (f : X ⟶ Y), (∀ h : G ⟶ Y, ∃! h', h' ≫ f = h) → IsIso f :=
  ⟨fun hG X Y f hf =>
    hG _ fun H hH h => by
      obtain rfl := Set.mem_singleton_iff.1 hH
      exact hf h,
    fun hG X Y f hf => hG _ fun h => hf _ (Set.mem_singleton _) _⟩
#align category_theory.is_detector_def CategoryTheory.isDetector_def

theorem IsDetector.def {G : C} :
    IsDetector G → ∀ ⦃X Y : C⦄ (f : X ⟶ Y), (∀ h : G ⟶ Y, ∃! h', h' ≫ f = h) → IsIso f :=
  (isDetector_def _).1
#align category_theory.is_detector.def CategoryTheory.IsDetector.def

theorem isCodetector_def (G : C) :
    IsCodetector G ↔ ∀ ⦃X Y : C⦄ (f : X ⟶ Y), (∀ h : X ⟶ G, ∃! h', f ≫ h' = h) → IsIso f :=
  ⟨fun hG X Y f hf =>
    hG _ fun H hH h => by
      obtain rfl := Set.mem_singleton_iff.1 hH
      exact hf h,
    fun hG X Y f hf => hG _ fun h => hf _ (Set.mem_singleton _) _⟩
#align category_theory.is_codetector_def CategoryTheory.isCodetector_def

theorem IsCodetector.def {G : C} :
    IsCodetector G → ∀ ⦃X Y : C⦄ (f : X ⟶ Y), (∀ h : X ⟶ G, ∃! h', f ≫ h' = h) → IsIso f :=
  (isCodetector_def _).1
#align category_theory.is_codetector.def CategoryTheory.IsCodetector.def

theorem isSeparator_iff_faithful_coyoneda_obj (G : C) :
<<<<<<< HEAD
    IsSeparator G ↔ Faithful (coyoneda.obj (op G)) :=
=======
    IsSeparator G ↔ (coyoneda.obj (op G)).Faithful :=
>>>>>>> 2eed8869
  ⟨fun hG => ⟨fun hfg => hG.def _ _ (congr_fun hfg)⟩, fun _ =>
    (isSeparator_def _).2 fun _ _ _ _ hfg => (coyoneda.obj (op G)).map_injective (funext hfg)⟩
#align category_theory.is_separator_iff_faithful_coyoneda_obj CategoryTheory.isSeparator_iff_faithful_coyoneda_obj

<<<<<<< HEAD
theorem isCoseparator_iff_faithful_yoneda_obj (G : C) : IsCoseparator G ↔ Faithful (yoneda.obj G) :=
=======
theorem isCoseparator_iff_faithful_yoneda_obj (G : C) : IsCoseparator G ↔ (yoneda.obj G).Faithful :=
>>>>>>> 2eed8869
  ⟨fun hG => ⟨fun hfg => Quiver.Hom.unop_inj (hG.def _ _ (congr_fun hfg))⟩, fun _ =>
    (isCoseparator_def _).2 fun _ _ _ _ hfg =>
      Quiver.Hom.op_inj <| (yoneda.obj G).map_injective (funext hfg)⟩
#align category_theory.is_coseparator_iff_faithful_yoneda_obj CategoryTheory.isCoseparator_iff_faithful_yoneda_obj

theorem isSeparator_iff_epi (G : C) [∀ A : C, HasCoproduct fun _ : G ⟶ A => G] :
    IsSeparator G ↔ ∀ A : C, Epi (Sigma.desc fun f : G ⟶ A => f) := by
  rw [isSeparator_def]
  refine' ⟨fun h A => ⟨fun u v huv => h _ _ fun i => _⟩, fun h X Y f g hh => _⟩
  · simpa using Sigma.ι _ i ≫= huv
  · haveI := h X
    refine' (cancel_epi (Sigma.desc fun f : G ⟶ X => f)).1 (colimit.hom_ext fun j => _)
    simpa using hh j.as
#align category_theory.is_separator_iff_epi CategoryTheory.isSeparator_iff_epi

theorem isCoseparator_iff_mono (G : C) [∀ A : C, HasProduct fun _ : A ⟶ G => G] :
    IsCoseparator G ↔ ∀ A : C, Mono (Pi.lift fun f : A ⟶ G => f) := by
  rw [isCoseparator_def]
  refine' ⟨fun h A => ⟨fun u v huv => h _ _ fun i => _⟩, fun h X Y f g hh => _⟩
  · simpa using huv =≫ Pi.π _ i
  · haveI := h Y
    refine' (cancel_mono (Pi.lift fun f : Y ⟶ G => f)).1 (limit.hom_ext fun j => _)
    simpa using hh j.as
#align category_theory.is_coseparator_iff_mono CategoryTheory.isCoseparator_iff_mono

section ZeroMorphisms

variable [HasZeroMorphisms C]

theorem isSeparator_coprod (G H : C) [HasBinaryCoproduct G H] :
    IsSeparator (G ⨿ H) ↔ IsSeparating ({G, H} : Set C) := by
  refine'
    ⟨fun h X Y u v huv => _, fun h =>
      (isSeparator_def _).2 fun X Y u v huv => h _ _ fun Z hZ g => _⟩
  · refine' h.def _ _ fun g => coprod.hom_ext _ _
    · simpa using huv G (by simp) (coprod.inl ≫ g)
    · simpa using huv H (by simp) (coprod.inr ≫ g)
  · simp only [Set.mem_insert_iff, Set.mem_singleton_iff] at hZ
    rcases hZ with (rfl | rfl)
    · simpa using coprod.inl ≫= huv (coprod.desc g 0)
    · simpa using coprod.inr ≫= huv (coprod.desc 0 g)
#align category_theory.is_separator_coprod CategoryTheory.isSeparator_coprod

theorem isSeparator_coprod_of_isSeparator_left (G H : C) [HasBinaryCoproduct G H]
    (hG : IsSeparator G) : IsSeparator (G ⨿ H) :=
  (isSeparator_coprod _ _).2 <| IsSeparating.mono hG <| by simp
#align category_theory.is_separator_coprod_of_is_separator_left CategoryTheory.isSeparator_coprod_of_isSeparator_left

theorem isSeparator_coprod_of_isSeparator_right (G H : C) [HasBinaryCoproduct G H]
    (hH : IsSeparator H) : IsSeparator (G ⨿ H) :=
  (isSeparator_coprod _ _).2 <| IsSeparating.mono hH <| by simp
#align category_theory.is_separator_coprod_of_is_separator_right CategoryTheory.isSeparator_coprod_of_isSeparator_right

theorem isSeparator_sigma {β : Type w} (f : β → C) [HasCoproduct f] :
    IsSeparator (∐ f) ↔ IsSeparating (Set.range f) := by
  refine'
    ⟨fun h X Y u v huv => _, fun h =>
      (isSeparator_def _).2 fun X Y u v huv => h _ _ fun Z hZ g => _⟩
  · refine' h.def _ _ fun g => colimit.hom_ext fun b => _
    simpa using huv (f b.as) (by simp) (colimit.ι (Discrete.functor f) _ ≫ g)
  · obtain ⟨b, rfl⟩ := Set.mem_range.1 hZ
    classical simpa using Sigma.ι f b ≫= huv (Sigma.desc (Pi.single b g))
#align category_theory.is_separator_sigma CategoryTheory.isSeparator_sigma

theorem isSeparator_sigma_of_isSeparator {β : Type w} (f : β → C) [HasCoproduct f] (b : β)
    (hb : IsSeparator (f b)) : IsSeparator (∐ f) :=
  (isSeparator_sigma _).2 <| IsSeparating.mono hb <| by simp
#align category_theory.is_separator_sigma_of_is_separator CategoryTheory.isSeparator_sigma_of_isSeparator

theorem isCoseparator_prod (G H : C) [HasBinaryProduct G H] :
    IsCoseparator (G ⨯ H) ↔ IsCoseparating ({G, H} : Set C) := by
  refine'
    ⟨fun h X Y u v huv => _, fun h =>
      (isCoseparator_def _).2 fun X Y u v huv => h _ _ fun Z hZ g => _⟩
  · refine' h.def _ _ fun g => prod.hom_ext _ _
    · simpa using huv G (by simp) (g ≫ Limits.prod.fst)
    · simpa using huv H (by simp) (g ≫ Limits.prod.snd)
  · simp only [Set.mem_insert_iff, Set.mem_singleton_iff] at hZ
    rcases hZ with (rfl | rfl)
    · simpa using huv (prod.lift g 0) =≫ Limits.prod.fst
    · simpa using huv (prod.lift 0 g) =≫ Limits.prod.snd
#align category_theory.is_coseparator_prod CategoryTheory.isCoseparator_prod

theorem isCoseparator_prod_of_isCoseparator_left (G H : C) [HasBinaryProduct G H]
    (hG : IsCoseparator G) : IsCoseparator (G ⨯ H) :=
  (isCoseparator_prod _ _).2 <| IsCoseparating.mono hG <| by simp
#align category_theory.is_coseparator_prod_of_is_coseparator_left CategoryTheory.isCoseparator_prod_of_isCoseparator_left

theorem isCoseparator_prod_of_isCoseparator_right (G H : C) [HasBinaryProduct G H]
    (hH : IsCoseparator H) : IsCoseparator (G ⨯ H) :=
  (isCoseparator_prod _ _).2 <| IsCoseparating.mono hH <| by simp
#align category_theory.is_coseparator_prod_of_is_coseparator_right CategoryTheory.isCoseparator_prod_of_isCoseparator_right

theorem isCoseparator_pi {β : Type w} (f : β → C) [HasProduct f] :
    IsCoseparator (∏ f) ↔ IsCoseparating (Set.range f) := by
  refine'
    ⟨fun h X Y u v huv => _, fun h =>
      (isCoseparator_def _).2 fun X Y u v huv => h _ _ fun Z hZ g => _⟩
  · refine' h.def _ _ fun g => limit.hom_ext fun b => _
    simpa using huv (f b.as) (by simp) (g ≫ limit.π (Discrete.functor f) _)
  · obtain ⟨b, rfl⟩ := Set.mem_range.1 hZ
    classical simpa using huv (Pi.lift (Pi.single b g)) =≫ Pi.π f b
#align category_theory.is_coseparator_pi CategoryTheory.isCoseparator_pi

theorem isCoseparator_pi_of_isCoseparator {β : Type w} (f : β → C) [HasProduct f] (b : β)
    (hb : IsCoseparator (f b)) : IsCoseparator (∏ f) :=
  (isCoseparator_pi _).2 <| IsCoseparating.mono hb <| by simp
#align category_theory.is_coseparator_pi_of_is_coseparator CategoryTheory.isCoseparator_pi_of_isCoseparator

end ZeroMorphisms

theorem isDetector_iff_reflectsIsomorphisms_coyoneda_obj (G : C) :
    IsDetector G ↔ (coyoneda.obj (op G)).ReflectsIsomorphisms := by
  refine'
    ⟨fun hG => ⟨fun f hf => hG.def _ fun h => _⟩, fun h =>
      (isDetector_def _).2 fun X Y f hf => _⟩
  · rw [isIso_iff_bijective, Function.bijective_iff_existsUnique] at hf
    exact hf h
  · suffices IsIso ((coyoneda.obj (op G)).map f) by
      exact @isIso_of_reflects_iso _ _ _ _ _ _ _ (coyoneda.obj (op G)) _ h
    rwa [isIso_iff_bijective, Function.bijective_iff_existsUnique]
#align category_theory.is_detector_iff_reflects_isomorphisms_coyoneda_obj CategoryTheory.isDetector_iff_reflectsIsomorphisms_coyoneda_obj

theorem isCodetector_iff_reflectsIsomorphisms_yoneda_obj (G : C) :
    IsCodetector G ↔ (yoneda.obj G).ReflectsIsomorphisms := by
  refine' ⟨fun hG => ⟨fun f hf => _⟩, fun h => (isCodetector_def _).2 fun X Y f hf => _⟩
  · refine' (isIso_unop_iff _).1 (hG.def _ _)
    rwa [isIso_iff_bijective, Function.bijective_iff_existsUnique] at hf
  · rw [← isIso_op_iff]
    suffices IsIso ((yoneda.obj G).map f.op) by
      exact @isIso_of_reflects_iso _ _ _ _ _ _ _ (yoneda.obj G) _ h
    rwa [isIso_iff_bijective, Function.bijective_iff_existsUnique]
#align category_theory.is_codetector_iff_reflects_isomorphisms_yoneda_obj CategoryTheory.isCodetector_iff_reflectsIsomorphisms_yoneda_obj

theorem wellPowered_of_isDetector [HasPullbacks C] (G : C) (hG : IsDetector G) : WellPowered C :=
  -- Porting note: added the following `haveI` to prevent universe issues
  haveI := small_subsingleton ({G} : Set C)
  wellPowered_of_isDetecting hG
#align category_theory.well_powered_of_is_detector CategoryTheory.wellPowered_of_isDetector

end CategoryTheory<|MERGE_RESOLUTION|>--- conflicted
+++ resolved
@@ -508,20 +508,12 @@
 #align category_theory.is_codetector.def CategoryTheory.IsCodetector.def
 
 theorem isSeparator_iff_faithful_coyoneda_obj (G : C) :
-<<<<<<< HEAD
-    IsSeparator G ↔ Faithful (coyoneda.obj (op G)) :=
-=======
     IsSeparator G ↔ (coyoneda.obj (op G)).Faithful :=
->>>>>>> 2eed8869
   ⟨fun hG => ⟨fun hfg => hG.def _ _ (congr_fun hfg)⟩, fun _ =>
     (isSeparator_def _).2 fun _ _ _ _ hfg => (coyoneda.obj (op G)).map_injective (funext hfg)⟩
 #align category_theory.is_separator_iff_faithful_coyoneda_obj CategoryTheory.isSeparator_iff_faithful_coyoneda_obj
 
-<<<<<<< HEAD
-theorem isCoseparator_iff_faithful_yoneda_obj (G : C) : IsCoseparator G ↔ Faithful (yoneda.obj G) :=
-=======
 theorem isCoseparator_iff_faithful_yoneda_obj (G : C) : IsCoseparator G ↔ (yoneda.obj G).Faithful :=
->>>>>>> 2eed8869
   ⟨fun hG => ⟨fun hfg => Quiver.Hom.unop_inj (hG.def _ _ (congr_fun hfg))⟩, fun _ =>
     (isCoseparator_def _).2 fun _ _ _ _ hfg =>
       Quiver.Hom.op_inj <| (yoneda.obj G).map_injective (funext hfg)⟩
