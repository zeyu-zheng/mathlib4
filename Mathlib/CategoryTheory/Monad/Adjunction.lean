<<<<<<< HEAD
/-
Copyright (c) 2019 Scott Morrison. All rights reserved.
Released under Apache 2.0 license as described in the file LICENSE.
Authors: Scott Morrison, Bhavik Mehta
-/
import Mathlib.CategoryTheory.Adjunction.Reflective
import Mathlib.CategoryTheory.Monad.Algebra

/-!
# Adjunctions and (co)monads

We develop the basic relationship between adjunctions and (co)monads.

Given an adjunction `h : L ⊣ R`, we have `h.toMonad : Monad C` and `h.toComonad : Comonad D`.
We then have
`Monad.comparison (h : L ⊣ R) : D ⥤ h.toMonad.algebra`
sending `Y : D` to the Eilenberg-Moore algebra for `L ⋙ R` with underlying object `R.obj X`,
and dually `Comonad.comparison`.

We say `R : D ⥤ C` is `MonadicRightAdjoint`, if it is a right adjoint and its `Monad.comparison`
is an equivalence of categories. (Similarly for `ComonadicLeftAdjoint`.)

Finally we prove that reflective functors are `MonadicRightAdjoint` and coreflective functors are
`ComonadicLeftAdjoint`.
-/


namespace CategoryTheory

open Category

universe v₁ v₂ u₁ u₂

-- morphism levels before object levels. See note [category_theory universes].
variable {C : Type u₁} [Category.{v₁} C] {D : Type u₂} [Category.{v₂} D]
variable {L : C ⥤ D} {R : D ⥤ C}

namespace Adjunction

/-- For a pair of functors `L : C ⥤ D`, `R : D ⥤ C`, an adjunction `h : L ⊣ R` induces a monad on
the category `C`.
-/
-- Porting note: Specifying simps projections manually to match mathlib3 behavior.
@[simps! coe η μ]
def toMonad (h : L ⊣ R) : Monad C where
  toFunctor := L ⋙ R
  η := h.unit
  μ := whiskerRight (whiskerLeft L h.counit) R
  assoc X := by
    dsimp
    rw [← R.map_comp]
    simp
  right_unit X := by
    dsimp
    rw [← R.map_comp]
    simp

/-- For a pair of functors `L : C ⥤ D`, `R : D ⥤ C`, an adjunction `h : L ⊣ R` induces a comonad on
the category `D`.
-/
-- Porting note: Specifying simps projections manually to match mathlib3 behavior.
@[simps coe ε δ]
def toComonad (h : L ⊣ R) : Comonad D where
  toFunctor := R ⋙ L
  ε := h.counit
  δ := whiskerRight (whiskerLeft R h.unit) L
  coassoc X := by
    dsimp
    rw [← L.map_comp]
    simp
  right_counit X := by
    dsimp
    rw [← L.map_comp]
    simp

/-- The monad induced by the Eilenberg-Moore adjunction is the original monad.  -/
@[simps!]
def adjToMonadIso (T : Monad C) : T.adj.toMonad ≅ T :=
  MonadIso.mk (NatIso.ofComponents fun X => Iso.refl _)

/-- The comonad induced by the Eilenberg-Moore adjunction is the original comonad. -/
@[simps!]
def adjToComonadIso (G : Comonad C) : G.adj.toComonad ≅ G :=
  ComonadIso.mk (NatIso.ofComponents fun X => Iso.refl _)

/--
Given an adjunction `L ⊣ R`, if `L ⋙ R` is abstractly isomorphic to the identity functor, then the
unit is an isomorphism.
-/
def unitAsIsoOfIso (adj : L ⊣ R) (i : L ⋙ R ≅ 𝟭 C) : 𝟭 C ≅ L ⋙ R where
  hom := adj.unit
  inv :=  i.hom ≫ (adj.toMonad.transport i).μ
  hom_inv_id := by
    rw [← assoc]
    ext X
    exact (adj.toMonad.transport i).right_unit X
  inv_hom_id := by
    rw [assoc, ← Iso.eq_inv_comp, comp_id, ← id_comp i.inv, Iso.eq_comp_inv, assoc,
      NatTrans.id_comm]
    ext X
    exact (adj.toMonad.transport i).right_unit X

lemma isIso_unit_of_iso  (adj : L ⊣ R) (i : L ⋙ R ≅ 𝟭 C) : IsIso adj.unit :=
  (inferInstanceAs (IsIso (unitAsIsoOfIso adj i).hom))

/--
Given an adjunction `L ⊣ R`, if `L ⋙ R` is isomorphic to the identity functor, then `L` is
fully faithful.
-/
noncomputable def fullyFaithfulLOfCompIsoId (adj : L ⊣ R) (i : L ⋙ R ≅ 𝟭 C) : L.FullyFaithful :=
  haveI := adj.isIso_unit_of_iso i
  adj.fullyFaithfulLOfIsIsoUnit

/--
Given an adjunction `L ⊣ R`, if `R ⋙ L` is abstractly isomorphic to the identity functor, then the
counit is an isomorphism.
-/
def counitAsIsoOfIso (adj : L ⊣ R) (j : R ⋙ L ≅ 𝟭 D) : R ⋙ L ≅ 𝟭 D where
  hom := adj.counit
  inv := (adj.toComonad.transport j).δ ≫ j.inv
  hom_inv_id := by
    rw [← assoc, Iso.comp_inv_eq, id_comp, ← comp_id j.hom, ← Iso.inv_comp_eq, ← assoc,
      NatTrans.id_comm]
    ext X
    exact (adj.toComonad.transport j).right_counit X
  inv_hom_id := by
    rw [assoc]
    ext X
    exact (adj.toComonad.transport j).right_counit X

lemma isIso_counit_of_iso (adj : L ⊣ R) (j : R ⋙ L ≅ 𝟭 D) : IsIso adj.counit :=
  inferInstanceAs (IsIso (counitAsIsoOfIso adj j).hom)

/--
Given an adjunction `L ⊣ R`, if `R ⋙ L` is isomorphic to the identity functor, then `R` is
fully faithful.
-/
noncomputable def fullyFaithfulROfCompIsoId (adj : L ⊣ R) (j : R ⋙ L ≅ 𝟭 D) : R.FullyFaithful :=
  haveI := adj.isIso_counit_of_iso j
  adj.fullyFaithfulROfIsIsoCounit

end Adjunction

/-- Given any adjunction `L ⊣ R`, there is a comparison functor `CategoryTheory.Monad.comparison R`
sending objects `Y : D` to Eilenberg-Moore algebras for `L ⋙ R` with underlying object `R.obj X`.

We later show that this is full when `R` is full, faithful when `R` is faithful,
and essentially surjective when `R` is reflective.
-/
@[simps]
def Monad.comparison (h : L ⊣ R) : D ⥤ h.toMonad.Algebra where
  obj X :=
    { A := R.obj X
      a := R.map (h.counit.app X)
      assoc := by
        dsimp
        rw [← R.map_comp, ← Adjunction.counit_naturality, R.map_comp] }
  map f :=
    { f := R.map f
      h := by
        dsimp
        rw [← R.map_comp, Adjunction.counit_naturality, R.map_comp] }

/-- The underlying object of `(Monad.comparison R).obj X` is just `R.obj X`.
-/
@[simps]
def Monad.comparisonForget (h : L ⊣ R) : Monad.comparison h ⋙ h.toMonad.forget ≅ R where
  hom := { app := fun X => 𝟙 _ }
  inv := { app := fun X => 𝟙 _ }

theorem Monad.left_comparison (h : L ⊣ R) : L ⋙ Monad.comparison h = h.toMonad.free :=
  rfl

instance [R.Faithful] (h : L ⊣ R) : (Monad.comparison h).Faithful where
  map_injective {_ _} _ _ w := R.map_injective (congr_arg Monad.Algebra.Hom.f w : _)

instance (T : Monad C) : (Monad.comparison T.adj).Full where
  map_surjective {_ _} f := ⟨⟨f.f, by simpa using f.h⟩, rfl⟩

instance (T : Monad C) : (Monad.comparison T.adj).EssSurj where
  mem_essImage X :=
    ⟨{  A := X.A
        a := X.a
        unit := by simpa using X.unit
        assoc := by simpa using X.assoc },
    ⟨Monad.Algebra.isoMk (Iso.refl _)⟩⟩

/--
Given any adjunction `L ⊣ R`, there is a comparison functor `CategoryTheory.Comonad.comparison L`
sending objects `X : C` to Eilenberg-Moore coalgebras for `L ⋙ R` with underlying object
`L.obj X`.
-/
@[simps]
def Comonad.comparison (h : L ⊣ R) : C ⥤ h.toComonad.Coalgebra where
  obj X :=
    { A := L.obj X
      a := L.map (h.unit.app X)
      coassoc := by
        dsimp
        rw [← L.map_comp, ← Adjunction.unit_naturality, L.map_comp] }
  map f :=
    { f := L.map f
      h := by
        dsimp
        rw [← L.map_comp]
        simp }

/-- The underlying object of `(Comonad.comparison L).obj X` is just `L.obj X`.
-/
@[simps]
def Comonad.comparisonForget {L : C ⥤ D} {R : D ⥤ C} (h : L ⊣ R) :
    Comonad.comparison h ⋙ h.toComonad.forget ≅ L where
  hom := { app := fun X => 𝟙 _ }
  inv := { app := fun X => 𝟙 _ }

theorem Comonad.left_comparison (h : L ⊣ R) : R ⋙ Comonad.comparison h = h.toComonad.cofree :=
  rfl

instance Comonad.comparison_faithful_of_faithful [L.Faithful] (h : L ⊣ R) :
    (Comonad.comparison h).Faithful where
  map_injective {_ _} _ _ w := L.map_injective (congr_arg Comonad.Coalgebra.Hom.f w : _)

instance (G : Comonad C) : (Comonad.comparison G.adj).Full where
  map_surjective f := ⟨⟨f.f, by simpa using f.h⟩, rfl⟩

instance (G : Comonad C) : (Comonad.comparison G.adj).EssSurj where
  mem_essImage X :=
    ⟨{  A := X.A
        a := X.a
        counit := by simpa using X.counit
        coassoc := by simpa using X.coassoc },
      ⟨Comonad.Coalgebra.isoMk (Iso.refl _)⟩⟩

/-- A right adjoint functor `R : D ⥤ C` is *monadic* if the comparison functor `Monad.comparison R`
from `D` to the category of Eilenberg-Moore algebras for the adjunction is an equivalence.
-/
class MonadicRightAdjoint (R : D ⥤ C) where
  /-- a choice of left adjoint for `R` -/
  L : C ⥤ D
  /-- `R` is a right adjoint -/
  adj : L ⊣ R
  eqv : (Monad.comparison adj).IsEquivalence

/-- The left adjoint functor to `R` given by `[MonadicRightAdjoint R]`. -/
def monadicLeftAdjoint (R : D ⥤ C) [MonadicRightAdjoint R] : C ⥤ D :=
  MonadicRightAdjoint.L (R := R)

/-- The adjunction `monadicLeftAdjoint R ⊣ R` given by `[MonadicRightAdjoint R]`. -/
def monadicAdjunction (R : D ⥤ C) [MonadicRightAdjoint R] :
    monadicLeftAdjoint R ⊣ R :=
  MonadicRightAdjoint.adj

instance (R : D ⥤ C) [MonadicRightAdjoint R] :
    (Monad.comparison (monadicAdjunction R)).IsEquivalence :=
  MonadicRightAdjoint.eqv

instance (R : D ⥤ C) [MonadicRightAdjoint R] : R.IsRightAdjoint :=
  (monadicAdjunction R).isRightAdjoint

noncomputable instance (T : Monad C) : MonadicRightAdjoint T.forget where
  adj := T.adj
  eqv := { }

/--
A left adjoint functor `L : C ⥤ D` is *comonadic* if the comparison functor `Comonad.comparison L`
from `C` to the category of Eilenberg-Moore algebras for the adjunction is an equivalence.
-/
class ComonadicLeftAdjoint (L : C ⥤ D) where
  /-- a choice of right adjoint for `L` -/
  R : D ⥤ C
  /-- `L` is a left adjoint -/
  adj : L ⊣ R
  eqv : (Comonad.comparison adj).IsEquivalence

/-- The right adjoint functor to `L` given by `[ComonadicLeftAdjoint L]`. -/
def comonadicRightAdjoint (L : C ⥤ D) [ComonadicLeftAdjoint L] : D ⥤ C :=
  ComonadicLeftAdjoint.R (L := L)

/-- The adjunction `L ⊣ comonadicRightAdjoint L` given by `[ComonadicLeftAdjoint L]`. -/
def comonadicAdjunction (L : C ⥤ D) [ComonadicLeftAdjoint L] :
    L ⊣ comonadicRightAdjoint L :=
  ComonadicLeftAdjoint.adj

instance (L : C ⥤ D) [ComonadicLeftAdjoint L] :
    (Comonad.comparison (comonadicAdjunction L)).IsEquivalence :=
  ComonadicLeftAdjoint.eqv

instance (L : C ⥤ D) [ComonadicLeftAdjoint L] : L.IsLeftAdjoint :=
  (comonadicAdjunction L).isLeftAdjoint

noncomputable instance (G : Comonad C) : ComonadicLeftAdjoint G.forget where
  adj := G.adj
  eqv := { }

-- TODO: This holds more generally for idempotent adjunctions, not just reflective adjunctions.
instance μ_iso_of_reflective [Reflective R] : IsIso (reflectorAdjunction R).toMonad.μ := by
  dsimp
  infer_instance

instance δ_iso_of_coreflective [Coreflective R] : IsIso (coreflectorAdjunction R).toComonad.δ := by
  dsimp
  infer_instance

attribute [instance] MonadicRightAdjoint.eqv
attribute [instance] ComonadicLeftAdjoint.eqv

namespace Reflective

instance [Reflective R] (X : (reflectorAdjunction R).toMonad.Algebra) :
    IsIso ((reflectorAdjunction R).unit.app X.A) :=
  ⟨⟨X.a,
      ⟨X.unit, by
        dsimp only [Functor.id_obj]
        rw [← (reflectorAdjunction R).unit_naturality]
        dsimp only [Functor.comp_obj, Adjunction.toMonad_coe]
        rw [unit_obj_eq_map_unit, ← Functor.map_comp, ← Functor.map_comp]
        erw [X.unit]
        simp⟩⟩⟩

instance comparison_essSurj [Reflective R] :
    (Monad.comparison (reflectorAdjunction R)).EssSurj := by
  refine ⟨fun X => ⟨(reflector R).obj X.A, ⟨?_⟩⟩⟩
  symm
  refine Monad.Algebra.isoMk ?_ ?_
  · exact asIso ((reflectorAdjunction R).unit.app X.A)
  dsimp only [Functor.comp_map, Monad.comparison_obj_a, asIso_hom, Functor.comp_obj,
    Monad.comparison_obj_A, Adjunction.toMonad_coe]
  rw [← cancel_epi ((reflectorAdjunction R).unit.app X.A)]
  dsimp only [Functor.id_obj, Functor.comp_obj]
  rw [Adjunction.unit_naturality_assoc,
    Adjunction.right_triangle_components, comp_id]
  apply (X.unit_assoc _).symm

lemma comparison_full [R.Full] {L : C ⥤ D} (adj : L ⊣ R) :
    (Monad.comparison adj).Full where
  map_surjective f := ⟨R.preimage f.f, by aesop_cat⟩

end Reflective

namespace Coreflective

instance [Coreflective R] (X : (coreflectorAdjunction R).toComonad.Coalgebra) :
    IsIso ((coreflectorAdjunction R).counit.app X.A) :=
  ⟨⟨X.a,
      ⟨by
        dsimp only [Functor.id_obj]
        rw [← (coreflectorAdjunction R).counit_naturality]
        dsimp only [Functor.comp_obj, Adjunction.toMonad_coe]
        rw [counit_obj_eq_map_counit, ← Functor.map_comp, ← Functor.map_comp]
        erw [X.counit]
        simp, X.counit⟩⟩⟩

instance comparison_essSurj [Coreflective R] :
    (Comonad.comparison (coreflectorAdjunction R)).EssSurj := by
  refine ⟨fun X => ⟨(coreflector R).obj X.A, ⟨?_⟩⟩⟩
  refine Comonad.Coalgebra.isoMk ?_ ?_
  · exact (asIso ((coreflectorAdjunction R).counit.app X.A))
  rw [← cancel_mono ((coreflectorAdjunction R).counit.app X.A)]
  simp only [Adjunction.counit_naturality, Functor.comp_obj, Functor.id_obj,
    Adjunction.left_triangle_components_assoc, assoc]
  erw [X.counit]
  simp

lemma comparison_full [R.Full] {L : C ⥤ D} (adj : R ⊣ L) :
    (Comonad.comparison adj).Full where
  map_surjective f := ⟨R.preimage f.f, by aesop_cat⟩

end Coreflective

-- It is possible to do this computably since the construction gives the data of the inverse, not
-- just the existence of an inverse on each object.
-- see Note [lower instance priority]
/-- Any reflective inclusion has a monadic right adjoint.
    cf Prop 5.3.3 of [Riehl][riehl2017] -/
instance (priority := 100) monadicOfReflective [Reflective R] :
    MonadicRightAdjoint R where
  adj := reflectorAdjunction R
  eqv := { full := Reflective.comparison_full _ }

/-- Any coreflective inclusion has a comonadic left adjoint.
    cf Dual statement of Prop 5.3.3 of [Riehl][riehl2017] -/
instance (priority := 100) comonadicOfCoreflective [Coreflective R] :
    ComonadicLeftAdjoint R where
  adj := coreflectorAdjunction R
  eqv := { full := Coreflective.comparison_full _ }

end CategoryTheory
=======
/-
Copyright (c) 2019 Scott Morrison. All rights reserved.
Released under Apache 2.0 license as described in the file LICENSE.
Authors: Scott Morrison, Bhavik Mehta
-/
import Mathlib.CategoryTheory.Adjunction.Reflective
import Mathlib.CategoryTheory.Monad.Algebra

/-!
# Adjunctions and (co)monads

We develop the basic relationship between adjunctions and (co)monads.

Given an adjunction `h : L ⊣ R`, we have `h.toMonad : Monad C` and `h.toComonad : Comonad D`.
We then have
`Monad.comparison (h : L ⊣ R) : D ⥤ h.toMonad.algebra`
sending `Y : D` to the Eilenberg-Moore algebra for `L ⋙ R` with underlying object `R.obj X`,
and dually `Comonad.comparison`.

We say `R : D ⥤ C` is `MonadicRightAdjoint`, if it is a right adjoint and its `Monad.comparison`
is an equivalence of categories. (Similarly for `ComonadicLeftAdjoint`.)

Finally we prove that reflective functors are `MonadicRightAdjoint` and coreflective functors are
`ComonadicLeftAdjoint`.
-/


namespace CategoryTheory

open Category

universe v₁ v₂ u₁ u₂

-- morphism levels before object levels. See note [category_theory universes].
variable {C : Type u₁} [Category.{v₁} C] {D : Type u₂} [Category.{v₂} D]
variable {L : C ⥤ D} {R : D ⥤ C}

namespace Adjunction

/-- For a pair of functors `L : C ⥤ D`, `R : D ⥤ C`, an adjunction `h : L ⊣ R` induces a monad on
the category `C`.
-/
-- Porting note: Specifying simps projections manually to match mathlib3 behavior.
@[simps! coe η μ]
def toMonad (h : L ⊣ R) : Monad C where
  toFunctor := L ⋙ R
  η := h.unit
  μ := whiskerRight (whiskerLeft L h.counit) R
  assoc X := by
    dsimp
    rw [← R.map_comp]
    simp
  right_unit X := by
    dsimp
    rw [← R.map_comp]
    simp

/-- For a pair of functors `L : C ⥤ D`, `R : D ⥤ C`, an adjunction `h : L ⊣ R` induces a comonad on
the category `D`.
-/
-- Porting note: Specifying simps projections manually to match mathlib3 behavior.
@[simps coe ε δ]
def toComonad (h : L ⊣ R) : Comonad D where
  toFunctor := R ⋙ L
  ε := h.counit
  δ := whiskerRight (whiskerLeft R h.unit) L
  coassoc X := by
    dsimp
    rw [← L.map_comp]
    simp
  right_counit X := by
    dsimp
    rw [← L.map_comp]
    simp

/-- The monad induced by the Eilenberg-Moore adjunction is the original monad. -/
@[simps!]
def adjToMonadIso (T : Monad C) : T.adj.toMonad ≅ T :=
  MonadIso.mk (NatIso.ofComponents fun X => Iso.refl _)

/-- The comonad induced by the Eilenberg-Moore adjunction is the original comonad. -/
@[simps!]
def adjToComonadIso (G : Comonad C) : G.adj.toComonad ≅ G :=
  ComonadIso.mk (NatIso.ofComponents fun X => Iso.refl _)

/--
Given an adjunction `L ⊣ R`, if `L ⋙ R` is abstractly isomorphic to the identity functor, then the
unit is an isomorphism.
-/
def unitAsIsoOfIso (adj : L ⊣ R) (i : L ⋙ R ≅ 𝟭 C) : 𝟭 C ≅ L ⋙ R where
  hom := adj.unit
  inv :=  i.hom ≫ (adj.toMonad.transport i).μ
  hom_inv_id := by
    rw [← assoc]
    ext X
    exact (adj.toMonad.transport i).right_unit X
  inv_hom_id := by
    rw [assoc, ← Iso.eq_inv_comp, comp_id, ← id_comp i.inv, Iso.eq_comp_inv, assoc,
      NatTrans.id_comm]
    ext X
    exact (adj.toMonad.transport i).right_unit X

lemma isIso_unit_of_iso (adj : L ⊣ R) (i : L ⋙ R ≅ 𝟭 C) : IsIso adj.unit :=
  (inferInstanceAs (IsIso (unitAsIsoOfIso adj i).hom))

/--
Given an adjunction `L ⊣ R`, if `L ⋙ R` is isomorphic to the identity functor, then `L` is
fully faithful.
-/
noncomputable def fullyFaithfulLOfCompIsoId (adj : L ⊣ R) (i : L ⋙ R ≅ 𝟭 C) : L.FullyFaithful :=
  haveI := adj.isIso_unit_of_iso i
  adj.fullyFaithfulLOfIsIsoUnit

/--
Given an adjunction `L ⊣ R`, if `R ⋙ L` is abstractly isomorphic to the identity functor, then the
counit is an isomorphism.
-/
def counitAsIsoOfIso (adj : L ⊣ R) (j : R ⋙ L ≅ 𝟭 D) : R ⋙ L ≅ 𝟭 D where
  hom := adj.counit
  inv := (adj.toComonad.transport j).δ ≫ j.inv
  hom_inv_id := by
    rw [← assoc, Iso.comp_inv_eq, id_comp, ← comp_id j.hom, ← Iso.inv_comp_eq, ← assoc,
      NatTrans.id_comm]
    ext X
    exact (adj.toComonad.transport j).right_counit X
  inv_hom_id := by
    rw [assoc]
    ext X
    exact (adj.toComonad.transport j).right_counit X

lemma isIso_counit_of_iso (adj : L ⊣ R) (j : R ⋙ L ≅ 𝟭 D) : IsIso adj.counit :=
  inferInstanceAs (IsIso (counitAsIsoOfIso adj j).hom)

/--
Given an adjunction `L ⊣ R`, if `R ⋙ L` is isomorphic to the identity functor, then `R` is
fully faithful.
-/
noncomputable def fullyFaithfulROfCompIsoId (adj : L ⊣ R) (j : R ⋙ L ≅ 𝟭 D) : R.FullyFaithful :=
  haveI := adj.isIso_counit_of_iso j
  adj.fullyFaithfulROfIsIsoCounit

end Adjunction

/-- Given any adjunction `L ⊣ R`, there is a comparison functor `CategoryTheory.Monad.comparison R`
sending objects `Y : D` to Eilenberg-Moore algebras for `L ⋙ R` with underlying object `R.obj X`.

We later show that this is full when `R` is full, faithful when `R` is faithful,
and essentially surjective when `R` is reflective.
-/
@[simps]
def Monad.comparison (h : L ⊣ R) : D ⥤ h.toMonad.Algebra where
  obj X :=
    { A := R.obj X
      a := R.map (h.counit.app X)
      assoc := by
        dsimp
        rw [← R.map_comp, ← Adjunction.counit_naturality, R.map_comp] }
  map f :=
    { f := R.map f
      h := by
        dsimp
        rw [← R.map_comp, Adjunction.counit_naturality, R.map_comp] }

/-- The underlying object of `(Monad.comparison R).obj X` is just `R.obj X`.
-/
@[simps]
def Monad.comparisonForget (h : L ⊣ R) : Monad.comparison h ⋙ h.toMonad.forget ≅ R where
  hom := { app := fun X => 𝟙 _ }
  inv := { app := fun X => 𝟙 _ }

theorem Monad.left_comparison (h : L ⊣ R) : L ⋙ Monad.comparison h = h.toMonad.free :=
  rfl

instance [R.Faithful] (h : L ⊣ R) : (Monad.comparison h).Faithful where
  map_injective {_ _} _ _ w := R.map_injective (congr_arg Monad.Algebra.Hom.f w : _)

instance (T : Monad C) : (Monad.comparison T.adj).Full where
  map_surjective {_ _} f := ⟨⟨f.f, by simpa using f.h⟩, rfl⟩

instance (T : Monad C) : (Monad.comparison T.adj).EssSurj where
  mem_essImage X :=
    ⟨{  A := X.A
        a := X.a
        unit := by simpa using X.unit
        assoc := by simpa using X.assoc },
    ⟨Monad.Algebra.isoMk (Iso.refl _)⟩⟩

/--
Given any adjunction `L ⊣ R`, there is a comparison functor `CategoryTheory.Comonad.comparison L`
sending objects `X : C` to Eilenberg-Moore coalgebras for `L ⋙ R` with underlying object
`L.obj X`.
-/
@[simps]
def Comonad.comparison (h : L ⊣ R) : C ⥤ h.toComonad.Coalgebra where
  obj X :=
    { A := L.obj X
      a := L.map (h.unit.app X)
      coassoc := by
        dsimp
        rw [← L.map_comp, ← Adjunction.unit_naturality, L.map_comp] }
  map f :=
    { f := L.map f
      h := by
        dsimp
        rw [← L.map_comp]
        simp }

/-- The underlying object of `(Comonad.comparison L).obj X` is just `L.obj X`.
-/
@[simps]
def Comonad.comparisonForget {L : C ⥤ D} {R : D ⥤ C} (h : L ⊣ R) :
    Comonad.comparison h ⋙ h.toComonad.forget ≅ L where
  hom := { app := fun X => 𝟙 _ }
  inv := { app := fun X => 𝟙 _ }

theorem Comonad.left_comparison (h : L ⊣ R) : R ⋙ Comonad.comparison h = h.toComonad.cofree :=
  rfl

instance Comonad.comparison_faithful_of_faithful [L.Faithful] (h : L ⊣ R) :
    (Comonad.comparison h).Faithful where
  map_injective {_ _} _ _ w := L.map_injective (congr_arg Comonad.Coalgebra.Hom.f w : _)

instance (G : Comonad C) : (Comonad.comparison G.adj).Full where
  map_surjective f := ⟨⟨f.f, by simpa using f.h⟩, rfl⟩

instance (G : Comonad C) : (Comonad.comparison G.adj).EssSurj where
  mem_essImage X :=
    ⟨{  A := X.A
        a := X.a
        counit := by simpa using X.counit
        coassoc := by simpa using X.coassoc },
      ⟨Comonad.Coalgebra.isoMk (Iso.refl _)⟩⟩

/-- A right adjoint functor `R : D ⥤ C` is *monadic* if the comparison functor `Monad.comparison R`
from `D` to the category of Eilenberg-Moore algebras for the adjunction is an equivalence.
-/
class MonadicRightAdjoint (R : D ⥤ C) where
  /-- a choice of left adjoint for `R` -/
  L : C ⥤ D
  /-- `R` is a right adjoint -/
  adj : L ⊣ R
  eqv : (Monad.comparison adj).IsEquivalence

/-- The left adjoint functor to `R` given by `[MonadicRightAdjoint R]`. -/
def monadicLeftAdjoint (R : D ⥤ C) [MonadicRightAdjoint R] : C ⥤ D :=
  MonadicRightAdjoint.L (R := R)

/-- The adjunction `monadicLeftAdjoint R ⊣ R` given by `[MonadicRightAdjoint R]`. -/
def monadicAdjunction (R : D ⥤ C) [MonadicRightAdjoint R] :
    monadicLeftAdjoint R ⊣ R :=
  MonadicRightAdjoint.adj

instance (R : D ⥤ C) [MonadicRightAdjoint R] :
    (Monad.comparison (monadicAdjunction R)).IsEquivalence :=
  MonadicRightAdjoint.eqv

instance (R : D ⥤ C) [MonadicRightAdjoint R] : R.IsRightAdjoint :=
  (monadicAdjunction R).isRightAdjoint

noncomputable instance (T : Monad C) : MonadicRightAdjoint T.forget where
  adj := T.adj
  eqv := { }

/--
A left adjoint functor `L : C ⥤ D` is *comonadic* if the comparison functor `Comonad.comparison L`
from `C` to the category of Eilenberg-Moore algebras for the adjunction is an equivalence.
-/
class ComonadicLeftAdjoint (L : C ⥤ D) where
  /-- a choice of right adjoint for `L` -/
  R : D ⥤ C
  /-- `L` is a left adjoint -/
  adj : L ⊣ R
  eqv : (Comonad.comparison adj).IsEquivalence

/-- The right adjoint functor to `L` given by `[ComonadicLeftAdjoint L]`. -/
def comonadicRightAdjoint (L : C ⥤ D) [ComonadicLeftAdjoint L] : D ⥤ C :=
  ComonadicLeftAdjoint.R (L := L)

/-- The adjunction `L ⊣ comonadicRightAdjoint L` given by `[ComonadicLeftAdjoint L]`. -/
def comonadicAdjunction (L : C ⥤ D) [ComonadicLeftAdjoint L] :
    L ⊣ comonadicRightAdjoint L :=
  ComonadicLeftAdjoint.adj

instance (L : C ⥤ D) [ComonadicLeftAdjoint L] :
    (Comonad.comparison (comonadicAdjunction L)).IsEquivalence :=
  ComonadicLeftAdjoint.eqv

instance (L : C ⥤ D) [ComonadicLeftAdjoint L] : L.IsLeftAdjoint :=
  (comonadicAdjunction L).isLeftAdjoint

noncomputable instance (G : Comonad C) : ComonadicLeftAdjoint G.forget where
  adj := G.adj
  eqv := { }

-- TODO: This holds more generally for idempotent adjunctions, not just reflective adjunctions.
instance μ_iso_of_reflective [Reflective R] : IsIso (reflectorAdjunction R).toMonad.μ := by
  dsimp
  infer_instance

instance δ_iso_of_coreflective [Coreflective R] : IsIso (coreflectorAdjunction R).toComonad.δ := by
  dsimp
  infer_instance

attribute [instance] MonadicRightAdjoint.eqv
attribute [instance] ComonadicLeftAdjoint.eqv

namespace Reflective

instance [Reflective R] (X : (reflectorAdjunction R).toMonad.Algebra) :
    IsIso ((reflectorAdjunction R).unit.app X.A) :=
  ⟨⟨X.a,
      ⟨X.unit, by
        dsimp only [Functor.id_obj]
        rw [← (reflectorAdjunction R).unit_naturality]
        dsimp only [Functor.comp_obj, Adjunction.toMonad_coe]
        rw [unit_obj_eq_map_unit, ← Functor.map_comp, ← Functor.map_comp]
        erw [X.unit]
        simp⟩⟩⟩

instance comparison_essSurj [Reflective R] :
    (Monad.comparison (reflectorAdjunction R)).EssSurj := by
  refine ⟨fun X => ⟨(reflector R).obj X.A, ⟨?_⟩⟩⟩
  symm
  refine Monad.Algebra.isoMk ?_ ?_
  · exact asIso ((reflectorAdjunction R).unit.app X.A)
  dsimp only [Functor.comp_map, Monad.comparison_obj_a, asIso_hom, Functor.comp_obj,
    Monad.comparison_obj_A, Adjunction.toMonad_coe]
  rw [← cancel_epi ((reflectorAdjunction R).unit.app X.A)]
  dsimp only [Functor.id_obj, Functor.comp_obj]
  rw [Adjunction.unit_naturality_assoc,
    Adjunction.right_triangle_components, comp_id]
  apply (X.unit_assoc _).symm

lemma comparison_full [R.Full] {L : C ⥤ D} (adj : L ⊣ R) :
    (Monad.comparison adj).Full where
  map_surjective f := ⟨R.preimage f.f, by aesop_cat⟩

end Reflective

namespace Coreflective

instance [Coreflective R] (X : (coreflectorAdjunction R).toComonad.Coalgebra) :
    IsIso ((coreflectorAdjunction R).counit.app X.A) :=
  ⟨⟨X.a,
      ⟨by
        dsimp only [Functor.id_obj]
        rw [← (coreflectorAdjunction R).counit_naturality]
        dsimp only [Functor.comp_obj, Adjunction.toMonad_coe]
        rw [counit_obj_eq_map_counit, ← Functor.map_comp, ← Functor.map_comp]
        erw [X.counit]
        simp, X.counit⟩⟩⟩

instance comparison_essSurj [Coreflective R] :
    (Comonad.comparison (coreflectorAdjunction R)).EssSurj := by
  refine ⟨fun X => ⟨(coreflector R).obj X.A, ⟨?_⟩⟩⟩
  refine Comonad.Coalgebra.isoMk ?_ ?_
  · exact (asIso ((coreflectorAdjunction R).counit.app X.A))
  rw [← cancel_mono ((coreflectorAdjunction R).counit.app X.A)]
  simp only [Adjunction.counit_naturality, Functor.comp_obj, Functor.id_obj,
    Adjunction.left_triangle_components_assoc, assoc]
  erw [X.counit]
  simp

lemma comparison_full [R.Full] {L : C ⥤ D} (adj : R ⊣ L) :
    (Comonad.comparison adj).Full where
  map_surjective f := ⟨R.preimage f.f, by aesop_cat⟩

end Coreflective

-- It is possible to do this computably since the construction gives the data of the inverse, not
-- just the existence of an inverse on each object.
-- see Note [lower instance priority]
/-- Any reflective inclusion has a monadic right adjoint.
    cf Prop 5.3.3 of [Riehl][riehl2017] -/
instance (priority := 100) monadicOfReflective [Reflective R] :
    MonadicRightAdjoint R where
  adj := reflectorAdjunction R
  eqv := { full := Reflective.comparison_full _ }

/-- Any coreflective inclusion has a comonadic left adjoint.
    cf Dual statement of Prop 5.3.3 of [Riehl][riehl2017] -/
instance (priority := 100) comonadicOfCoreflective [Coreflective R] :
    ComonadicLeftAdjoint R where
  adj := coreflectorAdjunction R
  eqv := { full := Coreflective.comparison_full _ }

end CategoryTheory
>>>>>>> 00df099f
<|MERGE_RESOLUTION|>--- conflicted
+++ resolved
@@ -1,777 +1,387 @@
-<<<<<<< HEAD
-/-
-Copyright (c) 2019 Scott Morrison. All rights reserved.
-Released under Apache 2.0 license as described in the file LICENSE.
-Authors: Scott Morrison, Bhavik Mehta
--/
-import Mathlib.CategoryTheory.Adjunction.Reflective
-import Mathlib.CategoryTheory.Monad.Algebra
-
-/-!
-# Adjunctions and (co)monads
-
-We develop the basic relationship between adjunctions and (co)monads.
-
-Given an adjunction `h : L ⊣ R`, we have `h.toMonad : Monad C` and `h.toComonad : Comonad D`.
-We then have
-`Monad.comparison (h : L ⊣ R) : D ⥤ h.toMonad.algebra`
-sending `Y : D` to the Eilenberg-Moore algebra for `L ⋙ R` with underlying object `R.obj X`,
-and dually `Comonad.comparison`.
-
-We say `R : D ⥤ C` is `MonadicRightAdjoint`, if it is a right adjoint and its `Monad.comparison`
-is an equivalence of categories. (Similarly for `ComonadicLeftAdjoint`.)
-
-Finally we prove that reflective functors are `MonadicRightAdjoint` and coreflective functors are
-`ComonadicLeftAdjoint`.
--/
-
-
-namespace CategoryTheory
-
-open Category
-
-universe v₁ v₂ u₁ u₂
-
--- morphism levels before object levels. See note [category_theory universes].
-variable {C : Type u₁} [Category.{v₁} C] {D : Type u₂} [Category.{v₂} D]
-variable {L : C ⥤ D} {R : D ⥤ C}
-
-namespace Adjunction
-
-/-- For a pair of functors `L : C ⥤ D`, `R : D ⥤ C`, an adjunction `h : L ⊣ R` induces a monad on
-the category `C`.
--/
--- Porting note: Specifying simps projections manually to match mathlib3 behavior.
-@[simps! coe η μ]
-def toMonad (h : L ⊣ R) : Monad C where
-  toFunctor := L ⋙ R
-  η := h.unit
-  μ := whiskerRight (whiskerLeft L h.counit) R
-  assoc X := by
-    dsimp
-    rw [← R.map_comp]
-    simp
-  right_unit X := by
-    dsimp
-    rw [← R.map_comp]
-    simp
-
-/-- For a pair of functors `L : C ⥤ D`, `R : D ⥤ C`, an adjunction `h : L ⊣ R` induces a comonad on
-the category `D`.
--/
--- Porting note: Specifying simps projections manually to match mathlib3 behavior.
-@[simps coe ε δ]
-def toComonad (h : L ⊣ R) : Comonad D where
-  toFunctor := R ⋙ L
-  ε := h.counit
-  δ := whiskerRight (whiskerLeft R h.unit) L
-  coassoc X := by
-    dsimp
-    rw [← L.map_comp]
-    simp
-  right_counit X := by
-    dsimp
-    rw [← L.map_comp]
-    simp
-
-/-- The monad induced by the Eilenberg-Moore adjunction is the original monad.  -/
-@[simps!]
-def adjToMonadIso (T : Monad C) : T.adj.toMonad ≅ T :=
-  MonadIso.mk (NatIso.ofComponents fun X => Iso.refl _)
-
-/-- The comonad induced by the Eilenberg-Moore adjunction is the original comonad. -/
-@[simps!]
-def adjToComonadIso (G : Comonad C) : G.adj.toComonad ≅ G :=
-  ComonadIso.mk (NatIso.ofComponents fun X => Iso.refl _)
-
-/--
-Given an adjunction `L ⊣ R`, if `L ⋙ R` is abstractly isomorphic to the identity functor, then the
-unit is an isomorphism.
--/
-def unitAsIsoOfIso (adj : L ⊣ R) (i : L ⋙ R ≅ 𝟭 C) : 𝟭 C ≅ L ⋙ R where
-  hom := adj.unit
-  inv :=  i.hom ≫ (adj.toMonad.transport i).μ
-  hom_inv_id := by
-    rw [← assoc]
-    ext X
-    exact (adj.toMonad.transport i).right_unit X
-  inv_hom_id := by
-    rw [assoc, ← Iso.eq_inv_comp, comp_id, ← id_comp i.inv, Iso.eq_comp_inv, assoc,
-      NatTrans.id_comm]
-    ext X
-    exact (adj.toMonad.transport i).right_unit X
-
-lemma isIso_unit_of_iso  (adj : L ⊣ R) (i : L ⋙ R ≅ 𝟭 C) : IsIso adj.unit :=
-  (inferInstanceAs (IsIso (unitAsIsoOfIso adj i).hom))
-
-/--
-Given an adjunction `L ⊣ R`, if `L ⋙ R` is isomorphic to the identity functor, then `L` is
-fully faithful.
--/
-noncomputable def fullyFaithfulLOfCompIsoId (adj : L ⊣ R) (i : L ⋙ R ≅ 𝟭 C) : L.FullyFaithful :=
-  haveI := adj.isIso_unit_of_iso i
-  adj.fullyFaithfulLOfIsIsoUnit
-
-/--
-Given an adjunction `L ⊣ R`, if `R ⋙ L` is abstractly isomorphic to the identity functor, then the
-counit is an isomorphism.
--/
-def counitAsIsoOfIso (adj : L ⊣ R) (j : R ⋙ L ≅ 𝟭 D) : R ⋙ L ≅ 𝟭 D where
-  hom := adj.counit
-  inv := (adj.toComonad.transport j).δ ≫ j.inv
-  hom_inv_id := by
-    rw [← assoc, Iso.comp_inv_eq, id_comp, ← comp_id j.hom, ← Iso.inv_comp_eq, ← assoc,
-      NatTrans.id_comm]
-    ext X
-    exact (adj.toComonad.transport j).right_counit X
-  inv_hom_id := by
-    rw [assoc]
-    ext X
-    exact (adj.toComonad.transport j).right_counit X
-
-lemma isIso_counit_of_iso (adj : L ⊣ R) (j : R ⋙ L ≅ 𝟭 D) : IsIso adj.counit :=
-  inferInstanceAs (IsIso (counitAsIsoOfIso adj j).hom)
-
-/--
-Given an adjunction `L ⊣ R`, if `R ⋙ L` is isomorphic to the identity functor, then `R` is
-fully faithful.
--/
-noncomputable def fullyFaithfulROfCompIsoId (adj : L ⊣ R) (j : R ⋙ L ≅ 𝟭 D) : R.FullyFaithful :=
-  haveI := adj.isIso_counit_of_iso j
-  adj.fullyFaithfulROfIsIsoCounit
-
-end Adjunction
-
-/-- Given any adjunction `L ⊣ R`, there is a comparison functor `CategoryTheory.Monad.comparison R`
-sending objects `Y : D` to Eilenberg-Moore algebras for `L ⋙ R` with underlying object `R.obj X`.
-
-We later show that this is full when `R` is full, faithful when `R` is faithful,
-and essentially surjective when `R` is reflective.
--/
-@[simps]
-def Monad.comparison (h : L ⊣ R) : D ⥤ h.toMonad.Algebra where
-  obj X :=
-    { A := R.obj X
-      a := R.map (h.counit.app X)
-      assoc := by
-        dsimp
-        rw [← R.map_comp, ← Adjunction.counit_naturality, R.map_comp] }
-  map f :=
-    { f := R.map f
-      h := by
-        dsimp
-        rw [← R.map_comp, Adjunction.counit_naturality, R.map_comp] }
-
-/-- The underlying object of `(Monad.comparison R).obj X` is just `R.obj X`.
--/
-@[simps]
-def Monad.comparisonForget (h : L ⊣ R) : Monad.comparison h ⋙ h.toMonad.forget ≅ R where
-  hom := { app := fun X => 𝟙 _ }
-  inv := { app := fun X => 𝟙 _ }
-
-theorem Monad.left_comparison (h : L ⊣ R) : L ⋙ Monad.comparison h = h.toMonad.free :=
-  rfl
-
-instance [R.Faithful] (h : L ⊣ R) : (Monad.comparison h).Faithful where
-  map_injective {_ _} _ _ w := R.map_injective (congr_arg Monad.Algebra.Hom.f w : _)
-
-instance (T : Monad C) : (Monad.comparison T.adj).Full where
-  map_surjective {_ _} f := ⟨⟨f.f, by simpa using f.h⟩, rfl⟩
-
-instance (T : Monad C) : (Monad.comparison T.adj).EssSurj where
-  mem_essImage X :=
-    ⟨{  A := X.A
-        a := X.a
-        unit := by simpa using X.unit
-        assoc := by simpa using X.assoc },
-    ⟨Monad.Algebra.isoMk (Iso.refl _)⟩⟩
-
-/--
-Given any adjunction `L ⊣ R`, there is a comparison functor `CategoryTheory.Comonad.comparison L`
-sending objects `X : C` to Eilenberg-Moore coalgebras for `L ⋙ R` with underlying object
-`L.obj X`.
--/
-@[simps]
-def Comonad.comparison (h : L ⊣ R) : C ⥤ h.toComonad.Coalgebra where
-  obj X :=
-    { A := L.obj X
-      a := L.map (h.unit.app X)
-      coassoc := by
-        dsimp
-        rw [← L.map_comp, ← Adjunction.unit_naturality, L.map_comp] }
-  map f :=
-    { f := L.map f
-      h := by
-        dsimp
-        rw [← L.map_comp]
-        simp }
-
-/-- The underlying object of `(Comonad.comparison L).obj X` is just `L.obj X`.
--/
-@[simps]
-def Comonad.comparisonForget {L : C ⥤ D} {R : D ⥤ C} (h : L ⊣ R) :
-    Comonad.comparison h ⋙ h.toComonad.forget ≅ L where
-  hom := { app := fun X => 𝟙 _ }
-  inv := { app := fun X => 𝟙 _ }
-
-theorem Comonad.left_comparison (h : L ⊣ R) : R ⋙ Comonad.comparison h = h.toComonad.cofree :=
-  rfl
-
-instance Comonad.comparison_faithful_of_faithful [L.Faithful] (h : L ⊣ R) :
-    (Comonad.comparison h).Faithful where
-  map_injective {_ _} _ _ w := L.map_injective (congr_arg Comonad.Coalgebra.Hom.f w : _)
-
-instance (G : Comonad C) : (Comonad.comparison G.adj).Full where
-  map_surjective f := ⟨⟨f.f, by simpa using f.h⟩, rfl⟩
-
-instance (G : Comonad C) : (Comonad.comparison G.adj).EssSurj where
-  mem_essImage X :=
-    ⟨{  A := X.A
-        a := X.a
-        counit := by simpa using X.counit
-        coassoc := by simpa using X.coassoc },
-      ⟨Comonad.Coalgebra.isoMk (Iso.refl _)⟩⟩
-
-/-- A right adjoint functor `R : D ⥤ C` is *monadic* if the comparison functor `Monad.comparison R`
-from `D` to the category of Eilenberg-Moore algebras for the adjunction is an equivalence.
--/
-class MonadicRightAdjoint (R : D ⥤ C) where
-  /-- a choice of left adjoint for `R` -/
-  L : C ⥤ D
-  /-- `R` is a right adjoint -/
-  adj : L ⊣ R
-  eqv : (Monad.comparison adj).IsEquivalence
-
-/-- The left adjoint functor to `R` given by `[MonadicRightAdjoint R]`. -/
-def monadicLeftAdjoint (R : D ⥤ C) [MonadicRightAdjoint R] : C ⥤ D :=
-  MonadicRightAdjoint.L (R := R)
-
-/-- The adjunction `monadicLeftAdjoint R ⊣ R` given by `[MonadicRightAdjoint R]`. -/
-def monadicAdjunction (R : D ⥤ C) [MonadicRightAdjoint R] :
-    monadicLeftAdjoint R ⊣ R :=
-  MonadicRightAdjoint.adj
-
-instance (R : D ⥤ C) [MonadicRightAdjoint R] :
-    (Monad.comparison (monadicAdjunction R)).IsEquivalence :=
-  MonadicRightAdjoint.eqv
-
-instance (R : D ⥤ C) [MonadicRightAdjoint R] : R.IsRightAdjoint :=
-  (monadicAdjunction R).isRightAdjoint
-
-noncomputable instance (T : Monad C) : MonadicRightAdjoint T.forget where
-  adj := T.adj
-  eqv := { }
-
-/--
-A left adjoint functor `L : C ⥤ D` is *comonadic* if the comparison functor `Comonad.comparison L`
-from `C` to the category of Eilenberg-Moore algebras for the adjunction is an equivalence.
--/
-class ComonadicLeftAdjoint (L : C ⥤ D) where
-  /-- a choice of right adjoint for `L` -/
-  R : D ⥤ C
-  /-- `L` is a left adjoint -/
-  adj : L ⊣ R
-  eqv : (Comonad.comparison adj).IsEquivalence
-
-/-- The right adjoint functor to `L` given by `[ComonadicLeftAdjoint L]`. -/
-def comonadicRightAdjoint (L : C ⥤ D) [ComonadicLeftAdjoint L] : D ⥤ C :=
-  ComonadicLeftAdjoint.R (L := L)
-
-/-- The adjunction `L ⊣ comonadicRightAdjoint L` given by `[ComonadicLeftAdjoint L]`. -/
-def comonadicAdjunction (L : C ⥤ D) [ComonadicLeftAdjoint L] :
-    L ⊣ comonadicRightAdjoint L :=
-  ComonadicLeftAdjoint.adj
-
-instance (L : C ⥤ D) [ComonadicLeftAdjoint L] :
-    (Comonad.comparison (comonadicAdjunction L)).IsEquivalence :=
-  ComonadicLeftAdjoint.eqv
-
-instance (L : C ⥤ D) [ComonadicLeftAdjoint L] : L.IsLeftAdjoint :=
-  (comonadicAdjunction L).isLeftAdjoint
-
-noncomputable instance (G : Comonad C) : ComonadicLeftAdjoint G.forget where
-  adj := G.adj
-  eqv := { }
-
--- TODO: This holds more generally for idempotent adjunctions, not just reflective adjunctions.
-instance μ_iso_of_reflective [Reflective R] : IsIso (reflectorAdjunction R).toMonad.μ := by
-  dsimp
-  infer_instance
-
-instance δ_iso_of_coreflective [Coreflective R] : IsIso (coreflectorAdjunction R).toComonad.δ := by
-  dsimp
-  infer_instance
-
-attribute [instance] MonadicRightAdjoint.eqv
-attribute [instance] ComonadicLeftAdjoint.eqv
-
-namespace Reflective
-
-instance [Reflective R] (X : (reflectorAdjunction R).toMonad.Algebra) :
-    IsIso ((reflectorAdjunction R).unit.app X.A) :=
-  ⟨⟨X.a,
-      ⟨X.unit, by
-        dsimp only [Functor.id_obj]
-        rw [← (reflectorAdjunction R).unit_naturality]
-        dsimp only [Functor.comp_obj, Adjunction.toMonad_coe]
-        rw [unit_obj_eq_map_unit, ← Functor.map_comp, ← Functor.map_comp]
-        erw [X.unit]
-        simp⟩⟩⟩
-
-instance comparison_essSurj [Reflective R] :
-    (Monad.comparison (reflectorAdjunction R)).EssSurj := by
-  refine ⟨fun X => ⟨(reflector R).obj X.A, ⟨?_⟩⟩⟩
-  symm
-  refine Monad.Algebra.isoMk ?_ ?_
-  · exact asIso ((reflectorAdjunction R).unit.app X.A)
-  dsimp only [Functor.comp_map, Monad.comparison_obj_a, asIso_hom, Functor.comp_obj,
-    Monad.comparison_obj_A, Adjunction.toMonad_coe]
-  rw [← cancel_epi ((reflectorAdjunction R).unit.app X.A)]
-  dsimp only [Functor.id_obj, Functor.comp_obj]
-  rw [Adjunction.unit_naturality_assoc,
-    Adjunction.right_triangle_components, comp_id]
-  apply (X.unit_assoc _).symm
-
-lemma comparison_full [R.Full] {L : C ⥤ D} (adj : L ⊣ R) :
-    (Monad.comparison adj).Full where
-  map_surjective f := ⟨R.preimage f.f, by aesop_cat⟩
-
-end Reflective
-
-namespace Coreflective
-
-instance [Coreflective R] (X : (coreflectorAdjunction R).toComonad.Coalgebra) :
-    IsIso ((coreflectorAdjunction R).counit.app X.A) :=
-  ⟨⟨X.a,
-      ⟨by
-        dsimp only [Functor.id_obj]
-        rw [← (coreflectorAdjunction R).counit_naturality]
-        dsimp only [Functor.comp_obj, Adjunction.toMonad_coe]
-        rw [counit_obj_eq_map_counit, ← Functor.map_comp, ← Functor.map_comp]
-        erw [X.counit]
-        simp, X.counit⟩⟩⟩
-
-instance comparison_essSurj [Coreflective R] :
-    (Comonad.comparison (coreflectorAdjunction R)).EssSurj := by
-  refine ⟨fun X => ⟨(coreflector R).obj X.A, ⟨?_⟩⟩⟩
-  refine Comonad.Coalgebra.isoMk ?_ ?_
-  · exact (asIso ((coreflectorAdjunction R).counit.app X.A))
-  rw [← cancel_mono ((coreflectorAdjunction R).counit.app X.A)]
-  simp only [Adjunction.counit_naturality, Functor.comp_obj, Functor.id_obj,
-    Adjunction.left_triangle_components_assoc, assoc]
-  erw [X.counit]
-  simp
-
-lemma comparison_full [R.Full] {L : C ⥤ D} (adj : R ⊣ L) :
-    (Comonad.comparison adj).Full where
-  map_surjective f := ⟨R.preimage f.f, by aesop_cat⟩
-
-end Coreflective
-
--- It is possible to do this computably since the construction gives the data of the inverse, not
--- just the existence of an inverse on each object.
--- see Note [lower instance priority]
-/-- Any reflective inclusion has a monadic right adjoint.
-    cf Prop 5.3.3 of [Riehl][riehl2017] -/
-instance (priority := 100) monadicOfReflective [Reflective R] :
-    MonadicRightAdjoint R where
-  adj := reflectorAdjunction R
-  eqv := { full := Reflective.comparison_full _ }
-
-/-- Any coreflective inclusion has a comonadic left adjoint.
-    cf Dual statement of Prop 5.3.3 of [Riehl][riehl2017] -/
-instance (priority := 100) comonadicOfCoreflective [Coreflective R] :
-    ComonadicLeftAdjoint R where
-  adj := coreflectorAdjunction R
-  eqv := { full := Coreflective.comparison_full _ }
-
-end CategoryTheory
-=======
-/-
-Copyright (c) 2019 Scott Morrison. All rights reserved.
-Released under Apache 2.0 license as described in the file LICENSE.
-Authors: Scott Morrison, Bhavik Mehta
--/
-import Mathlib.CategoryTheory.Adjunction.Reflective
-import Mathlib.CategoryTheory.Monad.Algebra
-
-/-!
-# Adjunctions and (co)monads
-
-We develop the basic relationship between adjunctions and (co)monads.
-
-Given an adjunction `h : L ⊣ R`, we have `h.toMonad : Monad C` and `h.toComonad : Comonad D`.
-We then have
-`Monad.comparison (h : L ⊣ R) : D ⥤ h.toMonad.algebra`
-sending `Y : D` to the Eilenberg-Moore algebra for `L ⋙ R` with underlying object `R.obj X`,
-and dually `Comonad.comparison`.
-
-We say `R : D ⥤ C` is `MonadicRightAdjoint`, if it is a right adjoint and its `Monad.comparison`
-is an equivalence of categories. (Similarly for `ComonadicLeftAdjoint`.)
-
-Finally we prove that reflective functors are `MonadicRightAdjoint` and coreflective functors are
-`ComonadicLeftAdjoint`.
--/
-
-
-namespace CategoryTheory
-
-open Category
-
-universe v₁ v₂ u₁ u₂
-
--- morphism levels before object levels. See note [category_theory universes].
-variable {C : Type u₁} [Category.{v₁} C] {D : Type u₂} [Category.{v₂} D]
-variable {L : C ⥤ D} {R : D ⥤ C}
-
-namespace Adjunction
-
-/-- For a pair of functors `L : C ⥤ D`, `R : D ⥤ C`, an adjunction `h : L ⊣ R` induces a monad on
-the category `C`.
--/
--- Porting note: Specifying simps projections manually to match mathlib3 behavior.
-@[simps! coe η μ]
-def toMonad (h : L ⊣ R) : Monad C where
-  toFunctor := L ⋙ R
-  η := h.unit
-  μ := whiskerRight (whiskerLeft L h.counit) R
-  assoc X := by
-    dsimp
-    rw [← R.map_comp]
-    simp
-  right_unit X := by
-    dsimp
-    rw [← R.map_comp]
-    simp
-
-/-- For a pair of functors `L : C ⥤ D`, `R : D ⥤ C`, an adjunction `h : L ⊣ R` induces a comonad on
-the category `D`.
--/
--- Porting note: Specifying simps projections manually to match mathlib3 behavior.
-@[simps coe ε δ]
-def toComonad (h : L ⊣ R) : Comonad D where
-  toFunctor := R ⋙ L
-  ε := h.counit
-  δ := whiskerRight (whiskerLeft R h.unit) L
-  coassoc X := by
-    dsimp
-    rw [← L.map_comp]
-    simp
-  right_counit X := by
-    dsimp
-    rw [← L.map_comp]
-    simp
-
-/-- The monad induced by the Eilenberg-Moore adjunction is the original monad. -/
-@[simps!]
-def adjToMonadIso (T : Monad C) : T.adj.toMonad ≅ T :=
-  MonadIso.mk (NatIso.ofComponents fun X => Iso.refl _)
-
-/-- The comonad induced by the Eilenberg-Moore adjunction is the original comonad. -/
-@[simps!]
-def adjToComonadIso (G : Comonad C) : G.adj.toComonad ≅ G :=
-  ComonadIso.mk (NatIso.ofComponents fun X => Iso.refl _)
-
-/--
-Given an adjunction `L ⊣ R`, if `L ⋙ R` is abstractly isomorphic to the identity functor, then the
-unit is an isomorphism.
--/
-def unitAsIsoOfIso (adj : L ⊣ R) (i : L ⋙ R ≅ 𝟭 C) : 𝟭 C ≅ L ⋙ R where
-  hom := adj.unit
-  inv :=  i.hom ≫ (adj.toMonad.transport i).μ
-  hom_inv_id := by
-    rw [← assoc]
-    ext X
-    exact (adj.toMonad.transport i).right_unit X
-  inv_hom_id := by
-    rw [assoc, ← Iso.eq_inv_comp, comp_id, ← id_comp i.inv, Iso.eq_comp_inv, assoc,
-      NatTrans.id_comm]
-    ext X
-    exact (adj.toMonad.transport i).right_unit X
-
-lemma isIso_unit_of_iso (adj : L ⊣ R) (i : L ⋙ R ≅ 𝟭 C) : IsIso adj.unit :=
-  (inferInstanceAs (IsIso (unitAsIsoOfIso adj i).hom))
-
-/--
-Given an adjunction `L ⊣ R`, if `L ⋙ R` is isomorphic to the identity functor, then `L` is
-fully faithful.
--/
-noncomputable def fullyFaithfulLOfCompIsoId (adj : L ⊣ R) (i : L ⋙ R ≅ 𝟭 C) : L.FullyFaithful :=
-  haveI := adj.isIso_unit_of_iso i
-  adj.fullyFaithfulLOfIsIsoUnit
-
-/--
-Given an adjunction `L ⊣ R`, if `R ⋙ L` is abstractly isomorphic to the identity functor, then the
-counit is an isomorphism.
--/
-def counitAsIsoOfIso (adj : L ⊣ R) (j : R ⋙ L ≅ 𝟭 D) : R ⋙ L ≅ 𝟭 D where
-  hom := adj.counit
-  inv := (adj.toComonad.transport j).δ ≫ j.inv
-  hom_inv_id := by
-    rw [← assoc, Iso.comp_inv_eq, id_comp, ← comp_id j.hom, ← Iso.inv_comp_eq, ← assoc,
-      NatTrans.id_comm]
-    ext X
-    exact (adj.toComonad.transport j).right_counit X
-  inv_hom_id := by
-    rw [assoc]
-    ext X
-    exact (adj.toComonad.transport j).right_counit X
-
-lemma isIso_counit_of_iso (adj : L ⊣ R) (j : R ⋙ L ≅ 𝟭 D) : IsIso adj.counit :=
-  inferInstanceAs (IsIso (counitAsIsoOfIso adj j).hom)
-
-/--
-Given an adjunction `L ⊣ R`, if `R ⋙ L` is isomorphic to the identity functor, then `R` is
-fully faithful.
--/
-noncomputable def fullyFaithfulROfCompIsoId (adj : L ⊣ R) (j : R ⋙ L ≅ 𝟭 D) : R.FullyFaithful :=
-  haveI := adj.isIso_counit_of_iso j
-  adj.fullyFaithfulROfIsIsoCounit
-
-end Adjunction
-
-/-- Given any adjunction `L ⊣ R`, there is a comparison functor `CategoryTheory.Monad.comparison R`
-sending objects `Y : D` to Eilenberg-Moore algebras for `L ⋙ R` with underlying object `R.obj X`.
-
-We later show that this is full when `R` is full, faithful when `R` is faithful,
-and essentially surjective when `R` is reflective.
--/
-@[simps]
-def Monad.comparison (h : L ⊣ R) : D ⥤ h.toMonad.Algebra where
-  obj X :=
-    { A := R.obj X
-      a := R.map (h.counit.app X)
-      assoc := by
-        dsimp
-        rw [← R.map_comp, ← Adjunction.counit_naturality, R.map_comp] }
-  map f :=
-    { f := R.map f
-      h := by
-        dsimp
-        rw [← R.map_comp, Adjunction.counit_naturality, R.map_comp] }
-
-/-- The underlying object of `(Monad.comparison R).obj X` is just `R.obj X`.
--/
-@[simps]
-def Monad.comparisonForget (h : L ⊣ R) : Monad.comparison h ⋙ h.toMonad.forget ≅ R where
-  hom := { app := fun X => 𝟙 _ }
-  inv := { app := fun X => 𝟙 _ }
-
-theorem Monad.left_comparison (h : L ⊣ R) : L ⋙ Monad.comparison h = h.toMonad.free :=
-  rfl
-
-instance [R.Faithful] (h : L ⊣ R) : (Monad.comparison h).Faithful where
-  map_injective {_ _} _ _ w := R.map_injective (congr_arg Monad.Algebra.Hom.f w : _)
-
-instance (T : Monad C) : (Monad.comparison T.adj).Full where
-  map_surjective {_ _} f := ⟨⟨f.f, by simpa using f.h⟩, rfl⟩
-
-instance (T : Monad C) : (Monad.comparison T.adj).EssSurj where
-  mem_essImage X :=
-    ⟨{  A := X.A
-        a := X.a
-        unit := by simpa using X.unit
-        assoc := by simpa using X.assoc },
-    ⟨Monad.Algebra.isoMk (Iso.refl _)⟩⟩
-
-/--
-Given any adjunction `L ⊣ R`, there is a comparison functor `CategoryTheory.Comonad.comparison L`
-sending objects `X : C` to Eilenberg-Moore coalgebras for `L ⋙ R` with underlying object
-`L.obj X`.
--/
-@[simps]
-def Comonad.comparison (h : L ⊣ R) : C ⥤ h.toComonad.Coalgebra where
-  obj X :=
-    { A := L.obj X
-      a := L.map (h.unit.app X)
-      coassoc := by
-        dsimp
-        rw [← L.map_comp, ← Adjunction.unit_naturality, L.map_comp] }
-  map f :=
-    { f := L.map f
-      h := by
-        dsimp
-        rw [← L.map_comp]
-        simp }
-
-/-- The underlying object of `(Comonad.comparison L).obj X` is just `L.obj X`.
--/
-@[simps]
-def Comonad.comparisonForget {L : C ⥤ D} {R : D ⥤ C} (h : L ⊣ R) :
-    Comonad.comparison h ⋙ h.toComonad.forget ≅ L where
-  hom := { app := fun X => 𝟙 _ }
-  inv := { app := fun X => 𝟙 _ }
-
-theorem Comonad.left_comparison (h : L ⊣ R) : R ⋙ Comonad.comparison h = h.toComonad.cofree :=
-  rfl
-
-instance Comonad.comparison_faithful_of_faithful [L.Faithful] (h : L ⊣ R) :
-    (Comonad.comparison h).Faithful where
-  map_injective {_ _} _ _ w := L.map_injective (congr_arg Comonad.Coalgebra.Hom.f w : _)
-
-instance (G : Comonad C) : (Comonad.comparison G.adj).Full where
-  map_surjective f := ⟨⟨f.f, by simpa using f.h⟩, rfl⟩
-
-instance (G : Comonad C) : (Comonad.comparison G.adj).EssSurj where
-  mem_essImage X :=
-    ⟨{  A := X.A
-        a := X.a
-        counit := by simpa using X.counit
-        coassoc := by simpa using X.coassoc },
-      ⟨Comonad.Coalgebra.isoMk (Iso.refl _)⟩⟩
-
-/-- A right adjoint functor `R : D ⥤ C` is *monadic* if the comparison functor `Monad.comparison R`
-from `D` to the category of Eilenberg-Moore algebras for the adjunction is an equivalence.
--/
-class MonadicRightAdjoint (R : D ⥤ C) where
-  /-- a choice of left adjoint for `R` -/
-  L : C ⥤ D
-  /-- `R` is a right adjoint -/
-  adj : L ⊣ R
-  eqv : (Monad.comparison adj).IsEquivalence
-
-/-- The left adjoint functor to `R` given by `[MonadicRightAdjoint R]`. -/
-def monadicLeftAdjoint (R : D ⥤ C) [MonadicRightAdjoint R] : C ⥤ D :=
-  MonadicRightAdjoint.L (R := R)
-
-/-- The adjunction `monadicLeftAdjoint R ⊣ R` given by `[MonadicRightAdjoint R]`. -/
-def monadicAdjunction (R : D ⥤ C) [MonadicRightAdjoint R] :
-    monadicLeftAdjoint R ⊣ R :=
-  MonadicRightAdjoint.adj
-
-instance (R : D ⥤ C) [MonadicRightAdjoint R] :
-    (Monad.comparison (monadicAdjunction R)).IsEquivalence :=
-  MonadicRightAdjoint.eqv
-
-instance (R : D ⥤ C) [MonadicRightAdjoint R] : R.IsRightAdjoint :=
-  (monadicAdjunction R).isRightAdjoint
-
-noncomputable instance (T : Monad C) : MonadicRightAdjoint T.forget where
-  adj := T.adj
-  eqv := { }
-
-/--
-A left adjoint functor `L : C ⥤ D` is *comonadic* if the comparison functor `Comonad.comparison L`
-from `C` to the category of Eilenberg-Moore algebras for the adjunction is an equivalence.
--/
-class ComonadicLeftAdjoint (L : C ⥤ D) where
-  /-- a choice of right adjoint for `L` -/
-  R : D ⥤ C
-  /-- `L` is a left adjoint -/
-  adj : L ⊣ R
-  eqv : (Comonad.comparison adj).IsEquivalence
-
-/-- The right adjoint functor to `L` given by `[ComonadicLeftAdjoint L]`. -/
-def comonadicRightAdjoint (L : C ⥤ D) [ComonadicLeftAdjoint L] : D ⥤ C :=
-  ComonadicLeftAdjoint.R (L := L)
-
-/-- The adjunction `L ⊣ comonadicRightAdjoint L` given by `[ComonadicLeftAdjoint L]`. -/
-def comonadicAdjunction (L : C ⥤ D) [ComonadicLeftAdjoint L] :
-    L ⊣ comonadicRightAdjoint L :=
-  ComonadicLeftAdjoint.adj
-
-instance (L : C ⥤ D) [ComonadicLeftAdjoint L] :
-    (Comonad.comparison (comonadicAdjunction L)).IsEquivalence :=
-  ComonadicLeftAdjoint.eqv
-
-instance (L : C ⥤ D) [ComonadicLeftAdjoint L] : L.IsLeftAdjoint :=
-  (comonadicAdjunction L).isLeftAdjoint
-
-noncomputable instance (G : Comonad C) : ComonadicLeftAdjoint G.forget where
-  adj := G.adj
-  eqv := { }
-
--- TODO: This holds more generally for idempotent adjunctions, not just reflective adjunctions.
-instance μ_iso_of_reflective [Reflective R] : IsIso (reflectorAdjunction R).toMonad.μ := by
-  dsimp
-  infer_instance
-
-instance δ_iso_of_coreflective [Coreflective R] : IsIso (coreflectorAdjunction R).toComonad.δ := by
-  dsimp
-  infer_instance
-
-attribute [instance] MonadicRightAdjoint.eqv
-attribute [instance] ComonadicLeftAdjoint.eqv
-
-namespace Reflective
-
-instance [Reflective R] (X : (reflectorAdjunction R).toMonad.Algebra) :
-    IsIso ((reflectorAdjunction R).unit.app X.A) :=
-  ⟨⟨X.a,
-      ⟨X.unit, by
-        dsimp only [Functor.id_obj]
-        rw [← (reflectorAdjunction R).unit_naturality]
-        dsimp only [Functor.comp_obj, Adjunction.toMonad_coe]
-        rw [unit_obj_eq_map_unit, ← Functor.map_comp, ← Functor.map_comp]
-        erw [X.unit]
-        simp⟩⟩⟩
-
-instance comparison_essSurj [Reflective R] :
-    (Monad.comparison (reflectorAdjunction R)).EssSurj := by
-  refine ⟨fun X => ⟨(reflector R).obj X.A, ⟨?_⟩⟩⟩
-  symm
-  refine Monad.Algebra.isoMk ?_ ?_
-  · exact asIso ((reflectorAdjunction R).unit.app X.A)
-  dsimp only [Functor.comp_map, Monad.comparison_obj_a, asIso_hom, Functor.comp_obj,
-    Monad.comparison_obj_A, Adjunction.toMonad_coe]
-  rw [← cancel_epi ((reflectorAdjunction R).unit.app X.A)]
-  dsimp only [Functor.id_obj, Functor.comp_obj]
-  rw [Adjunction.unit_naturality_assoc,
-    Adjunction.right_triangle_components, comp_id]
-  apply (X.unit_assoc _).symm
-
-lemma comparison_full [R.Full] {L : C ⥤ D} (adj : L ⊣ R) :
-    (Monad.comparison adj).Full where
-  map_surjective f := ⟨R.preimage f.f, by aesop_cat⟩
-
-end Reflective
-
-namespace Coreflective
-
-instance [Coreflective R] (X : (coreflectorAdjunction R).toComonad.Coalgebra) :
-    IsIso ((coreflectorAdjunction R).counit.app X.A) :=
-  ⟨⟨X.a,
-      ⟨by
-        dsimp only [Functor.id_obj]
-        rw [← (coreflectorAdjunction R).counit_naturality]
-        dsimp only [Functor.comp_obj, Adjunction.toMonad_coe]
-        rw [counit_obj_eq_map_counit, ← Functor.map_comp, ← Functor.map_comp]
-        erw [X.counit]
-        simp, X.counit⟩⟩⟩
-
-instance comparison_essSurj [Coreflective R] :
-    (Comonad.comparison (coreflectorAdjunction R)).EssSurj := by
-  refine ⟨fun X => ⟨(coreflector R).obj X.A, ⟨?_⟩⟩⟩
-  refine Comonad.Coalgebra.isoMk ?_ ?_
-  · exact (asIso ((coreflectorAdjunction R).counit.app X.A))
-  rw [← cancel_mono ((coreflectorAdjunction R).counit.app X.A)]
-  simp only [Adjunction.counit_naturality, Functor.comp_obj, Functor.id_obj,
-    Adjunction.left_triangle_components_assoc, assoc]
-  erw [X.counit]
-  simp
-
-lemma comparison_full [R.Full] {L : C ⥤ D} (adj : R ⊣ L) :
-    (Comonad.comparison adj).Full where
-  map_surjective f := ⟨R.preimage f.f, by aesop_cat⟩
-
-end Coreflective
-
--- It is possible to do this computably since the construction gives the data of the inverse, not
--- just the existence of an inverse on each object.
--- see Note [lower instance priority]
-/-- Any reflective inclusion has a monadic right adjoint.
-    cf Prop 5.3.3 of [Riehl][riehl2017] -/
-instance (priority := 100) monadicOfReflective [Reflective R] :
-    MonadicRightAdjoint R where
-  adj := reflectorAdjunction R
-  eqv := { full := Reflective.comparison_full _ }
-
-/-- Any coreflective inclusion has a comonadic left adjoint.
-    cf Dual statement of Prop 5.3.3 of [Riehl][riehl2017] -/
-instance (priority := 100) comonadicOfCoreflective [Coreflective R] :
-    ComonadicLeftAdjoint R where
-  adj := coreflectorAdjunction R
-  eqv := { full := Coreflective.comparison_full _ }
-
-end CategoryTheory
->>>>>>> 00df099f
+/-
+Copyright (c) 2019 Scott Morrison. All rights reserved.
+Released under Apache 2.0 license as described in the file LICENSE.
+Authors: Scott Morrison, Bhavik Mehta
+-/
+import Mathlib.CategoryTheory.Adjunction.Reflective
+import Mathlib.CategoryTheory.Monad.Algebra
+
+/-!
+# Adjunctions and (co)monads
+
+We develop the basic relationship between adjunctions and (co)monads.
+
+Given an adjunction `h : L ⊣ R`, we have `h.toMonad : Monad C` and `h.toComonad : Comonad D`.
+We then have
+`Monad.comparison (h : L ⊣ R) : D ⥤ h.toMonad.algebra`
+sending `Y : D` to the Eilenberg-Moore algebra for `L ⋙ R` with underlying object `R.obj X`,
+and dually `Comonad.comparison`.
+
+We say `R : D ⥤ C` is `MonadicRightAdjoint`, if it is a right adjoint and its `Monad.comparison`
+is an equivalence of categories. (Similarly for `ComonadicLeftAdjoint`.)
+
+Finally we prove that reflective functors are `MonadicRightAdjoint` and coreflective functors are
+`ComonadicLeftAdjoint`.
+-/
+
+
+namespace CategoryTheory
+
+open Category
+
+universe v₁ v₂ u₁ u₂
+
+-- morphism levels before object levels. See note [category_theory universes].
+variable {C : Type u₁} [Category.{v₁} C] {D : Type u₂} [Category.{v₂} D]
+variable {L : C ⥤ D} {R : D ⥤ C}
+
+namespace Adjunction
+
+/-- For a pair of functors `L : C ⥤ D`, `R : D ⥤ C`, an adjunction `h : L ⊣ R` induces a monad on
+the category `C`.
+-/
+-- Porting note: Specifying simps projections manually to match mathlib3 behavior.
+@[simps! coe η μ]
+def toMonad (h : L ⊣ R) : Monad C where
+  toFunctor := L ⋙ R
+  η := h.unit
+  μ := whiskerRight (whiskerLeft L h.counit) R
+  assoc X := by
+    dsimp
+    rw [← R.map_comp]
+    simp
+  right_unit X := by
+    dsimp
+    rw [← R.map_comp]
+    simp
+
+/-- For a pair of functors `L : C ⥤ D`, `R : D ⥤ C`, an adjunction `h : L ⊣ R` induces a comonad on
+the category `D`.
+-/
+-- Porting note: Specifying simps projections manually to match mathlib3 behavior.
+@[simps coe ε δ]
+def toComonad (h : L ⊣ R) : Comonad D where
+  toFunctor := R ⋙ L
+  ε := h.counit
+  δ := whiskerRight (whiskerLeft R h.unit) L
+  coassoc X := by
+    dsimp
+    rw [← L.map_comp]
+    simp
+  right_counit X := by
+    dsimp
+    rw [← L.map_comp]
+    simp
+
+/-- The monad induced by the Eilenberg-Moore adjunction is the original monad. -/
+@[simps!]
+def adjToMonadIso (T : Monad C) : T.adj.toMonad ≅ T :=
+  MonadIso.mk (NatIso.ofComponents fun X => Iso.refl _)
+
+/-- The comonad induced by the Eilenberg-Moore adjunction is the original comonad. -/
+@[simps!]
+def adjToComonadIso (G : Comonad C) : G.adj.toComonad ≅ G :=
+  ComonadIso.mk (NatIso.ofComponents fun X => Iso.refl _)
+
+/--
+Given an adjunction `L ⊣ R`, if `L ⋙ R` is abstractly isomorphic to the identity functor, then the
+unit is an isomorphism.
+-/
+def unitAsIsoOfIso (adj : L ⊣ R) (i : L ⋙ R ≅ 𝟭 C) : 𝟭 C ≅ L ⋙ R where
+  hom := adj.unit
+  inv :=  i.hom ≫ (adj.toMonad.transport i).μ
+  hom_inv_id := by
+    rw [← assoc]
+    ext X
+    exact (adj.toMonad.transport i).right_unit X
+  inv_hom_id := by
+    rw [assoc, ← Iso.eq_inv_comp, comp_id, ← id_comp i.inv, Iso.eq_comp_inv, assoc,
+      NatTrans.id_comm]
+    ext X
+    exact (adj.toMonad.transport i).right_unit X
+
+lemma isIso_unit_of_iso (adj : L ⊣ R) (i : L ⋙ R ≅ 𝟭 C) : IsIso adj.unit :=
+  (inferInstanceAs (IsIso (unitAsIsoOfIso adj i).hom))
+
+/--
+Given an adjunction `L ⊣ R`, if `L ⋙ R` is isomorphic to the identity functor, then `L` is
+fully faithful.
+-/
+noncomputable def fullyFaithfulLOfCompIsoId (adj : L ⊣ R) (i : L ⋙ R ≅ 𝟭 C) : L.FullyFaithful :=
+  haveI := adj.isIso_unit_of_iso i
+  adj.fullyFaithfulLOfIsIsoUnit
+
+/--
+Given an adjunction `L ⊣ R`, if `R ⋙ L` is abstractly isomorphic to the identity functor, then the
+counit is an isomorphism.
+-/
+def counitAsIsoOfIso (adj : L ⊣ R) (j : R ⋙ L ≅ 𝟭 D) : R ⋙ L ≅ 𝟭 D where
+  hom := adj.counit
+  inv := (adj.toComonad.transport j).δ ≫ j.inv
+  hom_inv_id := by
+    rw [← assoc, Iso.comp_inv_eq, id_comp, ← comp_id j.hom, ← Iso.inv_comp_eq, ← assoc,
+      NatTrans.id_comm]
+    ext X
+    exact (adj.toComonad.transport j).right_counit X
+  inv_hom_id := by
+    rw [assoc]
+    ext X
+    exact (adj.toComonad.transport j).right_counit X
+
+lemma isIso_counit_of_iso (adj : L ⊣ R) (j : R ⋙ L ≅ 𝟭 D) : IsIso adj.counit :=
+  inferInstanceAs (IsIso (counitAsIsoOfIso adj j).hom)
+
+/--
+Given an adjunction `L ⊣ R`, if `R ⋙ L` is isomorphic to the identity functor, then `R` is
+fully faithful.
+-/
+noncomputable def fullyFaithfulROfCompIsoId (adj : L ⊣ R) (j : R ⋙ L ≅ 𝟭 D) : R.FullyFaithful :=
+  haveI := adj.isIso_counit_of_iso j
+  adj.fullyFaithfulROfIsIsoCounit
+
+end Adjunction
+
+/-- Given any adjunction `L ⊣ R`, there is a comparison functor `CategoryTheory.Monad.comparison R`
+sending objects `Y : D` to Eilenberg-Moore algebras for `L ⋙ R` with underlying object `R.obj X`.
+
+We later show that this is full when `R` is full, faithful when `R` is faithful,
+and essentially surjective when `R` is reflective.
+-/
+@[simps]
+def Monad.comparison (h : L ⊣ R) : D ⥤ h.toMonad.Algebra where
+  obj X :=
+    { A := R.obj X
+      a := R.map (h.counit.app X)
+      assoc := by
+        dsimp
+        rw [← R.map_comp, ← Adjunction.counit_naturality, R.map_comp] }
+  map f :=
+    { f := R.map f
+      h := by
+        dsimp
+        rw [← R.map_comp, Adjunction.counit_naturality, R.map_comp] }
+
+/-- The underlying object of `(Monad.comparison R).obj X` is just `R.obj X`.
+-/
+@[simps]
+def Monad.comparisonForget (h : L ⊣ R) : Monad.comparison h ⋙ h.toMonad.forget ≅ R where
+  hom := { app := fun X => 𝟙 _ }
+  inv := { app := fun X => 𝟙 _ }
+
+theorem Monad.left_comparison (h : L ⊣ R) : L ⋙ Monad.comparison h = h.toMonad.free :=
+  rfl
+
+instance [R.Faithful] (h : L ⊣ R) : (Monad.comparison h).Faithful where
+  map_injective {_ _} _ _ w := R.map_injective (congr_arg Monad.Algebra.Hom.f w : _)
+
+instance (T : Monad C) : (Monad.comparison T.adj).Full where
+  map_surjective {_ _} f := ⟨⟨f.f, by simpa using f.h⟩, rfl⟩
+
+instance (T : Monad C) : (Monad.comparison T.adj).EssSurj where
+  mem_essImage X :=
+    ⟨{  A := X.A
+        a := X.a
+        unit := by simpa using X.unit
+        assoc := by simpa using X.assoc },
+    ⟨Monad.Algebra.isoMk (Iso.refl _)⟩⟩
+
+/--
+Given any adjunction `L ⊣ R`, there is a comparison functor `CategoryTheory.Comonad.comparison L`
+sending objects `X : C` to Eilenberg-Moore coalgebras for `L ⋙ R` with underlying object
+`L.obj X`.
+-/
+@[simps]
+def Comonad.comparison (h : L ⊣ R) : C ⥤ h.toComonad.Coalgebra where
+  obj X :=
+    { A := L.obj X
+      a := L.map (h.unit.app X)
+      coassoc := by
+        dsimp
+        rw [← L.map_comp, ← Adjunction.unit_naturality, L.map_comp] }
+  map f :=
+    { f := L.map f
+      h := by
+        dsimp
+        rw [← L.map_comp]
+        simp }
+
+/-- The underlying object of `(Comonad.comparison L).obj X` is just `L.obj X`.
+-/
+@[simps]
+def Comonad.comparisonForget {L : C ⥤ D} {R : D ⥤ C} (h : L ⊣ R) :
+    Comonad.comparison h ⋙ h.toComonad.forget ≅ L where
+  hom := { app := fun X => 𝟙 _ }
+  inv := { app := fun X => 𝟙 _ }
+
+theorem Comonad.left_comparison (h : L ⊣ R) : R ⋙ Comonad.comparison h = h.toComonad.cofree :=
+  rfl
+
+instance Comonad.comparison_faithful_of_faithful [L.Faithful] (h : L ⊣ R) :
+    (Comonad.comparison h).Faithful where
+  map_injective {_ _} _ _ w := L.map_injective (congr_arg Comonad.Coalgebra.Hom.f w : _)
+
+instance (G : Comonad C) : (Comonad.comparison G.adj).Full where
+  map_surjective f := ⟨⟨f.f, by simpa using f.h⟩, rfl⟩
+
+instance (G : Comonad C) : (Comonad.comparison G.adj).EssSurj where
+  mem_essImage X :=
+    ⟨{  A := X.A
+        a := X.a
+        counit := by simpa using X.counit
+        coassoc := by simpa using X.coassoc },
+      ⟨Comonad.Coalgebra.isoMk (Iso.refl _)⟩⟩
+
+/-- A right adjoint functor `R : D ⥤ C` is *monadic* if the comparison functor `Monad.comparison R`
+from `D` to the category of Eilenberg-Moore algebras for the adjunction is an equivalence.
+-/
+class MonadicRightAdjoint (R : D ⥤ C) where
+  /-- a choice of left adjoint for `R` -/
+  L : C ⥤ D
+  /-- `R` is a right adjoint -/
+  adj : L ⊣ R
+  eqv : (Monad.comparison adj).IsEquivalence
+
+/-- The left adjoint functor to `R` given by `[MonadicRightAdjoint R]`. -/
+def monadicLeftAdjoint (R : D ⥤ C) [MonadicRightAdjoint R] : C ⥤ D :=
+  MonadicRightAdjoint.L (R := R)
+
+/-- The adjunction `monadicLeftAdjoint R ⊣ R` given by `[MonadicRightAdjoint R]`. -/
+def monadicAdjunction (R : D ⥤ C) [MonadicRightAdjoint R] :
+    monadicLeftAdjoint R ⊣ R :=
+  MonadicRightAdjoint.adj
+
+instance (R : D ⥤ C) [MonadicRightAdjoint R] :
+    (Monad.comparison (monadicAdjunction R)).IsEquivalence :=
+  MonadicRightAdjoint.eqv
+
+instance (R : D ⥤ C) [MonadicRightAdjoint R] : R.IsRightAdjoint :=
+  (monadicAdjunction R).isRightAdjoint
+
+noncomputable instance (T : Monad C) : MonadicRightAdjoint T.forget where
+  adj := T.adj
+  eqv := { }
+
+/--
+A left adjoint functor `L : C ⥤ D` is *comonadic* if the comparison functor `Comonad.comparison L`
+from `C` to the category of Eilenberg-Moore algebras for the adjunction is an equivalence.
+-/
+class ComonadicLeftAdjoint (L : C ⥤ D) where
+  /-- a choice of right adjoint for `L` -/
+  R : D ⥤ C
+  /-- `L` is a left adjoint -/
+  adj : L ⊣ R
+  eqv : (Comonad.comparison adj).IsEquivalence
+
+/-- The right adjoint functor to `L` given by `[ComonadicLeftAdjoint L]`. -/
+def comonadicRightAdjoint (L : C ⥤ D) [ComonadicLeftAdjoint L] : D ⥤ C :=
+  ComonadicLeftAdjoint.R (L := L)
+
+/-- The adjunction `L ⊣ comonadicRightAdjoint L` given by `[ComonadicLeftAdjoint L]`. -/
+def comonadicAdjunction (L : C ⥤ D) [ComonadicLeftAdjoint L] :
+    L ⊣ comonadicRightAdjoint L :=
+  ComonadicLeftAdjoint.adj
+
+instance (L : C ⥤ D) [ComonadicLeftAdjoint L] :
+    (Comonad.comparison (comonadicAdjunction L)).IsEquivalence :=
+  ComonadicLeftAdjoint.eqv
+
+instance (L : C ⥤ D) [ComonadicLeftAdjoint L] : L.IsLeftAdjoint :=
+  (comonadicAdjunction L).isLeftAdjoint
+
+noncomputable instance (G : Comonad C) : ComonadicLeftAdjoint G.forget where
+  adj := G.adj
+  eqv := { }
+
+-- TODO: This holds more generally for idempotent adjunctions, not just reflective adjunctions.
+instance μ_iso_of_reflective [Reflective R] : IsIso (reflectorAdjunction R).toMonad.μ := by
+  dsimp
+  infer_instance
+
+instance δ_iso_of_coreflective [Coreflective R] : IsIso (coreflectorAdjunction R).toComonad.δ := by
+  dsimp
+  infer_instance
+
+attribute [instance] MonadicRightAdjoint.eqv
+attribute [instance] ComonadicLeftAdjoint.eqv
+
+namespace Reflective
+
+instance [Reflective R] (X : (reflectorAdjunction R).toMonad.Algebra) :
+    IsIso ((reflectorAdjunction R).unit.app X.A) :=
+  ⟨⟨X.a,
+      ⟨X.unit, by
+        dsimp only [Functor.id_obj]
+        rw [← (reflectorAdjunction R).unit_naturality]
+        dsimp only [Functor.comp_obj, Adjunction.toMonad_coe]
+        rw [unit_obj_eq_map_unit, ← Functor.map_comp, ← Functor.map_comp]
+        erw [X.unit]
+        simp⟩⟩⟩
+
+instance comparison_essSurj [Reflective R] :
+    (Monad.comparison (reflectorAdjunction R)).EssSurj := by
+  refine ⟨fun X => ⟨(reflector R).obj X.A, ⟨?_⟩⟩⟩
+  symm
+  refine Monad.Algebra.isoMk ?_ ?_
+  · exact asIso ((reflectorAdjunction R).unit.app X.A)
+  dsimp only [Functor.comp_map, Monad.comparison_obj_a, asIso_hom, Functor.comp_obj,
+    Monad.comparison_obj_A, Adjunction.toMonad_coe]
+  rw [← cancel_epi ((reflectorAdjunction R).unit.app X.A)]
+  dsimp only [Functor.id_obj, Functor.comp_obj]
+  rw [Adjunction.unit_naturality_assoc,
+    Adjunction.right_triangle_components, comp_id]
+  apply (X.unit_assoc _).symm
+
+lemma comparison_full [R.Full] {L : C ⥤ D} (adj : L ⊣ R) :
+    (Monad.comparison adj).Full where
+  map_surjective f := ⟨R.preimage f.f, by aesop_cat⟩
+
+end Reflective
+
+namespace Coreflective
+
+instance [Coreflective R] (X : (coreflectorAdjunction R).toComonad.Coalgebra) :
+    IsIso ((coreflectorAdjunction R).counit.app X.A) :=
+  ⟨⟨X.a,
+      ⟨by
+        dsimp only [Functor.id_obj]
+        rw [← (coreflectorAdjunction R).counit_naturality]
+        dsimp only [Functor.comp_obj, Adjunction.toMonad_coe]
+        rw [counit_obj_eq_map_counit, ← Functor.map_comp, ← Functor.map_comp]
+        erw [X.counit]
+        simp, X.counit⟩⟩⟩
+
+instance comparison_essSurj [Coreflective R] :
+    (Comonad.comparison (coreflectorAdjunction R)).EssSurj := by
+  refine ⟨fun X => ⟨(coreflector R).obj X.A, ⟨?_⟩⟩⟩
+  refine Comonad.Coalgebra.isoMk ?_ ?_
+  · exact (asIso ((coreflectorAdjunction R).counit.app X.A))
+  rw [← cancel_mono ((coreflectorAdjunction R).counit.app X.A)]
+  simp only [Adjunction.counit_naturality, Functor.comp_obj, Functor.id_obj,
+    Adjunction.left_triangle_components_assoc, assoc]
+  erw [X.counit]
+  simp
+
+lemma comparison_full [R.Full] {L : C ⥤ D} (adj : R ⊣ L) :
+    (Comonad.comparison adj).Full where
+  map_surjective f := ⟨R.preimage f.f, by aesop_cat⟩
+
+end Coreflective
+
+-- It is possible to do this computably since the construction gives the data of the inverse, not
+-- just the existence of an inverse on each object.
+-- see Note [lower instance priority]
+/-- Any reflective inclusion has a monadic right adjoint.
+    cf Prop 5.3.3 of [Riehl][riehl2017] -/
+instance (priority := 100) monadicOfReflective [Reflective R] :
+    MonadicRightAdjoint R where
+  adj := reflectorAdjunction R
+  eqv := { full := Reflective.comparison_full _ }
+
+/-- Any coreflective inclusion has a comonadic left adjoint.
+    cf Dual statement of Prop 5.3.3 of [Riehl][riehl2017] -/
+instance (priority := 100) comonadicOfCoreflective [Coreflective R] :
+    ComonadicLeftAdjoint R where
+  adj := coreflectorAdjunction R
+  eqv := { full := Coreflective.comparison_full _ }
+
+end CategoryTheory