/-
Copyright (c) 2020 Bhavik Mehta. All rights reserved.
Released under Apache 2.0 license as described in the file LICENSE.
Authors: Bhavik Mehta
-/
import Mathlib.CategoryTheory.NatIso
import Mathlib.CategoryTheory.ObjectProperty.ClosedUnderIsomorphisms
import Mathlib.CategoryTheory.ObjectProperty.FullSubcategory

/-!
# Essential image of a functor

The essential image `essImage` of a functor consists of the objects in the target category which
are isomorphic to an object in the image of the object function.
This, for instance, allows us to talk about objects belonging to a subcategory expressed as a
functor rather than a subtype, preserving the principle of equivalence. For example this lets us
define exponential ideals.

The essential image can also be seen as a subcategory of the target category, and witnesses that
a functor decomposes into an essentially surjective functor and a fully faithful functor.
(TODO: show that this decomposition forms an orthogonal factorisation system).
-/


universe v₁ v₂ v₃ u₁ u₂ u₃

noncomputable section

namespace CategoryTheory

variable {C : Type u₁} {D : Type u₂} {E : Type u₃}
  [Category.{v₁} C] [Category.{v₂} D] [Category.{v₃} E] {F : C ⥤ D}

namespace Functor

/-- The essential image of a functor `F` consists of those objects in the target category which are
isomorphic to an object in the image of the function `F.obj`. In other words, this is the closure
under isomorphism of the function `F.obj`.
This is the "non-evil" way of describing the image of a functor.
-/
def essImage (F : C ⥤ D) : ObjectProperty D := fun Y => ∃ X : C, Nonempty (F.obj X ≅ Y)

/-- Get the witnessing object that `Y` is in the subcategory given by `F`. -/
def essImage.witness {Y : D} (h : F.essImage Y) : C :=
  h.choose

/-- Extract the isomorphism between `F.obj h.witness` and `Y` itself. -/
def essImage.getIso {Y : D} (h : F.essImage Y) : F.obj h.witness ≅ Y :=
  Classical.choice h.choose_spec

/-- Being in the essential image is a "hygienic" property: it is preserved under isomorphism. -/
theorem essImage.ofIso {Y Y' : D} (h : Y ≅ Y') (hY : essImage F Y) : essImage F Y' :=
  hY.imp fun _ => Nonempty.map (· ≪≫ h)

instance : F.essImage.IsClosedUnderIsomorphisms where
  of_iso e h := essImage.ofIso e h

/-- If `Y` is in the essential image of `F` then it is in the essential image of `F'` as long as
`F ≅ F'`.
-/
theorem essImage.ofNatIso {F' : C ⥤ D} (h : F ≅ F') {Y : D} (hY : essImage F Y) :
    essImage F' Y :=
  hY.imp fun X => Nonempty.map fun t => h.symm.app X ≪≫ t

/-- Isomorphic functors have equal essential images. -/
theorem essImage_eq_of_natIso {F' : C ⥤ D} (h : F ≅ F') : essImage F = essImage F' :=
  funext fun _ => propext ⟨essImage.ofNatIso h, essImage.ofNatIso h.symm⟩

/-- An object in the image is in the essential image. -/
theorem obj_mem_essImage (F : D ⥤ C) (Y : D) : essImage F (F.obj Y) :=
  ⟨Y, ⟨Iso.refl _⟩⟩

/-- The essential image of a functor, interpreted as a full subcategory of the target category. -/
<<<<<<< HEAD
-- Porting note: no hasNonEmptyInstance linter yet
abbrev EssImageSubcategory (F : C ⥤ D) := F.essImage.FullSubcategory
=======
def EssImageSubcategory (F : C ⥤ D) :=
  FullSubcategory F.essImage
-- The `Category` instance should be constructed by a deriving handler.
-- https://github.com/leanprover-community/mathlib4/issues/380

instance : Category (EssImageSubcategory F) :=
  (inferInstance : Category.{v₂} (FullSubcategory _))
>>>>>>> 17b56b42

/-- The essential image as a subcategory has a fully faithful inclusion into the target category. -/
@[deprecated "use F.essImage.ι" (since := "2025-03-04")]
def essImageInclusion (F : C ⥤ D) : F.EssImageSubcategory ⥤ D :=
  F.essImage.ι

lemma essImage_ext (F : C ⥤ D) {X Y : F.EssImageSubcategory} (f g : X ⟶ Y)
    (h : F.essImage.ι.map f = F.essImage.ι.map g) : f = g :=
  F.essImage.ι.map_injective h

/--
Given a functor `F : C ⥤ D`, we have an (essentially surjective) functor from `C` to the essential
image of `F`.
-/
@[simps!]
def toEssImage (F : C ⥤ D) : C ⥤ F.EssImageSubcategory :=
  F.essImage.lift F (obj_mem_essImage _)

/-- The functor `F` factorises through its essential image, where the first functor is essentially
surjective and the second is fully faithful.
-/
@[simps!]
def toEssImageCompι (F : C ⥤ D) : F.toEssImage ⋙ F.essImage.ι ≅ F :=
  ObjectProperty.liftCompιIso _ _ _

@[deprecated (since := "2025-03-04")] alias toEssImageCompEssentialImageInclusio :=
  toEssImageCompι

/-- A functor `F : C ⥤ D` is essentially surjective if every object of `D` is in the essential
image of `F`. In other words, for every `Y : D`, there is some `X : C` with `F.obj X ≅ Y`. -/
@[stacks 001C]
class EssSurj (F : C ⥤ D) : Prop where
  /-- All the objects of the target category are in the essential image. -/
  mem_essImage (Y : D) : F.essImage Y

instance EssSurj.toEssImage : EssSurj F.toEssImage where
  mem_essImage := fun ⟨_, hY⟩ =>
    ⟨_, ⟨⟨_, _, hY.getIso.hom_inv_id, hY.getIso.inv_hom_id⟩⟩⟩

theorem essSurj_of_surj (h : Function.Surjective F.obj) : EssSurj F where
  mem_essImage Y := by
    obtain ⟨X, rfl⟩ := h Y
    apply obj_mem_essImage

variable (F)
variable [F.EssSurj]

/-- Given an essentially surjective functor, we can find a preimage for every object `Y` in the
    codomain. Applying the functor to this preimage will yield an object isomorphic to `Y`, see
    `obj_obj_preimage_iso`. -/
def objPreimage (Y : D) : C :=
  essImage.witness (@EssSurj.mem_essImage _ _ _ _ F _ Y)

/-- Applying an essentially surjective functor to a preimage of `Y` yields an object that is
    isomorphic to `Y`. -/
def objObjPreimageIso (Y : D) : F.obj (F.objPreimage Y) ≅ Y :=
  Functor.essImage.getIso _

/-- The induced functor of a faithful functor is faithful. -/
instance Faithful.toEssImage (F : C ⥤ D) [Faithful F] : Faithful F.toEssImage := by
  dsimp only [Functor.toEssImage]
  infer_instance

/-- The induced functor of a full functor is full. -/
instance Full.toEssImage (F : C ⥤ D) [Full F] : Full F.toEssImage := by
  dsimp only [Functor.toEssImage]
  infer_instance

instance instEssSurjId : EssSurj (𝟭 C) where
  mem_essImage Y := ⟨Y, ⟨Iso.refl _⟩⟩

lemma essSurj_of_iso {F G : C ⥤ D} [EssSurj F] (α : F ≅ G) : EssSurj G where
  mem_essImage Y := Functor.essImage.ofNatIso α (EssSurj.mem_essImage Y)

instance essSurj_comp (F : C ⥤ D) (G : D ⥤ E) [F.EssSurj] [G.EssSurj] :
    (F ⋙ G).EssSurj where
  mem_essImage Z := ⟨_, ⟨G.mapIso (F.objObjPreimageIso _) ≪≫ G.objObjPreimageIso Z⟩⟩

lemma essSurj_of_comp_fully_faithful (F : C ⥤ D) (G : D ⥤ E) [(F ⋙ G).EssSurj]
    [G.Faithful] [G.Full] : F.EssSurj where
  mem_essImage X := ⟨_, ⟨G.preimageIso ((F ⋙ G).objObjPreimageIso (G.obj X))⟩⟩

end Functor

end CategoryTheory<|MERGE_RESOLUTION|>--- conflicted
+++ resolved
@@ -71,18 +71,7 @@
   ⟨Y, ⟨Iso.refl _⟩⟩
 
 /-- The essential image of a functor, interpreted as a full subcategory of the target category. -/
-<<<<<<< HEAD
--- Porting note: no hasNonEmptyInstance linter yet
 abbrev EssImageSubcategory (F : C ⥤ D) := F.essImage.FullSubcategory
-=======
-def EssImageSubcategory (F : C ⥤ D) :=
-  FullSubcategory F.essImage
--- The `Category` instance should be constructed by a deriving handler.
--- https://github.com/leanprover-community/mathlib4/issues/380
-
-instance : Category (EssImageSubcategory F) :=
-  (inferInstance : Category.{v₂} (FullSubcategory _))
->>>>>>> 17b56b42
 
 /-- The essential image as a subcategory has a fully faithful inclusion into the target category. -/
 @[deprecated "use F.essImage.ι" (since := "2025-03-04")]
