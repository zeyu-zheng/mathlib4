/-
Copyright (c) 2017 Scott Morrison. All rights reserved.
Released under Apache 2.0 license as described in the file LICENSE.
Authors: Scott Morrison
-/
import Mathlib.CategoryTheory.Products.Bifunctor

#align_import category_theory.functor.currying from "leanprover-community/mathlib"@"369525b73f229ccd76a6ec0e0e0bf2be57599768"

/-!
# Curry and uncurry, as functors.

We define `curry : ((C × D) ⥤ E) ⥤ (C ⥤ (D ⥤ E))` and `uncurry : (C ⥤ (D ⥤ E)) ⥤ ((C × D) ⥤ E)`,
and verify that they provide an equivalence of categories
`currying : (C ⥤ (D ⥤ E)) ≌ ((C × D) ⥤ E)`.

-/


namespace CategoryTheory

universe v₁ v₂ v₃ v₄ v₅ u₁ u₂ u₃ u₄ u₅

variable {B : Type u₁} [Category.{v₁} B] {C : Type u₂} [Category.{v₂} C] {D : Type u₃}
  [Category.{v₃} D] {E : Type u₄} [Category.{v₄} E] {H : Type u₅} [Category.{v₅} H]

/-- The uncurrying functor, taking a functor `C ⥤ (D ⥤ E)` and producing a functor `(C × D) ⥤ E`.
-/
@[simps]
def uncurry : (C ⥤ D ⥤ E) ⥤ C × D ⥤ E
    where
  obj F :=
    { obj := fun X => (F.obj X.1).obj X.2
      map := fun {X} {Y} f => (F.map f.1).app X.2 ≫ (F.obj Y.1).map f.2
      map_comp := fun f g => by
        simp only [prod_comp_fst, prod_comp_snd, Functor.map_comp, NatTrans.comp_app,
          Category.assoc]
        slice_lhs 2 3 => rw [← NatTrans.naturality]
        rw [Category.assoc] }
  map T :=
    { app := fun X => (T.app X.1).app X.2
      naturality := fun X Y f => by
        simp only [prod_comp_fst, prod_comp_snd, Category.comp_id, Category.assoc, Functor.map_id,
          Functor.map_comp, NatTrans.id_app, NatTrans.comp_app]
        slice_lhs 2 3 => rw [NatTrans.naturality]
        slice_lhs 1 2 => rw [← NatTrans.comp_app, NatTrans.naturality, NatTrans.comp_app]
        rw [Category.assoc] }
#align category_theory.uncurry CategoryTheory.uncurry

/-- The object level part of the currying functor. (See `curry` for the functorial version.)
-/
def curryObj (F : C × D ⥤ E) : C ⥤ D ⥤ E
    where
  obj X :=
    { obj := fun Y => F.obj (X, Y)
      map := fun g => F.map (𝟙 X, g)
      map_id := fun Y => by simp only [F.map_id]; rw [←prod_id]; exact F.map_id ⟨X,Y⟩
      map_comp := fun f g => by simp [←F.map_comp]}
  map f :=
    { app := fun Y => F.map (f, 𝟙 Y)
      naturality := fun {Y} {Y'} g => by simp [←F.map_comp] }
  map_id := fun X => by ext Y; exact F.map_id _
  map_comp := fun f g => by ext Y; dsimp; simp [←F.map_comp]
#align category_theory.curry_obj CategoryTheory.curryObj

/-- The currying functor, taking a functor `(C × D) ⥤ E` and producing a functor `C ⥤ (D ⥤ E)`.
-/
@[simps! obj_obj_obj obj_obj_map obj_map_app map_app_app]
def curry : (C × D ⥤ E) ⥤ C ⥤ D ⥤ E where
  obj F := curryObj F
  map T :=
    { app := fun X =>
        { app := fun Y => T.app (X, Y)
          naturality := fun Y Y' g => by
            dsimp [curryObj]
            rw [NatTrans.naturality] }
      naturality := fun X X' f => by
        ext; dsimp [curryObj]
        rw [NatTrans.naturality] }
#align category_theory.curry CategoryTheory.curry

-- create projection simp lemmas even though this isn't a `{ .. }`.
/-- The equivalence of functor categories given by currying/uncurrying.
-/
@[simps!]
def currying : C ⥤ D ⥤ E ≌ C × D ⥤ E :=
  Equivalence.mk uncurry curry
    (NatIso.ofComponents fun F =>
        NatIso.ofComponents fun X => NatIso.ofComponents fun Y => Iso.refl _)
    (NatIso.ofComponents fun F => NatIso.ofComponents (fun X => eqToIso (by simp))
      (by intros X Y f; cases X; cases Y; cases f; dsimp at *; rw [←F.map_comp]; simp))
#align category_theory.currying CategoryTheory.currying

/-- `F.flip` is isomorphic to uncurrying `F`, swapping the variables, and currying. -/
@[simps!]
def flipIsoCurrySwapUncurry (F : C ⥤ D ⥤ E) : F.flip ≅ curry.obj (Prod.swap _ _ ⋙ uncurry.obj F) :=
  NatIso.ofComponents fun d => NatIso.ofComponents fun c => Iso.refl _
#align category_theory.flip_iso_curry_swap_uncurry CategoryTheory.flipIsoCurrySwapUncurry

/-- The uncurrying of `F.flip` is isomorphic to
swapping the factors followed by the uncurrying of `F`. -/
@[simps!]
def uncurryObjFlip (F : C ⥤ D ⥤ E) : uncurry.obj F.flip ≅ Prod.swap _ _ ⋙ uncurry.obj F :=
  NatIso.ofComponents fun p => Iso.refl _
#align category_theory.uncurry_obj_flip CategoryTheory.uncurryObjFlip

variable (B C D E)

/-- A version of `CategoryTheory.whiskeringRight` for bifunctors, obtained by uncurrying,
applying `whiskeringRight` and currying back
-/
@[simps!]
def whiskeringRight₂ : (C ⥤ D ⥤ E) ⥤ (B ⥤ C) ⥤ (B ⥤ D) ⥤ B ⥤ E :=
  uncurry ⋙
    whiskeringRight _ _ _ ⋙ (whiskeringLeft _ _ _).obj (prodFunctorToFunctorProd _ _ _) ⋙ curry
#align category_theory.whiskering_right₂ CategoryTheory.whiskeringRight₂

namespace Functor

<<<<<<< HEAD
variable {C₁ : Type u₁} {C₂ : Type u₂} {D : Type u₃}
  [Category.{v₁} C₁] [Category.{v₂} C₂] [Category.{v₃} D]

lemma uncurry_obj_curry_obj (F : C₁ × C₂ ⥤ D) : uncurry.obj (curry.obj F) = F := by
  refine' Functor.ext _ _
  · simp
  · intro ⟨x₁, x₂⟩ ⟨y₁, y₂⟩ ⟨f₁, f₂⟩
    dsimp
    rw [← F.map_comp, Category.id_comp, Category.comp_id]
    aesop_cat

lemma curry_obj_injective {F₁ F₂ : C₁ × C₂ ⥤ D} (h : curry.obj F₁ = curry.obj F₂) : F₁ = F₂ := by
  rw [← uncurry_obj_curry_obj F₁, ← uncurry_obj_curry_obj F₂, h]

lemma curry_obj_uncurry_obj (F : C₁ ⥤ C₂ ⥤ D) : curry.obj (uncurry.obj F) = F := by
  refine' Functor.ext _ _
  · intro X₁
    exact Functor.ext (by simp) (by simp)
  · intros X₁ X₂ f
    aesop_cat

@[simps!]
def curryObjUncurryObjIso (F : C₁ ⥤ C₂ ⥤ D) : curry.obj (uncurry.obj F) ≅ F :=
  NatIso.ofComponents (fun X₁ => NatIso.ofComponents (fun X₂ => Iso.refl _) (by aesop_cat))
    (by aesop_cat)

lemma uncurry_obj_injective {F₁ F₂ : C₁ ⥤ C₂ ⥤ D}
  (h : uncurry.obj F₁ = uncurry.obj F₂) : F₁ = F₂ := by
  rw [← curry_obj_uncurry_obj F₁, ← curry_obj_uncurry_obj F₂, h]

lemma flip_flip (F : C₁ ⥤ C₂ ⥤ D) : F.flip.flip = F := rfl

lemma flip_injective {F₁ F₂ : C₁ ⥤ C₂ ⥤ D} (h : F₁.flip = F₂.flip) : F₁ = F₂ := by
  rw [← flip_flip F₁, ← flip_flip F₂, h]

lemma uncurry_obj_curry_obj_flip_flip {C₁' : Type u₄} {C₂' : Type u₅}
  [Category.{v₄} C₁'] [Category.{v₅} C₂']
  (F₁ : C₁ ⥤ C₁') (F₂ : C₂ ⥤ C₂') (G : C₁' × C₂' ⥤ D) :
    uncurry.obj (F₂ ⋙ (F₁ ⋙ curry.obj G).flip).flip = (F₁.prod F₂) ⋙ G := by
  refine' Functor.ext _ _
  · simp
  · intro ⟨x₁, x₂⟩ ⟨y₁, y₂⟩ ⟨f₁, f₂⟩
    dsimp
    simp only [Category.id_comp, Category.comp_id, ← G.map_comp]
    aesop_cat

lemma uncurry_obj_curry_obj_flip_flip' {C₁' : Type u₄} {C₂' : Type u₅}
  [Category.{v₄} C₁'] [Category.{v₅} C₂']
  (F₁ : C₁ ⥤ C₁') (F₂ : C₂ ⥤ C₂') (G : C₁' × C₂' ⥤ D) :
    uncurry.obj (F₁ ⋙ (F₂ ⋙ (curry.obj G).flip).flip) = (F₁.prod F₂) ⋙ G := by
  refine' Functor.ext _ _
  · simp
  · intro ⟨x₁, x₂⟩ ⟨y₁, y₂⟩ ⟨f₁, f₂⟩
    dsimp
    simp only [Category.id_comp, Category.comp_id, ← G.map_comp]
    aesop_cat
=======
variable {B C D E}

lemma uncurry_obj_curry_obj (F : B × C ⥤ D) : uncurry.obj (curry.obj F) = F :=
  Functor.ext (by simp) (fun ⟨x₁, x₂⟩ ⟨y₁, y₂⟩ ⟨f₁, f₂⟩ => by
    dsimp
    simp only [← F.map_comp, Category.id_comp, Category.comp_id, prod_comp])

lemma curry_obj_injective {F₁ F₂ : C × D ⥤ E} (h : curry.obj F₁ = curry.obj F₂) :
    F₁ = F₂ := by
  rw [← uncurry_obj_curry_obj F₁, ← uncurry_obj_curry_obj F₂, h]

lemma curry_obj_uncurry_obj (F : B ⥤ C ⥤ D) : curry.obj (uncurry.obj F) = F :=
  Functor.ext (fun _ => Functor.ext (by simp) (by simp)) (by aesop_cat)

lemma uncurry_obj_injective {F₁ F₂ : B ⥤ C ⥤ D} (h : uncurry.obj F₁ = uncurry.obj F₂) :
    F₁ = F₂ := by
  rw [← curry_obj_uncurry_obj F₁, ← curry_obj_uncurry_obj F₂, h]

lemma flip_flip (F : B ⥤ C ⥤ D) : F.flip.flip = F := rfl

lemma flip_injective {F₁ F₂ : B ⥤ C ⥤ D} (h : F₁.flip = F₂.flip) :
    F₁ = F₂ := by
  rw [← flip_flip F₁, ← flip_flip F₂, h]

lemma uncurry_obj_curry_obj_flip_flip (F₁ : B ⥤ C) (F₂ : D ⥤ E) (G : C × E ⥤ H) :
    uncurry.obj (F₂ ⋙ (F₁ ⋙ curry.obj G).flip).flip = (F₁.prod F₂) ⋙ G :=
  Functor.ext (by simp) (fun ⟨x₁, x₂⟩ ⟨y₁, y₂⟩ ⟨f₁, f₂⟩ => by
    dsimp
    simp only [Category.id_comp, Category.comp_id, ← G.map_comp, prod_comp])

lemma uncurry_obj_curry_obj_flip_flip' (F₁ : B ⥤ C) (F₂ : D ⥤ E) (G : C × E ⥤ H) :
    uncurry.obj (F₁ ⋙ (F₂ ⋙ (curry.obj G).flip).flip) = (F₁.prod F₂) ⋙ G :=
  Functor.ext (by simp) (fun ⟨x₁, x₂⟩ ⟨y₁, y₂⟩ ⟨f₁, f₂⟩ => by
    dsimp
    simp only [Category.id_comp, Category.comp_id, ← G.map_comp, prod_comp])
>>>>>>> 7ad7ddb8

end Functor

end CategoryTheory<|MERGE_RESOLUTION|>--- conflicted
+++ resolved
@@ -117,64 +117,6 @@
 
 namespace Functor
 
-<<<<<<< HEAD
-variable {C₁ : Type u₁} {C₂ : Type u₂} {D : Type u₃}
-  [Category.{v₁} C₁] [Category.{v₂} C₂] [Category.{v₃} D]
-
-lemma uncurry_obj_curry_obj (F : C₁ × C₂ ⥤ D) : uncurry.obj (curry.obj F) = F := by
-  refine' Functor.ext _ _
-  · simp
-  · intro ⟨x₁, x₂⟩ ⟨y₁, y₂⟩ ⟨f₁, f₂⟩
-    dsimp
-    rw [← F.map_comp, Category.id_comp, Category.comp_id]
-    aesop_cat
-
-lemma curry_obj_injective {F₁ F₂ : C₁ × C₂ ⥤ D} (h : curry.obj F₁ = curry.obj F₂) : F₁ = F₂ := by
-  rw [← uncurry_obj_curry_obj F₁, ← uncurry_obj_curry_obj F₂, h]
-
-lemma curry_obj_uncurry_obj (F : C₁ ⥤ C₂ ⥤ D) : curry.obj (uncurry.obj F) = F := by
-  refine' Functor.ext _ _
-  · intro X₁
-    exact Functor.ext (by simp) (by simp)
-  · intros X₁ X₂ f
-    aesop_cat
-
-@[simps!]
-def curryObjUncurryObjIso (F : C₁ ⥤ C₂ ⥤ D) : curry.obj (uncurry.obj F) ≅ F :=
-  NatIso.ofComponents (fun X₁ => NatIso.ofComponents (fun X₂ => Iso.refl _) (by aesop_cat))
-    (by aesop_cat)
-
-lemma uncurry_obj_injective {F₁ F₂ : C₁ ⥤ C₂ ⥤ D}
-  (h : uncurry.obj F₁ = uncurry.obj F₂) : F₁ = F₂ := by
-  rw [← curry_obj_uncurry_obj F₁, ← curry_obj_uncurry_obj F₂, h]
-
-lemma flip_flip (F : C₁ ⥤ C₂ ⥤ D) : F.flip.flip = F := rfl
-
-lemma flip_injective {F₁ F₂ : C₁ ⥤ C₂ ⥤ D} (h : F₁.flip = F₂.flip) : F₁ = F₂ := by
-  rw [← flip_flip F₁, ← flip_flip F₂, h]
-
-lemma uncurry_obj_curry_obj_flip_flip {C₁' : Type u₄} {C₂' : Type u₅}
-  [Category.{v₄} C₁'] [Category.{v₅} C₂']
-  (F₁ : C₁ ⥤ C₁') (F₂ : C₂ ⥤ C₂') (G : C₁' × C₂' ⥤ D) :
-    uncurry.obj (F₂ ⋙ (F₁ ⋙ curry.obj G).flip).flip = (F₁.prod F₂) ⋙ G := by
-  refine' Functor.ext _ _
-  · simp
-  · intro ⟨x₁, x₂⟩ ⟨y₁, y₂⟩ ⟨f₁, f₂⟩
-    dsimp
-    simp only [Category.id_comp, Category.comp_id, ← G.map_comp]
-    aesop_cat
-
-lemma uncurry_obj_curry_obj_flip_flip' {C₁' : Type u₄} {C₂' : Type u₅}
-  [Category.{v₄} C₁'] [Category.{v₅} C₂']
-  (F₁ : C₁ ⥤ C₁') (F₂ : C₂ ⥤ C₂') (G : C₁' × C₂' ⥤ D) :
-    uncurry.obj (F₁ ⋙ (F₂ ⋙ (curry.obj G).flip).flip) = (F₁.prod F₂) ⋙ G := by
-  refine' Functor.ext _ _
-  · simp
-  · intro ⟨x₁, x₂⟩ ⟨y₁, y₂⟩ ⟨f₁, f₂⟩
-    dsimp
-    simp only [Category.id_comp, Category.comp_id, ← G.map_comp]
-    aesop_cat
-=======
 variable {B C D E}
 
 lemma uncurry_obj_curry_obj (F : B × C ⥤ D) : uncurry.obj (curry.obj F) = F :=
@@ -210,7 +152,14 @@
   Functor.ext (by simp) (fun ⟨x₁, x₂⟩ ⟨y₁, y₂⟩ ⟨f₁, f₂⟩ => by
     dsimp
     simp only [Category.id_comp, Category.comp_id, ← G.map_comp, prod_comp])
->>>>>>> 7ad7ddb8
+
+variable {C₁ : Type u₁} {C₂ : Type u₂} {D : Type u₃}
+  [Category.{v₁} C₁] [Category.{v₂} C₂] [Category.{v₃} D]
+
+@[simps!]
+def curryObjUncurryObjIso (F : C₁ ⥤ C₂ ⥤ D) : curry.obj (uncurry.obj F) ≅ F :=
+  NatIso.ofComponents (fun X₁ => NatIso.ofComponents (fun X₂ => Iso.refl _) (by aesop_cat))
+    (by aesop_cat)
 
 end Functor
 
