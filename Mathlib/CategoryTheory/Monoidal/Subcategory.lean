/-
Copyright (c) 2022 Antoine Labelle. All rights reserved.
Released under Apache 2.0 license as described in the file LICENSE.
Authors: Antoine Labelle
-/
import Mathlib.CategoryTheory.Monoidal.Braided.Basic
import Mathlib.CategoryTheory.Monoidal.Linear
import Mathlib.CategoryTheory.Monoidal.Transport
import Mathlib.CategoryTheory.Preadditive.AdditiveFunctor
import Mathlib.CategoryTheory.Linear.LinearFunctor
import Mathlib.CategoryTheory.Closed.Monoidal

/-!
# Full monoidal subcategories

Given a monoidal category `C` and a monoidal predicate on `C`, that is a function `P : C → Prop`
closed under `𝟙_` and `⊗`, we can put a monoidal structure on `{X : C // P X}` (the category
structure is defined in `Mathlib.CategoryTheory.FullSubcategory`).

When `C` is also braided/symmetric, the full monoidal subcategory also inherits the
braided/symmetric structure.

## TODO
* Add monoidal/braided versions of `CategoryTheory.FullSubcategory.Lift`
-/


universe u v

namespace CategoryTheory

namespace MonoidalCategory

open Iso

variable {C : Type u} [Category.{v} C] [MonoidalCategory C] (P : C → Prop)

/-- A property `C → Prop` is a monoidal predicate if it is closed under `𝟙_` and `⊗`.
-/
class MonoidalPredicate : Prop where
  prop_id : P (𝟙_ C) := by aesop_cat
  prop_tensor : ∀ {X Y}, P X → P Y → P (X ⊗ Y) := by aesop_cat

open MonoidalPredicate

variable [MonoidalPredicate P]

@[simps]
instance : MonoidalCategoryStruct (FullSubcategory P) where
  tensorObj X Y := ⟨X.1 ⊗ Y.1, prop_tensor X.2 Y.2⟩
  whiskerLeft X _ _ f := { hom := X.1 ◁ f.hom }
  whiskerRight f Y := { hom := f.hom ▷ Y.1 }
  tensorHom f g := { hom := f.hom ⊗ g.hom }
  tensorUnit := ⟨𝟙_ C, prop_id⟩
  associator _ _ _ := FullSubcategory.isoMk (α_ _ _ _)
  leftUnitor _ := FullSubcategory.isoMk (λ_ _)
  rightUnitor _ := FullSubcategory.isoMk (ρ_ _)

/--
When `P` is a monoidal predicate, the full subcategory for `P` inherits the monoidal structure of
  `C`.
-/
instance fullMonoidalSubcategory : MonoidalCategory (FullSubcategory P) :=
  Monoidal.induced (fullSubcategoryInclusion P)
    { μIso := fun X Y => Iso.refl _
      εIso := Iso.refl _ }

/-- The forgetful monoidal functor from a full monoidal subcategory into the original category
("forgetting" the condition).
-/
@[simps]
def fullMonoidalSubcategoryInclusion : MonoidalFunctor (FullSubcategory P) C where
  toFunctor := fullSubcategoryInclusion P
  ε := 𝟙 _
  μ X Y := 𝟙 _

instance fullMonoidalSubcategory.full : (fullMonoidalSubcategoryInclusion P).Full :=
  FullSubcategory.full P

instance fullMonoidalSubcategory.faithful :
    (fullMonoidalSubcategoryInclusion P).Faithful :=
  FullSubcategory.faithful P

section

variable [Preadditive C]

instance fullMonoidalSubcategoryInclusion_additive :
    (fullMonoidalSubcategoryInclusion P).toFunctor.Additive :=
  Functor.fullSubcategoryInclusion_additive _

instance [MonoidalPreadditive C] : MonoidalPreadditive (FullSubcategory P) :=
  monoidalPreadditive_of_faithful (fullMonoidalSubcategoryInclusion P)

variable (R : Type*) [Ring R] [Linear R C]

instance fullMonoidalSubcategoryInclusion_linear :
    (fullMonoidalSubcategoryInclusion P).toFunctor.Linear R :=
  Functor.fullSubcategoryInclusionLinear R _

instance [MonoidalPreadditive C] [MonoidalLinear R C] : MonoidalLinear R (FullSubcategory P) :=
  monoidalLinearOfFaithful R (fullMonoidalSubcategoryInclusion P)

end

variable {P} {P' : C → Prop} [MonoidalPredicate P']

/-- An implication of predicates `P → P'` induces a monoidal functor between full monoidal
subcategories. -/
@[simps]
def fullMonoidalSubcategory.map (h : ∀ ⦃X⦄, P X → P' X) :
    MonoidalFunctor (FullSubcategory P) (FullSubcategory P') where
  toFunctor := FullSubcategory.map h
  ε := 𝟙 _
  μ X Y := 𝟙 _

/-- The inclusion functor between two full monoidal subcategories is fully faithful. -/
def fullMonoidalSubcategory.fullyFaithfulMap (h : ∀ ⦃X⦄, P X → P' X) :
    (fullMonoidalSubcategory.map h).FullyFaithful :=
  FullSubcategory.fullyFaithfulMap _

instance fullMonoidalSubcategory.map_full (h : ∀ ⦃X⦄, P X → P' X) :
    (fullMonoidalSubcategory.map h).Full :=
  (fullyFaithfulMap h).full

instance fullMonoidalSubcategory.map_faithful (h : ∀ ⦃X⦄, P X → P' X) :
    (fullMonoidalSubcategory.map h).Faithful :=
  (fullyFaithfulMap h).faithful

section Braided

variable (P) [BraidedCategory C]

/-- The braided structure on a full subcategory inherited by the braided structure on `C`.
-/
instance fullBraidedSubcategory : BraidedCategory (FullSubcategory P) :=
  braidedCategoryOfFaithful (fullMonoidalSubcategoryInclusion P)
    (fun X Y ↦ FullSubcategory.isoMk (β_ _ _)) (by aesop_cat)

/-- The forgetful braided functor from a full braided subcategory into the original category
("forgetting" the condition).
-/
@[simps!]
def fullBraidedSubcategoryInclusion : BraidedFunctor (FullSubcategory P) C where
  toMonoidalFunctor := fullMonoidalSubcategoryInclusion P
  braided X Y := by rw [IsIso.eq_inv_comp]; aesop_cat

instance fullBraidedSubcategory.full : (fullBraidedSubcategoryInclusion P).Full :=
  fullMonoidalSubcategory.full P

instance fullBraidedSubcategory.faithful : (fullBraidedSubcategoryInclusion P).Faithful :=
  fullMonoidalSubcategory.faithful P

variable {P}

/-- An implication of predicates `P → P'` induces a braided functor between full braided
subcategories. -/
@[simps!]
def fullBraidedSubcategory.map (h : ∀ ⦃X⦄, P X → P' X) :
    BraidedFunctor (FullSubcategory P) (FullSubcategory P') where
  toMonoidalFunctor := fullMonoidalSubcategory.map h
  braided X Y := by rw [IsIso.eq_inv_comp]; aesop_cat

instance fullBraidedSubcategory.mapFull (h : ∀ ⦃X⦄, P X → P' X) :
    (fullBraidedSubcategory.map h).Full :=
  fullMonoidalSubcategory.map_full h

instance fullBraidedSubcategory.map_faithful (h : ∀ ⦃X⦄, P X → P' X) :
    (fullBraidedSubcategory.map h).Faithful :=
  fullMonoidalSubcategory.map_faithful h

end Braided

section Symmetric

variable (P) [SymmetricCategory C]

instance fullSymmetricSubcategory : SymmetricCategory (FullSubcategory P) :=
  symmetricCategoryOfFaithful (fullBraidedSubcategoryInclusion P)

end Symmetric

section Closed

variable (P) [MonoidalClosed C]

/-- A property `C → Prop` is a closed predicate if it is closed under taking internal homs
-/
class ClosedPredicate : Prop where
  prop_ihom : ∀ {X Y}, P X → P Y → P ((ihom X).obj Y) := by aesop_cat

open ClosedPredicate

variable [ClosedPredicate P]

instance fullMonoidalClosedSubcategory : MonoidalClosed (FullSubcategory P) where
  closed X :=
    { rightAdj := FullSubcategory.lift P (fullSubcategoryInclusion P ⋙ ihom X.1)
        fun Y => prop_ihom X.2 Y.2
      adj :=
        { unit :=
          { app := fun Y => { hom := (ihom.coev X.1).app Y.1 }
            naturality := fun Y Z f => by ext; exact ihom.coev_naturality X.1 f.hom }
          counit :=
<<<<<<< HEAD
          { app := fun Y => { hom := (ihom.ev X.1).app Y.1 }
            naturality := fun Y Z f => by ext; exact ihom.ev_naturality X.1 f.hom } } }
=======
          { app := fun Y => (ihom.ev X.1).app Y.1
            naturality := fun Y Z f => ihom.ev_naturality X.1 f }
          left_triangle_components := fun X ↦
            by simp [FullSubcategory.comp_def, FullSubcategory.id_def]
          right_triangle_components := fun Y ↦
            by simp [FullSubcategory.comp_def, FullSubcategory.id_def] } }
>>>>>>> 9a321de8

@[simp]
theorem fullMonoidalClosedSubcategory_ihom_obj (X Y : FullSubcategory P) :
    ((ihom X).obj Y).obj = (ihom X.obj).obj Y.obj :=
  rfl

@[simp]
theorem fullMonoidalClosedSubcategory_ihom_map_hom
    (X : FullSubcategory P) {Y Z : FullSubcategory P} (f : Y ⟶ Z) :
    ((ihom X).map f).hom = (ihom X.obj).map f.hom :=
  rfl

end Closed

end MonoidalCategory

end CategoryTheory<|MERGE_RESOLUTION|>--- conflicted
+++ resolved
@@ -202,17 +202,8 @@
           { app := fun Y => { hom := (ihom.coev X.1).app Y.1 }
             naturality := fun Y Z f => by ext; exact ihom.coev_naturality X.1 f.hom }
           counit :=
-<<<<<<< HEAD
           { app := fun Y => { hom := (ihom.ev X.1).app Y.1 }
             naturality := fun Y Z f => by ext; exact ihom.ev_naturality X.1 f.hom } } }
-=======
-          { app := fun Y => (ihom.ev X.1).app Y.1
-            naturality := fun Y Z f => ihom.ev_naturality X.1 f }
-          left_triangle_components := fun X ↦
-            by simp [FullSubcategory.comp_def, FullSubcategory.id_def]
-          right_triangle_components := fun Y ↦
-            by simp [FullSubcategory.comp_def, FullSubcategory.id_def] } }
->>>>>>> 9a321de8
 
 @[simp]
 theorem fullMonoidalClosedSubcategory_ihom_obj (X Y : FullSubcategory P) :
