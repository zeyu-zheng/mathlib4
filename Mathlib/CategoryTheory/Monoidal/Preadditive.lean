/-
Copyright (c) 2021 Scott Morrison. All rights reserved.
Released under Apache 2.0 license as described in the file LICENSE.
Authors: Scott Morrison
-/
import Mathlib.CategoryTheory.Preadditive.AdditiveFunctor
import Mathlib.CategoryTheory.Monoidal.Functor

#align_import category_theory.monoidal.preadditive from "leanprover-community/mathlib"@"986c4d5761f938b2e1c43c01f001b6d9d88c2055"

/-!
# Preadditive monoidal categories

A monoidal category is `MonoidalPreadditive` if it is preadditive and tensor product of morphisms
is linear in both factors.
-/


noncomputable section

open Classical

namespace CategoryTheory

open CategoryTheory.Limits

open CategoryTheory.MonoidalCategory

variable (C : Type*) [Category C] [Preadditive C] [MonoidalCategory C]

/-- A category is `MonoidalPreadditive` if tensoring is additive in both factors.

Note we don't `extend Preadditive C` here, as `Abelian C` already extends it,
and we'll need to have both typeclasses sometimes.
-/
class MonoidalPreadditive : Prop where
<<<<<<< HEAD
  whiskerLeft_zero : ∀ {X Y Z : C}, X ◁ (0 : Y ⟶ Z) = 0 := by aesop_cat
  zero_whiskerRight : ∀ {X Y Z : C}, (0 : Y ⟶ Z) ▷ X = 0 := by aesop_cat
  whiskerLeft_add : ∀ {X Y Z : C} (f g : Y ⟶ Z), X ◁ (f + g) = X ◁ f + X ◁ g := by aesop_cat
  add_whiskerRight : ∀ {X Y Z : C} (f g : Y ⟶ Z), (f + g) ▷ X = f ▷ X + g ▷ X := by aesop_cat
=======
  -- Note: `𝟙 X ⊗ f` will be replaced by `X ◁ f` (and similarly for `f ⊗ 𝟙 X`) in #6307.
  whiskerLeft_zero : ∀ {X Y Z : C}, 𝟙 X ⊗ (0 : Y ⟶ Z) = 0 := by aesop_cat
  zero_whiskerRight : ∀ {X Y Z : C}, (0 : Y ⟶ Z) ⊗ 𝟙 X = 0 := by aesop_cat
  whiskerLeft_add : ∀ {X Y Z : C} (f g : Y ⟶ Z), 𝟙 X ⊗ (f + g) = 𝟙 X ⊗ f + 𝟙 X ⊗ g := by aesop_cat
  add_whiskerRight : ∀ {X Y Z : C} (f g : Y ⟶ Z), (f + g) ⊗ 𝟙 X = f ⊗ 𝟙 X + g ⊗ 𝟙 X := by aesop_cat
>>>>>>> d3da7bbc
#align category_theory.monoidal_preadditive CategoryTheory.MonoidalPreadditive

attribute [simp] MonoidalPreadditive.whiskerLeft_zero MonoidalPreadditive.zero_whiskerRight
attribute [simp] MonoidalPreadditive.whiskerLeft_add MonoidalPreadditive.add_whiskerRight

variable {C}
variable [MonoidalPreadditive C]

<<<<<<< HEAD
=======
namespace MonoidalPreadditive

-- The priority setting will not be needed when we replace `𝟙 X ⊗ f` by `X ◁ f`.
@[simp (low)]
theorem tensor_zero {W X Y Z : C} (f : W ⟶ X) : f ⊗ (0 : Y ⟶ Z) = 0 := by
  rw [← tensor_id_comp_id_tensor]
  simp

-- The priority setting will not be needed when we replace `f ⊗ 𝟙 X` by `f ▷ X`.
@[simp (low)]
theorem zero_tensor {W X Y Z : C} (f : Y ⟶ Z) : (0 : W ⟶ X) ⊗ f = 0 := by
  rw [← tensor_id_comp_id_tensor]
  simp

theorem tensor_add {W X Y Z : C} (f : W ⟶ X) (g h : Y ⟶ Z) : f ⊗ (g + h) = f ⊗ g + f ⊗ h := by
  rw [← tensor_id_comp_id_tensor]
  simp

theorem add_tensor {W X Y Z : C} (f g : W ⟶ X) (h : Y ⟶ Z) : (f + g) ⊗ h = f ⊗ h + g ⊗ h := by
  rw [← tensor_id_comp_id_tensor]
  simp

end MonoidalPreadditive

>>>>>>> d3da7bbc
instance tensorLeft_additive (X : C) : (tensorLeft X).Additive where
#align category_theory.tensor_left_additive CategoryTheory.tensorLeft_additive

instance tensorRight_additive (X : C) : (tensorRight X).Additive where
#align category_theory.tensor_right_additive CategoryTheory.tensorRight_additive

instance tensoringLeft_additive (X : C) : ((tensoringLeft C).obj X).Additive where
#align category_theory.tensoring_left_additive CategoryTheory.tensoringLeft_additive

instance tensoringRight_additive (X : C) : ((tensoringRight C).obj X).Additive where
#align category_theory.tensoring_right_additive CategoryTheory.tensoringRight_additive

/-- A faithful additive monoidal functor to a monoidal preadditive category
ensures that the domain is monoidal preadditive. -/
theorem monoidalPreadditive_of_faithful {D} [Category D] [Preadditive D] [MonoidalCategory D]
    (F : MonoidalFunctor D C) [Faithful F.toFunctor] [F.toFunctor.Additive] :
    MonoidalPreadditive D :=
  { whiskerLeft_zero := by
      intros
      apply F.toFunctor.map_injective
      simp [F.map_whiskerLeft]
    zero_whiskerRight := by
      intros
      apply F.toFunctor.map_injective
      simp [F.map_whiskerRight]
    whiskerLeft_add := by
      intros
      apply F.toFunctor.map_injective
      simp only [F.map_whiskerLeft, Functor.map_add, Preadditive.comp_add, Preadditive.add_comp,
        MonoidalPreadditive.whiskerLeft_add]
    add_whiskerRight := by
      intros
      apply F.toFunctor.map_injective
      simp only [F.map_whiskerRight, Functor.map_add, Preadditive.comp_add, Preadditive.add_comp,
        MonoidalPreadditive.add_whiskerRight] }
#align category_theory.monoidal_preadditive_of_faithful CategoryTheory.monoidalPreadditive_of_faithful

open BigOperators

theorem whiskerLeft_sum (P : C) {Q R : C} {J : Type*} (s : Finset J) (g : J → (Q ⟶ R)) :
    P ◁ ∑ j in s, g j = ∑ j in s, P ◁ g j :=
  map_sum ((tensoringLeft C).obj P).mapAddHom g s

theorem sum_whiskerRight {Q R : C} {J : Type*} (s : Finset J) (g : J → (Q ⟶ R)) (P : C) :
    (∑ j in s, g j) ▷ P = ∑ j in s, g j ▷ P :=
  map_sum ((tensoringRight C).obj P).mapAddHom g s

theorem tensor_sum {P Q R S : C} {J : Type*} (s : Finset J) (f : P ⟶ Q) (g : J → (R ⟶ S)) :
    (f ⊗ ∑ j in s, g j) = ∑ j in s, f ⊗ g j := by
  simp [whiskerLeft_sum, sum_whiskerRight, Preadditive.comp_sum, tensorHom_def]
#align category_theory.tensor_sum CategoryTheory.tensor_sum

theorem sum_tensor {P Q R S : C} {J : Type*} (s : Finset J) (f : P ⟶ Q) (g : J → (R ⟶ S)) :
    (∑ j in s, g j) ⊗ f = ∑ j in s, g j ⊗ f := by
  simp [whiskerLeft_sum, sum_whiskerRight, Preadditive.sum_comp, tensorHom_def]
#align category_theory.sum_tensor CategoryTheory.sum_tensor

-- In a closed monoidal category, this would hold because
-- `tensorLeft X` is a left adjoint and hence preserves all colimits.
-- In any case it is true in any preadditive category.
instance (X : C) : PreservesFiniteBiproducts (tensorLeft X) where
  preserves {J} :=
    { preserves := fun {f} =>
        { preserves := fun {b} i => isBilimitOfTotal _ (by
            dsimp
            simp_rw [← id_tensorHom]
            simp only [← tensor_comp, Category.comp_id, ← tensor_sum, ← tensor_id,
              IsBilimit.total i]) } }

instance (X : C) : PreservesFiniteBiproducts (tensorRight X) where
  preserves {J} :=
    { preserves := fun {f} =>
        { preserves := fun {b} i => isBilimitOfTotal _ (by
            dsimp
            simp_rw [← tensorHom_id]
            simp only [← tensor_comp, Category.comp_id, ← sum_tensor, ← tensor_id,
               IsBilimit.total i]) } }

variable [HasFiniteBiproducts C]

/-- The isomorphism showing how tensor product on the left distributes over direct sums. -/
def leftDistributor {J : Type} [Fintype J] (X : C) (f : J → C) : X ⊗ ⨁ f ≅ ⨁ fun j => X ⊗ f j :=
  (tensorLeft X).mapBiproduct f
#align category_theory.left_distributor CategoryTheory.leftDistributor

theorem leftDistributor_hom {J : Type} [Fintype J] (X : C) (f : J → C) :
    (leftDistributor X f).hom =
      ∑ j : J, (X ◁ biproduct.π f j) ≫ biproduct.ι (fun j => X ⊗ f j) j := by
  ext
  dsimp [leftDistributor, Functor.mapBiproduct, Functor.mapBicone]
  erw [biproduct.lift_π]
  simp only [Preadditive.sum_comp, Category.assoc, biproduct.ι_π, comp_dite, comp_zero,
    Finset.sum_dite_eq', Finset.mem_univ, ite_true, eqToHom_refl, Category.comp_id]
#align category_theory.left_distributor_hom CategoryTheory.leftDistributor_hom

theorem leftDistributor_inv {J : Type} [Fintype J] (X : C) (f : J → C) :
    (leftDistributor X f).inv = ∑ j : J, biproduct.π _ j ≫ (X ◁ biproduct.ι f j) := by
  ext
  dsimp [leftDistributor, Functor.mapBiproduct, Functor.mapBicone]
  simp only [Preadditive.comp_sum, biproduct.ι_π_assoc, dite_comp, zero_comp,
    Finset.sum_dite_eq, Finset.mem_univ, ite_true, eqToHom_refl, Category.id_comp,
    biproduct.ι_desc]
#align category_theory.left_distributor_inv CategoryTheory.leftDistributor_inv

@[reassoc (attr := simp)]
theorem leftDistributor_hom_comp_biproduct_π {J : Type} [Fintype J] (X : C) (f : J → C) (j : J) :
    (leftDistributor X f).hom ≫ biproduct.π _ j = X ◁ biproduct.π _ j := by
  simp [leftDistributor_hom, Preadditive.sum_comp, biproduct.ι_π, comp_dite]

@[reassoc (attr := simp)]
theorem biproduct_ι_comp_leftDistributor_hom {J : Type} [Fintype J] (X : C) (f : J → C) (j : J) :
    (X ◁ biproduct.ι _ j) ≫ (leftDistributor X f).hom = biproduct.ι (fun j => X ⊗ f j) j := by
  simp [leftDistributor_hom, Preadditive.comp_sum, ← whiskerLeft_comp_assoc, biproduct.ι_π,
    whiskerLeft_dite, dite_comp]

@[reassoc (attr := simp)]
theorem leftDistributor_inv_comp_biproduct_π {J : Type} [Fintype J] (X : C) (f : J → C) (j : J) :
    (leftDistributor X f).inv ≫ (X ◁ biproduct.π _ j) = biproduct.π _ j := by
  simp [leftDistributor_inv, Preadditive.sum_comp, ← MonoidalCategory.whiskerLeft_comp,
    biproduct.ι_π, whiskerLeft_dite, comp_dite]

@[reassoc (attr := simp)]
theorem biproduct_ι_comp_leftDistributor_inv {J : Type} [Fintype J] (X : C) (f : J → C) (j : J) :
    biproduct.ι _ j ≫ (leftDistributor X f).inv = X ◁ biproduct.ι _ j := by
  simp [leftDistributor_inv, Preadditive.comp_sum, ← id_tensor_comp, biproduct.ι_π_assoc, dite_comp]

theorem leftDistributor_assoc {J : Type} [Fintype J] (X Y : C) (f : J → C) :
    (asIso (𝟙 X) ⊗ leftDistributor Y f) ≪≫ leftDistributor X _ =
      (α_ X Y (⨁ f)).symm ≪≫ leftDistributor (X ⊗ Y) f ≪≫ biproduct.mapIso fun j => α_ X Y _ := by
  ext
  simp only [Category.comp_id, Category.assoc, eqToHom_refl, Iso.trans_hom, Iso.symm_hom,
    asIso_hom, comp_zero, comp_dite, Preadditive.sum_comp, Preadditive.comp_sum, tensor_sum,
    id_tensor_comp, tensorIso_hom, leftDistributor_hom, biproduct.mapIso_hom, biproduct.ι_map,
    biproduct.ι_π, Finset.sum_dite_irrel, Finset.sum_dite_eq', Finset.sum_const_zero]
  simp_rw [← id_tensorHom]
  simp only [← id_tensor_comp, biproduct.ι_π]
  simp only [id_tensor_comp, tensor_dite, comp_dite]
  simp
#align category_theory.left_distributor_assoc CategoryTheory.leftDistributor_assoc

/-- The isomorphism showing how tensor product on the right distributes over direct sums. -/
def rightDistributor {J : Type} [Fintype J] (f : J → C) (X : C) : (⨁ f) ⊗ X ≅ ⨁ fun j => f j ⊗ X :=
  (tensorRight X).mapBiproduct f
#align category_theory.right_distributor CategoryTheory.rightDistributor

theorem rightDistributor_hom {J : Type} [Fintype J] (f : J → C) (X : C) :
    (rightDistributor f X).hom =
      ∑ j : J, (biproduct.π f j ▷ X) ≫ biproduct.ι (fun j => f j ⊗ X) j := by
  ext
  dsimp [rightDistributor, Functor.mapBiproduct, Functor.mapBicone]
  erw [biproduct.lift_π]
  simp only [Preadditive.sum_comp, Category.assoc, biproduct.ι_π, comp_dite, comp_zero,
    Finset.sum_dite_eq', Finset.mem_univ, eqToHom_refl, Category.comp_id, ite_true]
#align category_theory.right_distributor_hom CategoryTheory.rightDistributor_hom

theorem rightDistributor_inv {J : Type} [Fintype J] (f : J → C) (X : C) :
    (rightDistributor f X).inv = ∑ j : J, biproduct.π _ j ≫ (biproduct.ι f j ▷ X) := by
  ext
  dsimp [rightDistributor, Functor.mapBiproduct, Functor.mapBicone]
  simp only [biproduct.ι_desc, Preadditive.comp_sum, ne_eq, biproduct.ι_π_assoc, dite_comp,
    zero_comp, Finset.sum_dite_eq, Finset.mem_univ, eqToHom_refl, Category.id_comp, ite_true]
#align category_theory.right_distributor_inv CategoryTheory.rightDistributor_inv

@[reassoc (attr := simp)]
theorem rightDistributor_hom_comp_biproduct_π {J : Type} [Fintype J] (f : J → C) (X : C) (j : J) :
    (rightDistributor f X).hom ≫ biproduct.π _ j = biproduct.π _ j ▷ X := by
  simp [rightDistributor_hom, Preadditive.sum_comp, biproduct.ι_π, comp_dite]

@[reassoc (attr := simp)]
theorem biproduct_ι_comp_rightDistributor_hom {J : Type} [Fintype J] (f : J → C) (X : C) (j : J) :
    (biproduct.ι _ j ▷ X) ≫ (rightDistributor f X).hom = biproduct.ι (fun j => f j ⊗ X) j := by
  simp [rightDistributor_hom, Preadditive.comp_sum, ← comp_whiskerRight_assoc, biproduct.ι_π,
    dite_whiskerRight, dite_comp]

@[reassoc (attr := simp)]
theorem rightDistributor_inv_comp_biproduct_π {J : Type} [Fintype J] (f : J → C) (X : C) (j : J) :
    (rightDistributor f X).inv ≫ (biproduct.π _ j ▷ X) = biproduct.π _ j := by
  simp [rightDistributor_inv, Preadditive.sum_comp, ← MonoidalCategory.comp_whiskerRight,
    biproduct.ι_π, dite_whiskerRight, comp_dite]

@[reassoc (attr := simp)]
theorem biproduct_ι_comp_rightDistributor_inv {J : Type} [Fintype J] (f : J → C) (X : C) (j : J) :
    biproduct.ι _ j ≫ (rightDistributor f X).inv = biproduct.ι _ j ▷ X := by
  simp [rightDistributor_inv, Preadditive.comp_sum, ← id_tensor_comp, biproduct.ι_π_assoc,
    dite_comp]

theorem rightDistributor_assoc {J : Type} [Fintype J] (f : J → C) (X Y : C) :
    (rightDistributor f X ⊗ asIso (𝟙 Y)) ≪≫ rightDistributor _ Y =
      α_ (⨁ f) X Y ≪≫ rightDistributor f (X ⊗ Y) ≪≫ biproduct.mapIso fun j => (α_ _ X Y).symm := by
  ext
  simp only [Category.comp_id, Category.assoc, eqToHom_refl, Iso.symm_hom, Iso.trans_hom,
    asIso_hom, comp_zero, comp_dite, Preadditive.sum_comp, Preadditive.comp_sum, sum_tensor,
    comp_tensor_id, tensorIso_hom, rightDistributor_hom, biproduct.mapIso_hom, biproduct.ι_map,
    biproduct.ι_π, Finset.sum_dite_irrel, Finset.sum_dite_eq', Finset.sum_const_zero,
    Finset.mem_univ, if_true]
  simp_rw [← tensorHom_id]
  simp only [← comp_tensor_id, biproduct.ι_π, dite_tensor, comp_dite]
  simp
#align category_theory.right_distributor_assoc CategoryTheory.rightDistributor_assoc

theorem leftDistributor_rightDistributor_assoc {J : Type _} [Fintype J]
    (X : C) (f : J → C) (Y : C) :
    (leftDistributor X f ⊗ asIso (𝟙 Y)) ≪≫ rightDistributor _ Y =
      α_ X (⨁ f) Y ≪≫
        (asIso (𝟙 X) ⊗ rightDistributor _ Y) ≪≫
          leftDistributor X _ ≪≫ biproduct.mapIso fun j => (α_ _ _ _).symm := by
  ext
  simp only [Category.comp_id, Category.assoc, eqToHom_refl, Iso.symm_hom, Iso.trans_hom,
    asIso_hom, comp_zero, comp_dite, Preadditive.sum_comp, Preadditive.comp_sum, sum_tensor,
    tensor_sum, comp_tensor_id, tensorIso_hom, leftDistributor_hom, rightDistributor_hom,
    biproduct.mapIso_hom, biproduct.ι_map, biproduct.ι_π, Finset.sum_dite_irrel,
    Finset.sum_dite_eq', Finset.sum_const_zero, Finset.mem_univ, if_true]
  simp_rw [← tensorHom_id, ← id_tensorHom]
  simp only [← comp_tensor_id, ← id_tensor_comp_assoc, Category.assoc, biproduct.ι_π, comp_dite,
    dite_comp, tensor_dite, dite_tensor]
  simp
#align category_theory.left_distributor_right_distributor_assoc CategoryTheory.leftDistributor_rightDistributor_assoc

@[ext]
theorem leftDistributor_ext_left {J : Type} [Fintype J] {X Y : C} {f : J → C} {g h : X ⊗ ⨁ f ⟶ Y}
    (w : ∀ j, (X ◁ biproduct.ι f j) ≫ g = (X ◁ biproduct.ι f j) ≫ h) : g = h := by
  apply (cancel_epi (leftDistributor X f).inv).mp
  ext
  simp? [leftDistributor_inv, Preadditive.comp_sum_assoc, biproduct.ι_π_assoc, dite_comp] says
    simp only [leftDistributor_inv, Preadditive.comp_sum_assoc, biproduct.ι_π_assoc, dite_comp,
      zero_comp, Finset.sum_dite_eq, Finset.mem_univ, eqToHom_refl, Category.id_comp, ite_true]
  apply w

@[ext]
theorem leftDistributor_ext_right {J : Type} [Fintype J] {X Y : C} {f : J → C} {g h : X ⟶ Y ⊗ ⨁ f}
    (w : ∀ j, g ≫ (Y ◁ biproduct.π f j) = h ≫ (Y ◁ biproduct.π f j)) : g = h := by
  apply (cancel_mono (leftDistributor Y f).hom).mp
  ext
  simp? [leftDistributor_hom, Preadditive.sum_comp, Preadditive.comp_sum_assoc, biproduct.ι_π,
    comp_dite] says
    simp only [leftDistributor_hom, Category.assoc, Preadditive.sum_comp, biproduct.ι_π,
      comp_dite, comp_zero, Finset.sum_dite_eq', Finset.mem_univ, eqToHom_refl, Category.comp_id,
      ite_true]
  apply w

-- One might wonder how many iterated tensor products we need simp lemmas for.
-- The answer is two: this lemma is needed to verify the pentagon identity.
@[ext]
theorem leftDistributor_ext₂_left {J : Type} [Fintype J]
    {X Y Z : C} {f : J → C} {g h : X ⊗ (Y ⊗ ⨁ f) ⟶ Z}
    (w : ∀ j, (X ◁ (Y ◁ biproduct.ι f j)) ≫ g = (X ◁ (Y ◁ biproduct.ι f j)) ≫ h) :
    g = h := by
  apply (cancel_epi (α_ _ _ _).hom).mp
  ext
  simp [w]

@[ext]
theorem leftDistributor_ext₂_right {J : Type} [Fintype J]
    {X Y Z : C} {f : J → C} {g h : X ⟶ Y ⊗ (Z ⊗ ⨁ f)}
    (w : ∀ j, g ≫ (Y ◁ (Z ◁ biproduct.π f j)) = h ≫ (Y ◁ (Z ◁ biproduct.π f j))) :
    g = h := by
  apply (cancel_mono (α_ _ _ _).inv).mp
  ext
  simp [w]

@[ext]
theorem rightDistributor_ext_left {J : Type} [Fintype J]
    {f : J → C} {X Y : C} {g h : (⨁ f) ⊗ X ⟶ Y}
    (w : ∀ j, (biproduct.ι f j ▷ X) ≫ g = (biproduct.ι f j ▷ X) ≫ h) : g = h := by
  apply (cancel_epi (rightDistributor f X).inv).mp
  ext
  simp? [rightDistributor_inv, Preadditive.comp_sum_assoc, biproduct.ι_π_assoc, dite_comp] says
    simp only [rightDistributor_inv, Preadditive.comp_sum_assoc, biproduct.ι_π_assoc,
      dite_comp, zero_comp, Finset.sum_dite_eq, Finset.mem_univ, eqToHom_refl, Category.id_comp,
      ite_true]
  apply w

@[ext]
theorem rightDistributor_ext_right {J : Type} [Fintype J]
    {f : J → C} {X Y : C} {g h : X ⟶ (⨁ f) ⊗ Y}
    (w : ∀ j, g ≫ (biproduct.π f j ▷ Y) = h ≫ (biproduct.π f j ▷ Y)) : g = h := by
  apply (cancel_mono (rightDistributor f Y).hom).mp
  ext
  simp? [rightDistributor_hom, Preadditive.sum_comp, Preadditive.comp_sum_assoc, biproduct.ι_π,
    comp_dite] says
    simp only [rightDistributor_hom, Category.assoc, Preadditive.sum_comp, biproduct.ι_π,
      comp_dite, comp_zero, Finset.sum_dite_eq', Finset.mem_univ, eqToHom_refl, Category.comp_id,
      ite_true]
  apply w

@[ext]
theorem rightDistributor_ext₂_left {J : Type} [Fintype J]
    {f : J → C} {X Y Z : C} {g h : ((⨁ f) ⊗ X) ⊗ Y ⟶ Z}
    (w : ∀ j, ((biproduct.ι f j ▷ X) ▷ Y) ≫ g = ((biproduct.ι f j ▷ X) ▷ Y) ≫ h) :
    g = h := by
  apply (cancel_epi (α_ _ _ _).inv).mp
  ext
  simp [w]

@[ext]
theorem rightDistributor_ext₂_right {J : Type} [Fintype J]
    {f : J → C} {X Y Z : C} {g h : X ⟶ ((⨁ f) ⊗ Y) ⊗ Z}
    (w : ∀ j, g ≫ ((biproduct.π f j ▷ Y) ▷ Z) = h ≫ ((biproduct.π f j ▷ Y) ▷ Z)) :
    g = h := by
  apply (cancel_mono (α_ _ _ _).hom).mp
  ext
  simp [w]

end CategoryTheory<|MERGE_RESOLUTION|>--- conflicted
+++ resolved
@@ -34,18 +34,10 @@
 and we'll need to have both typeclasses sometimes.
 -/
 class MonoidalPreadditive : Prop where
-<<<<<<< HEAD
   whiskerLeft_zero : ∀ {X Y Z : C}, X ◁ (0 : Y ⟶ Z) = 0 := by aesop_cat
   zero_whiskerRight : ∀ {X Y Z : C}, (0 : Y ⟶ Z) ▷ X = 0 := by aesop_cat
   whiskerLeft_add : ∀ {X Y Z : C} (f g : Y ⟶ Z), X ◁ (f + g) = X ◁ f + X ◁ g := by aesop_cat
   add_whiskerRight : ∀ {X Y Z : C} (f g : Y ⟶ Z), (f + g) ▷ X = f ▷ X + g ▷ X := by aesop_cat
-=======
-  -- Note: `𝟙 X ⊗ f` will be replaced by `X ◁ f` (and similarly for `f ⊗ 𝟙 X`) in #6307.
-  whiskerLeft_zero : ∀ {X Y Z : C}, 𝟙 X ⊗ (0 : Y ⟶ Z) = 0 := by aesop_cat
-  zero_whiskerRight : ∀ {X Y Z : C}, (0 : Y ⟶ Z) ⊗ 𝟙 X = 0 := by aesop_cat
-  whiskerLeft_add : ∀ {X Y Z : C} (f g : Y ⟶ Z), 𝟙 X ⊗ (f + g) = 𝟙 X ⊗ f + 𝟙 X ⊗ g := by aesop_cat
-  add_whiskerRight : ∀ {X Y Z : C} (f g : Y ⟶ Z), (f + g) ⊗ 𝟙 X = f ⊗ 𝟙 X + g ⊗ 𝟙 X := by aesop_cat
->>>>>>> d3da7bbc
 #align category_theory.monoidal_preadditive CategoryTheory.MonoidalPreadditive
 
 attribute [simp] MonoidalPreadditive.whiskerLeft_zero MonoidalPreadditive.zero_whiskerRight
@@ -54,33 +46,26 @@
 variable {C}
 variable [MonoidalPreadditive C]
 
-<<<<<<< HEAD
-=======
 namespace MonoidalPreadditive
 
 -- The priority setting will not be needed when we replace `𝟙 X ⊗ f` by `X ◁ f`.
 @[simp (low)]
 theorem tensor_zero {W X Y Z : C} (f : W ⟶ X) : f ⊗ (0 : Y ⟶ Z) = 0 := by
-  rw [← tensor_id_comp_id_tensor]
-  simp
+  simp [tensorHom_def]
 
 -- The priority setting will not be needed when we replace `f ⊗ 𝟙 X` by `f ▷ X`.
 @[simp (low)]
 theorem zero_tensor {W X Y Z : C} (f : Y ⟶ Z) : (0 : W ⟶ X) ⊗ f = 0 := by
-  rw [← tensor_id_comp_id_tensor]
-  simp
+  simp [tensorHom_def]
 
 theorem tensor_add {W X Y Z : C} (f : W ⟶ X) (g h : Y ⟶ Z) : f ⊗ (g + h) = f ⊗ g + f ⊗ h := by
-  rw [← tensor_id_comp_id_tensor]
-  simp
+  simp [tensorHom_def]
 
 theorem add_tensor {W X Y Z : C} (f g : W ⟶ X) (h : Y ⟶ Z) : (f + g) ⊗ h = f ⊗ h + g ⊗ h := by
-  rw [← tensor_id_comp_id_tensor]
-  simp
+  simp [tensorHom_def]
 
 end MonoidalPreadditive
 
->>>>>>> d3da7bbc
 instance tensorLeft_additive (X : C) : (tensorLeft X).Additive where
 #align category_theory.tensor_left_additive CategoryTheory.tensorLeft_additive
 
