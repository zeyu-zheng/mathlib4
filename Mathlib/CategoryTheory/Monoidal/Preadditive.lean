/-
Copyright (c) 2021 Scott Morrison. All rights reserved.
Released under Apache 2.0 license as described in the file LICENSE.
Authors: Scott Morrison
-/
import Mathlib.CategoryTheory.Preadditive.AdditiveFunctor
import Mathlib.CategoryTheory.Monoidal.Functor

#align_import category_theory.monoidal.preadditive from "leanprover-community/mathlib"@"986c4d5761f938b2e1c43c01f001b6d9d88c2055"

/-!
# Preadditive monoidal categories

A monoidal category is `MonoidalPreadditive` if it is preadditive and tensor product of morphisms
is linear in both factors.
-/


noncomputable section

open Classical

namespace CategoryTheory

open CategoryTheory.Limits

open CategoryTheory.MonoidalCategory

variable (C : Type*) [Category C] [Preadditive C] [MonoidalCategory C]

/-- A category is `MonoidalPreadditive` if tensoring is additive in both factors.

Note we don't `extend Preadditive C` here, as `Abelian C` already extends it,
and we'll need to have both typeclasses sometimes.
-/
class MonoidalPreadditive : Prop where
  whiskerLeft_zero : ∀ {X Y Z : C}, X ◁ (0 : Y ⟶ Z) = 0 := by aesop_cat
  zero_whiskerRight : ∀ {X Y Z : C}, (0 : Y ⟶ Z) ▷ X = 0 := by aesop_cat
  whiskerLeft_add : ∀ {X Y Z : C} (f g : Y ⟶ Z), X ◁ (f + g) = X ◁ f + X ◁ g := by aesop_cat
  add_whiskerRight : ∀ {X Y Z : C} (f g : Y ⟶ Z), (f + g) ▷ X = f ▷ X + g ▷ X := by aesop_cat
#align category_theory.monoidal_preadditive CategoryTheory.MonoidalPreadditive

attribute [simp] MonoidalPreadditive.whiskerLeft_zero MonoidalPreadditive.zero_whiskerRight
attribute [simp] MonoidalPreadditive.whiskerLeft_add MonoidalPreadditive.add_whiskerRight

variable {C}
variable [MonoidalPreadditive C]

instance tensorLeft_additive (X : C) : (tensorLeft X).Additive where
#align category_theory.tensor_left_additive CategoryTheory.tensorLeft_additive

instance tensorRight_additive (X : C) : (tensorRight X).Additive where
#align category_theory.tensor_right_additive CategoryTheory.tensorRight_additive

instance tensoringLeft_additive (X : C) : ((tensoringLeft C).obj X).Additive where
#align category_theory.tensoring_left_additive CategoryTheory.tensoringLeft_additive

instance tensoringRight_additive (X : C) : ((tensoringRight C).obj X).Additive where
#align category_theory.tensoring_right_additive CategoryTheory.tensoringRight_additive

/-- A faithful additive monoidal functor to a monoidal preadditive category
ensures that the domain is monoidal preadditive. -/
theorem monoidalPreadditive_of_faithful {D} [Category D] [Preadditive D] [MonoidalCategory D]
    (F : MonoidalFunctor D C) [Faithful F.toFunctor] [F.toFunctor.Additive] :
    MonoidalPreadditive D :=
  { whiskerLeft_zero := by
      intros
      apply F.toFunctor.map_injective
      simp [F.map_whiskerLeft]
    zero_whiskerRight := by
      intros
      apply F.toFunctor.map_injective
      simp [F.map_whiskerRight]
    whiskerLeft_add := by
      intros
      apply F.toFunctor.map_injective
      simp only [F.map_whiskerLeft, Functor.map_add, Preadditive.comp_add, Preadditive.add_comp,
        MonoidalPreadditive.whiskerLeft_add]
    add_whiskerRight := by
      intros
      apply F.toFunctor.map_injective
      simp only [F.map_whiskerRight, Functor.map_add, Preadditive.comp_add, Preadditive.add_comp,
        MonoidalPreadditive.add_whiskerRight] }
#align category_theory.monoidal_preadditive_of_faithful CategoryTheory.monoidalPreadditive_of_faithful

open BigOperators

<<<<<<< HEAD
theorem whiskerLeft_sum (P : C) {Q R : C} {J : Type _} (s : Finset J) (g : J → (Q ⟶ R)) :
    P ◁ ∑ j in s, g j = ∑ j in s, P ◁ g j :=
  map_sum ((tensoringLeft C).obj P).mapAddHom g s

theorem sum_whiskerRight {Q R : C} {J : Type _} (s : Finset J) (g : J → (Q ⟶ R)) (P : C) :
    (∑ j in s, g j) ▷ P = ∑ j in s, g j ▷ P :=
  map_sum ((tensoringRight C).obj P).mapAddHom g s

theorem tensor_sum {P Q R S : C} {J : Type _} (s : Finset J) (f : P ⟶ Q) (g : J → (R ⟶ S)) :
=======
theorem tensor_sum {P Q R S : C} {J : Type*} (s : Finset J) (f : P ⟶ Q) (g : J → (R ⟶ S)) :
>>>>>>> 32de3f67
    (f ⊗ ∑ j in s, g j) = ∑ j in s, f ⊗ g j := by
  simp [whiskerLeft_sum, sum_whiskerRight, Preadditive.comp_sum, tensorHom_def]
#align category_theory.tensor_sum CategoryTheory.tensor_sum

theorem sum_tensor {P Q R S : C} {J : Type*} (s : Finset J) (f : P ⟶ Q) (g : J → (R ⟶ S)) :
    (∑ j in s, g j) ⊗ f = ∑ j in s, g j ⊗ f := by
  simp [whiskerLeft_sum, sum_whiskerRight, Preadditive.sum_comp, tensorHom_def]
#align category_theory.sum_tensor CategoryTheory.sum_tensor

-- In a closed monoidal category, this would hold because
-- `tensorLeft X` is a left adjoint and hence preserves all colimits.
-- In any case it is true in any preadditive category.
instance (X : C) : PreservesFiniteBiproducts (tensorLeft X) where
  preserves {J} :=
    { preserves := fun {f} =>
        { preserves := fun {b} i => isBilimitOfTotal _ (by
            dsimp
            simp_rw [← whiskerLeft_comp]
            simp_rw [← tensorHom_id, ← id_tensorHom]
            simp only [← tensor_comp, Category.comp_id, ← tensor_sum, ← tensor_id,
              IsBilimit.total i]) } }

instance (X : C) : PreservesFiniteBiproducts (tensorRight X) where
  preserves {J} :=
    { preserves := fun {f} =>
        { preserves := fun {b} i => isBilimitOfTotal _ (by
            dsimp
            simp_rw [← tensorHom_id, ← id_tensorHom]
            simp only [← tensor_comp, Category.comp_id, ← sum_tensor, ← tensor_id,
               IsBilimit.total i]) } }

variable [HasFiniteBiproducts C]

/-- The isomorphism showing how tensor product on the left distributes over direct sums. -/
def leftDistributor {J : Type} [Fintype J] (X : C) (f : J → C) : X ⊗ ⨁ f ≅ ⨁ fun j => X ⊗ f j :=
  (tensorLeft X).mapBiproduct f
#align category_theory.left_distributor CategoryTheory.leftDistributor

theorem leftDistributor_hom {J : Type} [Fintype J] (X : C) (f : J → C) :
    (leftDistributor X f).hom =
      ∑ j : J, (X ◁ biproduct.π f j) ≫ biproduct.ι (fun j => X ⊗ f j) j := by
  ext
  dsimp [leftDistributor, Functor.mapBiproduct, Functor.mapBicone]
  erw [biproduct.lift_π]
  simp only [Preadditive.sum_comp, Category.assoc, biproduct.ι_π, comp_dite, comp_zero,
    Finset.sum_dite_eq', Finset.mem_univ, ite_true, eqToHom_refl, Category.comp_id]
#align category_theory.left_distributor_hom CategoryTheory.leftDistributor_hom

theorem leftDistributor_inv {J : Type} [Fintype J] (X : C) (f : J → C) :
    (leftDistributor X f).inv = ∑ j : J, biproduct.π _ j ≫ (X ◁ biproduct.ι f j) := by
  ext
  dsimp [leftDistributor, Functor.mapBiproduct, Functor.mapBicone]
  simp only [Preadditive.comp_sum, biproduct.ι_π_assoc, dite_comp, zero_comp,
    Finset.sum_dite_eq, Finset.mem_univ, ite_true, eqToHom_refl, Category.id_comp,
    biproduct.ι_desc]
#align category_theory.left_distributor_inv CategoryTheory.leftDistributor_inv

@[reassoc (attr := simp)]
theorem leftDistributor_hom_comp_biproduct_π {J : Type} [Fintype J] (X : C) (f : J → C) (j : J) :
    (leftDistributor X f).hom ≫ biproduct.π _ j = X ◁ biproduct.π _ j := by
  simp [leftDistributor_hom, Preadditive.sum_comp, biproduct.ι_π, comp_dite]

@[reassoc (attr := simp)]
theorem biproduct_ι_comp_leftDistributor_hom {J : Type} [Fintype J] (X : C) (f : J → C) (j : J) :
    (X ◁ biproduct.ι _ j) ≫ (leftDistributor X f).hom = biproduct.ι (fun j => X ⊗ f j) j := by
  simp [leftDistributor_hom, Preadditive.comp_sum, ← whiskerLeft_comp_assoc, biproduct.ι_π,
    whiskerLeft_dite, dite_comp]

@[reassoc (attr := simp)]
theorem leftDistributor_inv_comp_biproduct_π {J : Type} [Fintype J] (X : C) (f : J → C) (j : J) :
    (leftDistributor X f).inv ≫ (X ◁ biproduct.π _ j) = biproduct.π _ j := by
  simp [leftDistributor_inv, Preadditive.sum_comp, ← MonoidalCategory.whiskerLeft_comp,
    biproduct.ι_π, whiskerLeft_dite, comp_dite]

@[reassoc (attr := simp)]
theorem biproduct_ι_comp_leftDistributor_inv {J : Type} [Fintype J] (X : C) (f : J → C) (j : J) :
    biproduct.ι _ j ≫ (leftDistributor X f).inv = X ◁ biproduct.ι _ j := by
  simp [leftDistributor_inv, Preadditive.comp_sum, ← id_tensor_comp, biproduct.ι_π_assoc, dite_comp]

theorem leftDistributor_assoc {J : Type} [Fintype J] (X Y : C) (f : J → C) :
    (asIso (𝟙 X) ⊗ leftDistributor Y f) ≪≫ leftDistributor X _ =
      (α_ X Y (⨁ f)).symm ≪≫ leftDistributor (X ⊗ Y) f ≪≫ biproduct.mapIso fun j => α_ X Y _ := by
  ext
  simp only [Category.comp_id, Category.assoc, eqToHom_refl, Iso.trans_hom, Iso.symm_hom,
    asIso_hom, comp_zero, comp_dite, Preadditive.sum_comp, Preadditive.comp_sum, tensor_sum,
    id_tensor_comp, tensorIso_hom, leftDistributor_hom, biproduct.mapIso_hom, biproduct.ι_map,
    biproduct.ι_π, Finset.sum_dite_irrel, Finset.sum_dite_eq', Finset.sum_const_zero]
  simp_rw [← tensorHom_id, ← id_tensorHom]
  simp only [← id_tensor_comp, biproduct.ι_π]
  simp only [id_tensor_comp, tensor_dite, comp_dite]
  simp
#align category_theory.left_distributor_assoc CategoryTheory.leftDistributor_assoc

/-- The isomorphism showing how tensor product on the right distributes over direct sums. -/
def rightDistributor {J : Type} [Fintype J] (f : J → C) (X : C) : (⨁ f) ⊗ X ≅ ⨁ fun j => f j ⊗ X :=
  (tensorRight X).mapBiproduct f
#align category_theory.right_distributor CategoryTheory.rightDistributor

theorem rightDistributor_hom {J : Type} [Fintype J] (f : J → C) (X : C) :
    (rightDistributor f X).hom =
      ∑ j : J, (biproduct.π f j ▷ X) ≫ biproduct.ι (fun j => f j ⊗ X) j := by
  ext
  dsimp [rightDistributor, Functor.mapBiproduct, Functor.mapBicone]
  erw [biproduct.lift_π]
  simp only [Preadditive.sum_comp, Category.assoc, biproduct.ι_π, comp_dite, comp_zero,
    Finset.sum_dite_eq', Finset.mem_univ, eqToHom_refl, Category.comp_id, ite_true]
#align category_theory.right_distributor_hom CategoryTheory.rightDistributor_hom

theorem rightDistributor_inv {J : Type} [Fintype J] (f : J → C) (X : C) :
    (rightDistributor f X).inv = ∑ j : J, biproduct.π _ j ≫ (biproduct.ι f j ▷ X) := by
  ext
  dsimp [rightDistributor, Functor.mapBiproduct, Functor.mapBicone]
  simp only [biproduct.ι_desc, Preadditive.comp_sum, ne_eq, biproduct.ι_π_assoc, dite_comp,
    zero_comp, Finset.sum_dite_eq, Finset.mem_univ, eqToHom_refl, Category.id_comp, ite_true]
#align category_theory.right_distributor_inv CategoryTheory.rightDistributor_inv

@[reassoc (attr := simp)]
theorem rightDistributor_hom_comp_biproduct_π {J : Type} [Fintype J] (f : J → C) (X : C) (j : J) :
    (rightDistributor f X).hom ≫ biproduct.π _ j = biproduct.π _ j ▷ X := by
  simp [rightDistributor_hom, Preadditive.sum_comp, biproduct.ι_π, comp_dite]

@[reassoc (attr := simp)]
theorem biproduct_ι_comp_rightDistributor_hom {J : Type} [Fintype J] (f : J → C) (X : C) (j : J) :
    (biproduct.ι _ j ▷ X) ≫ (rightDistributor f X).hom = biproduct.ι (fun j => f j ⊗ X) j := by
  simp [rightDistributor_hom, Preadditive.comp_sum, ← comp_whiskerRight_assoc, biproduct.ι_π,
    dite_whiskerRight, dite_comp]

@[reassoc (attr := simp)]
theorem rightDistributor_inv_comp_biproduct_π {J : Type} [Fintype J] (f : J → C) (X : C) (j : J) :
    (rightDistributor f X).inv ≫ (biproduct.π _ j ▷ X) = biproduct.π _ j := by
  simp [rightDistributor_inv, Preadditive.sum_comp, ← MonoidalCategory.comp_whiskerRight,
    biproduct.ι_π, dite_whiskerRight, comp_dite]

@[reassoc (attr := simp)]
theorem biproduct_ι_comp_rightDistributor_inv {J : Type} [Fintype J] (f : J → C) (X : C) (j : J) :
    biproduct.ι _ j ≫ (rightDistributor f X).inv = biproduct.ι _ j ▷ X := by
  simp [rightDistributor_inv, Preadditive.comp_sum, ← id_tensor_comp, biproduct.ι_π_assoc,
    dite_comp]

theorem rightDistributor_assoc {J : Type} [Fintype J] (f : J → C) (X Y : C) :
    (rightDistributor f X ⊗ asIso (𝟙 Y)) ≪≫ rightDistributor _ Y =
      α_ (⨁ f) X Y ≪≫ rightDistributor f (X ⊗ Y) ≪≫ biproduct.mapIso fun j => (α_ _ X Y).symm := by
  ext
  simp only [Category.comp_id, Category.assoc, eqToHom_refl, Iso.symm_hom, Iso.trans_hom,
    asIso_hom, comp_zero, comp_dite, Preadditive.sum_comp, Preadditive.comp_sum, sum_tensor,
    comp_tensor_id, tensorIso_hom, rightDistributor_hom, biproduct.mapIso_hom, biproduct.ι_map,
    biproduct.ι_π, Finset.sum_dite_irrel, Finset.sum_dite_eq', Finset.sum_const_zero,
    Finset.mem_univ, if_true]
  simp_rw [← tensorHom_id, ← id_tensorHom]
  simp only [← comp_tensor_id, biproduct.ι_π, dite_tensor, comp_dite]
  simp
#align category_theory.right_distributor_assoc CategoryTheory.rightDistributor_assoc

theorem leftDistributor_rightDistributor_assoc {J : Type _} [Fintype J]
    (X : C) (f : J → C) (Y : C) :
    (leftDistributor X f ⊗ asIso (𝟙 Y)) ≪≫ rightDistributor _ Y =
      α_ X (⨁ f) Y ≪≫
        (asIso (𝟙 X) ⊗ rightDistributor _ Y) ≪≫
          leftDistributor X _ ≪≫ biproduct.mapIso fun j => (α_ _ _ _).symm := by
  ext
  simp only [Category.comp_id, Category.assoc, eqToHom_refl, Iso.symm_hom, Iso.trans_hom,
    asIso_hom, comp_zero, comp_dite, Preadditive.sum_comp, Preadditive.comp_sum, sum_tensor,
    tensor_sum, comp_tensor_id, tensorIso_hom, leftDistributor_hom, rightDistributor_hom,
    biproduct.mapIso_hom, biproduct.ι_map, biproduct.ι_π, Finset.sum_dite_irrel,
    Finset.sum_dite_eq', Finset.sum_const_zero, Finset.mem_univ, if_true]
  simp_rw [← tensorHom_id, ← id_tensorHom]
  simp only [← comp_tensor_id, ← id_tensor_comp_assoc, Category.assoc, biproduct.ι_π, comp_dite,
    dite_comp, tensor_dite, dite_tensor]
  simp
#align category_theory.left_distributor_right_distributor_assoc CategoryTheory.leftDistributor_rightDistributor_assoc

@[ext]
theorem leftDistributor_ext_left {J : Type} [Fintype J] {X Y : C} {f : J → C} {g h : X ⊗ ⨁ f ⟶ Y}
    (w : ∀ j, (X ◁ biproduct.ι f j) ≫ g = (X ◁ biproduct.ι f j) ≫ h) : g = h := by
  apply (cancel_epi (leftDistributor X f).inv).mp
  ext
  simp? [leftDistributor_inv, Preadditive.comp_sum_assoc, biproduct.ι_π_assoc, dite_comp] says
    simp only [leftDistributor_inv, Preadditive.comp_sum_assoc, ne_eq, biproduct.ι_π_assoc,
      dite_comp, zero_comp, Finset.sum_dite_eq, Finset.mem_univ, eqToHom_refl, Category.id_comp,
      ite_true]
  apply w

@[ext]
theorem leftDistributor_ext_right {J : Type} [Fintype J] {X Y : C} {f : J → C} {g h : X ⟶ Y ⊗ ⨁ f}
    (w : ∀ j, g ≫ (Y ◁ biproduct.π f j) = h ≫ (Y ◁ biproduct.π f j)) : g = h := by
  apply (cancel_mono (leftDistributor Y f).hom).mp
  ext
  simp? [leftDistributor_hom, Preadditive.sum_comp, Preadditive.comp_sum_assoc, biproduct.ι_π,
    comp_dite] says
    simp only [leftDistributor_hom, Category.assoc, Preadditive.sum_comp, ne_eq, biproduct.ι_π,
      comp_dite, comp_zero, Finset.sum_dite_eq', Finset.mem_univ, eqToHom_refl, Category.comp_id,
      ite_true]
  apply w

-- One might wonder how many iterated tensor products we need simp lemmas for.
-- The answer is two: this lemma is needed to verify the pentagon identity.
@[ext]
theorem leftDistributor_ext₂_left {J : Type} [Fintype J]
    {X Y Z : C} {f : J → C} {g h : X ⊗ (Y ⊗ ⨁ f) ⟶ Z}
    (w : ∀ j, (X ◁ (Y ◁ biproduct.ι f j)) ≫ g = (X ◁ (Y ◁ biproduct.ι f j)) ≫ h) :
    g = h := by
  apply (cancel_epi (α_ _ _ _).hom).mp
  ext
  simp [w]

@[ext]
theorem leftDistributor_ext₂_right {J : Type} [Fintype J]
    {X Y Z : C} {f : J → C} {g h : X ⟶ Y ⊗ (Z ⊗ ⨁ f)}
    (w : ∀ j, g ≫ (Y ◁ (Z ◁ biproduct.π f j)) = h ≫ (Y ◁ (Z ◁ biproduct.π f j))) :
    g = h := by
  apply (cancel_mono (α_ _ _ _).inv).mp
  ext
  simp [w]

@[ext]
theorem rightDistributor_ext_left {J : Type} [Fintype J]
    {f : J → C} {X Y : C} {g h : (⨁ f) ⊗ X ⟶ Y}
    (w : ∀ j, (biproduct.ι f j ▷ X) ≫ g = (biproduct.ι f j ▷ X) ≫ h) : g = h := by
  apply (cancel_epi (rightDistributor f X).inv).mp
  ext
  simp? [rightDistributor_inv, Preadditive.comp_sum_assoc, biproduct.ι_π_assoc, dite_comp] says
    simp only [rightDistributor_inv, Preadditive.comp_sum_assoc, ne_eq, biproduct.ι_π_assoc,
      dite_comp, zero_comp, Finset.sum_dite_eq, Finset.mem_univ, eqToHom_refl, Category.id_comp,
      ite_true]
  apply w

@[ext]
theorem rightDistributor_ext_right {J : Type} [Fintype J]
    {f : J → C} {X Y : C} {g h : X ⟶ (⨁ f) ⊗ Y}
    (w : ∀ j, g ≫ (biproduct.π f j ▷ Y) = h ≫ (biproduct.π f j ▷ Y)) : g = h := by
  apply (cancel_mono (rightDistributor f Y).hom).mp
  ext
  simp? [rightDistributor_hom, Preadditive.sum_comp, Preadditive.comp_sum_assoc, biproduct.ι_π,
    comp_dite] says
    simp only [rightDistributor_hom, Category.assoc, Preadditive.sum_comp, ne_eq, biproduct.ι_π,
      comp_dite, comp_zero, Finset.sum_dite_eq', Finset.mem_univ, eqToHom_refl, Category.comp_id,
      ite_true]
  apply w

@[ext]
theorem rightDistributor_ext₂_left {J : Type} [Fintype J]
    {f : J → C} {X Y Z : C} {g h : ((⨁ f) ⊗ X) ⊗ Y ⟶ Z}
    (w : ∀ j, ((biproduct.ι f j ▷ X) ▷ Y) ≫ g = ((biproduct.ι f j ▷ X) ▷ Y) ≫ h) :
    g = h := by
  apply (cancel_epi (α_ _ _ _).inv).mp
  ext
  simp [w]

@[ext]
theorem rightDistributor_ext₂_right {J : Type} [Fintype J]
    {f : J → C} {X Y Z : C} {g h : X ⟶ ((⨁ f) ⊗ Y) ⊗ Z}
    (w : ∀ j, g ≫ ((biproduct.π f j ▷ Y) ▷ Z) = h ≫ ((biproduct.π f j ▷ Y) ▷ Z)) :
    g = h := by
  apply (cancel_mono (α_ _ _ _).hom).mp
  ext
  simp [w]

end CategoryTheory<|MERGE_RESOLUTION|>--- conflicted
+++ resolved
@@ -85,19 +85,15 @@
 
 open BigOperators
 
-<<<<<<< HEAD
-theorem whiskerLeft_sum (P : C) {Q R : C} {J : Type _} (s : Finset J) (g : J → (Q ⟶ R)) :
+theorem whiskerLeft_sum (P : C) {Q R : C} {J : Type*} (s : Finset J) (g : J → (Q ⟶ R)) :
     P ◁ ∑ j in s, g j = ∑ j in s, P ◁ g j :=
   map_sum ((tensoringLeft C).obj P).mapAddHom g s
 
-theorem sum_whiskerRight {Q R : C} {J : Type _} (s : Finset J) (g : J → (Q ⟶ R)) (P : C) :
+theorem sum_whiskerRight {Q R : C} {J : Type*} (s : Finset J) (g : J → (Q ⟶ R)) (P : C) :
     (∑ j in s, g j) ▷ P = ∑ j in s, g j ▷ P :=
   map_sum ((tensoringRight C).obj P).mapAddHom g s
 
-theorem tensor_sum {P Q R S : C} {J : Type _} (s : Finset J) (f : P ⟶ Q) (g : J → (R ⟶ S)) :
-=======
 theorem tensor_sum {P Q R S : C} {J : Type*} (s : Finset J) (f : P ⟶ Q) (g : J → (R ⟶ S)) :
->>>>>>> 32de3f67
     (f ⊗ ∑ j in s, g j) = ∑ j in s, f ⊗ g j := by
   simp [whiskerLeft_sum, sum_whiskerRight, Preadditive.comp_sum, tensorHom_def]
 #align category_theory.tensor_sum CategoryTheory.tensor_sum
