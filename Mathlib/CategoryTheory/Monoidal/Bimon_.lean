--- conflicted
+++ resolved
@@ -109,10 +109,6 @@
 @[simp]
 theorem toComon_forget : toComon_ C ⋙ Comon_.forget C = forget C := rfl
 
--- TODO: the `set_option` is not strictly necessary, but the declaration is just a heartbeat
--- away from using too many heartbeats.  Squeezing `(d)simp` improves the situation, but pulls
--- out too many lemmas
-set_option maxHeartbeats 400000 in
 /-- The object level part of the forward direction of `Comon_ (Mon_ C) ≌ Mon_ (Comon_ C)` -/
 def toMon_Comon_obj (M : Bimon_ C) : Mon_ (Comon_ C) where
   X := (toComon_ C).obj M
@@ -192,11 +188,7 @@
       (M.X.mul ⊗ M.X.mul) =
     M.X.mul ≫ M.comul.hom := by
   have := (Mon_.Hom.mul_hom M.comul).symm
-<<<<<<< HEAD
-  simpa [-Mon_.Hom.mul_hom, tensor_μ] using this
-=======
   simpa [-Mon_.Hom.mul_hom, tensorμ] using this
->>>>>>> d0df76bd
 
 @[reassoc (attr := simp)] theorem comul_counit_hom (M : Bimon_ C) :
     M.comul.hom ≫ (_ ◁ M.counit.hom) = (ρ_ _).inv := by
