/-
Copyright (c) 2020 Nicolò Cavalleri. All rights reserved.
Released under Apache 2.0 license as described in the file LICENSE.
Authors: Nicolò Cavalleri
-/
import Mathlib.RingTheory.Derivation.Lie
import Mathlib.Geometry.Manifold.DerivationBundle

/-!

# Left invariant derivations

In this file we define the concept of left invariant derivation for a Lie group. The concept is
analogous to the more classical concept of left invariant vector fields, and it holds that the
derivation associated to a vector field is left invariant iff the field is.

Moreover we prove that `LeftInvariantDerivation I G` has the structure of a Lie algebra, hence
implementing one of the possible definitions of the Lie algebra attached to a Lie group.

-/


noncomputable section

open scoped LieGroup Manifold Derivation

variable {𝕜 : Type*} [NontriviallyNormedField 𝕜] {E : Type*} [NormedAddCommGroup E]
  [NormedSpace 𝕜 E] {H : Type*} [TopologicalSpace H] (I : ModelWithCorners 𝕜 E H) (G : Type*)
  [TopologicalSpace G] [ChartedSpace H G] [Monoid G] [SmoothMul I G] (g h : G)

-- Generate trivial has_sizeof instance. It prevents weird type class inference timeout problems
-- Porting note (https://github.com/leanprover-community/mathlib4/issues/12096): removed @[nolint instance_priority], linter not ported yet
-- @[local nolint instance_priority, local instance 10000]
-- private def disable_has_sizeof {α} : SizeOf α :=
--   ⟨fun _ => 0⟩

/-- Left-invariant global derivations.

A global derivation is left-invariant if it is equal to its pullback along left multiplication by
an arbitrary element of `G`.
-/
structure LeftInvariantDerivation extends Derivation 𝕜 C^∞⟮I, G; 𝕜⟯ C^∞⟮I, G; 𝕜⟯ where
  left_invariant'' :
    ∀ g, 𝒅ₕ (smoothLeftMul_one I g) (Derivation.evalAt 1 toDerivation) =
      Derivation.evalAt g toDerivation

variable {I G}

namespace LeftInvariantDerivation

instance : Coe (LeftInvariantDerivation I G) (Derivation 𝕜 C^∞⟮I, G; 𝕜⟯ C^∞⟮I, G; 𝕜⟯) :=
  ⟨toDerivation⟩

attribute [coe] toDerivation

theorem toDerivation_injective :
    Function.Injective (toDerivation : LeftInvariantDerivation I G → _) :=
  fun X Y h => by cases X; cases Y; congr

instance : FunLike (LeftInvariantDerivation I G) C^∞⟮I, G; 𝕜⟯ C^∞⟮I, G; 𝕜⟯ where
  coe f := f.toDerivation
  coe_injective' _ _ h := toDerivation_injective <| DFunLike.ext' h

instance : LinearMapClass (LeftInvariantDerivation I G) 𝕜 C^∞⟮I, G; 𝕜⟯ C^∞⟮I, G; 𝕜⟯ where
  map_add f := map_add f.1
  map_smulₛₗ f := map_smul f.1.1

variable {r : 𝕜} {X Y : LeftInvariantDerivation I G} {f f' : C^∞⟮I, G; 𝕜⟯}

theorem toFun_eq_coe : X.toFun = ⇑X :=
  rfl

-- Porting note: now LHS is the same as RHS

theorem coe_injective :
    @Function.Injective (LeftInvariantDerivation I G) (_ → C^∞⟮I, G; 𝕜⟯) DFunLike.coe :=
  DFunLike.coe_injective

@[ext]
theorem ext (h : ∀ f, X f = Y f) : X = Y := DFunLike.ext _ _ h

variable (X Y f)

theorem coe_derivation :
    ⇑(X : Derivation 𝕜 C^∞⟮I, G; 𝕜⟯ C^∞⟮I, G; 𝕜⟯) = (X : C^∞⟮I, G; 𝕜⟯ → C^∞⟮I, G; 𝕜⟯) :=
  rfl

/-- Premature version of the lemma. Prefer using `left_invariant` instead. -/
theorem left_invariant' :
    𝒅ₕ (smoothLeftMul_one I g) (Derivation.evalAt (1 : G) ↑X) = Derivation.evalAt g ↑X :=
  left_invariant'' X g

-- Porting note: was `@[simp]` but `_root_.map_add` can prove it now
protected theorem map_add : X (f + f') = X f + X f' := map_add X f f'

-- Porting note: was `@[simp]` but `_root_.map_zero` can prove it now
protected theorem map_zero : X 0 = 0 := map_zero X

-- Porting note: was `@[simp]` but `_root_.map_neg` can prove it now
protected theorem map_neg : X (-f) = -X f := map_neg X f

-- Porting note: was `@[simp]` but `_root_.map_sub` can prove it now
protected theorem map_sub : X (f - f') = X f - X f' := map_sub X f f'

-- Porting note: was `@[simp]` but `_root_.map_smul` can prove it now
protected theorem map_smul : X (r • f) = r • X f := map_smul X r f

@[simp]
theorem leibniz : X (f * f') = f • X f' + f' • X f :=
  X.leibniz' _ _

instance : Zero (LeftInvariantDerivation I G) :=
  ⟨⟨0, fun g => by simp only [_root_.map_zero]⟩⟩

instance : Inhabited (LeftInvariantDerivation I G) :=
  ⟨0⟩

instance : Add (LeftInvariantDerivation I G) where
  add X Y :=
    ⟨X + Y, fun g => by
      simp only [map_add, Derivation.coe_add, left_invariant', Pi.add_apply]⟩

instance : Neg (LeftInvariantDerivation I G) where
  neg X := ⟨-X, fun g => by simp [left_invariant']⟩

instance : Sub (LeftInvariantDerivation I G) where
  sub X Y := ⟨X - Y, fun g => by simp [left_invariant']⟩

@[simp]
theorem coe_add : ⇑(X + Y) = X + Y :=
  rfl

@[simp]
theorem coe_zero : ⇑(0 : LeftInvariantDerivation I G) = 0 :=
  rfl

@[simp]
theorem coe_neg : ⇑(-X) = -X :=
  rfl

@[simp]
theorem coe_sub : ⇑(X - Y) = X - Y :=
  rfl

@[simp, norm_cast]
theorem lift_add : (↑(X + Y) : Derivation 𝕜 C^∞⟮I, G; 𝕜⟯ C^∞⟮I, G; 𝕜⟯) = X + Y :=
  rfl

@[simp, norm_cast]
theorem lift_zero :
    (↑(0 : LeftInvariantDerivation I G) : Derivation 𝕜 C^∞⟮I, G; 𝕜⟯ C^∞⟮I, G; 𝕜⟯) = 0 :=
  rfl

instance hasNatScalar : SMul ℕ (LeftInvariantDerivation I G) where
  smul r X := ⟨r • X.1, fun g => by simp_rw [LinearMap.map_smul_of_tower _ r, left_invariant']⟩

instance hasIntScalar : SMul ℤ (LeftInvariantDerivation I G) where
  smul r X := ⟨r • X.1, fun g => by simp_rw [LinearMap.map_smul_of_tower _ r, left_invariant']⟩

instance : AddCommGroup (LeftInvariantDerivation I G) :=
  coe_injective.addCommGroup _ coe_zero coe_add coe_neg coe_sub (fun _ _ => rfl) fun _ _ => rfl

instance : SMul 𝕜 (LeftInvariantDerivation I G) where
  smul r X := ⟨r • X.1, fun g => by simp_rw [LinearMap.map_smul, left_invariant']⟩

variable (r)

@[simp]
theorem coe_smul : ⇑(r • X) = r • ⇑X :=
  rfl

@[simp]
theorem lift_smul (k : 𝕜) : (k • X).1 = k • X.1 :=
  rfl

variable (I G)

/-- The coercion to function is a monoid homomorphism. -/
@[simps]
def coeFnAddMonoidHom : LeftInvariantDerivation I G →+ C^∞⟮I, G; 𝕜⟯ → C^∞⟮I, G; 𝕜⟯ :=
  ⟨⟨DFunLike.coe, coe_zero⟩, coe_add⟩

variable {I G}

instance : Module 𝕜 (LeftInvariantDerivation I G) :=
  coe_injective.module _ (coeFnAddMonoidHom I G) coe_smul

/-- Evaluation at a point for left invariant derivation. Same thing as for generic global
derivations (`Derivation.evalAt`). -/
def evalAt : LeftInvariantDerivation I G →ₗ[𝕜] PointDerivation I g where
  toFun X := Derivation.evalAt g X.1
  map_add' _ _ := rfl
  map_smul' _ _ := rfl

theorem evalAt_apply : evalAt g X f = (X f) g :=
  rfl

@[simp]
theorem evalAt_coe : Derivation.evalAt g ↑X = evalAt g X :=
  rfl

theorem left_invariant : 𝒅ₕ (smoothLeftMul_one I g) (evalAt (1 : G) X) = evalAt g X :=
  X.left_invariant'' g

theorem evalAt_mul : evalAt (g * h) X = 𝒅ₕ (L_apply I g h) (evalAt h X) := by
  ext f
<<<<<<< HEAD
  rw [← left_invariant, apply_hfdifferential, apply_hfdifferential, L_mul, fdifferential_comp,
    apply_fdifferential]
=======
  rw [← left_invariant, hfdifferential_apply, hfdifferential_apply, L_mul, fdifferential_comp,
    fdifferential_apply]
>>>>>>> d0df76bd
  -- Porting note: more aggressive here
  erw [LinearMap.comp_apply]
  -- This used to be `rw`, but we need `erw` after https://github.com/leanprover/lean4/pull/2644
  erw [fdifferential_apply, ← hfdifferential_apply, left_invariant]

theorem comp_L : (X f).comp (𝑳 I g) = X (f.comp (𝑳 I g)) := by
  ext h
  rw [ContMDiffMap.comp_apply, L_apply, ← evalAt_apply, evalAt_mul, hfdifferential_apply,
    fdifferential_apply, evalAt_apply]

instance : Bracket (LeftInvariantDerivation I G) (LeftInvariantDerivation I G) where
  bracket X Y :=
    ⟨⁅(X : Derivation 𝕜 C^∞⟮I, G; 𝕜⟯ C^∞⟮I, G; 𝕜⟯), Y⁆, fun g => by
      ext f
      have hX := Derivation.congr_fun (left_invariant' g X) (Y f)
      have hY := Derivation.congr_fun (left_invariant' g Y) (X f)
      rw [hfdifferential_apply, fdifferential_apply, Derivation.evalAt_apply] at hX hY ⊢
      rw [comp_L] at hX hY
      rw [Derivation.commutator_apply, SmoothMap.coe_sub, Pi.sub_apply, coe_derivation]
      rw [coe_derivation] at hX hY ⊢
      rw [hX, hY]
      rfl⟩

@[simp]
theorem commutator_coe_derivation :
    ⇑⁅X, Y⁆ =
      (⁅(X : Derivation 𝕜 C^∞⟮I, G; 𝕜⟯ C^∞⟮I, G; 𝕜⟯), Y⁆ :
        Derivation 𝕜 C^∞⟮I, G; 𝕜⟯ C^∞⟮I, G; 𝕜⟯) :=
  rfl

theorem commutator_apply : ⁅X, Y⁆ f = X (Y f) - Y (X f) :=
  rfl

instance : LieRing (LeftInvariantDerivation I G) where
  add_lie X Y Z := by
    ext1
    simp only [commutator_apply, coe_add, Pi.add_apply, map_add]
    ring
  lie_add X Y Z := by
    ext1
    simp only [commutator_apply, coe_add, Pi.add_apply, map_add]
    ring
  lie_self X := by ext1; simp only [commutator_apply, sub_self]; rfl
  leibniz_lie X Y Z := by
    ext1
    simp only [commutator_apply, coe_add, coe_sub, map_sub, Pi.add_apply]
    ring

instance : LieAlgebra 𝕜 (LeftInvariantDerivation I G) where
  lie_smul r Y Z := by
    ext1
    simp only [commutator_apply, map_smul, smul_sub, coe_smul, Pi.smul_apply]

end LeftInvariantDerivation<|MERGE_RESOLUTION|>--- conflicted
+++ resolved
@@ -204,13 +204,8 @@
 
 theorem evalAt_mul : evalAt (g * h) X = 𝒅ₕ (L_apply I g h) (evalAt h X) := by
   ext f
-<<<<<<< HEAD
-  rw [← left_invariant, apply_hfdifferential, apply_hfdifferential, L_mul, fdifferential_comp,
-    apply_fdifferential]
-=======
   rw [← left_invariant, hfdifferential_apply, hfdifferential_apply, L_mul, fdifferential_comp,
     fdifferential_apply]
->>>>>>> d0df76bd
   -- Porting note: more aggressive here
   erw [LinearMap.comp_apply]
   -- This used to be `rw`, but we need `erw` after https://github.com/leanprover/lean4/pull/2644
