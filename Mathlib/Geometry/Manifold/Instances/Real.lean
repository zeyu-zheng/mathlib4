/-
Copyright (c) 2019 Sébastien Gouëzel. All rights reserved.
Released under Apache 2.0 license as described in the file LICENSE.
Authors: Sébastien Gouëzel
-/
import Mathlib.Geometry.Manifold.SmoothManifoldWithCorners
import Mathlib.Analysis.InnerProductSpace.PiL2

/-!
# Constructing examples of manifolds over ℝ

We introduce the necessary bits to be able to define manifolds modelled over `ℝ^n`, boundaryless
or with boundary or with corners. As a concrete example, we construct explicitly the manifold with
boundary structure on the real interval `[x, y]`.

More specifically, we introduce
* `ModelWithCorners ℝ (EuclideanSpace ℝ (Fin n)) (EuclideanHalfSpace n)` for the model space
  used to define `n`-dimensional real manifolds with boundary
* `ModelWithCorners ℝ (EuclideanSpace ℝ (Fin n)) (EuclideanQuadrant n)` for the model space used
  to define `n`-dimensional real manifolds with corners

## Notations

In the locale `Manifold`, we introduce the notations
* `𝓡 n` for the identity model with corners on `EuclideanSpace ℝ (Fin n)`
* `𝓡∂ n` for `ModelWithCorners ℝ (EuclideanSpace ℝ (Fin n)) (EuclideanHalfSpace n)`.

For instance, if a manifold `M` is boundaryless, smooth and modelled on `EuclideanSpace ℝ (Fin m)`,
and `N` is smooth with boundary modelled on `EuclideanHalfSpace n`, and `f : M → N` is a smooth
map, then the derivative of `f` can be written simply as `mfderiv (𝓡 m) (𝓡∂ n) f` (as to why the
model with corners can not be implicit, see the discussion in
`Geometry.Manifold.SmoothManifoldWithCorners`).

## Implementation notes

The manifold structure on the interval `[x, y] = Icc x y` requires the assumption `x < y` as a
typeclass. We provide it as `[Fact (x < y)]`.
-/


noncomputable section

open Set Function

open scoped Manifold

/-- The half-space in `ℝ^n`, used to model manifolds with boundary. We only define it when
`1 ≤ n`, as the definition only makes sense in this case.
-/
def EuclideanHalfSpace (n : ℕ) [NeZero n] : Type :=
  { x : EuclideanSpace ℝ (Fin n) // 0 ≤ x 0 }

/--
The quadrant in `ℝ^n`, used to model manifolds with corners, made of all vectors with nonnegative
coordinates.
-/
def EuclideanQuadrant (n : ℕ) : Type :=
  { x : EuclideanSpace ℝ (Fin n) // ∀ i : Fin n, 0 ≤ x i }

section

/- Register class instances for euclidean half-space and quadrant, that can not be noticed
without the following reducibility attribute (which is only set in this section). -/

variable {n : ℕ}

instance [NeZero n] : TopologicalSpace (EuclideanHalfSpace n) :=
  instTopologicalSpaceSubtype

instance : TopologicalSpace (EuclideanQuadrant n) :=
  instTopologicalSpaceSubtype

instance [NeZero n] : Inhabited (EuclideanHalfSpace n) :=
  ⟨⟨0, le_rfl⟩⟩

instance : Inhabited (EuclideanQuadrant n) :=
  ⟨⟨0, fun _ => le_rfl⟩⟩

@[ext]
theorem EuclideanQuadrant.ext (x y : EuclideanQuadrant n) (h : x.1 = y.1) : x = y :=
  Subtype.eq h

@[ext]
theorem EuclideanHalfSpace.ext [NeZero n] (x y : EuclideanHalfSpace n)
    (h : x.1 = y.1) : x = y :=
  Subtype.eq h

theorem range_euclideanHalfSpace (n : ℕ) [NeZero n] :
    (range fun x : EuclideanHalfSpace n => x.val) = { y | 0 ≤ y 0 } :=
  Subtype.range_val
@[deprecated (since := "2024-04-05")] alias range_half_space := range_euclideanHalfSpace

open ENNReal in
@[simp]
theorem interior_halfSpace {n : ℕ} (p : ℝ≥0∞) (a : ℝ) (i : Fin n) :
    interior { y : PiLp p (fun _ : Fin n ↦ ℝ) | a ≤ y i } = { y | a < y i } := by
  let f : (Π _ : Fin n, ℝ) →L[ℝ] ℝ := ContinuousLinearMap.proj i
  change interior (f ⁻¹' Ici a) = f ⁻¹' Ioi a
  rw [f.interior_preimage, interior_Ici]
  apply Function.surjective_eval
<<<<<<< HEAD
@[deprecated (since := "2024-11-12")] alias interior_halfspace := interior_halfSpace
=======
>>>>>>> 3d522763

open ENNReal in
@[simp]
theorem closure_halfSpace {n : ℕ} (p : ℝ≥0∞) (a : ℝ) (i : Fin n) :
    closure { y : PiLp p (fun _ : Fin n ↦ ℝ) | a ≤ y i } = { y | a ≤ y i } := by
  let f : (Π _ : Fin n, ℝ) →L[ℝ] ℝ := ContinuousLinearMap.proj i
  change closure (f ⁻¹' Ici a) = f ⁻¹' Ici a
  rw [f.closure_preimage, closure_Ici]
  apply Function.surjective_eval
<<<<<<< HEAD
@[deprecated (since := "2024-11-12")] alias closure_halfspace := closure_halfSpace
=======
>>>>>>> 3d522763

open ENNReal in
@[simp]
theorem closure_open_halfSpace {n : ℕ} (p : ℝ≥0∞) (a : ℝ) (i : Fin n) :
    closure { y : PiLp p (fun _ : Fin n ↦ ℝ) | a < y i } = { y | a ≤ y i } := by
  let f : (Π _ : Fin n, ℝ) →L[ℝ] ℝ := ContinuousLinearMap.proj i
  change closure (f ⁻¹' Ioi a) = f ⁻¹' Ici a
  rw [f.closure_preimage, closure_Ioi]
  apply Function.surjective_eval
<<<<<<< HEAD
@[deprecated (since := "2024-11-12")] alias closure_open_halfspace := closure_open_halfSpace
=======
>>>>>>> 3d522763

open ENNReal in
@[simp]
theorem frontier_halfSpace {n : ℕ} (p : ℝ≥0∞) (a : ℝ) (i : Fin n) :
    frontier { y : PiLp p (fun _ : Fin n ↦ ℝ) | a ≤ y i } = { y | a = y i } := by
  rw [frontier, closure_halfSpace, interior_halfSpace]
  ext y
  simpa only [mem_diff, mem_setOf_eq, not_lt] using antisymm_iff
@[deprecated (since := "2024-11-12")] alias frontier_halfspace := frontier_halfSpace

theorem range_euclideanQuadrant (n : ℕ) :
    (range fun x : EuclideanQuadrant n => x.val) = { y | ∀ i : Fin n, 0 ≤ y i } :=
  Subtype.range_val
@[deprecated (since := "2024-04-05")] alias range_quadrant := range_euclideanQuadrant

end

/--
Definition of the model with corners `(EuclideanSpace ℝ (Fin n), EuclideanHalfSpace n)`, used as
a model for manifolds with boundary. In the locale `Manifold`, use the shortcut `𝓡∂ n`.
-/
def modelWithCornersEuclideanHalfSpace (n : ℕ) [NeZero n] :
    ModelWithCorners ℝ (EuclideanSpace ℝ (Fin n)) (EuclideanHalfSpace n) where
  toFun := Subtype.val
  invFun x := ⟨update x 0 (max (x 0) 0), by simp [le_refl]⟩
  source := univ
  target := { x | 0 ≤ x 0 }
  map_source' x _ := x.property
  map_target' _ _ := mem_univ _
  left_inv' := fun ⟨xval, xprop⟩ _ => by
    rw [Subtype.mk_eq_mk, update_eq_iff]
    exact ⟨max_eq_left xprop, fun i _ => rfl⟩
  right_inv' _ hx := update_eq_iff.2 ⟨max_eq_left hx, fun _ _ => rfl⟩
  source_eq := rfl
  uniqueDiffOn' := by
    have : UniqueDiffOn ℝ _ :=
      UniqueDiffOn.pi (Fin n) (fun _ => ℝ) _ _ fun i (_ : i ∈ ({0} : Set (Fin n))) =>
        uniqueDiffOn_Ici 0
    simpa only [singleton_pi] using this
  target_subset_closure_interior := by simp
  continuous_toFun := continuous_subtype_val
  continuous_invFun := by
    exact (continuous_id.update 0 <| (continuous_apply 0).max continuous_const).subtype_mk _

/--
Definition of the model with corners `(EuclideanSpace ℝ (Fin n), EuclideanQuadrant n)`, used as a
model for manifolds with corners -/
def modelWithCornersEuclideanQuadrant (n : ℕ) :
    ModelWithCorners ℝ (EuclideanSpace ℝ (Fin n)) (EuclideanQuadrant n) where
  toFun := Subtype.val
  invFun x := ⟨fun i => max (x i) 0, fun i => by simp only [le_refl, or_true, le_max_iff]⟩
  source := univ
  target := { x | ∀ i, 0 ≤ x i }
  map_source' x _ := x.property
  map_target' _ _ := mem_univ _
  left_inv' x _ := by ext i; simp only [Subtype.coe_mk, x.2 i, max_eq_left]
  right_inv' x hx := by ext1 i; simp only [hx i, max_eq_left]
  source_eq := rfl
  uniqueDiffOn' := by
    have this : UniqueDiffOn ℝ _ :=
      UniqueDiffOn.univ_pi (Fin n) (fun _ => ℝ) _ fun _ => uniqueDiffOn_Ici 0
    simpa only [pi_univ_Ici] using this
  target_subset_closure_interior := by
    have : {x : EuclideanSpace ℝ (Fin n) | ∀ (i : Fin n), 0 ≤ x i}
      = Set.pi univ (fun i ↦ Ici 0) := by aesop
    simp only [this, interior_pi_set finite_univ]
    rw [closure_pi_set]
    simp
  continuous_toFun := continuous_subtype_val
  continuous_invFun := Continuous.subtype_mk
    (continuous_pi fun i => (continuous_id.max continuous_const).comp (continuous_apply i)) _

/-- The model space used to define `n`-dimensional real manifolds without boundary. -/
scoped[Manifold]
  notation "𝓡 " n =>
    (modelWithCornersSelf ℝ (EuclideanSpace ℝ (Fin n)) :
      ModelWithCorners ℝ (EuclideanSpace ℝ (Fin n)) (EuclideanSpace ℝ (Fin n)))

/-- The model space used to define `n`-dimensional real manifolds with boundary. -/
scoped[Manifold]
  notation "𝓡∂ " n =>
    (modelWithCornersEuclideanHalfSpace n :
      ModelWithCorners ℝ (EuclideanSpace ℝ (Fin n)) (EuclideanHalfSpace n))

lemma range_modelWithCornersEuclideanHalfSpace (n : ℕ) [NeZero n] :
    range (𝓡∂ n) = { y | 0 ≤ y 0 } := range_euclideanHalfSpace n

lemma interior_range_modelWithCornersEuclideanHalfSpace (n : ℕ) [NeZero n] :
    interior (range (𝓡∂ n)) = { y | 0 < y 0 } := by
  calc interior (range (𝓡∂ n))
    _ = interior ({ y | 0 ≤ y 0}) := by
      congr!
      apply range_euclideanHalfSpace
    _ = { y | 0 < y 0 } := interior_halfSpace _ _ _

lemma frontier_range_modelWithCornersEuclideanHalfSpace (n : ℕ) [NeZero n] :
    frontier (range (𝓡∂ n)) = { y | 0 = y 0 } := by
  calc frontier (range (𝓡∂ n))
    _ = frontier ({ y | 0 ≤ y 0 }) := by
      congr!
      apply range_euclideanHalfSpace
    _ = { y | 0 = y 0 } := frontier_halfSpace 2 _ _

/-- The left chart for the topological space `[x, y]`, defined on `[x,y)` and sending `x` to `0` in
`EuclideanHalfSpace 1`.
-/
def IccLeftChart (x y : ℝ) [h : Fact (x < y)] :
    PartialHomeomorph (Icc x y) (EuclideanHalfSpace 1) where
  source := { z : Icc x y | z.val < y }
  target := { z : EuclideanHalfSpace 1 | z.val 0 < y - x }
  toFun := fun z : Icc x y => ⟨fun _ => z.val - x, sub_nonneg.mpr z.property.1⟩
  invFun z := ⟨min (z.val 0 + x) y, by simp [le_refl, z.prop, le_of_lt h.out]⟩
  map_source' := by simp only [imp_self, sub_lt_sub_iff_right, mem_setOf_eq, forall_true_iff]
  map_target' := by
    simp only [min_lt_iff, mem_setOf_eq]; intro z hz; left
    linarith
  left_inv' := by
    rintro ⟨z, hz⟩ h'z
    simp only [mem_setOf_eq, mem_Icc] at hz h'z
    simp only [hz, min_eq_left, sub_add_cancel]
  right_inv' := by
    rintro ⟨z, hz⟩ h'z
    rw [Subtype.mk_eq_mk]
    funext i
    dsimp at hz h'z
    have A : x + z 0 ≤ y := by linarith
    rw [Subsingleton.elim i 0]
    simp only [A, add_comm, add_sub_cancel_left, min_eq_left]
  open_source :=
    haveI : IsOpen { z : ℝ | z < y } := isOpen_Iio
    this.preimage continuous_subtype_val
  open_target := by
    have : IsOpen { z : ℝ | z < y - x } := isOpen_Iio
    have : IsOpen { z : EuclideanSpace ℝ (Fin 1) | z 0 < y - x } :=
      this.preimage (@continuous_apply (Fin 1) (fun _ => ℝ) _ 0)
    exact this.preimage continuous_subtype_val
  continuousOn_toFun := by
    apply Continuous.continuousOn
    apply Continuous.subtype_mk
    have : Continuous fun (z : ℝ) (_ : Fin 1) => z - x :=
      Continuous.sub (continuous_pi fun _ => continuous_id) continuous_const
    exact this.comp continuous_subtype_val
  continuousOn_invFun := by
    apply Continuous.continuousOn
    apply Continuous.subtype_mk
    have A : Continuous fun z : ℝ => min (z + x) y :=
      (continuous_id.add continuous_const).min continuous_const
    have B : Continuous fun z : EuclideanSpace ℝ (Fin 1) => z 0 := continuous_apply 0
    exact (A.comp B).comp continuous_subtype_val

/-- The right chart for the topological space `[x, y]`, defined on `(x,y]` and sending `y` to `0` in
`EuclideanHalfSpace 1`.
-/
def IccRightChart (x y : ℝ) [h : Fact (x < y)] :
    PartialHomeomorph (Icc x y) (EuclideanHalfSpace 1) where
  source := { z : Icc x y | x < z.val }
  target := { z : EuclideanHalfSpace 1 | z.val 0 < y - x }
  toFun z := ⟨fun _ => y - z.val, sub_nonneg.mpr z.property.2⟩
  invFun z :=
    ⟨max (y - z.val 0) x, by simp [le_refl, z.prop, le_of_lt h.out, sub_eq_add_neg]⟩
  map_source' := by simp only [imp_self, mem_setOf_eq, sub_lt_sub_iff_left, forall_true_iff]
  map_target' := by
    simp only [lt_max_iff, mem_setOf_eq]; intro z hz; left
    linarith
  left_inv' := by
    rintro ⟨z, hz⟩ h'z
    simp only [mem_setOf_eq, mem_Icc] at hz h'z
    simp only [hz, sub_eq_add_neg, max_eq_left, add_add_neg_cancel'_right, neg_add_rev, neg_neg]
  right_inv' := by
    rintro ⟨z, hz⟩ h'z
    rw [Subtype.mk_eq_mk]
    funext i
    dsimp at hz h'z
    have A : x ≤ y - z 0 := by linarith
    rw [Subsingleton.elim i 0]
    simp only [A, sub_sub_cancel, max_eq_left]
  open_source :=
    haveI : IsOpen { z : ℝ | x < z } := isOpen_Ioi
    this.preimage continuous_subtype_val
  open_target := by
    have : IsOpen { z : ℝ | z < y - x } := isOpen_Iio
    have : IsOpen { z : EuclideanSpace ℝ (Fin 1) | z 0 < y - x } :=
      this.preimage (@continuous_apply (Fin 1) (fun _ => ℝ) _ 0)
    exact this.preimage continuous_subtype_val
  continuousOn_toFun := by
    apply Continuous.continuousOn
    apply Continuous.subtype_mk
    have : Continuous fun (z : ℝ) (_ : Fin 1) => y - z :=
      continuous_const.sub (continuous_pi fun _ => continuous_id)
    exact this.comp continuous_subtype_val
  continuousOn_invFun := by
    apply Continuous.continuousOn
    apply Continuous.subtype_mk
    have A : Continuous fun z : ℝ => max (y - z) x :=
      (continuous_const.sub continuous_id).max continuous_const
    have B : Continuous fun z : EuclideanSpace ℝ (Fin 1) => z 0 := continuous_apply 0
    exact (A.comp B).comp continuous_subtype_val

/-- Charted space structure on `[x, y]`, using only two charts taking values in
`EuclideanHalfSpace 1`.
-/
instance IccChartedSpace (x y : ℝ) [h : Fact (x < y)] :
    ChartedSpace (EuclideanHalfSpace 1) (Icc x y) where
  atlas := {IccLeftChart x y, IccRightChart x y}
  chartAt z := if z.val < y then IccLeftChart x y else IccRightChart x y
  mem_chart_source z := by
    by_cases h' : z.val < y
    · simp only [h', if_true]
      exact h'
    · simp only [h', if_false]
      apply lt_of_lt_of_le h.out
      simpa only [not_lt] using h'
  chart_mem_atlas z := by by_cases h' : (z : ℝ) < y <;> simp [h']

/-- The manifold structure on `[x, y]` is smooth.
-/
instance Icc_smoothManifoldWithCorners (x y : ℝ) [Fact (x < y)] :
    SmoothManifoldWithCorners (𝓡∂ 1) (Icc x y) := by
  have M : ContDiff ℝ ∞ (show EuclideanSpace ℝ (Fin 1) → EuclideanSpace ℝ (Fin 1)
      from fun z i => -z i + (y - x)) :=
    contDiff_id.neg.add contDiff_const
  apply smoothManifoldWithCorners_of_contDiffOn
  intro e e' he he'
  simp only [atlas, mem_singleton_iff, mem_insert_iff] at he he'
  /- We need to check that any composition of two charts gives a `C^∞` function. Each chart can be
  either the left chart or the right chart, leaving 4 possibilities that we handle successively. -/
  rcases he with (rfl | rfl) <;> rcases he' with (rfl | rfl)
  · -- `e = left chart`, `e' = left chart`
    exact (mem_groupoid_of_pregroupoid.mpr (symm_trans_mem_contDiffGroupoid _)).1
  · -- `e = left chart`, `e' = right chart`
    apply M.contDiffOn.congr
    rintro _ ⟨⟨hz₁, hz₂⟩, ⟨⟨z, hz₀⟩, rfl⟩⟩
    simp only [modelWithCornersEuclideanHalfSpace, IccLeftChart, IccRightChart, update_same,
      max_eq_left, hz₀, lt_sub_iff_add_lt, mfld_simps] at hz₁ hz₂
    rw [min_eq_left hz₁.le, lt_add_iff_pos_left] at hz₂
    ext i
    rw [Subsingleton.elim i 0]
    simp only [modelWithCornersEuclideanHalfSpace, IccLeftChart, IccRightChart, *, PiLp.add_apply,
      PiLp.neg_apply, max_eq_left, min_eq_left hz₁.le, update_same, mfld_simps]
    abel
  · -- `e = right chart`, `e' = left chart`
    apply M.contDiffOn.congr
    rintro _ ⟨⟨hz₁, hz₂⟩, ⟨z, hz₀⟩, rfl⟩
    simp only [modelWithCornersEuclideanHalfSpace, IccLeftChart, IccRightChart, max_lt_iff,
      update_same, max_eq_left hz₀, mfld_simps] at hz₁ hz₂
    rw [lt_sub_comm] at hz₁
    ext i
    rw [Subsingleton.elim i 0]
    simp only [modelWithCornersEuclideanHalfSpace, IccLeftChart, IccRightChart, PiLp.add_apply,
      PiLp.neg_apply, update_same, max_eq_left, hz₀, hz₁.le, mfld_simps]
    abel
  ·-- `e = right chart`, `e' = right chart`
    exact (mem_groupoid_of_pregroupoid.mpr (symm_trans_mem_contDiffGroupoid _)).1

/-! Register the manifold structure on `Icc 0 1`. These are merely special cases of
`IccChartedSpace` and `Icc_smoothManifoldWithCorners`. -/

section

instance : ChartedSpace (EuclideanHalfSpace 1) (Icc (0 : ℝ) 1) := by infer_instance

instance : SmoothManifoldWithCorners (𝓡∂ 1) (Icc (0 : ℝ) 1) := by infer_instance

end<|MERGE_RESOLUTION|>--- conflicted
+++ resolved
@@ -98,10 +98,8 @@
   change interior (f ⁻¹' Ici a) = f ⁻¹' Ioi a
   rw [f.interior_preimage, interior_Ici]
   apply Function.surjective_eval
-<<<<<<< HEAD
+
 @[deprecated (since := "2024-11-12")] alias interior_halfspace := interior_halfSpace
-=======
->>>>>>> 3d522763
 
 open ENNReal in
 @[simp]
@@ -111,10 +109,8 @@
   change closure (f ⁻¹' Ici a) = f ⁻¹' Ici a
   rw [f.closure_preimage, closure_Ici]
   apply Function.surjective_eval
-<<<<<<< HEAD
+
 @[deprecated (since := "2024-11-12")] alias closure_halfspace := closure_halfSpace
-=======
->>>>>>> 3d522763
 
 open ENNReal in
 @[simp]
@@ -124,10 +120,8 @@
   change closure (f ⁻¹' Ioi a) = f ⁻¹' Ici a
   rw [f.closure_preimage, closure_Ioi]
   apply Function.surjective_eval
-<<<<<<< HEAD
+
 @[deprecated (since := "2024-11-12")] alias closure_open_halfspace := closure_open_halfSpace
-=======
->>>>>>> 3d522763
 
 open ENNReal in
 @[simp]
