--- conflicted
+++ resolved
@@ -94,11 +94,7 @@
   have : dist x c ≠ 0 := dist_ne_zero.2 hx
   -- was `field_simp [inversion, norm_smul, abs_div, ← dist_eq_norm_vsub, sq, mul_assoc]`,
   -- but really slow. Replaced by `simp only ...` to speed up.
-<<<<<<< HEAD
-  -- TODO(#15486): reinstate `field_simp` once it is faster.
-=======
   -- TODO(https://github.com/leanprover-community/mathlib4/issues/15486): reinstate `field_simp` once it is faster.
->>>>>>> d0df76bd
   simp (disch := field_simp_discharge) only [inversion, sq, mul_div_assoc', div_mul_eq_mul_div,
     div_div, dist_vadd_left, norm_smul, norm_div, norm_mul, Real.norm_eq_abs, abs_mul_abs_self,
     abs_dist, ← dist_eq_norm_vsub, mul_assoc, eq_div_iff, div_eq_iff]
@@ -169,11 +165,7 @@
   rw [dist_inversion_inversion hx hy', dist_inversion_center]
   have : dist x c ≠ 0 := dist_ne_zero.2 hx
   -- used to be `field_simp`, but was really slow; replaced by `simp only ...` to speed up
-<<<<<<< HEAD
-  -- TODO(#15486): reinstate `field_simp` once it is faster.
-=======
   -- TODO(https://github.com/leanprover-community/mathlib4/issues/15486): reinstate `field_simp` once it is faster.
->>>>>>> d0df76bd
   simp (disch := field_simp_discharge) only [mul_div_assoc', div_div_eq_mul_div, div_mul_eq_mul_div,
     div_eq_iff]
   ring
