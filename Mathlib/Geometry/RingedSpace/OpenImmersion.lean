--- conflicted
+++ resolved
@@ -293,20 +293,6 @@
       congr
       exact (Set.image_preimage_eq _ ((TopCat.epi_iff_surjective _).mp h')).symm
     convert @IsOpenImmersion.c_iso _ _ _ _ _ h ((Opens.map f.base).obj (unop U))
-<<<<<<< HEAD
-  have : IsIso f.base := by
-    let t : X ≃ₜ Y :=
-      (Homeomorph.ofEmbedding _ h.base_open.toEmbedding).trans
-        { toFun := Subtype.val
-          invFun := fun x =>
-            ⟨x, by rw [Set.range_iff_surjective.mpr ((TopCat.epi_iff_surjective _).mp h')]; trivial⟩
-          continuous_invFun := by continuity
-          left_inv := fun ⟨_, _⟩ => rfl
-          right_inv := fun _ => rfl }
-    convert (TopCat.isoOfHomeo t).isIso_hom
-  have : IsIso f.c := by apply NatIso.isIso_of_isIso_app
-  apply isIso_of_components
-=======
 
   have : IsIso f.c := NatIso.isIso_of_isIso_app _
 
@@ -315,11 +301,11 @@
     { toFun := Subtype.val
       invFun := fun x =>
         ⟨x, by rw [Set.range_iff_surjective.mpr ((TopCat.epi_iff_surjective _).mp h')]; trivial⟩
+          continuous_invFun := by continuity
       left_inv := fun ⟨_, _⟩ => rfl
       right_inv := fun _ => rfl }
   exact (TopCat.isoOfHomeo t).isIso_hom
 
->>>>>>> a6a6c6ba
 #align algebraic_geometry.PresheafedSpace.is_open_immersion.to_iso AlgebraicGeometry.PresheafedSpace.IsOpenImmersion.to_iso
 
 instance stalk_iso [HasColimits C] [H : IsOpenImmersion f] (x : X) : IsIso (stalkMap f x) := by
