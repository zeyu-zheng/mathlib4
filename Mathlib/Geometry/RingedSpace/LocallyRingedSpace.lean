/-
Copyright (c) 2020 Johan Commelin. All rights reserved.
Released under Apache 2.0 license as described in the file LICENSE.
Authors: Johan Commelin
-/
import Mathlib.Geometry.RingedSpace.Basic
import Mathlib.Geometry.RingedSpace.Stalks

/-!
# The category of locally ringed spaces

We define (bundled) locally ringed spaces (as `SheafedSpace CommRing` along with the fact that the
stalks are local rings), and morphisms between these (morphisms in `SheafedSpace` with
`IsLocalRingHom` on the stalk maps).
-/

-- Explicit universe annotations were used in this file to improve perfomance #12737

universe u

open CategoryTheory

open TopCat

open TopologicalSpace

open Opposite

open CategoryTheory.Category CategoryTheory.Functor

namespace AlgebraicGeometry

/-- A `LocallyRingedSpace` is a topological space equipped with a sheaf of commutative rings
such that all the stalks are local rings.

A morphism of locally ringed spaces is a morphism of ringed spaces
such that the morphisms induced on stalks are local ring homomorphisms. -/
structure LocallyRingedSpace extends SheafedSpace CommRingCat.{u} where
  /-- Stalks of a locally ringed space are local rings. -/
  localRing : ∀ x, LocalRing (presheaf.stalk x)

attribute [instance] LocallyRingedSpace.localRing

namespace LocallyRingedSpace

variable (X : LocallyRingedSpace.{u})

/-- An alias for `toSheafedSpace`, where the result type is a `RingedSpace`.
This allows us to use dot-notation for the `RingedSpace` namespace.
 -/
def toRingedSpace : RingedSpace :=
  X.toSheafedSpace

/-- The underlying topological space of a locally ringed space. -/
def toTopCat : TopCat :=
  X.1.carrier

instance : CoeSort LocallyRingedSpace (Type u) :=
  ⟨fun X : LocallyRingedSpace => (X.toTopCat : Type _)⟩

instance (x : X) : LocalRing (X.presheaf.stalk x) :=
  X.localRing x

-- PROJECT: how about a typeclass "HasStructureSheaf" to mediate the 𝒪 notation, rather
-- than defining it over and over for `PresheafedSpace`, `LocallyRingedSpace`, `Scheme`, etc.
/-- The structure sheaf of a locally ringed space. -/
def 𝒪 : Sheaf CommRingCat X.toTopCat :=
  X.sheaf

/-- A morphism of locally ringed spaces is a morphism of ringed spaces
 such that the morphisms induced on stalks are local ring homomorphisms. -/
@[ext]
structure Hom (X Y : LocallyRingedSpace.{u}) : Type _ where
  /-- the underlying morphism between ringed spaces -/
  val : X.toSheafedSpace ⟶ Y.toSheafedSpace
  /-- the underlying morphism induces a local ring homomorphism on stalks -/
  prop : ∀ x, IsLocalRingHom (val.stalkMap x)

instance : Quiver LocallyRingedSpace :=
  ⟨Hom⟩

@[ext] lemma Hom.ext' (X Y : LocallyRingedSpace.{u}) {f g : X ⟶ Y} (h : f.val = g.val) : f = g :=
  Hom.ext h
<<<<<<< HEAD

-- TODO perhaps we should make a bundled `LocalRing` and return one here?
-- TODO define `sheaf.stalk` so we can write `X.𝒪.stalk` here?
/-- The stalk of a locally ringed space, just as a `CommRing`.
-/
noncomputable def stalk (X : LocallyRingedSpace.{u}) (x : X) : CommRingCat :=
  X.presheaf.stalk x

-- Porting note (#10754): added this instance to help Lean realize stalks are local
-- (so that `0 ≠ 1` works below)
instance stalkLocal (x : X) : LocalRing <| X.stalk x := X.localRing x
=======
>>>>>>> 08570c45

/-- A morphism of locally ringed spaces `f : X ⟶ Y` induces
a local ring homomorphism from `Y.stalk (f x)` to `X.stalk x` for any `x : X`.
-/
noncomputable def Hom.stalkMap {X Y : LocallyRingedSpace.{u}} (f : Hom X Y) (x : X) :
    Y.presheaf.stalk (f.1.1 x) ⟶ X.presheaf.stalk x :=
  f.val.stalkMap x

instance {X Y : LocallyRingedSpace.{u}} (f : X ⟶ Y) (x : X) : IsLocalRingHom (f.stalkMap x) :=
  f.2 x

instance {X Y : LocallyRingedSpace.{u}} (f : X ⟶ Y) (x : X) :
    IsLocalRingHom (f.val.stalkMap x) :=
  f.2 x

/-- The identity morphism on a locally ringed space. -/
@[simps]
def id (X : LocallyRingedSpace.{u}) : Hom X X :=
  ⟨𝟙 _, fun x => by erw [PresheafedSpace.stalkMap.id]; apply isLocalRingHom_id⟩

instance (X : LocallyRingedSpace.{u}) : Inhabited (Hom X X) :=
  ⟨id X⟩

/-- Composition of morphisms of locally ringed spaces. -/
def comp {X Y Z : LocallyRingedSpace.{u}} (f : Hom X Y) (g : Hom Y Z) : Hom X Z :=
  ⟨f.val ≫ g.val, fun x => by
    erw [PresheafedSpace.stalkMap.comp]
    exact @isLocalRingHom_comp _ _ _ _ _ _ _ _ (f.2 _) (g.2 _)⟩

/-- The category of locally ringed spaces. -/
instance : Category LocallyRingedSpace.{u} where
  Hom := Hom
  id := id
  comp {X Y Z} f g := comp f g
  comp_id {X Y} f := Hom.ext <| by simp [comp]
  id_comp {X Y} f := Hom.ext <| by simp [comp]
  assoc {_ _ _ _} f g h := Hom.ext <| by simp [comp]

/-- The forgetful functor from `LocallyRingedSpace` to `SheafedSpace CommRing`. -/
@[simps]
def forgetToSheafedSpace : LocallyRingedSpace.{u} ⥤ SheafedSpace CommRingCat.{u} where
  obj X := X.toSheafedSpace
  map {X Y} f := f.1

instance : forgetToSheafedSpace.Faithful where
  map_injective {_ _} _ _ h := Hom.ext h

/-- The forgetful functor from `LocallyRingedSpace` to `Top`. -/
@[simps!]
def forgetToTop : LocallyRingedSpace.{u} ⥤ TopCat.{u} :=
  forgetToSheafedSpace ⋙ SheafedSpace.forget _

@[simp]
theorem comp_val {X Y Z : LocallyRingedSpace.{u}} (f : X ⟶ Y) (g : Y ⟶ Z) :
    (f ≫ g).val = f.val ≫ g.val :=
  rfl

@[simp] theorem id_val' (X : LocallyRingedSpace.{u}) : Hom.val (𝟙 X) = 𝟙 X.toSheafedSpace :=
  rfl

-- Porting note: complains that `(f ≫ g).val.c` can be further simplified
-- so changed to its simp normal form `(f.val ≫ g.val).c`
@[simp]
theorem comp_val_c {X Y Z : LocallyRingedSpace.{u}} (f : X ⟶ Y) (g : Y ⟶ Z) :
    (f.1 ≫ g.1).c = g.val.c ≫ (Presheaf.pushforward _ g.val.base).map f.val.c :=
  rfl

theorem comp_val_c_app {X Y Z : LocallyRingedSpace.{u}} (f : X ⟶ Y) (g : Y ⟶ Z) (U : (Opens Z)ᵒᵖ) :
    (f ≫ g).val.c.app U = g.val.c.app U ≫ f.val.c.app (op <| (Opens.map g.val.base).obj U.unop) :=
  rfl

/-- Given two locally ringed spaces `X` and `Y`, an isomorphism between `X` and `Y` as _sheafed_
spaces can be lifted to a morphism `X ⟶ Y` as locally ringed spaces.

See also `isoOfSheafedSpaceIso`.
-/
@[simps]
def homOfSheafedSpaceHomOfIsIso {X Y : LocallyRingedSpace.{u}}
    (f : X.toSheafedSpace ⟶ Y.toSheafedSpace) [IsIso f] : X ⟶ Y :=
  Hom.mk f fun x =>
    -- Here we need to see that the stalk maps are really local ring homomorphisms.
    -- This can be solved by type class inference, because stalk maps of isomorphisms
    -- are isomorphisms and isomorphisms are local ring homomorphisms.
    show IsLocalRingHom ((SheafedSpace.forgetToPresheafedSpace.map f).stalkMap x) by
      infer_instance

/-- Given two locally ringed spaces `X` and `Y`, an isomorphism between `X` and `Y` as _sheafed_
spaces can be lifted to an isomorphism `X ⟶ Y` as locally ringed spaces.

This is related to the property that the functor `forgetToSheafedSpace` reflects isomorphisms.
In fact, it is slightly stronger as we do not require `f` to come from a morphism between
_locally_ ringed spaces.
-/
def isoOfSheafedSpaceIso {X Y : LocallyRingedSpace.{u}} (f : X.toSheafedSpace ≅ Y.toSheafedSpace) :
    X ≅ Y where
  hom := homOfSheafedSpaceHomOfIsIso f.hom
  inv := homOfSheafedSpaceHomOfIsIso f.inv
  hom_inv_id := Hom.ext f.hom_inv_id
  inv_hom_id := Hom.ext f.inv_hom_id

instance : forgetToSheafedSpace.ReflectsIsomorphisms where reflects {_ _} f i :=
  { out :=
      ⟨homOfSheafedSpaceHomOfIsIso (CategoryTheory.inv (forgetToSheafedSpace.map f)),
        Hom.ext (IsIso.hom_inv_id (I := i)), Hom.ext (IsIso.inv_hom_id (I := i))⟩ }

instance is_sheafedSpace_iso {X Y : LocallyRingedSpace.{u}} (f : X ⟶ Y) [IsIso f] : IsIso f.1 :=
  LocallyRingedSpace.forgetToSheafedSpace.map_isIso f

/-- The restriction of a locally ringed space along an open embedding.
-/
@[simps!]
def restrict {U : TopCat} (X : LocallyRingedSpace.{u}) {f : U ⟶ X.toTopCat} (h : OpenEmbedding f) :
    LocallyRingedSpace where
  localRing := by
    intro x
    -- We show that the stalk of the restriction is isomorphic to the original stalk,
    apply @RingEquiv.localRing _ _ _ (X.localRing (f x))
    exact (X.restrictStalkIso h x).symm.commRingCatIsoToRingEquiv
  toSheafedSpace := X.toSheafedSpace.restrict h

/-- The canonical map from the restriction to the subspace. -/
def ofRestrict {U : TopCat} (X : LocallyRingedSpace.{u})
    {f : U ⟶ X.toTopCat} (h : OpenEmbedding f) : X.restrict h ⟶ X :=
  ⟨X.toPresheafedSpace.ofRestrict h, fun _ => inferInstance⟩

/-- The restriction of a locally ringed space `X` to the top subspace is isomorphic to `X` itself.
-/
def restrictTopIso (X : LocallyRingedSpace.{u}) :
    X.restrict (Opens.openEmbedding ⊤) ≅ X :=
  isoOfSheafedSpaceIso X.toSheafedSpace.restrictTopIso

/-- The global sections, notated Gamma.
-/
def Γ : LocallyRingedSpace.{u}ᵒᵖ ⥤ CommRingCat.{u} :=
  forgetToSheafedSpace.op ⋙ SheafedSpace.Γ

theorem Γ_def : Γ = forgetToSheafedSpace.op ⋙ SheafedSpace.Γ :=
  rfl

@[simp]
theorem Γ_obj (X : LocallyRingedSpace.{u}ᵒᵖ) : Γ.obj X = X.unop.presheaf.obj (op ⊤) :=
  rfl

theorem Γ_obj_op (X : LocallyRingedSpace.{u}) : Γ.obj (op X) = X.presheaf.obj (op ⊤) :=
  rfl

@[simp]
theorem Γ_map {X Y : LocallyRingedSpace.{u}ᵒᵖ} (f : X ⟶ Y) : Γ.map f = f.unop.1.c.app (op ⊤) :=
  rfl

theorem Γ_map_op {X Y : LocallyRingedSpace.{u}} (f : X ⟶ Y) : Γ.map f.op = f.1.c.app (op ⊤) :=
  rfl

/-- The empty locally ringed space. -/
def empty : LocallyRingedSpace.{u} where
  carrier := TopCat.of PEmpty
  presheaf := (CategoryTheory.Functor.const _).obj (CommRingCat.of PUnit)
  IsSheaf := Presheaf.isSheaf_of_isTerminal _ CommRingCat.punitIsTerminal
  localRing x := PEmpty.elim x

instance : EmptyCollection LocallyRingedSpace.{u} := ⟨LocallyRingedSpace.empty⟩

/-- The canonical map from the empty locally ringed space. -/
def emptyTo (X : LocallyRingedSpace) : ∅ ⟶ X :=
  ⟨⟨⟨fun x => PEmpty.elim x, by fun_prop⟩,
    { app := fun U => by refine ⟨⟨⟨0, ?_⟩, ?_⟩, ?_, ?_⟩ <;> intros <;> rfl }⟩,
    fun x => PEmpty.elim x⟩

noncomputable
instance {X : LocallyRingedSpace} : Unique (∅ ⟶ X) where
  default := LocallyRingedSpace.emptyTo X
  uniq f := by ext ⟨⟩ x; aesop_cat

/-- The empty space is initial in `LocallyRingedSpace`. -/
noncomputable
def emptyIsInitial : Limits.IsInitial (∅ : LocallyRingedSpace.{u}) := Limits.IsInitial.ofUnique _

theorem preimage_basicOpen {X Y : LocallyRingedSpace.{u}} (f : X ⟶ Y) {U : Opens Y}
    (s : Y.presheaf.obj (op U)) :
    (Opens.map f.1.base).obj (Y.toRingedSpace.basicOpen s) =
      @RingedSpace.basicOpen X.toRingedSpace ((Opens.map f.1.base).obj U) (f.1.c.app _ s) := by
  ext x
  constructor
  · rintro ⟨⟨y, hyU⟩, hy : IsUnit _, rfl : y = _⟩
    erw [RingedSpace.mem_basicOpen _ _ ⟨x, show x ∈ (Opens.map f.1.base).obj U from hyU⟩,
      ← PresheafedSpace.stalkMap_germ_apply]
    exact (f.val.stalkMap _).isUnit_map hy
  · rintro ⟨y, hy : IsUnit _, rfl⟩
    erw [RingedSpace.mem_basicOpen _ _ ⟨f.1.base y.1, y.2⟩]
    erw [← PresheafedSpace.stalkMap_germ_apply] at hy
    exact (isUnit_map_iff (f.val.stalkMap _) _).mp hy

-- This actually holds for all ringed spaces with nontrivial stalks.
theorem basicOpen_zero (X : LocallyRingedSpace.{u}) (U : Opens X.carrier) :
    X.toRingedSpace.basicOpen (0 : X.presheaf.obj <| op U) = ⊥ := by
  ext x
  simp only [RingedSpace.basicOpen, Opens.coe_mk, Set.mem_image, Set.mem_setOf_eq, Subtype.exists,
    exists_and_right, exists_eq_right, Opens.coe_bot, Set.mem_empty_iff_false,
    iff_false, not_exists]
  intros hx
  rw [map_zero, isUnit_zero_iff]
  change (0 : X.presheaf.stalk x) ≠ (1 : X.presheaf.stalk x)
  exact zero_ne_one

@[simp]
lemma basicOpen_eq_bot_of_isNilpotent (X : LocallyRingedSpace.{u}) (U : Opens X.carrier)
    (f : (X.presheaf.obj <| op U)) (hf : IsNilpotent f) :
    X.toRingedSpace.basicOpen f = ⊥ := by
  obtain ⟨n, hn⟩ := hf
  cases n.eq_zero_or_pos with
  | inr h =>
    rw [←  X.toRingedSpace.basicOpen_pow f n h, hn]
    simp [basicOpen_zero]
  | inl h =>
    rw [h, pow_zero] at hn
    simp [eq_zero_of_zero_eq_one hn.symm f, basicOpen_zero]

instance component_nontrivial (X : LocallyRingedSpace.{u}) (U : Opens X.carrier) [hU : Nonempty U] :
    Nontrivial (X.presheaf.obj <| op U) :=
  (X.presheaf.germ hU.some).domain_nontrivial

@[simp]
lemma iso_hom_val_base_inv_val_base {X Y : LocallyRingedSpace.{u}} (e : X ≅ Y) :
    e.hom.val.base ≫ e.inv.val.base = 𝟙 _ := by
  rw [← SheafedSpace.comp_base, ← LocallyRingedSpace.comp_val]
  simp

@[simp]
lemma iso_hom_val_base_inv_val_base_apply {X Y : LocallyRingedSpace.{u}} (e : X ≅ Y) (x : X) :
    (e.inv.val.base (e.hom.val.base x)) = x := by
  show (e.hom.val.base ≫ e.inv.val.base) x = 𝟙 X.toPresheafedSpace x
  simp

@[simp]
lemma iso_inv_val_base_hom_val_base {X Y : LocallyRingedSpace.{u}} (e : X ≅ Y) :
    e.inv.val.base ≫ e.hom.val.base = 𝟙 _ := by
  rw [← SheafedSpace.comp_base, ← LocallyRingedSpace.comp_val]
  simp

@[simp]
lemma iso_inv_val_base_hom_val_base_apply {X Y : LocallyRingedSpace.{u}} (e : X ≅ Y) (y : Y) :
    (e.hom.val.base (e.inv.val.base y)) = y := by
  show (e.inv.val.base ≫ e.hom.val.base) y = 𝟙 Y.toPresheafedSpace y
  simp

section Stalks

variable {X Y Z : LocallyRingedSpace.{u}} (f : X ⟶ Y) (g : Y ⟶ Z)

@[simp]
lemma stalkMap_id (X : LocallyRingedSpace.{u}) (x : X) :
    (𝟙 X : X ⟶ X).stalkMap x = 𝟙 (X.presheaf.stalk x) :=
  PresheafedSpace.stalkMap.id _ x

lemma stalkMap_comp (x : X) :
    (f ≫ g : X ⟶ Z).stalkMap x = g.stalkMap (f.val.base x) ≫ f.stalkMap x :=
  PresheafedSpace.stalkMap.comp f.val g.val x

@[reassoc]
lemma stalkSpecializes_stalkMap (x x' : X) (h : x ⤳ x') :
    Y.presheaf.stalkSpecializes (f.val.base.map_specializes h) ≫ f.stalkMap x =
      f.stalkMap x' ≫ X.presheaf.stalkSpecializes h :=
  PresheafedSpace.stalkMap.stalkSpecializes_stalkMap f.val h

lemma stalkSpecializes_stalkMap_apply (x x' : X) (h : x ⤳ x') (y) :
    f.stalkMap x (Y.presheaf.stalkSpecializes (f.val.base.map_specializes h) y) =
      (X.presheaf.stalkSpecializes h (f.stalkMap x' y)) :=
  DFunLike.congr_fun (stalkSpecializes_stalkMap f x x' h) y

@[reassoc]
lemma stalkMap_congr (f g : X ⟶ Y) (hfg : f = g) (x x' : X) (hxx' : x = x') :
    f.stalkMap x ≫ X.presheaf.stalkSpecializes (specializes_of_eq hxx'.symm) =
      Y.presheaf.stalkSpecializes (specializes_of_eq <| hfg ▸ hxx' ▸ rfl) ≫ g.stalkMap x' := by
  subst hfg
  subst hxx'
  simp

@[reassoc]
lemma stalkMap_congr_hom (f g : X ⟶ Y) (hfg : f = g) (x : X) :
    f.stalkMap x = Y.presheaf.stalkSpecializes (specializes_of_eq <| hfg ▸ rfl) ≫
      g.stalkMap x := by
  subst hfg
  simp

@[reassoc]
lemma stalkMap_congr_point {X Y : LocallyRingedSpace.{u}} (f : X ⟶ Y) (x x' : X) (hxx' : x = x') :
    f.stalkMap x ≫ X.presheaf.stalkSpecializes (specializes_of_eq hxx'.symm) =
      Y.presheaf.stalkSpecializes (specializes_of_eq <| hxx' ▸ rfl) ≫ f.stalkMap x' := by
  subst hxx'
  simp

@[reassoc (attr := simp)]
lemma stalkMap_hom_inv (e : X ≅ Y) (y : Y) :
    e.hom.stalkMap (e.inv.val.base y) ≫ e.inv.stalkMap y =
      Y.presheaf.stalkSpecializes (specializes_of_eq <| by simp) := by
  rw [← stalkMap_comp, LocallyRingedSpace.stalkMap_congr_hom (e.inv ≫ e.hom) (𝟙 _) (by simp)]
  simp

@[simp]
lemma stalkMap_hom_inv_apply (e : X ≅ Y) (y : Y) (z) :
    e.inv.stalkMap y (e.hom.stalkMap (e.inv.val.base y) z) =
      Y.presheaf.stalkSpecializes (specializes_of_eq <| by simp) z :=
  DFunLike.congr_fun (stalkMap_hom_inv e y) z

@[reassoc (attr := simp)]
lemma stalkMap_inv_hom (e : X ≅ Y) (x : X) :
    e.inv.stalkMap (e.hom.val.base x) ≫ e.hom.stalkMap x =
      X.presheaf.stalkSpecializes (specializes_of_eq <| by simp) := by
  rw [← stalkMap_comp, LocallyRingedSpace.stalkMap_congr_hom (e.hom ≫ e.inv) (𝟙 _) (by simp)]
  simp

@[simp]
lemma stalkMap_inv_hom_apply (e : X ≅ Y) (x : X) (y) :
    e.hom.stalkMap x (e.inv.stalkMap (e.hom.val.base x) y) =
      X.presheaf.stalkSpecializes (specializes_of_eq <| by simp) y :=
  DFunLike.congr_fun (stalkMap_inv_hom e x) y

@[reassoc]
lemma stalkMap_germ (U : Opens Y)
    (x : (Opens.map f.val.base).obj U) :
    Y.presheaf.germ ⟨f.val.base x.val, x.property⟩ ≫ f.stalkMap x.val =
      f.val.c.app (op U) ≫ X.presheaf.germ x :=
  PresheafedSpace.stalkMap_germ f.val U x

lemma stalkMap_germ_apply (U : Opens Y) (x : (Opens.map f.val.base).obj U) (y) :
    f.stalkMap x.val (Y.presheaf.germ ⟨f.val.base x.val, x.property⟩ y) =
      X.presheaf.germ x (f.val.c.app (op U) y) :=
  PresheafedSpace.stalkMap_germ_apply f.val U x y

@[reassoc (attr := simp)]
lemma stalkMap_germ' (U : Opens Y) (x : X) (hx : f.val.base x ∈ U) :
    Y.presheaf.germ ⟨f.val.base x, hx⟩ ≫ f.stalkMap x =
      f.val.c.app (op U) ≫ X.presheaf.germ (U := (Opens.map f.val.base).obj U) ⟨x, hx⟩ :=
  PresheafedSpace.stalkMap_germ' f.val U x hx

@[simp]
lemma stalkMap_germ'_apply
    (U : Opens Y) (x : X) (hx : f.val.base x ∈ U) (y : Y.presheaf.obj (op U)) :
    f.stalkMap x (Y.presheaf.germ (U := U) ⟨f.val.base x, hx⟩ y) =
      X.presheaf.germ (U := (Opens.map f.val.base).obj U) ⟨x, hx⟩ (f.val.c.app (op U) y) :=
  PresheafedSpace.stalkMap_germ_apply f.val U ⟨x, hx⟩ y

variable {U : TopCat} (X : LocallyRingedSpace.{u}) {f : U ⟶ X.toTopCat} (h : OpenEmbedding f)
  (V : Opens U) (x : U) (hx : x ∈ V)

/-- For an open embedding `f : U ⟶ X` and a point `x : U`, we get an isomorphism between the stalk
of `X` at `f x` and the stalk of the restriction of `X` along `f` at t `x`. -/
noncomputable
def restrictStalkIso : (X.restrict h).presheaf.stalk x ≅ X.presheaf.stalk (f x) :=
  X.toPresheafedSpace.restrictStalkIso h x

@[reassoc (attr := simp)]
lemma restrictStalkIso_hom_eq_germ :
    (X.restrict h).presheaf.germ ⟨x, hx⟩ ≫ (X.restrictStalkIso h x).hom =
      X.presheaf.germ ⟨f x, show f x ∈ h.isOpenMap.functor.obj V from ⟨x, hx, rfl⟩⟩ :=
  PresheafedSpace.restrictStalkIso_hom_eq_germ X.toPresheafedSpace h V x hx

lemma restrictStalkIso_hom_eq_germ_apply (y) :
    (X.restrictStalkIso h x).hom ((X.restrict h).presheaf.germ ⟨x, hx⟩ y) =
      X.presheaf.germ ⟨f x, show f x ∈ h.isOpenMap.functor.obj V from ⟨x, hx, rfl⟩⟩ y :=
  PresheafedSpace.restrictStalkIso_hom_eq_germ_apply X.toPresheafedSpace h V x hx y

@[reassoc (attr := simp)]
lemma restrictStalkIso_inv_eq_germ :
    X.presheaf.germ ⟨f x, show f x ∈ h.isOpenMap.functor.obj V from ⟨x, hx, rfl⟩⟩ ≫
      (X.restrictStalkIso h x).inv = (X.restrict h).presheaf.germ ⟨x, hx⟩ :=
  PresheafedSpace.restrictStalkIso_inv_eq_germ X.toPresheafedSpace h V x hx

lemma restrictStalkIso_inv_eq_germ_apply (y) :
    (X.restrictStalkIso h x).inv
      (X.presheaf.germ ⟨f x, show f x ∈ h.isOpenMap.functor.obj V from ⟨x, hx, rfl⟩⟩ y) =
        (X.restrict h).presheaf.germ ⟨x, hx⟩ y :=
  PresheafedSpace.restrictStalkIso_inv_eq_germ_apply X.toPresheafedSpace h V x hx y

lemma restrictStalkIso_inv_eq_ofRestrict :
    (X.restrictStalkIso h x).inv = (X.ofRestrict h).stalkMap x :=
  PresheafedSpace.restrictStalkIso_inv_eq_ofRestrict X.toPresheafedSpace h x

instance ofRestrict_stalkMap_isIso : IsIso ((X.ofRestrict h).stalkMap x) :=
  PresheafedSpace.ofRestrict_stalkMap_isIso X.toPresheafedSpace h x

end Stalks

end LocallyRingedSpace

end AlgebraicGeometry<|MERGE_RESOLUTION|>--- conflicted
+++ resolved
@@ -81,20 +81,6 @@
 
 @[ext] lemma Hom.ext' (X Y : LocallyRingedSpace.{u}) {f g : X ⟶ Y} (h : f.val = g.val) : f = g :=
   Hom.ext h
-<<<<<<< HEAD
-
--- TODO perhaps we should make a bundled `LocalRing` and return one here?
--- TODO define `sheaf.stalk` so we can write `X.𝒪.stalk` here?
-/-- The stalk of a locally ringed space, just as a `CommRing`.
--/
-noncomputable def stalk (X : LocallyRingedSpace.{u}) (x : X) : CommRingCat :=
-  X.presheaf.stalk x
-
--- Porting note (#10754): added this instance to help Lean realize stalks are local
--- (so that `0 ≠ 1` works below)
-instance stalkLocal (x : X) : LocalRing <| X.stalk x := X.localRing x
-=======
->>>>>>> 08570c45
 
 /-- A morphism of locally ringed spaces `f : X ⟶ Y` induces
 a local ring homomorphism from `Y.stalk (f x)` to `X.stalk x` for any `x : X`.
