--- conflicted
+++ resolved
@@ -616,23 +616,9 @@
 
 end definition
 
-<<<<<<< HEAD
-lemma aemeasurable_of_aemeasurable_exp {μ : Measure α} {f : α → ℝ}
-    (hf : AEMeasurable (fun x ↦ exp (f x)) μ) :
-    AEMeasurable f μ := by
-  have : f = fun x ↦ log (exp (f x)) := by ext; rw [log_exp]
-  rw [this]
-  exact measurable_log.comp_aemeasurable hf
-
-lemma log_rnDeriv_tilted_ae_eq {μ ν : Measure α} [IsProbabilityMeasure μ] [IsProbabilityMeasure ν]
-    (hμν : μ ≪ ν) {f : α → ℝ} (hf : Measurable f) (h_int : Integrable (fun x ↦ exp (f x)) ν) :
-    (fun x ↦ log ((μ.rnDeriv (ν.tilted f) x).toReal))
-      =ᵐ[μ] fun x ↦ - f x + logIntegralExp ν f + log (μ.rnDeriv ν x).toReal := by
-=======
 lemma LLR_tilted_ae_eq {μ ν : Measure α} [IsProbabilityMeasure μ] [IsProbabilityMeasure ν]
     (hμν : μ ≪ ν) {f : α → ℝ} (hf : AEMeasurable f ν) (h_int : Integrable (fun x ↦ exp (f x)) ν) :
-    (LLR μ (ν.tilted f)) =ᵐ[μ] fun x ↦ - f x + Λ ν f + LLR μ ν x := by
->>>>>>> b91ac954
+    (LLR μ (ν.tilted f)) =ᵐ[μ] fun x ↦ - f x + logIntegralExp ν f + LLR μ ν x := by
   filter_upwards [hμν.ae_le (rnDeriv_tilted_right μ ν hf h_int), Measure.rnDeriv_pos hμν,
     hμν.ae_le (Measure.rnDeriv_lt_top μ ν)] with x hx hx_pos hx_lt_top
   rw [LLR, hx, log_mul (exp_pos _).ne']
@@ -651,73 +637,27 @@
 
 lemma todo_aux {μ ν : Measure α} [IsProbabilityMeasure μ] [IsProbabilityMeasure ν] {f : α → ℝ}
     (hμν : μ ≪ ν) (hfμ : Integrable f μ) (hfν : Integrable (fun x ↦ exp (f x)) ν)
-<<<<<<< HEAD
-    (h_int : Integrable (fun x ↦ log (μ.rnDeriv ν x).toReal) μ) :
-    ∫ x, log (μ.rnDeriv ν x).toReal ∂μ - ∫ x, log (μ.rnDeriv (ν.tilted f) x).toReal ∂μ
-      = ∫ x, f x ∂μ - logIntegralExp ν f := by
-  calc ∫ x, log (Measure.rnDeriv μ ν x).toReal ∂μ
-        - ∫ x, log (μ.rnDeriv (ν.tilted f) x).toReal ∂μ
-    = ∫ x, log (Measure.rnDeriv μ ν x).toReal ∂μ
-          - ∫ x, - f x + logIntegralExp ν f + log (μ.rnDeriv ν x).toReal ∂μ := by
-        refine congr_arg₂ _ rfl ?_
-        refine integral_congr_ae (log_rnDeriv_tilted_ae_eq hμν ?_ hfν)
-        -- generalize `log_rnDeriv_tilted_ae_eq, rnDeriv_tilted_right` to require only AEMeasurable
-        -- do the same in `Measure.rnDeriv_withDensity`
-        suffices AEMeasurable f μ by sorry
-        refine aemeasurable_of_aemeasurable_exp ?_
-        refine AEStronglyMeasurable.aemeasurable ?_
-        exact ⟨hfν.1.mk, hfν.1.stronglyMeasurable_mk, hμν.ae_le hfν.1.ae_eq_mk⟩
-  _ = ∫ x, log (Measure.rnDeriv μ ν x).toReal ∂μ
-          - (- ∫ x, f x ∂μ + logIntegralExp ν f + ∫ x, log ((μ.rnDeriv ν x).toReal) ∂μ) := by
-=======
     (h_int : Integrable (LLR μ ν) μ) :
-    ∫ x, LLR μ ν x ∂μ - ∫ x, LLR μ (ν.tilted f) x ∂μ = ∫ x, f x ∂μ - Λ ν f := by
+    ∫ x, LLR μ ν x ∂μ - ∫ x, LLR μ (ν.tilted f) x ∂μ = ∫ x, f x ∂μ - logIntegralExp ν f := by
   calc ∫ x, LLR μ ν x  ∂μ - ∫ x, LLR μ (ν.tilted f) x ∂μ
-    = ∫ x, LLR μ ν x ∂μ - ∫ x, - f x + Λ ν f + LLR μ ν x ∂μ := by
+    = ∫ x, LLR μ ν x ∂μ - ∫ x, - f x + logIntegralExp ν f + LLR μ ν x ∂μ := by
         refine congr_arg₂ _ rfl ?_
         refine integral_congr_ae (LLR_tilted_ae_eq hμν ?_ hfν)
         exact aemeasurable_of_aemeasurable_exp hfν.1.aemeasurable
-  _ = ∫ x, LLR μ ν x ∂μ - (- ∫ x, f x ∂μ + Λ ν f + ∫ x, LLR μ ν x ∂μ) := by
->>>>>>> b91ac954
+  _ = ∫ x, LLR μ ν x ∂μ - (- ∫ x, f x ∂μ + logIntegralExp ν f + ∫ x, LLR μ ν x ∂μ) := by
         congr
         rw [← integral_neg, integral_add ?_ h_int]
         swap; · exact hfμ.neg.add (integrable_const _)
         rw [integral_add ?_ (integrable_const _)]
         swap; · exact hfμ.neg
         simp only [integral_const, measure_univ, ENNReal.one_toReal, smul_eq_mul, one_mul]
-<<<<<<< HEAD
-  _ = ∫ x, f x ∂μ - logIntegralExp ν f := by ring
-
-lemma todo_aux' {μ ν : Measure α} [IsProbabilityMeasure μ] [IsProbabilityMeasure ν] {f : α → ℝ}
-    (hμν : μ ≪ ν) (hfμ : Integrable f μ) (hfν : Integrable (fun x ↦ exp (f x)) ν)
-    (h_int : Integrable (fun x ↦ log (μ.rnDeriv ν x).toReal) μ)
-    [Decidable (μ ≪ ν)] [Decidable (μ ≪ (ν.tilted f))]
-    [Decidable (Integrable (fun x ↦ log (μ.rnDeriv ν x).toReal) μ)]
-    [Decidable (Integrable (fun x ↦ log (μ.rnDeriv (ν.tilted f) x).toReal) μ)] :
-    (KL μ ν - KL μ (ν.tilted f)).toReal = ∫ x, f x ∂μ - logIntegralExp ν f := by
-  have hf : Measurable f := sorry
-  have h_ac : ν ≪ ν.tilted f := absolutelyContinuous_tilted hf.aemeasurable
-  simp [KL, hμν, h_int, hμν.trans h_ac,
-    integrable_log_rnDeriv_tilted hμν hf hfμ hfν h_int]
-  sorry
-
-lemma todo' {μ ν : Measure α} [IsProbabilityMeasure μ] [IsProbabilityMeasure ν]
-    (hμν : μ ≪ ν) (h_int : Integrable (fun x ↦ log (μ.rnDeriv ν x).toReal) μ) :
-    ⨆ (f : α → ℝ) (hfμ : Integrable f μ)
-        (hfν : Integrable (fun x ↦ exp (f x)) ν), ∫ x, f x ∂μ - logIntegralExp ν f
-      ≤ ∫ x, log (μ.rnDeriv ν x).toReal ∂μ := by
-  have : ∀ (f : α → ℝ) (hfμ : Integrable f μ) (hfν : Integrable (fun x ↦ exp (f x)) ν),
-      ∫ x, f x ∂μ - logIntegralExp ν f
-        = ∫ x, log (μ.rnDeriv ν x).toReal ∂μ - ∫ x, log (μ.rnDeriv (ν.tilted f) x).toReal ∂μ :=
-    fun f hfμ hfν ↦ (todo_aux hμν hfμ hfν h_int).symm
-=======
-  _ = ∫ x, f x ∂μ - Λ ν f := by abel
+  _ = ∫ x, f x ∂μ - logIntegralExp ν f := by abel
 
 -- TODO name
 lemma some_le {μ ν : Measure α} [IsProbabilityMeasure μ] [IsProbabilityMeasure ν]
     (hμν : μ ≪ ν) (h_int : Integrable (LLR μ ν) μ)
     (f : α → ℝ) (hfμ : Integrable f μ) (hf : Integrable (fun x ↦ exp (f x)) ν) :
-    ∫ x, f x ∂μ - Λ ν f ≤ ∫ x, LLR μ ν x ∂μ := by
+    ∫ x, f x ∂μ - logIntegralExp ν f ≤ ∫ x, LLR μ ν x ∂μ := by
   rw [← todo_aux hμν hfμ hf h_int]
   simp only [tsub_le_iff_right, le_add_iff_nonneg_right]
   have : IsProbabilityMeasure (Measure.tilted ν f) := isProbabilityMeasure_tilted hf
@@ -728,9 +668,8 @@
 lemma todo' {μ ν : Measure α} [IsProbabilityMeasure μ] [IsProbabilityMeasure ν]
     (hμν : μ ≪ ν) (h_int : Integrable (LLR μ ν) μ) :
     ⨆ (f : α → ℝ) (_ : Integrable f μ)
-        (_ : Integrable (fun x ↦ exp (f x)) ν), ∫ x, f x ∂μ - Λ ν f
+        (_ : Integrable (fun x ↦ exp (f x)) ν), ∫ x, f x ∂μ - logIntegralExp ν f
       ≤ ∫ x, LLR μ ν x ∂μ := by
->>>>>>> b91ac954
   refine ciSup_le (fun f ↦ ?_)
   by_cases hfμ : Integrable f μ
   · simp only [hfμ, ciSup_unique]
@@ -745,7 +684,7 @@
 lemma aux_bddAbove {μ ν : Measure α} [IsProbabilityMeasure μ] [IsProbabilityMeasure ν]
     (hμν : μ ≪ ν) (h_int : Integrable (LLR μ ν) μ) :
     BddAbove (Set.range fun f ↦ ⨆ (_ : Integrable f μ) (_ : Integrable (fun x ↦ exp (f x)) ν),
-      ∫ x, f x ∂μ - Λ ν f) := by
+      ∫ x, f x ∂μ - logIntegralExp ν f) := by
   refine ⟨∫ x, LLR μ ν x ∂μ, ?_⟩
   rw [mem_upperBounds]
   intro x
@@ -762,58 +701,10 @@
     exact integral_LLR_nonneg hμν h_int
 
 lemma todo {μ ν : Measure α} [IsProbabilityMeasure μ] [IsProbabilityMeasure ν]
-<<<<<<< HEAD
-    (hμν : μ ≪ ν) (h_int : Integrable (fun x ↦ log (μ.rnDeriv ν x).toReal) μ) :
-    ∫ x, log (μ.rnDeriv ν x).toReal ∂μ
-      ≤ ⨆ (f : α → ℝ) (hfμ : Integrable f μ) (hfν : Integrable (fun x ↦ exp (f x)) ν),
-        ∫ x, f x ∂μ - logIntegralExp ν f := by
-  refine le_ciSup_of_le ?_ (fun x ↦ log (μ.rnDeriv ν x).toReal) ?_
-  · refine ⟨max 0 (∫ x, log (μ.rnDeriv ν x).toReal ∂μ), ?_⟩
-    rw [mem_upperBounds]
-    intro x
-    simp only [Set.mem_range, ge_iff_le, le_max_iff, forall_exists_index]
-    rintro f rfl
-    by_cases hfμ : Integrable f μ
-    · simp only [hfμ, ciSup_unique]
-      by_cases hf : Integrable (fun x ↦ exp (f x)) ν
-      · simp only [hf, ciSup_unique]
-        right
-        rw [← todo_aux hμν hfμ hf h_int]
-        simp only [tsub_le_iff_right, le_add_iff_nonneg_right]
-        have : IsProbabilityMeasure (Measure.tilted ν f) := isProbabilityMeasure_tilted hf
-        have hf_m : Measurable f := sorry
-        have h_ac : ν ≪ ν.tilted f := absolutelyContinuous_tilted hf_m.aemeasurable
-        refine integral_log_rnDeriv_nonneg (hμν.trans h_ac) ?_
-        exact integrable_log_rnDeriv_tilted hμν hf_m hfμ hf h_int
-      · simp only [hf, ciSup_empty, le_refl, true_or]
-    · simp only [hfμ, ciSup_empty, le_refl, true_or]
-  · simp only
-    rw [ciSup_pos h_int]
-    rw [ciSup_pos]
-    swap
-    · have : (fun x ↦ exp (log (ENNReal.toReal (μ.rnDeriv ν x))))
-          =ᵐ[ν] fun x ↦ if μ.rnDeriv ν x = 0 then 1 else (μ.rnDeriv ν x).toReal := by
-        filter_upwards [Measure.rnDeriv_lt_top μ ν] with x hx
-        by_cases h_zero : μ.rnDeriv ν x = 0
-        · simp only [h_zero, ENNReal.zero_toReal, log_zero, exp_zero, ite_true]
-        rw [Real.exp_log, if_neg h_zero]
-        rw [ENNReal.toReal_pos_iff]
-        exact ⟨lt_of_le_of_ne (zero_le _) (Ne.symm h_zero), hx⟩
-      rw [integrable_congr this]
-      sorry
-      --exact integrable_toReal_rnDeriv
-    simp only [le_sub_self_iff, logIntegralExp]
-    suffices ∫ x, exp (log (μ.rnDeriv ν x).toReal) ∂ν ≤ 1 by
-      sorry
-    have : (fun x ↦ exp (log (μ.rnDeriv ν x).toReal))
-        =ᵐ[ν] fun x ↦ if μ.rnDeriv ν x = 0 then 1 else (μ.rnDeriv ν x).toReal := by
-      sorry
-    rw [integral_congr_ae this]
-=======
     (hμν : μ ≪ ν) (h_int : Integrable (LLR μ ν) μ) :
     ∫ x, LLR μ ν x ∂μ
       ≤ ⨆ (f : α → ℝ) (_ : Integrable f μ) (_ : Integrable (fun x ↦ exp (f x)) ν),
-        ∫ x, f x ∂μ - Λ ν f := by
+        ∫ x, f x ∂μ - logIntegralExp ν f := by
   classical
   let LLRu : ℝ → α → ℝ := fun u x ↦ log ((μ.rnDeriv ν x).toReal + u)
   have hu_int : ∀ u, Integrable (LLRu u) μ := by
@@ -843,11 +734,10 @@
   refine hu_le.trans ?_
   suffices ∀ u, 0 < u → ∫ x, LLRu u x ∂μ
       ≤ (⨆ (f : α → ℝ) (_ : Integrable f μ) (_ : Integrable (fun x ↦ exp (f x)) ν),
-        ∫ x, f x ∂μ - Λ ν f + log (1 + u)) by
->>>>>>> b91ac954
+        ∫ x, f x ∂μ - logIntegralExp ν f + log (1 + u)) by
     sorry
   intro u hu
-  suffices ∫ x, LLRu u x ∂μ = ∫ x, LLRu u x ∂μ - Λ ν (LLRu u) + log (1 + u) by
+  suffices ∫ x, LLRu u x ∂μ = ∫ x, LLRu u x ∂μ - logIntegralExp ν (LLRu u) + log (1 + u) by
     rw [this]
     refine le_ciSup_of_le ?_ (LLRu u) ?_
     · refine ⟨∫ x, LLR μ ν x ∂μ + log (1 + u), ?_⟩
@@ -871,10 +761,10 @@
         simp only [le_add_iff_nonneg_right, hu.le]
     · simp only [hu_int u, hu_exp_int u hu, ciSup_unique]
       exact le_rfl
-  suffices Λ ν (LLRu u) = log (1 + u) by
+  suffices logIntegralExp ν (LLRu u) = log (1 + u) by
     rw [this]
     abel
-  simp_rw [Λ, h_exp_log u hu]
+  simp_rw [logIntegralExp, h_exp_log u hu]
   rw [integral_add integrable_toReal_rnDeriv (integrable_const _), integral_const]
   simp only [measure_univ, ENNReal.one_toReal, smul_eq_mul, one_mul]
   congr
@@ -886,7 +776,7 @@
     (hμν : μ ≪ ν) (h_int : Integrable (LLR μ ν) μ) :
     ∫ x, LLR μ ν x ∂μ
       = ⨆ (f : α → ℝ) (_ : Integrable f μ) (_ : Integrable (fun x ↦ exp (f x)) ν),
-        ∫ x, f x ∂μ - Λ ν f :=
+        ∫ x, f x ∂μ - logIntegralExp ν f :=
   le_antisymm (todo hμν h_int) (todo' hμν h_int)
 
 end MeasureTheory