--- conflicted
+++ resolved
@@ -764,14 +764,11 @@
     [TopologicalGroup H] (e : G ≃* H) (he : Continuous e) (hesymm : Continuous e.symm) :
     IsHaarMeasure (Measure.map e μ) :=
   let f : G ≃ₜ H := .mk e
-<<<<<<< HEAD
-=======
   #adaptation_note
   /--
   After https://github.com/leanprover/lean4/pull/6024
   we needed to write `e.toMonoidHom` instead of just `e`, to avoid unification issues.
   -/
->>>>>>> 3b37d5f3
   isHaarMeasure_map μ e.toMonoidHom he e.surjective f.isClosedEmbedding.tendsto_cocompact
 
 /-- A convenience wrapper for MeasureTheory.Measure.isAddHaarMeasure_map`. -/
