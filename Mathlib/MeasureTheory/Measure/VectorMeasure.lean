/-
Copyright (c) 2021 Kexing Ying. All rights reserved.
Released under Apache 2.0 license as described in the file LICENSE.
Authors: Kexing Ying
-/
import Mathlib.MeasureTheory.Measure.Typeclasses
import Mathlib.Topology.Algebra.InfiniteSum.Module

/-!

# Vector valued measures

This file defines vector valued measures, which are σ-additive functions from a set to an add monoid
`M` such that it maps the empty set and non-measurable sets to zero. In the case
that `M = ℝ`, we called the vector measure a signed measure and write `SignedMeasure α`.
Similarly, when `M = ℂ`, we call the measure a complex measure and write `ComplexMeasure α`
(defined in `MeasureTheory/Measure/Complex`).

## Main definitions

* `MeasureTheory.VectorMeasure` is a vector valued, σ-additive function that maps the empty
  and non-measurable set to zero.
* `MeasureTheory.VectorMeasure.map` is the pushforward of a vector measure along a function.
* `MeasureTheory.VectorMeasure.restrict` is the restriction of a vector measure on some set.

## Notation

* `v ≤[i] w` means that the vector measure `v` restricted on the set `i` is less than or equal
  to the vector measure `w` restricted on `i`, i.e. `v.restrict i ≤ w.restrict i`.

## Implementation notes

We require all non-measurable sets to be mapped to zero in order for the extensionality lemma
to only compare the underlying functions for measurable sets.

We use `HasSum` instead of `tsum` in the definition of vector measures in comparison to `Measure`
since this provides summability.

## Tags

vector measure, signed measure, complex measure
-/


noncomputable section

open NNReal ENNReal MeasureTheory

namespace MeasureTheory

variable {α β : Type*} {m : MeasurableSpace α}

/-- A vector measure on a measurable space `α` is a σ-additive `M`-valued function (for some `M`
an add monoid) such that the empty set and non-measurable sets are mapped to zero. -/
structure VectorMeasure (α : Type*) [MeasurableSpace α] (M : Type*) [AddCommMonoid M]
    [TopologicalSpace M] where
  measureOf' : Set α → M
  empty' : measureOf' ∅ = 0
  not_measurable' ⦃i : Set α⦄ : ¬MeasurableSet i → measureOf' i = 0
  m_iUnion' ⦃f : ℕ → Set α⦄ : (∀ i, MeasurableSet (f i)) → Pairwise (Disjoint on f) →
    HasSum (fun i => measureOf' (f i)) (measureOf' (⋃ i, f i))

/-- A `SignedMeasure` is an `ℝ`-vector measure. -/
abbrev SignedMeasure (α : Type*) [MeasurableSpace α] :=
  VectorMeasure α ℝ

open Set MeasureTheory

namespace VectorMeasure

section

variable {M : Type*} [AddCommMonoid M] [TopologicalSpace M]

attribute [coe] VectorMeasure.measureOf'

instance instCoeFun : CoeFun (VectorMeasure α M) fun _ => Set α → M :=
  ⟨VectorMeasure.measureOf'⟩

initialize_simps_projections VectorMeasure (measureOf' → apply)

@[simp]
theorem empty (v : VectorMeasure α M) : v ∅ = 0 :=
  v.empty'

theorem not_measurable (v : VectorMeasure α M) {i : Set α} (hi : ¬MeasurableSet i) : v i = 0 :=
  v.not_measurable' hi

theorem m_iUnion (v : VectorMeasure α M) {f : ℕ → Set α} (hf₁ : ∀ i, MeasurableSet (f i))
    (hf₂ : Pairwise (Disjoint on f)) : HasSum (fun i => v (f i)) (v (⋃ i, f i)) :=
  v.m_iUnion' hf₁ hf₂

theorem coe_injective : @Function.Injective (VectorMeasure α M) (Set α → M) (⇑) := fun v w h => by
  cases v
  cases w
  congr

theorem ext_iff' (v w : VectorMeasure α M) : v = w ↔ ∀ i : Set α, v i = w i := by
  rw [← coe_injective.eq_iff, funext_iff]

theorem ext_iff (v w : VectorMeasure α M) : v = w ↔ ∀ i : Set α, MeasurableSet i → v i = w i := by
  constructor
  · rintro rfl _ _
    rfl
  · rw [ext_iff']
    intro h i
    by_cases hi : MeasurableSet i
    · exact h i hi
    · simp_rw [not_measurable _ hi]

@[ext]
theorem ext {s t : VectorMeasure α M} (h : ∀ i : Set α, MeasurableSet i → s i = t i) : s = t :=
  (ext_iff s t).2 h

variable [Countable β] {v : VectorMeasure α M} {f : β → Set α}

theorem hasSum_of_disjoint_iUnion (hm : ∀ i, MeasurableSet (f i)) (hd : Pairwise (Disjoint on f)) :
    HasSum (fun i => v (f i)) (v (⋃ i, f i)) := by
  rcases Countable.exists_injective_nat β with ⟨e, he⟩
  rw [← hasSum_extend_zero he]
  convert m_iUnion v (f := Function.extend e f fun _ ↦ ∅) _ _
  · simp only [Pi.zero_def, Function.apply_extend v, Function.comp_def, empty]
  · exact (iSup_extend_bot he _).symm
  · simp [Function.apply_extend MeasurableSet, Function.comp_def, hm]
  · exact hd.disjoint_extend_bot (he.factorsThrough _)

variable [T2Space M]

theorem of_disjoint_iUnion (hm : ∀ i, MeasurableSet (f i)) (hd : Pairwise (Disjoint on f)) :
    v (⋃ i, f i) = ∑' i, v (f i) :=
  (hasSum_of_disjoint_iUnion hm hd).tsum_eq.symm

@[deprecated of_disjoint_iUnion (since := "2024-09-15")]
theorem of_disjoint_iUnion_nat (v : VectorMeasure α M) {f : ℕ → Set α}
    (hf₁ : ∀ i, MeasurableSet (f i)) (hf₂ : Pairwise (Disjoint on f)) :
    v (⋃ i, f i) = ∑' i, v (f i) :=
  of_disjoint_iUnion hf₁ hf₂

theorem of_union {A B : Set α} (h : Disjoint A B) (hA : MeasurableSet A) (hB : MeasurableSet B) :
    v (A ∪ B) = v A + v B := by
  rw [Set.union_eq_iUnion, of_disjoint_iUnion, tsum_fintype, Fintype.sum_bool, cond, cond]
  exacts [fun b => Bool.casesOn b hB hA, pairwise_disjoint_on_bool.2 h]

theorem of_add_of_diff {A B : Set α} (hA : MeasurableSet A) (hB : MeasurableSet B) (h : A ⊆ B) :
    v A + v (B \ A) = v B := by
  rw [← of_union (@Set.disjoint_sdiff_right _ A B) hA (hB.diff hA), Set.union_diff_cancel h]

theorem of_diff {M : Type*} [AddCommGroup M] [TopologicalSpace M] [T2Space M]
    {v : VectorMeasure α M} {A B : Set α} (hA : MeasurableSet A) (hB : MeasurableSet B)
    (h : A ⊆ B) : v (B \ A) = v B - v A := by
  rw [← of_add_of_diff hA hB h, add_sub_cancel_left]

theorem of_diff_of_diff_eq_zero {A B : Set α} (hA : MeasurableSet A) (hB : MeasurableSet B)
    (h' : v (B \ A) = 0) : v (A \ B) + v B = v A := by
  symm
  calc
    v A = v (A \ B ∪ A ∩ B) := by simp only [Set.diff_union_inter]
    _ = v (A \ B) + v (A ∩ B) := by
      rw [of_union]
      · rw [disjoint_comm]
        exact Set.disjoint_of_subset_left A.inter_subset_right disjoint_sdiff_self_right
      · exact hA.diff hB
      · exact hA.inter hB
    _ = v (A \ B) + v (A ∩ B ∪ B \ A) := by
      rw [of_union, h', add_zero]
      · exact Set.disjoint_of_subset_left A.inter_subset_left disjoint_sdiff_self_right
      · exact hA.inter hB
      · exact hB.diff hA
    _ = v (A \ B) + v B := by rw [Set.union_comm, Set.inter_comm, Set.diff_union_inter]

theorem of_iUnion_nonneg {M : Type*} [TopologicalSpace M] [OrderedAddCommMonoid M]
    [OrderClosedTopology M] {v : VectorMeasure α M} (hf₁ : ∀ i, MeasurableSet (f i))
    (hf₂ : Pairwise (Disjoint on f)) (hf₃ : ∀ i, 0 ≤ v (f i)) : 0 ≤ v (⋃ i, f i) :=
  (v.of_disjoint_iUnion hf₁ hf₂).symm ▸ tsum_nonneg hf₃

theorem of_iUnion_nonpos {M : Type*} [TopologicalSpace M] [OrderedAddCommMonoid M]
    [OrderClosedTopology M] {v : VectorMeasure α M} (hf₁ : ∀ i, MeasurableSet (f i))
    (hf₂ : Pairwise (Disjoint on f)) (hf₃ : ∀ i, v (f i) ≤ 0) : v (⋃ i, f i) ≤ 0 :=
  (v.of_disjoint_iUnion hf₁ hf₂).symm ▸ tsum_nonpos hf₃

theorem of_nonneg_disjoint_union_eq_zero {s : SignedMeasure α} {A B : Set α} (h : Disjoint A B)
    (hA₁ : MeasurableSet A) (hB₁ : MeasurableSet B) (hA₂ : 0 ≤ s A) (hB₂ : 0 ≤ s B)
    (hAB : s (A ∪ B) = 0) : s A = 0 := by
  rw [of_union h hA₁ hB₁] at hAB
  linarith

theorem of_nonpos_disjoint_union_eq_zero {s : SignedMeasure α} {A B : Set α} (h : Disjoint A B)
    (hA₁ : MeasurableSet A) (hB₁ : MeasurableSet B) (hA₂ : s A ≤ 0) (hB₂ : s B ≤ 0)
    (hAB : s (A ∪ B) = 0) : s A = 0 := by
  rw [of_union h hA₁ hB₁] at hAB
  linarith

end

section SMul

variable {M : Type*} [AddCommMonoid M] [TopologicalSpace M]
variable {R : Type*} [Semiring R] [DistribMulAction R M] [ContinuousConstSMul R M]

/-- Given a real number `r` and a signed measure `s`, `smul r s` is the signed
measure corresponding to the function `r • s`. -/
def smul (r : R) (v : VectorMeasure α M) : VectorMeasure α M where
  measureOf' := r • ⇑v
  empty' := by rw [Pi.smul_apply, empty, smul_zero]
  not_measurable' _ hi := by rw [Pi.smul_apply, v.not_measurable hi, smul_zero]
  m_iUnion' _ hf₁ hf₂ := by exact HasSum.const_smul _ (v.m_iUnion hf₁ hf₂)

instance instSMul : SMul R (VectorMeasure α M) :=
  ⟨smul⟩

@[simp]
theorem coe_smul (r : R) (v : VectorMeasure α M) : ⇑(r • v) = r • ⇑v := rfl

theorem smul_apply (r : R) (v : VectorMeasure α M) (i : Set α) : (r • v) i = r • v i := rfl

end SMul

section AddCommMonoid

variable {M : Type*} [AddCommMonoid M] [TopologicalSpace M]

instance instZero : Zero (VectorMeasure α M) :=
  ⟨⟨0, rfl, fun _ _ => rfl, fun _ _ _ => hasSum_zero⟩⟩

instance instInhabited : Inhabited (VectorMeasure α M) :=
  ⟨0⟩

@[simp]
theorem coe_zero : ⇑(0 : VectorMeasure α M) = 0 := rfl

theorem zero_apply (i : Set α) : (0 : VectorMeasure α M) i = 0 := rfl

variable [ContinuousAdd M]

/-- The sum of two vector measure is a vector measure. -/
def add (v w : VectorMeasure α M) : VectorMeasure α M where
  measureOf' := v + w
  empty' := by simp
  not_measurable' _ hi := by rw [Pi.add_apply, v.not_measurable hi, w.not_measurable hi, add_zero]
  m_iUnion' _ hf₁ hf₂ := HasSum.add (v.m_iUnion hf₁ hf₂) (w.m_iUnion hf₁ hf₂)

instance instAdd : Add (VectorMeasure α M) :=
  ⟨add⟩

@[simp]
theorem coe_add (v w : VectorMeasure α M) : ⇑(v + w) = v + w := rfl

theorem add_apply (v w : VectorMeasure α M) (i : Set α) : (v + w) i = v i + w i := rfl

instance instAddCommMonoid : AddCommMonoid (VectorMeasure α M) :=
  Function.Injective.addCommMonoid _ coe_injective coe_zero coe_add fun _ _ => coe_smul _ _

/-- `(⇑)` is an `AddMonoidHom`. -/
@[simps]
def coeFnAddMonoidHom : VectorMeasure α M →+ Set α → M where
  toFun := (⇑)
  map_zero' := coe_zero
  map_add' := coe_add

end AddCommMonoid

section AddCommGroup

variable {M : Type*} [AddCommGroup M] [TopologicalSpace M] [TopologicalAddGroup M]

/-- The negative of a vector measure is a vector measure. -/
def neg (v : VectorMeasure α M) : VectorMeasure α M where
  measureOf' := -v
  empty' := by simp
  not_measurable' _ hi := by rw [Pi.neg_apply, neg_eq_zero, v.not_measurable hi]
  m_iUnion' _ hf₁ hf₂ := HasSum.neg <| v.m_iUnion hf₁ hf₂

instance instNeg : Neg (VectorMeasure α M) :=
  ⟨neg⟩

@[simp]
theorem coe_neg (v : VectorMeasure α M) : ⇑(-v) = -v := rfl

theorem neg_apply (v : VectorMeasure α M) (i : Set α) : (-v) i = -v i := rfl

/-- The difference of two vector measure is a vector measure. -/
def sub (v w : VectorMeasure α M) : VectorMeasure α M where
  measureOf' := v - w
  empty' := by simp
  not_measurable' _ hi := by rw [Pi.sub_apply, v.not_measurable hi, w.not_measurable hi, sub_zero]
  m_iUnion' _ hf₁ hf₂ := HasSum.sub (v.m_iUnion hf₁ hf₂) (w.m_iUnion hf₁ hf₂)

instance instSub : Sub (VectorMeasure α M) :=
  ⟨sub⟩

@[simp]
theorem coe_sub (v w : VectorMeasure α M) : ⇑(v - w) = v - w := rfl

theorem sub_apply (v w : VectorMeasure α M) (i : Set α) : (v - w) i = v i - w i := rfl

instance instAddCommGroup : AddCommGroup (VectorMeasure α M) :=
  Function.Injective.addCommGroup _ coe_injective coe_zero coe_add coe_neg coe_sub
    (fun _ _ => coe_smul _ _) fun _ _ => coe_smul _ _

end AddCommGroup

section DistribMulAction

variable {M : Type*} [AddCommMonoid M] [TopologicalSpace M]
variable {R : Type*} [Semiring R] [DistribMulAction R M] [ContinuousConstSMul R M]

instance instDistribMulAction [ContinuousAdd M] : DistribMulAction R (VectorMeasure α M) :=
  Function.Injective.distribMulAction coeFnAddMonoidHom coe_injective coe_smul

end DistribMulAction

section Module

variable {M : Type*} [AddCommMonoid M] [TopologicalSpace M]
variable {R : Type*} [Semiring R] [Module R M] [ContinuousConstSMul R M]

instance instModule [ContinuousAdd M] : Module R (VectorMeasure α M) :=
  Function.Injective.module R coeFnAddMonoidHom coe_injective coe_smul

end Module

end VectorMeasure

namespace Measure

open Classical in
/-- A finite measure coerced into a real function is a signed measure. -/
@[simps]
def toSignedMeasure (μ : Measure α) [hμ : IsFiniteMeasure μ] : SignedMeasure α where
  measureOf' := fun s : Set α => if MeasurableSet s then (μ s).toReal else 0
  empty' := by simp [μ.empty]
  not_measurable' _ hi := if_neg hi
  m_iUnion' f hf₁ hf₂ := by
    simp only [*, MeasurableSet.iUnion hf₁, if_true, measure_iUnion hf₂ hf₁]
    rw [ENNReal.tsum_toReal_eq]
    exacts [(summable_measure_toReal hf₁ hf₂).hasSum, fun _ ↦ measure_ne_top _ _]

theorem toSignedMeasure_apply_measurable {μ : Measure α} [IsFiniteMeasure μ] {i : Set α}
    (hi : MeasurableSet i) : μ.toSignedMeasure i = (μ i).toReal :=
  if_pos hi

-- Without this lemma, `singularPart_neg` in `MeasureTheory.Decomposition.Lebesgue` is
-- extremely slow
theorem toSignedMeasure_congr {μ ν : Measure α} [IsFiniteMeasure μ] [IsFiniteMeasure ν]
    (h : μ = ν) : μ.toSignedMeasure = ν.toSignedMeasure := by
  congr

theorem toSignedMeasure_eq_toSignedMeasure_iff {μ ν : Measure α} [IsFiniteMeasure μ]
    [IsFiniteMeasure ν] : μ.toSignedMeasure = ν.toSignedMeasure ↔ μ = ν := by
  refine ⟨fun h => ?_, fun h => ?_⟩
  · ext1 i hi
    have : μ.toSignedMeasure i = ν.toSignedMeasure i := by rw [h]
    rwa [toSignedMeasure_apply_measurable hi, toSignedMeasure_apply_measurable hi,
        ENNReal.toReal_eq_toReal] at this
      <;> exact measure_ne_top _ _
  · congr

@[simp]
theorem toSignedMeasure_zero : (0 : Measure α).toSignedMeasure = 0 := by
  ext i
  simp

@[simp]
theorem toSignedMeasure_add (μ ν : Measure α) [IsFiniteMeasure μ] [IsFiniteMeasure ν] :
    (μ + ν).toSignedMeasure = μ.toSignedMeasure + ν.toSignedMeasure := by
  ext i hi
  rw [toSignedMeasure_apply_measurable hi, add_apply,
    ENNReal.toReal_add (ne_of_lt (measure_lt_top _ _)) (ne_of_lt (measure_lt_top _ _)),
    VectorMeasure.add_apply, toSignedMeasure_apply_measurable hi,
    toSignedMeasure_apply_measurable hi]

@[simp]
theorem toSignedMeasure_smul (μ : Measure α) [IsFiniteMeasure μ] (r : ℝ≥0) :
    (r • μ).toSignedMeasure = r • μ.toSignedMeasure := by
  ext i hi
  rw [toSignedMeasure_apply_measurable hi, VectorMeasure.smul_apply,
    toSignedMeasure_apply_measurable hi, coe_smul, Pi.smul_apply, ENNReal.toReal_smul]

open Classical in
/-- A measure is a vector measure over `ℝ≥0∞`. -/
@[simps]
def toENNRealVectorMeasure (μ : Measure α) : VectorMeasure α ℝ≥0∞ where
  measureOf' := fun i : Set α => if MeasurableSet i then μ i else 0
  empty' := by simp [μ.empty]
  not_measurable' _ hi := if_neg hi
  m_iUnion' _ hf₁ hf₂ := by
    simp only
    rw [Summable.hasSum_iff ENNReal.summable, if_pos (MeasurableSet.iUnion hf₁),
      MeasureTheory.measure_iUnion hf₂ hf₁]
    exact tsum_congr fun n => if_pos (hf₁ n)

theorem toENNRealVectorMeasure_apply_measurable {μ : Measure α} {i : Set α} (hi : MeasurableSet i) :
    μ.toENNRealVectorMeasure i = μ i :=
  if_pos hi

@[simp]
theorem toENNRealVectorMeasure_zero : (0 : Measure α).toENNRealVectorMeasure = 0 := by
  ext i
  simp

@[simp]
theorem toENNRealVectorMeasure_add (μ ν : Measure α) :
    (μ + ν).toENNRealVectorMeasure = μ.toENNRealVectorMeasure + ν.toENNRealVectorMeasure := by
  refine MeasureTheory.VectorMeasure.ext fun i hi => ?_
  rw [toENNRealVectorMeasure_apply_measurable hi, add_apply, VectorMeasure.add_apply,
    toENNRealVectorMeasure_apply_measurable hi, toENNRealVectorMeasure_apply_measurable hi]

theorem toSignedMeasure_sub_apply {μ ν : Measure α} [IsFiniteMeasure μ] [IsFiniteMeasure ν]
    {i : Set α} (hi : MeasurableSet i) :
    (μ.toSignedMeasure - ν.toSignedMeasure) i = (μ i).toReal - (ν i).toReal := by
  rw [VectorMeasure.sub_apply, toSignedMeasure_apply_measurable hi,
    Measure.toSignedMeasure_apply_measurable hi]

end Measure

namespace VectorMeasure

open Measure

section

/-- A vector measure over `ℝ≥0∞` is a measure. -/
def ennrealToMeasure {_ : MeasurableSpace α} (v : VectorMeasure α ℝ≥0∞) : Measure α :=
  ofMeasurable (fun s _ => v s) v.empty fun _ hf₁ hf₂ => v.of_disjoint_iUnion hf₁ hf₂

theorem ennrealToMeasure_apply {m : MeasurableSpace α} {v : VectorMeasure α ℝ≥0∞} {s : Set α}
    (hs : MeasurableSet s) : ennrealToMeasure v s = v s := by
  rw [ennrealToMeasure, ofMeasurable_apply _ hs]

@[simp]
theorem _root_.MeasureTheory.Measure.toENNRealVectorMeasure_ennrealToMeasure
    (μ : VectorMeasure α ℝ≥0∞) :
    toENNRealVectorMeasure (ennrealToMeasure μ) = μ := ext fun s hs => by
  rw [toENNRealVectorMeasure_apply_measurable hs, ennrealToMeasure_apply hs]

@[simp]
theorem ennrealToMeasure_toENNRealVectorMeasure (μ : Measure α) :
    ennrealToMeasure (toENNRealVectorMeasure μ) = μ := Measure.ext fun s hs => by
  rw [ennrealToMeasure_apply hs, toENNRealVectorMeasure_apply_measurable hs]

/-- The equiv between `VectorMeasure α ℝ≥0∞` and `Measure α` formed by
`MeasureTheory.VectorMeasure.ennrealToMeasure` and
`MeasureTheory.Measure.toENNRealVectorMeasure`. -/
@[simps]
def equivMeasure [MeasurableSpace α] : VectorMeasure α ℝ≥0∞ ≃ Measure α where
  toFun := ennrealToMeasure
  invFun := toENNRealVectorMeasure
  left_inv := toENNRealVectorMeasure_ennrealToMeasure
  right_inv := ennrealToMeasure_toENNRealVectorMeasure

end

section

variable [MeasurableSpace α] [MeasurableSpace β]
variable {M : Type*} [AddCommMonoid M] [TopologicalSpace M]
variable (v : VectorMeasure α M)

open Classical in
/-- The pushforward of a vector measure along a function. -/
def map (v : VectorMeasure α M) (f : α → β) : VectorMeasure β M :=
  if hf : Measurable f then
    { measureOf' := fun s => if MeasurableSet s then v (f ⁻¹' s) else 0
      empty' := by simp
      not_measurable' := fun _ hi => if_neg hi
      m_iUnion' := by
        intro g hg₁ hg₂
        simp only
        convert v.m_iUnion (fun i => hf (hg₁ i)) fun i j hij => (hg₂ hij).preimage _
        · rw [if_pos (hg₁ _)]
        · rw [Set.preimage_iUnion, if_pos (MeasurableSet.iUnion hg₁)] }
  else 0

theorem map_not_measurable {f : α → β} (hf : ¬Measurable f) : v.map f = 0 :=
  dif_neg hf

theorem map_apply {f : α → β} (hf : Measurable f) {s : Set β} (hs : MeasurableSet s) :
    v.map f s = v (f ⁻¹' s) := by
  rw [map, dif_pos hf]
  exact if_pos hs

@[simp]
theorem map_id : v.map id = v :=
  ext fun i hi => by rw [map_apply v measurable_id hi, Set.preimage_id]

@[simp]
theorem map_zero (f : α → β) : (0 : VectorMeasure α M).map f = 0 := by
  by_cases hf : Measurable f
  · ext i hi
    rw [map_apply _ hf hi, zero_apply, zero_apply]
  · exact dif_neg hf

section

variable {N : Type*} [AddCommMonoid N] [TopologicalSpace N]

/-- Given a vector measure `v` on `M` and a continuous `AddMonoidHom` `f : M → N`, `f ∘ v` is a
vector measure on `N`. -/
def mapRange (v : VectorMeasure α M) (f : M →+ N) (hf : Continuous f) : VectorMeasure α N where
  measureOf' s := f (v s)
  empty' := by simp only; rw [empty, AddMonoidHom.map_zero]
  not_measurable' i hi := by simp only; rw [not_measurable v hi, AddMonoidHom.map_zero]
  m_iUnion' _ hg₁ hg₂ := HasSum.map (v.m_iUnion hg₁ hg₂) f hf

@[simp]
theorem mapRange_apply {f : M →+ N} (hf : Continuous f) {s : Set α} : v.mapRange f hf s = f (v s) :=
  rfl

@[simp]
theorem mapRange_id : v.mapRange (AddMonoidHom.id M) continuous_id = v := by
  ext
  rfl

@[simp]
theorem mapRange_zero {f : M →+ N} (hf : Continuous f) :
    mapRange (0 : VectorMeasure α M) f hf = 0 := by
  ext
  simp

section ContinuousAdd

variable [ContinuousAdd M] [ContinuousAdd N]

@[simp]
theorem mapRange_add {v w : VectorMeasure α M} {f : M →+ N} (hf : Continuous f) :
    (v + w).mapRange f hf = v.mapRange f hf + w.mapRange f hf := by
  ext
  simp

/-- Given a continuous `AddMonoidHom` `f : M → N`, `mapRangeHom` is the `AddMonoidHom` mapping the
vector measure `v` on `M` to the vector measure `f ∘ v` on `N`. -/
def mapRangeHom (f : M →+ N) (hf : Continuous f) : VectorMeasure α M →+ VectorMeasure α N where
  toFun v := v.mapRange f hf
  map_zero' := mapRange_zero hf
  map_add' _ _ := mapRange_add hf

end ContinuousAdd

section Module

variable {R : Type*} [Semiring R] [Module R M] [Module R N]
variable [ContinuousAdd M] [ContinuousAdd N] [ContinuousConstSMul R M] [ContinuousConstSMul R N]

/-- Given a continuous linear map `f : M → N`, `mapRangeₗ` is the linear map mapping the
vector measure `v` on `M` to the vector measure `f ∘ v` on `N`. -/
def mapRangeₗ (f : M →ₗ[R] N) (hf : Continuous f) : VectorMeasure α M →ₗ[R] VectorMeasure α N where
  toFun v := v.mapRange f.toAddMonoidHom hf
  map_add' _ _ := mapRange_add hf
  map_smul' := by
    intros
    ext
    simp

end Module

end

open Classical in
/-- The restriction of a vector measure on some set. -/
def restrict (v : VectorMeasure α M) (i : Set α) : VectorMeasure α M :=
  if hi : MeasurableSet i then
    { measureOf' := fun s => if MeasurableSet s then v (s ∩ i) else 0
      empty' := by simp
      not_measurable' := fun _ hi => if_neg hi
      m_iUnion' := by
        intro f hf₁ hf₂
        simp only
        convert v.m_iUnion (fun n => (hf₁ n).inter hi)
            (hf₂.mono fun i j => Disjoint.mono inf_le_left inf_le_left)
        · rw [if_pos (hf₁ _)]
        · rw [Set.iUnion_inter, if_pos (MeasurableSet.iUnion hf₁)] }
  else 0

theorem restrict_not_measurable {i : Set α} (hi : ¬MeasurableSet i) : v.restrict i = 0 :=
  dif_neg hi

theorem restrict_apply {i : Set α} (hi : MeasurableSet i) {j : Set α} (hj : MeasurableSet j) :
    v.restrict i j = v (j ∩ i) := by
  rw [restrict, dif_pos hi]
  exact if_pos hj

theorem restrict_eq_self {i : Set α} (hi : MeasurableSet i) {j : Set α} (hj : MeasurableSet j)
    (hij : j ⊆ i) : v.restrict i j = v j := by
  rw [restrict_apply v hi hj, Set.inter_eq_left.2 hij]

@[simp]
theorem restrict_empty : v.restrict ∅ = 0 :=
  ext fun i hi => by
    rw [restrict_apply v MeasurableSet.empty hi, Set.inter_empty, v.empty, zero_apply]

@[simp]
theorem restrict_univ : v.restrict Set.univ = v :=
  ext fun i hi => by rw [restrict_apply v MeasurableSet.univ hi, Set.inter_univ]

@[simp]
theorem restrict_zero {i : Set α} : (0 : VectorMeasure α M).restrict i = 0 := by
  by_cases hi : MeasurableSet i
  · ext j hj
    rw [restrict_apply 0 hi hj, zero_apply, zero_apply]
  · exact dif_neg hi

section ContinuousAdd

variable [ContinuousAdd M]

theorem map_add (v w : VectorMeasure α M) (f : α → β) : (v + w).map f = v.map f + w.map f := by
  by_cases hf : Measurable f
  · ext i hi
    simp [map_apply _ hf hi]
  · simp [map, dif_neg hf]

/-- `VectorMeasure.map` as an additive monoid homomorphism. -/
@[simps]
def mapGm (f : α → β) : VectorMeasure α M →+ VectorMeasure β M where
  toFun v := v.map f
  map_zero' := map_zero f
  map_add' _ _ := map_add _ _ f

theorem restrict_add (v w : VectorMeasure α M) (i : Set α) :
    (v + w).restrict i = v.restrict i + w.restrict i := by
  by_cases hi : MeasurableSet i
  · ext j hj
    simp [restrict_apply _ hi hj]
  · simp [restrict_not_measurable _ hi]

/-- `VectorMeasure.restrict` as an additive monoid homomorphism. -/
@[simps]
def restrictGm (i : Set α) : VectorMeasure α M →+ VectorMeasure α M where
  toFun v := v.restrict i
  map_zero' := restrict_zero
  map_add' _ _ := restrict_add _ _ i

end ContinuousAdd

end

section

variable [MeasurableSpace β]
variable {M : Type*} [AddCommMonoid M] [TopologicalSpace M]
variable {R : Type*} [Semiring R] [DistribMulAction R M] [ContinuousConstSMul R M]

@[simp]
theorem map_smul {v : VectorMeasure α M} {f : α → β} (c : R) : (c • v).map f = c • v.map f := by
  by_cases hf : Measurable f
  · ext i hi
    simp [map_apply _ hf hi]
  · simp only [map, dif_neg hf]
    -- `smul_zero` does not work since we do not require `ContinuousAdd`
    ext i
    simp

@[simp]
theorem restrict_smul {v : VectorMeasure α M} {i : Set α} (c : R) :
    (c • v).restrict i = c • v.restrict i := by
  by_cases hi : MeasurableSet i
  · ext j hj
    simp [restrict_apply _ hi hj]
  · simp only [restrict_not_measurable _ hi]
    -- `smul_zero` does not work since we do not require `ContinuousAdd`
    ext j
    simp

end

section

variable [MeasurableSpace β]
variable {M : Type*} [AddCommMonoid M] [TopologicalSpace M]
variable {R : Type*} [Semiring R] [Module R M] [ContinuousConstSMul R M] [ContinuousAdd M]

/-- `VectorMeasure.map` as a linear map. -/
@[simps]
def mapₗ (f : α → β) : VectorMeasure α M →ₗ[R] VectorMeasure β M where
  toFun v := v.map f
  map_add' _ _ := map_add _ _ f
  map_smul' _ _ := map_smul _

/-- `VectorMeasure.restrict` as an additive monoid homomorphism. -/
@[simps]
def restrictₗ (i : Set α) : VectorMeasure α M →ₗ[R] VectorMeasure α M where
  toFun v := v.restrict i
  map_add' _ _ := restrict_add _ _ i
  map_smul' _ _ := restrict_smul _

end

section

variable {M : Type*} [TopologicalSpace M] [AddCommMonoid M] [PartialOrder M]

/-- Vector measures over a partially ordered monoid is partially ordered.

This definition is consistent with `Measure.instPartialOrder`. -/
instance instPartialOrder : PartialOrder (VectorMeasure α M) where
  le v w := ∀ i, MeasurableSet i → v i ≤ w i
  le_refl _ _ _ := le_rfl
  le_trans _ _ _ h₁ h₂ i hi := le_trans (h₁ i hi) (h₂ i hi)
  le_antisymm _ _ h₁ h₂ := ext fun i hi => le_antisymm (h₁ i hi) (h₂ i hi)

variable {v w : VectorMeasure α M}

theorem le_iff : v ≤ w ↔ ∀ i, MeasurableSet i → v i ≤ w i := Iff.rfl

theorem le_iff' : v ≤ w ↔ ∀ i, v i ≤ w i := by
  refine ⟨fun h i => ?_, fun h i _ => h i⟩
  by_cases hi : MeasurableSet i
  · exact h i hi
  · rw [v.not_measurable hi, w.not_measurable hi]

end

set_option quotPrecheck false in -- Porting note: error message suggested to do this
scoped[MeasureTheory]
  notation:50 v " ≤[" i:50 "] " w:50 =>
    MeasureTheory.VectorMeasure.restrict v i ≤ MeasureTheory.VectorMeasure.restrict w i

section

variable {M : Type*} [TopologicalSpace M] [AddCommMonoid M] [PartialOrder M]
variable (v w : VectorMeasure α M)

theorem restrict_le_restrict_iff {i : Set α} (hi : MeasurableSet i) :
    v ≤[i] w ↔ ∀ ⦃j⦄, MeasurableSet j → j ⊆ i → v j ≤ w j :=
  ⟨fun h j hj₁ hj₂ => restrict_eq_self v hi hj₁ hj₂ ▸ restrict_eq_self w hi hj₁ hj₂ ▸ h j hj₁,
    fun h => le_iff.1 fun _ hj =>
      (restrict_apply v hi hj).symm ▸ (restrict_apply w hi hj).symm ▸
      h (hj.inter hi) Set.inter_subset_right⟩

theorem subset_le_of_restrict_le_restrict {i : Set α} (hi : MeasurableSet i) (hi₂ : v ≤[i] w)
    {j : Set α} (hj : j ⊆ i) : v j ≤ w j := by
  by_cases hj₁ : MeasurableSet j
  · exact (restrict_le_restrict_iff _ _ hi).1 hi₂ hj₁ hj
  · rw [v.not_measurable hj₁, w.not_measurable hj₁]

theorem restrict_le_restrict_of_subset_le {i : Set α}
    (h : ∀ ⦃j⦄, MeasurableSet j → j ⊆ i → v j ≤ w j) : v ≤[i] w := by
  by_cases hi : MeasurableSet i
  · exact (restrict_le_restrict_iff _ _ hi).2 h
  · rw [restrict_not_measurable v hi, restrict_not_measurable w hi]

theorem restrict_le_restrict_subset {i j : Set α} (hi₁ : MeasurableSet i) (hi₂ : v ≤[i] w)
    (hij : j ⊆ i) : v ≤[j] w :=
  restrict_le_restrict_of_subset_le v w fun _ _ hk₂ =>
    subset_le_of_restrict_le_restrict v w hi₁ hi₂ (Set.Subset.trans hk₂ hij)

theorem le_restrict_empty : v ≤[∅] w := by
  intro j _
  rw [restrict_empty, restrict_empty]

theorem le_restrict_univ_iff_le : v ≤[Set.univ] w ↔ v ≤ w := by
  constructor
  · intro h s hs
    have := h s hs
    rwa [restrict_apply _ MeasurableSet.univ hs, Set.inter_univ,
      restrict_apply _ MeasurableSet.univ hs, Set.inter_univ] at this
  · intro h s hs
    rw [restrict_apply _ MeasurableSet.univ hs, Set.inter_univ,
      restrict_apply _ MeasurableSet.univ hs, Set.inter_univ]
    exact h s hs

end

section

variable {M : Type*} [TopologicalSpace M] [OrderedAddCommGroup M] [TopologicalAddGroup M]
variable (v w : VectorMeasure α M)

nonrec theorem neg_le_neg {i : Set α} (hi : MeasurableSet i) (h : v ≤[i] w) : -w ≤[i] -v := by
  intro j hj₁
  rw [restrict_apply _ hi hj₁, restrict_apply _ hi hj₁, neg_apply, neg_apply]
  refine neg_le_neg ?_
  rw [← restrict_apply _ hi hj₁, ← restrict_apply _ hi hj₁]
  exact h j hj₁

@[simp]
theorem neg_le_neg_iff {i : Set α} (hi : MeasurableSet i) : -w ≤[i] -v ↔ v ≤[i] w :=
  ⟨fun h => neg_neg v ▸ neg_neg w ▸ neg_le_neg _ _ hi h, fun h => neg_le_neg _ _ hi h⟩

end

section

variable {M : Type*} [TopologicalSpace M] [OrderedAddCommMonoid M] [OrderClosedTopology M]
variable (v w : VectorMeasure α M) {i j : Set α}

theorem restrict_le_restrict_iUnion {f : ℕ → Set α} (hf₁ : ∀ n, MeasurableSet (f n))
    (hf₂ : ∀ n, v ≤[f n] w) : v ≤[⋃ n, f n] w := by
  refine restrict_le_restrict_of_subset_le v w fun a ha₁ ha₂ => ?_
  have ha₃ : ⋃ n, a ∩ disjointed f n = a := by
    rwa [← Set.inter_iUnion, iUnion_disjointed, Set.inter_eq_left]
  have ha₄ : Pairwise (Disjoint on fun n => a ∩ disjointed f n) :=
    (disjoint_disjointed _).mono fun i j => Disjoint.mono inf_le_right inf_le_right
  rw [← ha₃, v.of_disjoint_iUnion _ ha₄, w.of_disjoint_iUnion _ ha₄]
  · refine tsum_le_tsum (fun n => (restrict_le_restrict_iff v w (hf₁ n)).1 (hf₂ n) ?_ ?_) ?_ ?_
    · exact ha₁.inter (MeasurableSet.disjointed hf₁ n)
    · exact Set.Subset.trans Set.inter_subset_right (disjointed_subset _ _)
    · refine (v.m_iUnion (fun n => ?_) ?_).summable
      · exact ha₁.inter (MeasurableSet.disjointed hf₁ n)
      · exact (disjoint_disjointed _).mono fun i j => Disjoint.mono inf_le_right inf_le_right
    · refine (w.m_iUnion (fun n => ?_) ?_).summable
      · exact ha₁.inter (MeasurableSet.disjointed hf₁ n)
      · exact (disjoint_disjointed _).mono fun i j => Disjoint.mono inf_le_right inf_le_right
  · intro n
    exact ha₁.inter (MeasurableSet.disjointed hf₁ n)
  · exact fun n => ha₁.inter (MeasurableSet.disjointed hf₁ n)

theorem restrict_le_restrict_countable_iUnion [Countable β] {f : β → Set α}
    (hf₁ : ∀ b, MeasurableSet (f b)) (hf₂ : ∀ b, v ≤[f b] w) : v ≤[⋃ b, f b] w := by
  cases nonempty_encodable β
  rw [← Encodable.iUnion_decode₂]
  refine restrict_le_restrict_iUnion v w ?_ ?_
  · intro n
    measurability
  · intro n
    cases' Encodable.decode₂ β n with b
    · simp
    · simp [hf₂ b]

theorem restrict_le_restrict_union (hi₁ : MeasurableSet i) (hi₂ : v ≤[i] w) (hj₁ : MeasurableSet j)
    (hj₂ : v ≤[j] w) : v ≤[i ∪ j] w := by
  rw [Set.union_eq_iUnion]
  refine restrict_le_restrict_countable_iUnion v w ?_ ?_
  · measurability
  · rintro (_ | _) <;> simpa

end

section

variable {M : Type*} [TopologicalSpace M] [OrderedAddCommMonoid M]
variable (v w : VectorMeasure α M) {i j : Set α}

theorem nonneg_of_zero_le_restrict (hi₂ : 0 ≤[i] v) : 0 ≤ v i := by
  by_cases hi₁ : MeasurableSet i
  · exact (restrict_le_restrict_iff _ _ hi₁).1 hi₂ hi₁ Set.Subset.rfl
  · rw [v.not_measurable hi₁]

theorem nonpos_of_restrict_le_zero (hi₂ : v ≤[i] 0) : v i ≤ 0 := by
  by_cases hi₁ : MeasurableSet i
  · exact (restrict_le_restrict_iff _ _ hi₁).1 hi₂ hi₁ Set.Subset.rfl
  · rw [v.not_measurable hi₁]

theorem zero_le_restrict_not_measurable (hi : ¬MeasurableSet i) : 0 ≤[i] v := by
  rw [restrict_zero, restrict_not_measurable _ hi]

theorem restrict_le_zero_of_not_measurable (hi : ¬MeasurableSet i) : v ≤[i] 0 := by
  rw [restrict_zero, restrict_not_measurable _ hi]

theorem measurable_of_not_zero_le_restrict (hi : ¬0 ≤[i] v) : MeasurableSet i :=
  Not.imp_symm (zero_le_restrict_not_measurable _) hi

theorem measurable_of_not_restrict_le_zero (hi : ¬v ≤[i] 0) : MeasurableSet i :=
  Not.imp_symm (restrict_le_zero_of_not_measurable _) hi

theorem zero_le_restrict_subset (hi₁ : MeasurableSet i) (hij : j ⊆ i) (hi₂ : 0 ≤[i] v) : 0 ≤[j] v :=
  restrict_le_restrict_of_subset_le _ _ fun _ hk₁ hk₂ =>
    (restrict_le_restrict_iff _ _ hi₁).1 hi₂ hk₁ (Set.Subset.trans hk₂ hij)

theorem restrict_le_zero_subset (hi₁ : MeasurableSet i) (hij : j ⊆ i) (hi₂ : v ≤[i] 0) : v ≤[j] 0 :=
  restrict_le_restrict_of_subset_le _ _ fun _ hk₁ hk₂ =>
    (restrict_le_restrict_iff _ _ hi₁).1 hi₂ hk₁ (Set.Subset.trans hk₂ hij)

end

section

variable {M : Type*} [TopologicalSpace M] [LinearOrderedAddCommMonoid M]
variable (v w : VectorMeasure α M) {i j : Set α}

theorem exists_pos_measure_of_not_restrict_le_zero (hi : ¬v ≤[i] 0) :
    ∃ j : Set α, MeasurableSet j ∧ j ⊆ i ∧ 0 < v j := by
  have hi₁ : MeasurableSet i := measurable_of_not_restrict_le_zero _ hi
  rw [restrict_le_restrict_iff _ _ hi₁] at hi
  push_neg at hi
  exact hi

end

section

variable {M : Type*} [TopologicalSpace M] [AddCommMonoid M] [PartialOrder M]
  [AddLeftMono M] [ContinuousAdd M]

<<<<<<< HEAD
instance covariant_add_le :
    AddLeftMono (VectorMeasure α M) :=
=======
instance instAddLeftMono : AddLeftMono (VectorMeasure α M) :=
>>>>>>> a3663456
  ⟨fun _ _ _ h i hi => add_le_add_left (h i hi) _⟩

end

section

variable {L M N : Type*}
variable [AddCommMonoid L] [TopologicalSpace L] [AddCommMonoid M] [TopologicalSpace M]
  [AddCommMonoid N] [TopologicalSpace N]

/-- A vector measure `v` is absolutely continuous with respect to a measure `μ` if for all sets
`s`, `μ s = 0`, we have `v s = 0`. -/
def AbsolutelyContinuous (v : VectorMeasure α M) (w : VectorMeasure α N) :=
  ∀ ⦃s : Set α⦄, w s = 0 → v s = 0

@[inherit_doc VectorMeasure.AbsolutelyContinuous]
scoped[MeasureTheory] infixl:50 " ≪ᵥ " => MeasureTheory.VectorMeasure.AbsolutelyContinuous

open MeasureTheory

namespace AbsolutelyContinuous

variable {v : VectorMeasure α M} {w : VectorMeasure α N}

theorem mk (h : ∀ ⦃s : Set α⦄, MeasurableSet s → w s = 0 → v s = 0) : v ≪ᵥ w := by
  intro s hs
  by_cases hmeas : MeasurableSet s
  · exact h hmeas hs
  · exact not_measurable v hmeas

theorem eq {w : VectorMeasure α M} (h : v = w) : v ≪ᵥ w :=
  fun _ hs => h.symm ▸ hs

@[refl]
theorem refl (v : VectorMeasure α M) : v ≪ᵥ v :=
  eq rfl

@[trans]
theorem trans {u : VectorMeasure α L} {v : VectorMeasure α M} {w : VectorMeasure α N} (huv : u ≪ᵥ v)
    (hvw : v ≪ᵥ w) : u ≪ᵥ w :=
  fun _ hs => huv <| hvw hs

theorem zero (v : VectorMeasure α N) : (0 : VectorMeasure α M) ≪ᵥ v :=
  fun s _ => VectorMeasure.zero_apply s

theorem neg_left {M : Type*} [AddCommGroup M] [TopologicalSpace M] [TopologicalAddGroup M]
    {v : VectorMeasure α M} {w : VectorMeasure α N} (h : v ≪ᵥ w) : -v ≪ᵥ w := by
  intro s hs
  rw [neg_apply, h hs, neg_zero]

theorem neg_right {N : Type*} [AddCommGroup N] [TopologicalSpace N] [TopologicalAddGroup N]
    {v : VectorMeasure α M} {w : VectorMeasure α N} (h : v ≪ᵥ w) : v ≪ᵥ -w := by
  intro s hs
  rw [neg_apply, neg_eq_zero] at hs
  exact h hs

theorem add [ContinuousAdd M] {v₁ v₂ : VectorMeasure α M} {w : VectorMeasure α N} (hv₁ : v₁ ≪ᵥ w)
    (hv₂ : v₂ ≪ᵥ w) : v₁ + v₂ ≪ᵥ w := by
  intro s hs
  rw [add_apply, hv₁ hs, hv₂ hs, zero_add]

theorem sub {M : Type*} [AddCommGroup M] [TopologicalSpace M] [TopologicalAddGroup M]
    {v₁ v₂ : VectorMeasure α M} {w : VectorMeasure α N} (hv₁ : v₁ ≪ᵥ w) (hv₂ : v₂ ≪ᵥ w) :
    v₁ - v₂ ≪ᵥ w := by
  intro s hs
  rw [sub_apply, hv₁ hs, hv₂ hs, zero_sub, neg_zero]

theorem smul {R : Type*} [Semiring R] [DistribMulAction R M] [ContinuousConstSMul R M] {r : R}
    {v : VectorMeasure α M} {w : VectorMeasure α N} (h : v ≪ᵥ w) : r • v ≪ᵥ w := by
  intro s hs
  rw [smul_apply, h hs, smul_zero]

theorem map [MeasureSpace β] (h : v ≪ᵥ w) (f : α → β) : v.map f ≪ᵥ w.map f := by
  by_cases hf : Measurable f
  · refine mk fun s hs hws => ?_
    rw [map_apply _ hf hs] at hws ⊢
    exact h hws
  · intro s _
    rw [map_not_measurable v hf, zero_apply]

theorem ennrealToMeasure {μ : VectorMeasure α ℝ≥0∞} :
    (∀ ⦃s : Set α⦄, μ.ennrealToMeasure s = 0 → v s = 0) ↔ v ≪ᵥ μ := by
  constructor <;> intro h
  · refine mk fun s hmeas hs => h ?_
    rw [← hs, ennrealToMeasure_apply hmeas]
  · intro s hs
    by_cases hmeas : MeasurableSet s
    · rw [ennrealToMeasure_apply hmeas] at hs
      exact h hs
    · exact not_measurable v hmeas

end AbsolutelyContinuous

/-- Two vector measures `v` and `w` are said to be mutually singular if there exists a measurable
set `s`, such that for all `t ⊆ s`, `v t = 0` and for all `t ⊆ sᶜ`, `w t = 0`.

We note that we do not require the measurability of `t` in the definition since this makes it easier
to use. This is equivalent to the definition which requires measurability. To prove
`MutuallySingular` with the measurability condition, use
`MeasureTheory.VectorMeasure.MutuallySingular.mk`. -/
def MutuallySingular (v : VectorMeasure α M) (w : VectorMeasure α N) : Prop :=
  ∃ s : Set α, MeasurableSet s ∧ (∀ t ⊆ s, v t = 0) ∧ ∀ t ⊆ sᶜ, w t = 0

@[inherit_doc VectorMeasure.MutuallySingular]
scoped[MeasureTheory] infixl:60 " ⟂ᵥ " => MeasureTheory.VectorMeasure.MutuallySingular

namespace MutuallySingular

variable {v v₁ v₂ : VectorMeasure α M} {w w₁ w₂ : VectorMeasure α N}

theorem mk (s : Set α) (hs : MeasurableSet s) (h₁ : ∀ t ⊆ s, MeasurableSet t → v t = 0)
    (h₂ : ∀ t ⊆ sᶜ, MeasurableSet t → w t = 0) : v ⟂ᵥ w := by
  refine ⟨s, hs, fun t hst => ?_, fun t hst => ?_⟩ <;> by_cases ht : MeasurableSet t
  · exact h₁ t hst ht
  · exact not_measurable v ht
  · exact h₂ t hst ht
  · exact not_measurable w ht

theorem symm (h : v ⟂ᵥ w) : w ⟂ᵥ v :=
  let ⟨s, hmeas, hs₁, hs₂⟩ := h
  ⟨sᶜ, hmeas.compl, hs₂, fun t ht => hs₁ _ (compl_compl s ▸ ht : t ⊆ s)⟩

theorem zero_right : v ⟂ᵥ (0 : VectorMeasure α N) :=
  ⟨∅, MeasurableSet.empty, fun _ ht => (Set.subset_empty_iff.1 ht).symm ▸ v.empty,
    fun _ _ => zero_apply _⟩

theorem zero_left : (0 : VectorMeasure α M) ⟂ᵥ w :=
  zero_right.symm

theorem add_left [T2Space N] [ContinuousAdd M] (h₁ : v₁ ⟂ᵥ w) (h₂ : v₂ ⟂ᵥ w) : v₁ + v₂ ⟂ᵥ w := by
  obtain ⟨u, hmu, hu₁, hu₂⟩ := h₁
  obtain ⟨v, hmv, hv₁, hv₂⟩ := h₂
  refine mk (u ∩ v) (hmu.inter hmv) (fun t ht _ => ?_) fun t ht hmt => ?_
  · rw [add_apply, hu₁ _ (Set.subset_inter_iff.1 ht).1, hv₁ _ (Set.subset_inter_iff.1 ht).2,
      zero_add]
  · rw [Set.compl_inter] at ht
    rw [(_ : t = uᶜ ∩ t ∪ vᶜ \ uᶜ ∩ t),
      of_union _ (hmu.compl.inter hmt) ((hmv.compl.diff hmu.compl).inter hmt), hu₂, hv₂, add_zero]
    · exact Set.Subset.trans Set.inter_subset_left diff_subset
    · exact Set.inter_subset_left
    · exact disjoint_sdiff_self_right.mono Set.inter_subset_left Set.inter_subset_left
    · apply Set.Subset.antisymm <;> intro x hx
      · by_cases hxu' : x ∈ uᶜ
        · exact Or.inl ⟨hxu', hx⟩
        rcases ht hx with (hxu | hxv)
        exacts [False.elim (hxu' hxu), Or.inr ⟨⟨hxv, hxu'⟩, hx⟩]
      · cases' hx with hx hx <;> exact hx.2

theorem add_right [T2Space M] [ContinuousAdd N] (h₁ : v ⟂ᵥ w₁) (h₂ : v ⟂ᵥ w₂) : v ⟂ᵥ w₁ + w₂ :=
  (add_left h₁.symm h₂.symm).symm

theorem smul_right {R : Type*} [Semiring R] [DistribMulAction R N] [ContinuousConstSMul R N]
    (r : R) (h : v ⟂ᵥ w) : v ⟂ᵥ r • w :=
  let ⟨s, hmeas, hs₁, hs₂⟩ := h
  ⟨s, hmeas, hs₁, fun t ht => by simp only [coe_smul, Pi.smul_apply, hs₂ t ht, smul_zero]⟩

theorem smul_left {R : Type*} [Semiring R] [DistribMulAction R M] [ContinuousConstSMul R M] (r : R)
    (h : v ⟂ᵥ w) : r • v ⟂ᵥ w :=
  (smul_right r h.symm).symm

theorem neg_left {M : Type*} [AddCommGroup M] [TopologicalSpace M] [TopologicalAddGroup M]
    {v : VectorMeasure α M} {w : VectorMeasure α N} (h : v ⟂ᵥ w) : -v ⟂ᵥ w := by
  obtain ⟨u, hmu, hu₁, hu₂⟩ := h
  refine ⟨u, hmu, fun s hs => ?_, hu₂⟩
  rw [neg_apply v s, neg_eq_zero]
  exact hu₁ s hs

theorem neg_right {N : Type*} [AddCommGroup N] [TopologicalSpace N] [TopologicalAddGroup N]
    {v : VectorMeasure α M} {w : VectorMeasure α N} (h : v ⟂ᵥ w) : v ⟂ᵥ -w :=
  h.symm.neg_left.symm

@[simp]
theorem neg_left_iff {M : Type*} [AddCommGroup M] [TopologicalSpace M] [TopologicalAddGroup M]
    {v : VectorMeasure α M} {w : VectorMeasure α N} : -v ⟂ᵥ w ↔ v ⟂ᵥ w :=
  ⟨fun h => neg_neg v ▸ h.neg_left, neg_left⟩

@[simp]
theorem neg_right_iff {N : Type*} [AddCommGroup N] [TopologicalSpace N] [TopologicalAddGroup N]
    {v : VectorMeasure α M} {w : VectorMeasure α N} : v ⟂ᵥ -w ↔ v ⟂ᵥ w :=
  ⟨fun h => neg_neg w ▸ h.neg_right, neg_right⟩

end MutuallySingular

section Trim

open Classical in
/-- Restriction of a vector measure onto a sub-σ-algebra. -/
@[simps]
def trim {m n : MeasurableSpace α} (v : VectorMeasure α M) (hle : m ≤ n) :
    @VectorMeasure α m M _ _ :=
  @VectorMeasure.mk α m M _ _
    (fun i => if MeasurableSet[m] i then v i else 0)
    (by dsimp only; rw [if_pos (@MeasurableSet.empty _ m), v.empty])
    (fun i hi => by dsimp only; rw [if_neg hi])
    (fun f hf₁ hf₂ => by
      dsimp only
      have hf₁' : ∀ k, MeasurableSet[n] (f k) := fun k => hle _ (hf₁ k)
      convert v.m_iUnion hf₁' hf₂ using 1
      · ext n
        rw [if_pos (hf₁ n)]
      · rw [if_pos (@MeasurableSet.iUnion _ _ m _ _ hf₁)])

variable {n : MeasurableSpace α} {v : VectorMeasure α M}

theorem trim_eq_self : v.trim le_rfl = v := by
  ext i hi
  exact if_pos hi

@[simp]
theorem zero_trim (hle : m ≤ n) : (0 : VectorMeasure α M).trim hle = 0 := by
  ext i hi
  exact if_pos hi

theorem trim_measurableSet_eq (hle : m ≤ n) {i : Set α} (hi : MeasurableSet[m] i) :
    v.trim hle i = v i :=
  if_pos hi

theorem restrict_trim (hle : m ≤ n) {i : Set α} (hi : MeasurableSet[m] i) :
    @VectorMeasure.restrict α m M _ _ (v.trim hle) i = (v.restrict i).trim hle := by
  ext j hj
  rw [@restrict_apply _ m, trim_measurableSet_eq hle hj, restrict_apply, trim_measurableSet_eq]
  all_goals measurability

end Trim

end

end VectorMeasure

namespace SignedMeasure

open VectorMeasure

open MeasureTheory

/-- The underlying function for `SignedMeasure.toMeasureOfZeroLE`. -/
def toMeasureOfZeroLE' (s : SignedMeasure α) (i : Set α) (hi : 0 ≤[i] s) (j : Set α)
    (hj : MeasurableSet j) : ℝ≥0∞ :=
  ((↑) : ℝ≥0 → ℝ≥0∞) ⟨s.restrict i j, le_trans (by simp) (hi j hj)⟩

/-- Given a signed measure `s` and a positive measurable set `i`, `toMeasureOfZeroLE`
provides the measure, mapping measurable sets `j` to `s (i ∩ j)`. -/
def toMeasureOfZeroLE (s : SignedMeasure α) (i : Set α) (hi₁ : MeasurableSet i) (hi₂ : 0 ≤[i] s) :
    Measure α := by
  refine Measure.ofMeasurable (s.toMeasureOfZeroLE' i hi₂) ?_ ?_
  · simp_rw [toMeasureOfZeroLE', s.restrict_apply hi₁ MeasurableSet.empty, Set.empty_inter i,
      s.empty]
    rfl
  · intro f hf₁ hf₂
    have h₁ : ∀ n, MeasurableSet (i ∩ f n) := fun n => hi₁.inter (hf₁ n)
    have h₂ : Pairwise (Disjoint on fun n : ℕ => i ∩ f n) := by
      intro n m hnm
      exact ((hf₂ hnm).inf_left' i).inf_right' i
    simp only [toMeasureOfZeroLE', s.restrict_apply hi₁ (MeasurableSet.iUnion hf₁), Set.inter_comm,
      Set.inter_iUnion, s.of_disjoint_iUnion h₁ h₂, ENNReal.some_eq_coe, id]
    have h : ∀ n, 0 ≤ s (i ∩ f n) := fun n =>
      s.nonneg_of_zero_le_restrict (s.zero_le_restrict_subset hi₁ Set.inter_subset_left hi₂)
    rw [NNReal.coe_tsum_of_nonneg h, ENNReal.coe_tsum]
    · refine tsum_congr fun n => ?_
      simp_rw [s.restrict_apply hi₁ (hf₁ n), Set.inter_comm]
    · exact (NNReal.summable_mk h).2 (s.m_iUnion h₁ h₂).summable

variable (s : SignedMeasure α) {i j : Set α}

theorem toMeasureOfZeroLE_apply (hi : 0 ≤[i] s) (hi₁ : MeasurableSet i) (hj₁ : MeasurableSet j) :
    s.toMeasureOfZeroLE i hi₁ hi j = ((↑) : ℝ≥0 → ℝ≥0∞) ⟨s (i ∩ j), nonneg_of_zero_le_restrict
      s (zero_le_restrict_subset s hi₁ Set.inter_subset_left hi)⟩ := by
  simp_rw [toMeasureOfZeroLE, Measure.ofMeasurable_apply _ hj₁, toMeasureOfZeroLE',
    s.restrict_apply hi₁ hj₁, Set.inter_comm]

/-- Given a signed measure `s` and a negative measurable set `i`, `toMeasureOfLEZero`
provides the measure, mapping measurable sets `j` to `-s (i ∩ j)`. -/
def toMeasureOfLEZero (s : SignedMeasure α) (i : Set α) (hi₁ : MeasurableSet i) (hi₂ : s ≤[i] 0) :
    Measure α :=
  toMeasureOfZeroLE (-s) i hi₁ <| @neg_zero (VectorMeasure α ℝ) _ ▸ neg_le_neg _ _ hi₁ hi₂

theorem toMeasureOfLEZero_apply (hi : s ≤[i] 0) (hi₁ : MeasurableSet i) (hj₁ : MeasurableSet j) :
    s.toMeasureOfLEZero i hi₁ hi j = ((↑) : ℝ≥0 → ℝ≥0∞) ⟨-s (i ∩ j), neg_apply s (i ∩ j) ▸
      nonneg_of_zero_le_restrict _ (zero_le_restrict_subset _ hi₁ Set.inter_subset_left
      (@neg_zero (VectorMeasure α ℝ) _ ▸ neg_le_neg _ _ hi₁ hi))⟩ := by
  erw [toMeasureOfZeroLE_apply]
  · simp
  · assumption

/-- `SignedMeasure.toMeasureOfZeroLE` is a finite measure. -/
instance toMeasureOfZeroLE_finite (hi : 0 ≤[i] s) (hi₁ : MeasurableSet i) :
    IsFiniteMeasure (s.toMeasureOfZeroLE i hi₁ hi) where
  measure_univ_lt_top := by
    rw [toMeasureOfZeroLE_apply s hi hi₁ MeasurableSet.univ]
    exact ENNReal.coe_lt_top

/-- `SignedMeasure.toMeasureOfLEZero` is a finite measure. -/
instance toMeasureOfLEZero_finite (hi : s ≤[i] 0) (hi₁ : MeasurableSet i) :
    IsFiniteMeasure (s.toMeasureOfLEZero i hi₁ hi) where
  measure_univ_lt_top := by
    rw [toMeasureOfLEZero_apply s hi hi₁ MeasurableSet.univ]
    exact ENNReal.coe_lt_top

theorem toMeasureOfZeroLE_toSignedMeasure (hs : 0 ≤[Set.univ] s) :
    (s.toMeasureOfZeroLE Set.univ MeasurableSet.univ hs).toSignedMeasure = s := by
  ext i hi
  simp [hi, toMeasureOfZeroLE_apply _ _ _ hi]

theorem toMeasureOfLEZero_toSignedMeasure (hs : s ≤[Set.univ] 0) :
    (s.toMeasureOfLEZero Set.univ MeasurableSet.univ hs).toSignedMeasure = -s := by
  ext i hi
  simp [hi, toMeasureOfLEZero_apply _ _ _ hi]

end SignedMeasure

namespace Measure

open VectorMeasure

variable (μ : Measure α) [IsFiniteMeasure μ]

theorem zero_le_toSignedMeasure : 0 ≤ μ.toSignedMeasure := by
  rw [← le_restrict_univ_iff_le]
  refine restrict_le_restrict_of_subset_le _ _ fun j hj₁ _ => ?_
  simp only [Measure.toSignedMeasure_apply_measurable hj₁, coe_zero, Pi.zero_apply,
    ENNReal.toReal_nonneg, VectorMeasure.coe_zero]

theorem toSignedMeasure_toMeasureOfZeroLE :
    μ.toSignedMeasure.toMeasureOfZeroLE Set.univ MeasurableSet.univ
      ((le_restrict_univ_iff_le _ _).2 (zero_le_toSignedMeasure μ)) = μ := by
  refine Measure.ext fun i hi => ?_
  lift μ i to ℝ≥0 using (measure_lt_top _ _).ne with m hm
  rw [SignedMeasure.toMeasureOfZeroLE_apply _ _ _ hi, ENNReal.coe_inj]
  congr
  simp [hi, ← hm]

end Measure

end MeasureTheory<|MERGE_RESOLUTION|>--- conflicted
+++ resolved
@@ -882,12 +882,7 @@
 variable {M : Type*} [TopologicalSpace M] [AddCommMonoid M] [PartialOrder M]
   [AddLeftMono M] [ContinuousAdd M]
 
-<<<<<<< HEAD
-instance covariant_add_le :
-    AddLeftMono (VectorMeasure α M) :=
-=======
 instance instAddLeftMono : AddLeftMono (VectorMeasure α M) :=
->>>>>>> a3663456
   ⟨fun _ _ _ h i hi => add_le_add_left (h i hi) _⟩
 
 end
