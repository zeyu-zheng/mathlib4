--- conflicted
+++ resolved
@@ -133,13 +133,8 @@
     ext A hA
     induction x using QuotientGroup.induction_on with | H x₁ => ?_
     convert measure_preimage_smul μ x₁ A using 1
-<<<<<<< HEAD
-    · rw [Measure.map_apply (measurable_const_mul _) hA]
-      simp [← MulAction.Quotient.coe_smul_out', ← Quotient.mk''_eq_mk]
-=======
     · rw [← h, Measure.map_apply (measurable_const_mul _) hA]
       simp [← MulAction.Quotient.coe_smul_out, ← Quotient.mk''_eq_mk]
->>>>>>> d33330ab
     exact smulInvariantMeasure_quotient ν
 
 variable [Countable Γ] [IsMulRightInvariant ν] [SigmaFinite ν]
