/-
Copyright (c) 2021 Kexing Ying. All rights reserved.
Released under Apache 2.0 license as described in the file LICENSE.
Authors: Kexing Ying, Rémy Degenne
-/
import Mathlib.MeasureTheory.Decomposition.SignedLebesgue
import Mathlib.MeasureTheory.VectorMeasure.WithDensity

/-!
# Radon-Nikodym theorem

This file proves the Radon-Nikodym theorem. The Radon-Nikodym theorem states that, given measures
`μ, ν`, if `HaveLebesgueDecomposition μ ν`, then `μ` is absolutely continuous with respect to
`ν` if and only if there exists a measurable function `f : α → ℝ≥0∞` such that `μ = fν`.
In particular, we have `f = rnDeriv μ ν`.

The Radon-Nikodym theorem will allow us to define many important concepts in probability theory,
most notably probability cumulative functions. It could also be used to define the conditional
expectation of a real function, but we take a different approach (see the file
`MeasureTheory/Function/ConditionalExpectation`).

## Main results

* `MeasureTheory.Measure.absolutelyContinuous_iff_withDensity_rnDeriv_eq` :
  the Radon-Nikodym theorem
* `MeasureTheory.SignedMeasure.absolutelyContinuous_iff_withDensityᵥ_rnDeriv_eq` :
  the Radon-Nikodym theorem for signed measures

The file also contains properties of `rnDeriv` that use the Radon-Nikodym theorem, notably
* `MeasureTheory.Measure.rnDeriv_withDensity_left`: the Radon-Nikodym derivative of
  `μ.withDensity f` with respect to `ν` is `f * μ.rnDeriv ν`.
* `MeasureTheory.Measure.rnDeriv_withDensity_right`: the Radon-Nikodym derivative of
  `μ` with respect to `ν.withDensity f` is `f⁻¹ * μ.rnDeriv ν`.
* `MeasureTheory.Measure.inv_rnDeriv`: `(μ.rnDeriv ν)⁻¹ =ᵐ[μ] ν.rnDeriv μ`.
* `MeasureTheory.Measure.setLIntegral_rnDeriv`: `∫⁻ x in s, μ.rnDeriv ν x ∂ν = μ s` if `μ ≪ ν`.
  There is also a version of this result for the Bochner integral.

## Tags

Radon-Nikodym theorem
-/


noncomputable section

open scoped MeasureTheory NNReal ENNReal

variable {α β : Type*} {m : MeasurableSpace α}

namespace MeasureTheory

namespace Measure

theorem withDensity_rnDeriv_eq (μ ν : Measure α) [HaveLebesgueDecomposition μ ν] (h : μ ≪ ν) :
    ν.withDensity (rnDeriv μ ν) = μ := by
  suffices μ.singularPart ν = 0 by
    conv_rhs => rw [haveLebesgueDecomposition_add μ ν, this, zero_add]
  suffices μ.singularPart ν Set.univ = 0 by simpa using this
  have h_sing := mutuallySingular_singularPart μ ν
  rw [← measure_add_measure_compl h_sing.measurableSet_nullSet]
  simp only [MutuallySingular.measure_nullSet, zero_add]
  refine le_antisymm ?_ (zero_le _)
  refine (singularPart_le μ ν ?_ ).trans_eq ?_
  exact h h_sing.measure_compl_nullSet

variable {μ ν : Measure α}

/-- **The Radon-Nikodym theorem**: Given two measures `μ` and `ν`, if
`HaveLebesgueDecomposition μ ν`, then `μ` is absolutely continuous to `ν` if and only if
`ν.withDensity (rnDeriv μ ν) = μ`. -/
theorem absolutelyContinuous_iff_withDensity_rnDeriv_eq
    [HaveLebesgueDecomposition μ ν] : μ ≪ ν ↔ ν.withDensity (rnDeriv μ ν) = μ :=
  ⟨withDensity_rnDeriv_eq μ ν, fun h => h ▸ withDensity_absolutelyContinuous _ _⟩

lemma rnDeriv_pos [HaveLebesgueDecomposition μ ν] (hμν : μ ≪ ν) :
    ∀ᵐ x ∂μ, 0 < μ.rnDeriv ν x := by
  rw [← Measure.withDensity_rnDeriv_eq _ _  hμν,
    ae_withDensity_iff (Measure.measurable_rnDeriv _ _), Measure.withDensity_rnDeriv_eq _ _  hμν]
  exact ae_of_all _ (fun x hx ↦ lt_of_le_of_ne (zero_le _) hx.symm)

lemma rnDeriv_pos' [HaveLebesgueDecomposition ν μ] [SigmaFinite μ] (hμν : μ ≪ ν) :
    ∀ᵐ x ∂μ, 0 < ν.rnDeriv μ x := by
  refine (absolutelyContinuous_withDensity_rnDeriv hμν).ae_le ?_
  filter_upwards [Measure.rnDeriv_pos (withDensity_absolutelyContinuous μ (ν.rnDeriv μ)),
    (withDensity_absolutelyContinuous μ (ν.rnDeriv μ)).ae_le
    (Measure.rnDeriv_withDensity μ (Measure.measurable_rnDeriv ν μ))] with x hx hx2
  rwa [← hx2]

section rnDeriv_withDensity_leftRight

variable {f : α → ℝ≥0∞}

/-- Auxiliary lemma for `rnDeriv_withDensity_left`. -/
lemma rnDeriv_withDensity_withDensity_rnDeriv_left (μ ν : Measure α) [SigmaFinite μ] [SigmaFinite ν]
    (hf_ne_top : ∀ᵐ x ∂μ, f x ≠ ∞) :
    ((ν.withDensity (μ.rnDeriv ν)).withDensity f).rnDeriv ν =ᵐ[ν] (μ.withDensity f).rnDeriv ν := by
  conv_rhs => rw [μ.haveLebesgueDecomposition_add ν, add_comm, withDensity_add_measure]
  have : SigmaFinite ((μ.singularPart ν).withDensity f) :=
    SigmaFinite.withDensity_of_ne_top (ae_mono (Measure.singularPart_le _ _) hf_ne_top)
  have : SigmaFinite ((ν.withDensity (μ.rnDeriv ν)).withDensity f) :=
    SigmaFinite.withDensity_of_ne_top (ae_mono (Measure.withDensity_rnDeriv_le _ _) hf_ne_top)
  exact (rnDeriv_add_of_mutuallySingular _ _ _ (mutuallySingular_singularPart μ ν).withDensity).symm

/-- Auxiliary lemma for `rnDeriv_withDensity_right`. -/
lemma rnDeriv_withDensity_withDensity_rnDeriv_right (μ ν : Measure α) [SigmaFinite μ]
    [SigmaFinite ν] (hf : AEMeasurable f ν) (hf_ne_zero : ∀ᵐ x ∂ν, f x ≠ 0)
    (hf_ne_top : ∀ᵐ x ∂ν, f x ≠ ∞) :
    (ν.withDensity (μ.rnDeriv ν)).rnDeriv (ν.withDensity f) =ᵐ[ν] μ.rnDeriv (ν.withDensity f) := by
  conv_rhs => rw [μ.haveLebesgueDecomposition_add ν, add_comm]
  have hν_ac : ν ≪ ν.withDensity f := withDensity_absolutelyContinuous' hf hf_ne_zero
  refine hν_ac.ae_eq ?_
  have : SigmaFinite (ν.withDensity f) := SigmaFinite.withDensity_of_ne_top hf_ne_top
  refine (rnDeriv_add_of_mutuallySingular _ _ _ ?_).symm
  exact ((mutuallySingular_singularPart μ ν).symm.withDensity).symm

lemma rnDeriv_withDensity_left_of_absolutelyContinuous {ν : Measure α} [SigmaFinite μ]
    [SigmaFinite ν] (hμν : μ ≪ ν) (hf : AEMeasurable f ν) :
    (μ.withDensity f).rnDeriv ν =ᵐ[ν] fun x ↦ f x * μ.rnDeriv ν x := by
  refine (Measure.eq_rnDeriv₀ ?_ Measure.MutuallySingular.zero_left ?_).symm
  · exact hf.mul (Measure.measurable_rnDeriv _ _).aemeasurable
  · ext1 s hs
    rw [zero_add, withDensity_apply _ hs, withDensity_apply _ hs]
    conv_lhs => rw [← Measure.withDensity_rnDeriv_eq _ _ hμν]
    rw [setLIntegral_withDensity_eq_setLIntegral_mul_non_measurable₀ _ _ _ hs]
    · congr with x
      rw [mul_comm]
      simp only [Pi.mul_apply]
    · refine ae_restrict_of_ae ?_
      exact Measure.rnDeriv_lt_top _ _
    · exact (Measure.measurable_rnDeriv _ _).aemeasurable

lemma rnDeriv_withDensity_left {μ ν : Measure α} [SigmaFinite μ] [SigmaFinite ν]
    (hfν : AEMeasurable f ν) (hf_ne_top : ∀ᵐ x ∂μ, f x ≠ ∞) :
    (μ.withDensity f).rnDeriv ν =ᵐ[ν] fun x ↦ f x * μ.rnDeriv ν x := by
  let μ' := ν.withDensity (μ.rnDeriv ν)
  have hμ'ν : μ' ≪ ν := withDensity_absolutelyContinuous _ _
  have h := rnDeriv_withDensity_left_of_absolutelyContinuous hμ'ν hfν
  have h1 : μ'.rnDeriv ν =ᵐ[ν] μ.rnDeriv ν :=
    Measure.rnDeriv_withDensity _ (Measure.measurable_rnDeriv _ _)
  have h2 : (μ'.withDensity f).rnDeriv ν =ᵐ[ν] (μ.withDensity f).rnDeriv ν := by
    exact rnDeriv_withDensity_withDensity_rnDeriv_left μ ν hf_ne_top
  filter_upwards [h, h1, h2] with x hx hx1 hx2
  rw [← hx2, hx, hx1]

/-- Auxiliary lemma for `rnDeriv_withDensity_right`. -/
lemma rnDeriv_withDensity_right_of_absolutelyContinuous {ν : Measure α}
    [HaveLebesgueDecomposition μ ν] [SigmaFinite ν] (hμν : μ ≪ ν) (hf : AEMeasurable f ν)
    (hf_ne_zero : ∀ᵐ x ∂ν, f x ≠ 0) (hf_ne_top : ∀ᵐ x ∂ν, f x ≠ ∞) :
    μ.rnDeriv (ν.withDensity f) =ᵐ[ν] fun x ↦ (f x)⁻¹ * μ.rnDeriv ν x := by
  have : SigmaFinite (ν.withDensity f) := SigmaFinite.withDensity_of_ne_top hf_ne_top
  refine (withDensity_absolutelyContinuous' hf hf_ne_zero).ae_eq ?_
  refine (Measure.eq_rnDeriv₀ (ν := ν.withDensity f) ?_ Measure.MutuallySingular.zero_left ?_).symm
  · exact (hf.inv.mono_ac (withDensity_absolutelyContinuous _ _)).mul
      (Measure.measurable_rnDeriv _ _).aemeasurable
  · ext1 s hs
    conv_lhs => rw [← Measure.withDensity_rnDeriv_eq _ _ hμν]
    rw [zero_add, withDensity_apply _ hs, withDensity_apply _ hs]
    rw [setLIntegral_withDensity_eq_setLIntegral_mul_non_measurable₀ _ _ _ hs]
    · simp only [Pi.mul_apply]
      have : (fun a ↦ f a * ((f a)⁻¹ * μ.rnDeriv ν a)) =ᵐ[ν] μ.rnDeriv ν := by
        filter_upwards [hf_ne_zero, hf_ne_top] with x hx1 hx2
        simp [← mul_assoc, ENNReal.mul_inv_cancel, hx1, hx2]
      rw [lintegral_congr_ae (ae_restrict_of_ae this)]
    · refine ae_restrict_of_ae ?_
      filter_upwards [hf_ne_top] with x hx using hx.lt_top
    · exact hf.restrict

lemma rnDeriv_withDensity_right (μ ν : Measure α) [SigmaFinite μ] [SigmaFinite ν]
    (hf : AEMeasurable f ν) (hf_ne_zero : ∀ᵐ x ∂ν, f x ≠ 0) (hf_ne_top : ∀ᵐ x ∂ν, f x ≠ ∞) :
    μ.rnDeriv (ν.withDensity f) =ᵐ[ν] fun x ↦ (f x)⁻¹ * μ.rnDeriv ν x := by
  let μ' := ν.withDensity (μ.rnDeriv ν)
  have h₁ : μ'.rnDeriv (ν.withDensity f) =ᵐ[ν] μ.rnDeriv (ν.withDensity f) :=
    rnDeriv_withDensity_withDensity_rnDeriv_right μ ν hf hf_ne_zero hf_ne_top
  have h₂ : μ.rnDeriv ν =ᵐ[ν] μ'.rnDeriv ν :=
    (Measure.rnDeriv_withDensity _ (Measure.measurable_rnDeriv _ _)).symm
  have hμ' := rnDeriv_withDensity_right_of_absolutelyContinuous
    (withDensity_absolutelyContinuous ν (μ.rnDeriv ν)) hf hf_ne_zero hf_ne_top
  filter_upwards [h₁, h₂, hμ'] with x hx₁ hx₂ hx_eq
  rw [← hx₁, hx₂, hx_eq]

end rnDeriv_withDensity_leftRight

lemma rnDeriv_eq_zero_of_mutuallySingular {ν' : Measure α} [HaveLebesgueDecomposition μ ν']
    [SigmaFinite ν'] (h : μ ⟂ₘ ν) (hνν' : ν ≪ ν') :
    μ.rnDeriv ν' =ᵐ[ν] 0 := by
  let t := h.nullSet
  have ht : MeasurableSet t := h.measurableSet_nullSet
  refine ae_of_ae_restrict_of_ae_restrict_compl t ?_ (by simp [t])
  change μ.rnDeriv ν' =ᵐ[ν.restrict t] 0
  have : μ.rnDeriv ν' =ᵐ[ν.restrict t] (μ.restrict t).rnDeriv ν' := by
    have h : (μ.restrict t).rnDeriv ν' =ᵐ[ν] t.indicator (μ.rnDeriv ν') :=
      hνν'.ae_le (rnDeriv_restrict μ ν' ht)
    rw [Filter.EventuallyEq, ae_restrict_iff' ht]
    filter_upwards [h] with x hx hxt
    rw [hx, Set.indicator_of_mem hxt]
  refine this.trans ?_
  simp only [t, MutuallySingular.restrict_nullSet]
  suffices (0 : Measure α).rnDeriv ν' =ᵐ[ν'] 0 by
    have h_ac' : ν.restrict t ≪ ν' := restrict_le_self.absolutelyContinuous.trans hνν'
    exact h_ac'.ae_le this
  exact rnDeriv_zero _

/-- Auxiliary lemma for `rnDeriv_add_right_of_mutuallySingular`. -/
lemma rnDeriv_add_right_of_absolutelyContinuous_of_mutuallySingular {ν' : Measure α}
    [HaveLebesgueDecomposition μ ν] [HaveLebesgueDecomposition μ (ν + ν')] [SigmaFinite ν]
    (hμν : μ ≪ ν) (hνν' : ν ⟂ₘ ν') :
    μ.rnDeriv (ν + ν') =ᵐ[ν] μ.rnDeriv ν := by
  let t := hνν'.nullSet
  have ht : MeasurableSet t := hνν'.measurableSet_nullSet
  refine ae_of_ae_restrict_of_ae_restrict_compl t (by simp [t]) ?_
  change μ.rnDeriv (ν + ν') =ᵐ[ν.restrict tᶜ] μ.rnDeriv ν
  rw [← withDensity_eq_iff_of_sigmaFinite (μ := ν.restrict tᶜ)
    (Measure.measurable_rnDeriv _ _).aemeasurable (Measure.measurable_rnDeriv _ _).aemeasurable]
  have : (ν.restrict tᶜ).withDensity (μ.rnDeriv (ν + ν'))
      = ((ν + ν').restrict tᶜ).withDensity (μ.rnDeriv (ν + ν')) := by simp [t]
  rw [this, ← restrict_withDensity ht.compl, ← restrict_withDensity ht.compl,
      Measure.withDensity_rnDeriv_eq _ _ (hμν.add_right ν'), Measure.withDensity_rnDeriv_eq _ _ hμν]

/-- Auxiliary lemma for `rnDeriv_add_right_of_mutuallySingular`. -/
lemma rnDeriv_add_right_of_mutuallySingular' {ν' : Measure α}
    [SigmaFinite μ] [SigmaFinite ν] [SigmaFinite ν']
    (hμν' : μ ⟂ₘ ν') (hνν' : ν ⟂ₘ ν') :
    μ.rnDeriv (ν + ν') =ᵐ[ν] μ.rnDeriv ν := by
  have h_ac : ν ≪ ν + ν' := Measure.AbsolutelyContinuous.rfl.add_right _
  rw [haveLebesgueDecomposition_add μ ν]
  have h₁ := rnDeriv_add' (μ.singularPart ν) (ν.withDensity (μ.rnDeriv ν)) (ν + ν')
  have h₂ := rnDeriv_add' (μ.singularPart ν) (ν.withDensity (μ.rnDeriv ν)) ν
  refine (Filter.EventuallyEq.trans (h_ac.ae_le h₁) ?_).trans h₂.symm
  have h₃ := rnDeriv_add_right_of_absolutelyContinuous_of_mutuallySingular
    (withDensity_absolutelyContinuous ν (μ.rnDeriv ν)) hνν'
  have h₄ : (μ.singularPart ν).rnDeriv (ν + ν') =ᵐ[ν] 0 := by
    refine h_ac.ae_eq ?_
    simp only [rnDeriv_eq_zero, MutuallySingular.add_right_iff]
    exact ⟨mutuallySingular_singularPart μ ν, hμν'.singularPart ν⟩
  have h₅ : (μ.singularPart ν).rnDeriv ν =ᵐ[ν] 0 := rnDeriv_singularPart μ ν
  filter_upwards [h₃, h₄, h₅] with x hx₃ hx₄ hx₅
  simp only [Pi.add_apply]
  rw [hx₃, hx₄, hx₅]

lemma rnDeriv_add_right_of_mutuallySingular {ν' : Measure α}
    [SigmaFinite μ] [SigmaFinite ν] [SigmaFinite ν'] (hνν' : ν ⟂ₘ ν') :
    μ.rnDeriv (ν + ν') =ᵐ[ν] μ.rnDeriv ν := by
  have h_ac : ν ≪ ν + ν' := Measure.AbsolutelyContinuous.rfl.add_right _
  rw [haveLebesgueDecomposition_add μ ν']
  have h₁ := rnDeriv_add' (μ.singularPart ν') (ν'.withDensity (μ.rnDeriv ν')) (ν + ν')
  have h₂ := rnDeriv_add' (μ.singularPart ν') (ν'.withDensity (μ.rnDeriv ν')) ν
  refine (Filter.EventuallyEq.trans (h_ac.ae_le h₁) ?_).trans h₂.symm
  have h₃ := rnDeriv_add_right_of_mutuallySingular' (?_ : μ.singularPart ν' ⟂ₘ ν') hνν'
  · have h₄ : (ν'.withDensity (rnDeriv μ ν')).rnDeriv (ν + ν') =ᵐ[ν] 0 := by
      refine rnDeriv_eq_zero_of_mutuallySingular ?_ h_ac
      exact hνν'.symm.withDensity
    have h₅ : (ν'.withDensity (rnDeriv μ ν')).rnDeriv ν =ᵐ[ν] 0 := by
      rw [rnDeriv_eq_zero]
      exact hνν'.symm.withDensity
    filter_upwards [h₃, h₄, h₅] with x hx₃ hx₄ hx₅
    rw [Pi.add_apply, Pi.add_apply, hx₃, hx₄, hx₅]
  exact mutuallySingular_singularPart μ ν'

lemma rnDeriv_withDensity_rnDeriv [SigmaFinite μ] [SigmaFinite ν] (hμν : μ ≪ ν) :
    μ.rnDeriv (μ.withDensity (ν.rnDeriv μ)) =ᵐ[μ] μ.rnDeriv ν := by
  conv_rhs => rw [ν.haveLebesgueDecomposition_add μ, add_comm]
  refine (absolutelyContinuous_withDensity_rnDeriv hμν).ae_eq ?_
  exact (rnDeriv_add_right_of_mutuallySingular
    (Measure.mutuallySingular_singularPart ν μ).symm.withDensity).symm

/-- Auxiliary lemma for `inv_rnDeriv`. -/
lemma inv_rnDeriv_aux [HaveLebesgueDecomposition μ ν] [HaveLebesgueDecomposition ν μ]
    [SigmaFinite μ] (hμν : μ ≪ ν) (hνμ : ν ≪ μ) :
    (μ.rnDeriv ν)⁻¹ =ᵐ[μ] ν.rnDeriv μ := by
  suffices μ.withDensity (μ.rnDeriv ν)⁻¹ = μ.withDensity (ν.rnDeriv μ) by
    calc (μ.rnDeriv ν)⁻¹ =ᵐ[μ] (μ.withDensity (μ.rnDeriv ν)⁻¹).rnDeriv μ :=
          (rnDeriv_withDensity _ (measurable_rnDeriv _ _).inv).symm
    _ = (μ.withDensity (ν.rnDeriv μ)).rnDeriv μ := by rw [this]
    _ =ᵐ[μ] ν.rnDeriv μ := rnDeriv_withDensity _ (measurable_rnDeriv _ _)
  rw [withDensity_rnDeriv_eq _ _ hνμ, ← withDensity_rnDeriv_eq _ _ hμν]
  conv in ((ν.withDensity (μ.rnDeriv ν)).rnDeriv ν)⁻¹ => rw [withDensity_rnDeriv_eq _ _ hμν]
  change (ν.withDensity (μ.rnDeriv ν)).withDensity (fun x ↦ (μ.rnDeriv ν x)⁻¹) = ν
  rw [withDensity_inv_same (measurable_rnDeriv _ _)
    (by filter_upwards [hνμ.ae_le (rnDeriv_pos hμν)] with x hx using hx.ne')
    (rnDeriv_ne_top _ _)]

lemma inv_rnDeriv [SigmaFinite μ] [SigmaFinite ν] (hμν : μ ≪ ν) :
    (μ.rnDeriv ν)⁻¹ =ᵐ[μ] ν.rnDeriv μ := by
  suffices (μ.rnDeriv ν)⁻¹ =ᵐ[μ] (μ.rnDeriv (μ.withDensity (ν.rnDeriv μ)))⁻¹
      ∧ ν.rnDeriv μ =ᵐ[μ] (μ.withDensity (ν.rnDeriv μ)).rnDeriv μ by
    refine (this.1.trans (Filter.EventuallyEq.trans ?_ this.2.symm))
    exact Measure.inv_rnDeriv_aux (absolutelyContinuous_withDensity_rnDeriv hμν)
      (withDensity_absolutelyContinuous _ _)
  constructor
  · filter_upwards [rnDeriv_withDensity_rnDeriv hμν] with x hx
    simp only [Pi.inv_apply, inv_inj]
    exact hx.symm
  · exact (Measure.rnDeriv_withDensity μ (Measure.measurable_rnDeriv ν μ)).symm

lemma inv_rnDeriv' [SigmaFinite μ] [SigmaFinite ν] (hμν : μ ≪ ν) :
    (ν.rnDeriv μ)⁻¹ =ᵐ[μ] μ.rnDeriv ν := by
  filter_upwards [inv_rnDeriv hμν] with x hx; simp only [Pi.inv_apply, ← hx, inv_inv]

section integral

lemma setLIntegral_rnDeriv_le (s : Set α) :
    ∫⁻ x in s, μ.rnDeriv ν x ∂ν ≤ μ s :=
  (withDensity_apply_le _ _).trans (Measure.le_iff'.1 (withDensity_rnDeriv_le μ ν) s)

lemma lintegral_rnDeriv_le : ∫⁻ x, μ.rnDeriv ν x ∂ν ≤ μ Set.univ :=
  (setLIntegral_univ _).symm ▸ Measure.setLIntegral_rnDeriv_le Set.univ

lemma setLIntegral_rnDeriv' [HaveLebesgueDecomposition μ ν] (hμν : μ ≪ ν) {s : Set α}
    (hs : MeasurableSet s) :
    ∫⁻ x in s, μ.rnDeriv ν x ∂ν = μ s := by
  rw [← withDensity_apply _ hs, Measure.withDensity_rnDeriv_eq _ _ hμν]

lemma setLIntegral_rnDeriv [HaveLebesgueDecomposition μ ν] [SFinite ν]
    (hμν : μ ≪ ν) (s : Set α) :
    ∫⁻ x in s, μ.rnDeriv ν x ∂ν = μ s := by
  rw [← withDensity_apply' _ s, Measure.withDensity_rnDeriv_eq _ _ hμν]

lemma lintegral_rnDeriv [HaveLebesgueDecomposition μ ν] (hμν : μ ≪ ν) :
    ∫⁻ x, μ.rnDeriv ν x ∂ν = μ Set.univ := by
  rw [← setLIntegral_univ, setLIntegral_rnDeriv' hμν MeasurableSet.univ]

lemma integrableOn_toReal_rnDeriv {s : Set α} (hμs : μ s ≠ ∞) :
    IntegrableOn (fun x ↦ (μ.rnDeriv ν x).toReal) s ν := by
  refine integrable_toReal_of_lintegral_ne_top (Measure.measurable_rnDeriv _ _).aemeasurable ?_
  exact ((setLIntegral_rnDeriv_le _).trans_lt hμs.lt_top).ne

lemma setIntegral_toReal_rnDeriv_eq_withDensity' [SigmaFinite μ]
    {s : Set α} (hs : MeasurableSet s) :
    ∫ x in s, (μ.rnDeriv ν x).toReal ∂ν = (ν.withDensity (μ.rnDeriv ν) s).toReal := by
  rw [integral_toReal (Measure.measurable_rnDeriv _ _).aemeasurable]
  · rw [ENNReal.toReal_eq_toReal_iff, ← withDensity_apply _ hs]
    simp
  · exact ae_restrict_of_ae (Measure.rnDeriv_lt_top _ _)

lemma setIntegral_toReal_rnDeriv_eq_withDensity [SigmaFinite μ] [SFinite ν] (s : Set α) :
    ∫ x in s, (μ.rnDeriv ν x).toReal ∂ν = (ν.withDensity (μ.rnDeriv ν) s).toReal := by
  rw [integral_toReal (Measure.measurable_rnDeriv _ _).aemeasurable]
  · rw [ENNReal.toReal_eq_toReal_iff, ← withDensity_apply' _ s]
    simp
  · exact ae_restrict_of_ae (Measure.rnDeriv_lt_top _ _)

lemma setIntegral_toReal_rnDeriv_le [SigmaFinite μ] {s : Set α} (hμs : μ s ≠ ∞) :
    ∫ x in s, (μ.rnDeriv ν x).toReal ∂ν ≤ (μ s).toReal := by
  set t := toMeasurable μ s with ht
  have ht_m : MeasurableSet t := measurableSet_toMeasurable μ s
  have hμt : μ t ≠ ∞ := by rwa [ht, measure_toMeasurable s]
  calc ∫ x in s, (μ.rnDeriv ν x).toReal ∂ν
    ≤ ∫ x in t, (μ.rnDeriv ν x).toReal ∂ν := by
        refine setIntegral_mono_set ?_ ?_ (HasSubset.Subset.eventuallyLE (subset_toMeasurable _ _))
        · exact integrableOn_toReal_rnDeriv hμt
        · exact ae_of_all _ (by simp)
  _ = (withDensity ν (rnDeriv μ ν) t).toReal := setIntegral_toReal_rnDeriv_eq_withDensity' ht_m
  _ ≤ (μ t).toReal := by
        gcongr
        · exact hμt
        · apply withDensity_rnDeriv_le
  _ = (μ s).toReal := by rw [measure_toMeasurable s]

lemma setIntegral_toReal_rnDeriv' [SigmaFinite μ] [HaveLebesgueDecomposition μ ν]
    (hμν : μ ≪ ν) {s : Set α} (hs : MeasurableSet s) :
    ∫ x in s, (μ.rnDeriv ν x).toReal ∂ν = (μ s).toReal := by
  rw [setIntegral_toReal_rnDeriv_eq_withDensity' hs, Measure.withDensity_rnDeriv_eq _ _ hμν]

lemma setIntegral_toReal_rnDeriv [SigmaFinite μ] [SigmaFinite ν] (hμν : μ ≪ ν) (s : Set α) :
    ∫ x in s, (μ.rnDeriv ν x).toReal ∂ν = (μ s).toReal := by
  rw [setIntegral_toReal_rnDeriv_eq_withDensity s, Measure.withDensity_rnDeriv_eq _ _ hμν]

lemma integral_toReal_rnDeriv [SigmaFinite μ] [SigmaFinite ν] (hμν : μ ≪ ν) :
    ∫ x, (μ.rnDeriv ν x).toReal ∂ν = (μ Set.univ).toReal := by
  rw [← setIntegral_univ, setIntegral_toReal_rnDeriv hμν Set.univ]

lemma integral_toReal_rnDeriv' [IsFiniteMeasure μ] [SigmaFinite ν] :
    ∫ x, (μ.rnDeriv ν x).toReal ∂ν = (μ Set.univ).toReal - (μ.singularPart ν Set.univ).toReal := by
  rw [← ENNReal.toReal_sub_of_le (μ.singularPart_le ν Set.univ) (measure_ne_top _ _),
    ← Measure.sub_apply .univ (Measure.singularPart_le μ ν), Measure.measure_sub_singularPart,
    ← Measure.setIntegral_toReal_rnDeriv_eq_withDensity, setIntegral_univ]

end integral

lemma rnDeriv_mul_rnDeriv {κ : Measure α} [SigmaFinite μ] [SigmaFinite ν] [SigmaFinite κ]
    (hμν : μ ≪ ν) :
    μ.rnDeriv ν * ν.rnDeriv κ =ᵐ[κ] μ.rnDeriv κ := by
  refine (rnDeriv_withDensity_left ?_ ?_).symm.trans ?_
  · exact (Measure.measurable_rnDeriv _ _).aemeasurable
  · exact rnDeriv_ne_top _ _
  · rw [Measure.withDensity_rnDeriv_eq _ _ hμν]

lemma rnDeriv_mul_rnDeriv' {κ : Measure α} [SigmaFinite μ] [SigmaFinite ν] [SigmaFinite κ]
    (hνκ : ν ≪ κ) :
    μ.rnDeriv ν * ν.rnDeriv κ =ᵐ[ν] μ.rnDeriv κ := by
  obtain ⟨h_meas, h_sing, hμν⟩ := Measure.haveLebesgueDecomposition_spec μ ν
  filter_upwards [hνκ <| Measure.rnDeriv_add' (μ.singularPart ν) (ν.withDensity (μ.rnDeriv ν)) κ,
    hνκ <| Measure.rnDeriv_withDensity_left_of_absolutelyContinuous hνκ h_meas.aemeasurable,
    Measure.rnDeriv_eq_zero_of_mutuallySingular h_sing hνκ] with x hx1 hx2 hx3
  nth_rw 2 [hμν]
  rw [hx1, Pi.add_apply, hx2, Pi.mul_apply, hx3, Pi.zero_apply, zero_add]

lemma rnDeriv_le_one_of_le (hμν : μ ≤ ν) [SigmaFinite ν] : μ.rnDeriv ν ≤ᵐ[ν] 1 := by
  refine ae_le_of_forall_setLIntegral_le_of_sigmaFinite (μ.measurable_rnDeriv ν) fun s _ _ ↦ ?_
  simp only [Pi.one_apply, MeasureTheory.setLIntegral_one]
  exact (Measure.setLIntegral_rnDeriv_le s).trans (hμν s)

lemma rnDeriv_le_one_iff_le [HaveLebesgueDecomposition μ ν] [SigmaFinite ν] (hμν : μ ≪ ν) :
    μ.rnDeriv ν ≤ᵐ[ν] 1 ↔ μ ≤ ν := by
  refine ⟨fun h s ↦ ?_, fun h ↦ rnDeriv_le_one_of_le h⟩
  rw [← withDensity_rnDeriv_eq _ _ hμν, withDensity_apply', ← setLIntegral_one]
  exact setLIntegral_mono_ae aemeasurable_const (h.mono fun _ hh _ ↦ hh)

lemma rnDeriv_eq_one_iff_eq [HaveLebesgueDecomposition μ ν] [SigmaFinite ν] (hμν : μ ≪ ν) :
    μ.rnDeriv ν =ᵐ[ν] 1 ↔ μ = ν := by
  refine ⟨fun h ↦ ?_, fun h ↦ h ▸ ν.rnDeriv_self⟩
  rw [← withDensity_rnDeriv_eq _ _ hμν, withDensity_congr_ae h, withDensity_one]

section MeasurableEmbedding

variable {mβ : MeasurableSpace β} {f : α → β}

lemma _root_.MeasurableEmbedding.rnDeriv_map_aux (hf : MeasurableEmbedding f)
    (hμν : μ ≪ ν) [SigmaFinite μ] [SigmaFinite ν] :
    (fun x ↦ (μ.map f).rnDeriv (ν.map f) (f x)) =ᵐ[ν] μ.rnDeriv ν := by
  refine ae_eq_of_forall_setLIntegral_eq_of_sigmaFinite ?_ ?_ (fun s _ _ ↦ ?_)
  · exact (Measure.measurable_rnDeriv _ _).comp hf.measurable
  · exact Measure.measurable_rnDeriv _ _
  rw [← hf.lintegral_map, Measure.setLIntegral_rnDeriv hμν]
  have hs_eq : s = f ⁻¹' (f '' s) := by rw [hf.injective.preimage_image]
  have : SigmaFinite (ν.map f) := hf.sigmaFinite_map
  rw [hs_eq, ← hf.restrict_map, Measure.setLIntegral_rnDeriv (hf.absolutelyContinuous_map hμν),
    hf.map_apply]

lemma _root_.MeasurableEmbedding.rnDeriv_map (hf : MeasurableEmbedding f)
    (μ ν : Measure α) [SigmaFinite μ] [SigmaFinite ν] :
    (fun x ↦ (μ.map f).rnDeriv (ν.map f) (f x)) =ᵐ[ν] μ.rnDeriv ν := by
  rw [μ.haveLebesgueDecomposition_add ν, Measure.map_add _ _ hf.measurable]
  have : SigmaFinite (map f ν) := hf.sigmaFinite_map
  have : SigmaFinite (map f (μ.singularPart ν)) := hf.sigmaFinite_map
  have : SigmaFinite (map f (ν.withDensity (μ.rnDeriv ν))) := hf.sigmaFinite_map
  have h_add := Measure.rnDeriv_add' ((μ.singularPart ν).map f)
    ((ν.withDensity (μ.rnDeriv ν)).map f) (ν.map f)
  rw [Filter.EventuallyEq, hf.ae_map_iff, ← Filter.EventuallyEq] at h_add
  refine h_add.trans ((Measure.rnDeriv_add' _ _ _).trans ?_).symm
  refine Filter.EventuallyEq.add ?_ ?_
  · refine (Measure.rnDeriv_singularPart μ ν).trans ?_
    symm
    suffices (fun x ↦ ((μ.singularPart ν).map f).rnDeriv (ν.map f) x) =ᵐ[ν.map f] 0 by
      rw [Filter.EventuallyEq, hf.ae_map_iff] at this
      exact this
    refine Measure.rnDeriv_eq_zero_of_mutuallySingular ?_ Measure.AbsolutelyContinuous.rfl
    exact hf.mutuallySingular_map (μ.mutuallySingular_singularPart ν)
  · exact (hf.rnDeriv_map_aux (withDensity_absolutelyContinuous _ _)).symm

lemma _root_.MeasurableEmbedding.map_withDensity_rnDeriv (hf : MeasurableEmbedding f)
    (μ ν : Measure α) [SigmaFinite μ] [SigmaFinite ν] :
    (ν.withDensity (μ.rnDeriv ν)).map f = (ν.map f).withDensity ((μ.map f).rnDeriv (ν.map f)) := by
  ext s hs
  rw [hf.map_apply, withDensity_apply _ (hf.measurable hs), withDensity_apply _ hs,
    setLIntegral_map hs (Measure.measurable_rnDeriv _ _) hf.measurable]
  refine setLIntegral_congr_fun (hf.measurable hs) ?_
  filter_upwards [hf.rnDeriv_map μ ν] with a ha _ using ha.symm

lemma _root_.MeasurableEmbedding.singularPart_map (hf : MeasurableEmbedding f)
    (μ ν : Measure α) [SigmaFinite μ] [SigmaFinite ν] :
    (μ.map f).singularPart (ν.map f) = (μ.singularPart ν).map f := by
  have h_add : μ.map f = (μ.singularPart ν).map f
      + (ν.map f).withDensity ((μ.map f).rnDeriv (ν.map f)) := by
    conv_lhs => rw [μ.haveLebesgueDecomposition_add ν]
    rw [Measure.map_add _ _ hf.measurable, ← hf.map_withDensity_rnDeriv μ ν]
  refine (Measure.eq_singularPart (Measure.measurable_rnDeriv _ _) ?_ h_add).symm
  exact hf.mutuallySingular_map (μ.mutuallySingular_singularPart ν)

end MeasurableEmbedding

end Measure

namespace SignedMeasure

open Measure VectorMeasure

theorem withDensityᵥ_rnDeriv_eq (s : SignedMeasure α) (μ : Measure α) [SigmaFinite μ]
    (h : s ≪ᵥ μ.toENNRealVectorMeasure) : μ.withDensityᵥ (s.rnDeriv μ) = s := by
  rw [absolutelyContinuous_ennreal_iff, (_ : μ.toENNRealVectorMeasure.ennrealToMeasure = μ),
    totalVariation_absolutelyContinuous_iff] at h
  · ext1 i hi
    rw [withDensityᵥ_apply (integrable_rnDeriv _ _) hi, rnDeriv_def, integral_sub,
      setIntegral_toReal_rnDeriv h.1 i, setIntegral_toReal_rnDeriv h.2 i]
    · conv_rhs => rw [← s.toSignedMeasure_toJordanDecomposition]
      erw [VectorMeasure.sub_apply]
      rw [toSignedMeasure_apply_measurable hi, toSignedMeasure_apply_measurable hi]
    all_goals
<<<<<<< HEAD
      rw [← integrableOn_univ]
      refine IntegrableOn.restrict ?_
=======
      refine Integrable.integrableOn ?_
>>>>>>> c0b76358
      refine ⟨?_, hasFiniteIntegral_toReal_of_lintegral_ne_top ?_⟩
      · apply Measurable.aestronglyMeasurable (by fun_prop)
      · exact (lintegral_rnDeriv_lt_top _ _).ne
  · exact equivMeasure.right_inv μ

/-- The Radon-Nikodym theorem for signed measures. -/
theorem absolutelyContinuous_iff_withDensityᵥ_rnDeriv_eq (s : SignedMeasure α) (μ : Measure α)
    [SigmaFinite μ] : s ≪ᵥ μ.toENNRealVectorMeasure ↔ μ.withDensityᵥ (s.rnDeriv μ) = s :=
  ⟨withDensityᵥ_rnDeriv_eq s μ, fun h => h ▸ withDensityᵥ_absolutelyContinuous _ _⟩

end SignedMeasure

section IntegralRNDerivMul

open Measure

variable {α : Type*} {m : MeasurableSpace α} {μ ν : Measure α}

theorem lintegral_rnDeriv_mul [HaveLebesgueDecomposition μ ν] (hμν : μ ≪ ν) {f : α → ℝ≥0∞}
    (hf : AEMeasurable f ν) : ∫⁻ x, μ.rnDeriv ν x * f x ∂ν = ∫⁻ x, f x ∂μ := by
  nth_rw 2 [← withDensity_rnDeriv_eq μ ν hμν]
  rw [lintegral_withDensity_eq_lintegral_mul₀ (measurable_rnDeriv μ ν).aemeasurable hf]
  simp only [Pi.mul_apply]

lemma setLIntegral_rnDeriv_mul [HaveLebesgueDecomposition μ ν] (hμν : μ ≪ ν) {f : α → ℝ≥0∞}
    (hf : AEMeasurable f ν) {s : Set α} (hs : MeasurableSet s) :
    ∫⁻ x in s, μ.rnDeriv ν x * f x ∂ν = ∫⁻ x in s, f x ∂μ := by
  nth_rw 2 [← Measure.withDensity_rnDeriv_eq μ ν hμν]
  rw [setLIntegral_withDensity_eq_lintegral_mul₀ (measurable_rnDeriv μ ν).aemeasurable hf hs]
  simp only [Pi.mul_apply]

variable {E : Type*} [NormedAddCommGroup E] [NormedSpace ℝ E] [HaveLebesgueDecomposition μ ν]
  [SigmaFinite μ] {f : α → E}

theorem integrable_rnDeriv_smul_iff (hμν : μ ≪ ν) :
    Integrable (fun x ↦ (μ.rnDeriv ν x).toReal • f x) ν ↔ Integrable f μ := by
  nth_rw 2 [← withDensity_rnDeriv_eq μ ν hμν]
  rw [← integrable_withDensity_iff_integrable_smul' (E := E)
    (measurable_rnDeriv μ ν) (rnDeriv_lt_top μ ν)]

theorem withDensityᵥ_rnDeriv_smul (hμν : μ ≪ ν) (hf : Integrable f μ) :
    ν.withDensityᵥ (fun x ↦ (rnDeriv μ ν x).toReal • f x) = μ.withDensityᵥ f := by
  rw [withDensityᵥ_smul_eq_withDensityᵥ_withDensity' (measurable_rnDeriv μ ν).aemeasurable
    (rnDeriv_lt_top μ ν) ((integrable_rnDeriv_smul_iff hμν).mpr hf), withDensity_rnDeriv_eq μ ν hμν]

theorem integral_rnDeriv_smul (hμν : μ ≪ ν) :
    ∫ x, (μ.rnDeriv ν x).toReal • f x ∂ν = ∫ x, f x ∂μ := by
  by_cases hf : Integrable f μ
  · rw [← setIntegral_univ, ← withDensityᵥ_apply ((integrable_rnDeriv_smul_iff hμν).mpr hf) .univ,
      ← setIntegral_univ, ← withDensityᵥ_apply hf .univ, withDensityᵥ_rnDeriv_smul hμν hf]
  · rw [integral_undef hf, integral_undef]
    contrapose! hf
    exact (integrable_rnDeriv_smul_iff hμν).mp hf

lemma setIntegral_rnDeriv_smul (hμν : μ ≪ ν) {s : Set α} (hs : MeasurableSet s) :
    ∫ x in s, (μ.rnDeriv ν x).toReal • f x ∂ν = ∫ x in s, f x ∂μ := by
  simp_rw [← integral_indicator hs, Set.indicator_smul, integral_rnDeriv_smul hμν]

end IntegralRNDerivMul

end MeasureTheory<|MERGE_RESOLUTION|>--- conflicted
+++ resolved
@@ -486,12 +486,7 @@
       erw [VectorMeasure.sub_apply]
       rw [toSignedMeasure_apply_measurable hi, toSignedMeasure_apply_measurable hi]
     all_goals
-<<<<<<< HEAD
-      rw [← integrableOn_univ]
-      refine IntegrableOn.restrict ?_
-=======
       refine Integrable.integrableOn ?_
->>>>>>> c0b76358
       refine ⟨?_, hasFiniteIntegral_toReal_of_lintegral_ne_top ?_⟩
       · apply Measurable.aestronglyMeasurable (by fun_prop)
       · exact (lintegral_rnDeriv_lt_top _ _).ne
