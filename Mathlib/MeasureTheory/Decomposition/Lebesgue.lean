--- conflicted
+++ resolved
@@ -120,29 +120,6 @@
       rfl
 #align measure_theory.measure.have_lebesgue_decomposition_smul MeasureTheory.Measure.haveLebesgueDecomposition_smul
 
-<<<<<<< HEAD
-instance : MeasurableSMul ℝ≥0 ℝ≥0∞ where
-  measurable_const_smul := by
-    intro c
-    simp only
-    have : ∀ x : ℝ≥0∞, c • x = (c : ℝ≥0∞) • x := by
-      intro x
-      rfl
-    simp_rw [this]
-    exact MeasurableSMul.measurable_const_smul _
-  measurable_smul_const := by
-    intro x
-    apply Measurable.mul_const
-    simp_all only [RingHom.toMonoidHom_eq_coe, OneHom.toFun_eq_coe, MonoidHom.toOneHom_coe, MonoidHom.coe_coe,
-      ENNReal.coe_ofNNRealHom, ZeroHom.coe_mk, RingHom.id_apply]
-    apply measurable_coe_nnreal_ennreal
-
-lemma _root_.ENNReal.nnreal_smul_eq_coe_smul (r : ℝ≥0) (x : ℝ≥0∞) : r • x = (r : ℝ≥0∞) • x := rfl
-lemma _root_.ENNReal.nnreal_smul_eq_coe_mul (r : ℝ≥0) (x : ℝ≥0∞) : r • x = (r : ℝ≥0∞) * x := rfl
-lemma nnreal_smul_eq_coe_smul (r : ℝ≥0) (μ : Measure α) : r • μ = (r : ℝ≥0∞) • μ := rfl
-
-=======
->>>>>>> 2104619c
 instance haveLebesgueDecomposition_smul_right (μ ν : Measure α) [HaveLebesgueDecomposition μ ν]
     (r : ℝ≥0) :
     μ.HaveLebesgueDecomposition (r • ν) where
@@ -159,11 +136,7 @@
       exact absolutelyContinuous_of_le_smul le_rfl
     · have : r⁻¹ • rnDeriv μ ν = ((r⁻¹ : ℝ≥0) : ℝ≥0∞) • rnDeriv μ ν := by
         ext x
-<<<<<<< HEAD
-        simp [ENNReal.nnreal_smul_eq_coe_smul]
-=======
         simp [ENNReal.smul_def]
->>>>>>> 2104619c
       rw [this, withDensity_smul _ hmeas, nnreal_smul_eq_coe_smul r,
         withDensity_smul_measure, ← smul_assoc, smul_eq_mul, ENNReal.coe_inv,
         ENNReal.inv_mul_cancel]
@@ -366,11 +339,7 @@
       convert haveLebesgueDecomposition_add μ ν
       ext x
       simp only [Pi.smul_apply, ne_eq]
-<<<<<<< HEAD
-      rw [← ENNReal.nnreal_smul_eq_coe_smul, ← smul_assoc, smul_eq_mul, mul_inv_cancel hr, one_smul]
-=======
       rw [← ENNReal.smul_def, ← smul_assoc, smul_eq_mul, mul_inv_cancel hr, one_smul]
->>>>>>> 2104619c
   · rw [singularPart, singularPart, dif_neg hl, dif_neg]
     refine' fun hl' => hl _
     rw [← inv_smul_smul₀ hr ν]
@@ -492,22 +461,14 @@
   · exact (measurable_rnDeriv _ _).aemeasurable
   · exact (lintegral_rnDeriv_lt_top (r • ν) μ).ne
   · exact (measurable_rnDeriv _ _).aemeasurable.const_smul _
-<<<<<<< HEAD
-  · simp only [Pi.smul_apply, smul_eq_mul, ENNReal.nnreal_smul_eq_coe_mul]
-=======
   · simp only [Pi.smul_apply, smul_eq_mul, ENNReal.smul_def]
->>>>>>> 2104619c
     rw [lintegral_const_mul _ (measurable_rnDeriv _ _)]
     refine ENNReal.mul_ne_top ENNReal.coe_ne_top ?_
     exact (lintegral_rnDeriv_lt_top ν μ).ne
   · simp_rw [nnreal_smul_eq_coe_smul]
     have : r • rnDeriv ν μ = (r : ℝ≥0∞) • rnDeriv ν μ := by
       ext x
-<<<<<<< HEAD
-      simp [ENNReal.nnreal_smul_eq_coe_mul]
-=======
       simp [ENNReal.smul_def]
->>>>>>> 2104619c
     rw [this, withDensity_smul _ (measurable_rnDeriv _ _)]
     suffices (r • ν).singularPart μ + withDensity μ (rnDeriv (r • ν) μ)
         = (r • ν).singularPart μ + r • withDensity μ (rnDeriv ν μ) by
@@ -523,29 +484,17 @@
       ← ν.haveLebesgueDecomposition_add μ]
 
 theorem rnDeriv_smul_left_of_ne_top (ν : Measure α) [IsFiniteMeasure ν]
-<<<<<<< HEAD
-    (μ : Measure α) [ν.HaveLebesgueDecomposition μ] (r : ℝ≥0∞) (hr : r ≠ ∞) :
-=======
     (μ : Measure α) [ν.HaveLebesgueDecomposition μ] {r : ℝ≥0∞} (hr : r ≠ ∞) :
->>>>>>> 2104619c
     (r • ν).rnDeriv μ =ᵐ[μ] r • ν.rnDeriv μ := by
   have h : (r.toNNReal • ν).rnDeriv μ =ᵐ[μ] r.toNNReal • ν.rnDeriv μ :=
     rnDeriv_smul_left ν μ r.toNNReal
   have : r.toNNReal • rnDeriv ν μ = r • rnDeriv ν μ := by
       ext x
-<<<<<<< HEAD
-      simp [ENNReal.nnreal_smul_eq_coe_smul, ENNReal.coe_toNNReal hr]
-  simpa [this, nnreal_smul_eq_coe_smul, ENNReal.coe_toNNReal hr] using h
-
-theorem rnDeriv_smul_right (ν : Measure α) [IsFiniteMeasure ν]
-    (μ : Measure α) [ν.HaveLebesgueDecomposition μ] (r : ℝ≥0) (hr : r ≠ 0) :
-=======
       simp [ENNReal.smul_def, ENNReal.coe_toNNReal hr]
   simpa [this, nnreal_smul_eq_coe_smul, ENNReal.coe_toNNReal hr] using h
 
 theorem rnDeriv_smul_right (ν : Measure α) [IsFiniteMeasure ν]
     (μ : Measure α) [ν.HaveLebesgueDecomposition μ] {r : ℝ≥0} (hr : r ≠ 0) :
->>>>>>> 2104619c
     ν.rnDeriv (r • μ) =ᵐ[μ] r⁻¹ • ν.rnDeriv μ := by
   suffices ν.rnDeriv (r • μ) =ᵐ[r • μ] r⁻¹ • ν.rnDeriv μ by
     suffices hμ : μ ≪ r • μ by exact hμ.ae_le this
@@ -556,24 +505,14 @@
   · exact (measurable_rnDeriv _ _).aemeasurable
   · exact (lintegral_rnDeriv_lt_top ν _).ne
   · exact (measurable_rnDeriv _ _).aemeasurable.const_smul _
-<<<<<<< HEAD
-  · simp only [Pi.smul_apply, smul_eq_mul, ENNReal.nnreal_smul_eq_coe_mul]
-    rw [lintegral_const_mul _ (measurable_rnDeriv _ _)]
-    rw [nnreal_smul_eq_coe_smul, lintegral_smul_measure, ← mul_assoc]
-=======
   · simp only [ENNReal.smul_def, Pi.smul_apply, ne_eq, smul_eq_mul, lintegral_smul_measure]
     rw [lintegral_const_mul _ (measurable_rnDeriv _ _), ← mul_assoc]
->>>>>>> 2104619c
     refine ENNReal.mul_ne_top (ENNReal.mul_ne_top ENNReal.coe_ne_top ENNReal.coe_ne_top) ?_
     exact (lintegral_rnDeriv_lt_top ν μ).ne
   · simp_rw [nnreal_smul_eq_coe_smul]
     have : r⁻¹ • rnDeriv ν μ = ((r⁻¹ : ℝ≥0) : ℝ≥0∞) • rnDeriv ν μ := by
       ext x
-<<<<<<< HEAD
-      simp [ENNReal.nnreal_smul_eq_coe_mul]
-=======
       simp [ENNReal.smul_def]
->>>>>>> 2104619c
     rw [this, withDensity_smul _ (measurable_rnDeriv _ _)]
     suffices ν.singularPart (r • μ) + withDensity (r • μ) (rnDeriv ν (r • μ))
         = ν.singularPart (r • μ) + r⁻¹ • withDensity (r • μ) (rnDeriv ν μ) by
@@ -591,26 +530,15 @@
     exact ν.haveLebesgueDecomposition_add μ
 
 theorem rnDeriv_smul_right_of_ne_top (ν : Measure α) [IsFiniteMeasure ν]
-<<<<<<< HEAD
-    (μ : Measure α) [ν.HaveLebesgueDecomposition μ] (r : ℝ≥0∞) (hr : r ≠ 0) (hr_ne_top : r ≠ ∞) :
-    ν.rnDeriv (r • μ) =ᵐ[μ] r⁻¹ • ν.rnDeriv μ := by
-  have h : ν.rnDeriv (r.toNNReal • μ) =ᵐ[μ] r.toNNReal⁻¹ • ν.rnDeriv μ := by
-    refine rnDeriv_smul_right ν μ r.toNNReal ?_
-=======
     (μ : Measure α) [ν.HaveLebesgueDecomposition μ] {r : ℝ≥0∞} (hr : r ≠ 0) (hr_ne_top : r ≠ ∞) :
     ν.rnDeriv (r • μ) =ᵐ[μ] r⁻¹ • ν.rnDeriv μ := by
   have h : ν.rnDeriv (r.toNNReal • μ) =ᵐ[μ] r.toNNReal⁻¹ • ν.rnDeriv μ := by
     refine rnDeriv_smul_right ν μ ?_
->>>>>>> 2104619c
     rw [ne_eq, ENNReal.toNNReal_eq_zero_iff]
     simp [hr, hr_ne_top]
   have : (r.toNNReal)⁻¹ • rnDeriv ν μ = r⁻¹ • rnDeriv ν μ := by
       ext x
-<<<<<<< HEAD
-      simp only [Pi.smul_apply, ENNReal.nnreal_smul_eq_coe_smul, ne_eq, smul_eq_mul]
-=======
       simp only [Pi.smul_apply, ENNReal.smul_def, ne_eq, smul_eq_mul]
->>>>>>> 2104619c
       rw [ENNReal.coe_inv, ENNReal.coe_toNNReal hr_ne_top]
       rw [ne_eq, ENNReal.toNNReal_eq_zero_iff]
       simp [hr, hr_ne_top]
