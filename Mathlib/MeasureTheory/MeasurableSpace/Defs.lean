--- conflicted
+++ resolved
@@ -536,11 +536,7 @@
 @[measurability] lemma MeasurableSet.of_discrete : MeasurableSet s :=
   DiscreteMeasurableSpace.forall_measurableSet _
 
-<<<<<<< HEAD
-@[measurability] lemma Measurable.of_discrete : Measurable f := fun _ _ ↦ .of_discrete
-=======
 @[measurability, fun_prop] lemma Measurable.of_discrete : Measurable f := fun _ _ ↦ .of_discrete
->>>>>>> d0df76bd
 
 @[deprecated MeasurableSet.of_discrete (since := "2024-08-25")]
 lemma measurableSet_discrete (s : Set α) : MeasurableSet s := .of_discrete
