--- conflicted
+++ resolved
@@ -384,8 +384,6 @@
   measurable_toFun := measurable_fst.fst.prod_mk <| measurable_fst.snd.prod_mk measurable_snd
   measurable_invFun := (measurable_fst.prod_mk measurable_snd.fst).prod_mk measurable_snd.snd
 
-<<<<<<< HEAD
-=======
 /-- `PUnit` is a left identity for product of measurable spaces up to a measurable equivalence. -/
 def punitProd : PUnit × α ≃ᵐ α where
   toEquiv := Equiv.punitProd α
@@ -398,7 +396,6 @@
   measurable_toFun := measurable_fst
   measurable_invFun := measurable_prod_mk_right
 
->>>>>>> d0df76bd
 variable [MeasurableSpace δ] in
 /-- Sums of measurable spaces are symmetric. -/
 def sumCongr (ab : α ≃ᵐ β) (cd : γ ≃ᵐ δ) : α ⊕ γ ≃ᵐ β ⊕ δ where
@@ -569,11 +566,7 @@
 def piFinSuccAbove {n : ℕ} (α : Fin (n + 1) → Type*) [∀ i, MeasurableSpace (α i)]
     (i : Fin (n + 1)) : (∀ j, α j) ≃ᵐ α i × ∀ j, α (i.succAbove j) where
   toEquiv := (Fin.insertNthEquiv α i).symm
-<<<<<<< HEAD
-  measurable_toFun := (measurable_pi_apply i).prod_mk <| measurable_pi_iff.2 fun j =>
-=======
   measurable_toFun := (measurable_pi_apply i).prod_mk <| measurable_pi_iff.2 fun _ =>
->>>>>>> d0df76bd
     measurable_pi_apply _
   measurable_invFun := measurable_pi_iff.2 <| i.forall_iff_succAbove.2
     ⟨by simp [measurable_fst], fun j => by simpa using (measurable_pi_apply _).comp measurable_snd⟩
