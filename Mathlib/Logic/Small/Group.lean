--- conflicted
+++ resolved
@@ -14,11 +14,7 @@
 
 variable {α : Type*}
 
-<<<<<<< HEAD
--- TODO: noncomputable has to be specified explicitly. #1074 (item 8)
-=======
 -- TODO: noncomputable has to be specified explicitly. https://github.com/leanprover-community/mathlib4/issues/1074 (item 8)
->>>>>>> d0df76bd
 @[to_additive]
 noncomputable instance [One α] [Small α] : One (Shrink α) := (equivShrink _).symm.one
 
@@ -26,11 +22,7 @@
 lemma equivShrink_symm_one [One α] [Small α] : (equivShrink α).symm 1 = 1 :=
   (equivShrink α).symm_apply_apply 1
 
-<<<<<<< HEAD
--- TODO: noncomputable has to be specified explicitly. #1074 (item 8)
-=======
 -- TODO: noncomputable has to be specified explicitly. https://github.com/leanprover-community/mathlib4/issues/1074 (item 8)
->>>>>>> d0df76bd
 @[to_additive]
 noncomputable instance [Mul α] [Small α] : Mul (Shrink α) := (equivShrink _).symm.mul
 
@@ -46,12 +38,6 @@
   rw [Equiv.mul_def]
   simp
 
-<<<<<<< HEAD
--- TODO: noncomputable has to be specified explicitly. #1074 (item 8)
-@[to_additive]
-noncomputable instance [Div α] [Small α] : Div (Shrink α) := (equivShrink _).symm.div
-
-=======
 @[simp]
 lemma equivShrink_symm_smul {R : Type*} [SMul R α] [Small α] (r : R) (x : Shrink α) :
     (equivShrink α).symm (r • x) = r • (equivShrink α).symm x := by
@@ -68,7 +54,6 @@
 @[to_additive]
 noncomputable instance [Div α] [Small α] : Div (Shrink α) := (equivShrink _).symm.div
 
->>>>>>> d0df76bd
 @[to_additive (attr := simp)]
 lemma equivShrink_symm_div [Div α] [Small α] (x y : Shrink α) :
     (equivShrink α).symm (x / y) = (equivShrink α).symm x / (equivShrink α).symm y := by
@@ -81,11 +66,7 @@
   rw [Equiv.div_def]
   simp
 
-<<<<<<< HEAD
--- TODO: noncomputable has to be specified explicitly. #1074 (item 8)
-=======
 -- TODO: noncomputable has to be specified explicitly. https://github.com/leanprover-community/mathlib4/issues/1074 (item 8)
->>>>>>> d0df76bd
 @[to_additive]
 noncomputable instance [Inv α] [Small α] : Inv (Shrink α) := (equivShrink _).symm.Inv
 
@@ -101,11 +82,7 @@
   rw [Equiv.inv_def]
   simp
 
-<<<<<<< HEAD
--- TODO: noncomputable has to be specified explicitly. #1074 (item 8)
-=======
 -- TODO: noncomputable has to be specified explicitly. https://github.com/leanprover-community/mathlib4/issues/1074 (item 8)
->>>>>>> d0df76bd
 @[to_additive]
 noncomputable instance [Semigroup α] [Small α] : Semigroup (Shrink α) :=
   (equivShrink _).symm.semigroup
@@ -113,11 +90,7 @@
 instance [SemigroupWithZero α] [Small α] : SemigroupWithZero (Shrink α) :=
   (equivShrink _).symm.semigroupWithZero
 
-<<<<<<< HEAD
--- TODO: noncomputable has to be specified explicitly. #1074 (item 8)
-=======
 -- TODO: noncomputable has to be specified explicitly. https://github.com/leanprover-community/mathlib4/issues/1074 (item 8)
->>>>>>> d0df76bd
 @[to_additive]
 noncomputable instance [CommSemigroup α] [Small α] : CommSemigroup (Shrink α) :=
   (equivShrink _).symm.commSemigroup
@@ -125,11 +98,7 @@
 instance [MulZeroClass α] [Small α] : MulZeroClass (Shrink α) :=
   (equivShrink _).symm.mulZeroClass
 
-<<<<<<< HEAD
--- TODO: noncomputable has to be specified explicitly. #1074 (item 8)
-=======
 -- TODO: noncomputable has to be specified explicitly. https://github.com/leanprover-community/mathlib4/issues/1074 (item 8)
->>>>>>> d0df76bd
 @[to_additive]
 noncomputable instance [MulOneClass α] [Small α] : MulOneClass (Shrink α) :=
   (equivShrink _).symm.mulOneClass
@@ -137,38 +106,22 @@
 instance [MulZeroOneClass α] [Small α] : MulZeroOneClass (Shrink α) :=
   (equivShrink _).symm.mulZeroOneClass
 
-<<<<<<< HEAD
--- TODO: noncomputable has to be specified explicitly. #1074 (item 8)
-=======
 -- TODO: noncomputable has to be specified explicitly. https://github.com/leanprover-community/mathlib4/issues/1074 (item 8)
->>>>>>> d0df76bd
 @[to_additive]
 noncomputable instance [Monoid α] [Small α] : Monoid (Shrink α) :=
   (equivShrink _).symm.monoid
 
-<<<<<<< HEAD
--- TODO: noncomputable has to be specified explicitly. #1074 (item 8)
-=======
 -- TODO: noncomputable has to be specified explicitly. https://github.com/leanprover-community/mathlib4/issues/1074 (item 8)
->>>>>>> d0df76bd
 @[to_additive]
 noncomputable instance [CommMonoid α] [Small α] : CommMonoid (Shrink α) :=
   (equivShrink _).symm.commMonoid
 
-<<<<<<< HEAD
--- TODO: noncomputable has to be specified explicitly. #1074 (item 8)
-=======
 -- TODO: noncomputable has to be specified explicitly. https://github.com/leanprover-community/mathlib4/issues/1074 (item 8)
->>>>>>> d0df76bd
 @[to_additive]
 noncomputable instance [Group α] [Small α] : Group (Shrink α) :=
   (equivShrink _).symm.group
 
-<<<<<<< HEAD
--- TODO: noncomputable has to be specified explicitly. #1074 (item 8)
-=======
 -- TODO: noncomputable has to be specified explicitly. https://github.com/leanprover-community/mathlib4/issues/1074 (item 8)
->>>>>>> d0df76bd
 @[to_additive]
 noncomputable instance [CommGroup α] [Small α] : CommGroup (Shrink α) :=
   (equivShrink _).symm.commGroup