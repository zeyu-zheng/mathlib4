--- conflicted
+++ resolved
@@ -544,11 +544,7 @@
 
 /-- Equivalence between the range of `Sum.inl : α → α ⊕ β` and `α`. -/
 @[simps symm_apply_coe]
-<<<<<<< HEAD
-def rangeInl (α β : Type _) : Set.range (Sum.inl : α → α ⊕ β) ≃ α where
-=======
 def rangeInl (α β : Type*) : Set.range (Sum.inl : α → α ⊕ β) ≃ α where
->>>>>>> 03d30d75
   toFun
   | ⟨.inl x, _⟩ => x
   | ⟨.inr _, h⟩ => False.elim <| by rcases h with ⟨x, h'⟩; cases h'
@@ -556,21 +552,13 @@
   left_inv := fun ⟨_, _, rfl⟩ => rfl
   right_inv x := rfl
 
-<<<<<<< HEAD
-@[simp] lemma rangeInl_apply_inl {α : Type _} (β : Type _) (x : α) :
-=======
 @[simp] lemma rangeInl_apply_inl {α : Type*} (β : Type*) (x : α) :
->>>>>>> 03d30d75
     (rangeInl α β) ⟨.inl x, mem_range_self _⟩ = x :=
   rfl
 
 /-- Equivalence between the range of `Sum.inr : β → α ⊕ β` and `β`. -/
 @[simps symm_apply_coe]
-<<<<<<< HEAD
-def rangeInr (α β : Type _) : Set.range (Sum.inr : β → α ⊕ β) ≃ β where
-=======
 def rangeInr (α β : Type*) : Set.range (Sum.inr : β → α ⊕ β) ≃ β where
->>>>>>> 03d30d75
   toFun
   | ⟨.inl _, h⟩ => False.elim <| by rcases h with ⟨x, h'⟩; cases h'
   | ⟨.inr x, _⟩ => x
@@ -578,11 +566,7 @@
   left_inv := fun ⟨_, _, rfl⟩ => rfl
   right_inv x := rfl
 
-<<<<<<< HEAD
-@[simp] lemma rangeInr_apply_inr (α : Type _) {β : Type _} (x : β) :
-=======
 @[simp] lemma rangeInr_apply_inr (α : Type*) {β : Type*} (x : β) :
->>>>>>> 03d30d75
     (rangeInr α β) ⟨.inr x, mem_range_self _⟩ = x :=
   rfl
 
