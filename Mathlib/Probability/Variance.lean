/-
Copyright (c) 2022 Sébastien Gouëzel. All rights reserved.
Released under Apache 2.0 license as described in the file LICENSE.
Authors: Sébastien Gouëzel, Kexing Ying
-/
import Mathlib.Probability.Notation
import Mathlib.Probability.Integration
import Mathlib.MeasureTheory.Function.L2Space

/-!
# Variance of random variables

We define the variance of a real-valued random variable as `Var[X] = 𝔼[(X - 𝔼[X])^2]` (in the
`ProbabilityTheory` locale).

## Main definitions

* `ProbabilityTheory.evariance`: the variance of a real-valued random variable as an extended
  non-negative real.
* `ProbabilityTheory.variance`: the variance of a real-valued random variable as a real number.

## Main results

* `ProbabilityTheory.variance_le_expectation_sq`: the inequality `Var[X] ≤ 𝔼[X^2]`.
* `ProbabilityTheory.meas_ge_le_variance_div_sq`: Chebyshev's inequality, i.e.,
      `ℙ {ω | c ≤ |X ω - 𝔼[X]|} ≤ ENNReal.ofReal (Var[X] / c ^ 2)`.
* `ProbabilityTheory.meas_ge_le_evariance_div_sq`: Chebyshev's inequality formulated with
  `evariance` without requiring the random variables to be L².
* `ProbabilityTheory.IndepFun.variance_add`: the variance of the sum of two independent
  random variables is the sum of the variances.
* `ProbabilityTheory.IndepFun.variance_sum`: the variance of a finite sum of pairwise
  independent random variables is the sum of the variances.
* `ProbabilityTheory.variance_le_sub_mul_sub`: the variance of a random variable `X` satisfying
  `a ≤ X ≤ b` almost everywhere is at most `(b - 𝔼 X) * (𝔼 X - a)`.
* `ProbabilityTheory.variance_le_sq_of_bounded`: the variance of a random variable `X` satisfying
  `a ≤ X ≤ b` almost everywhere is at most`((b - a) / 2) ^ 2`.
-/

open MeasureTheory Filter Finset

noncomputable section

open scoped MeasureTheory ProbabilityTheory ENNReal NNReal

namespace ProbabilityTheory
variable {Ω : Type*} {mΩ : MeasurableSpace Ω} {X : Ω → ℝ} {μ : Measure Ω}

variable (X μ) in
-- Porting note: Consider if `evariance` or `eVariance` is better. Also,
-- consider `eVariationOn` in `Mathlib.Analysis.BoundedVariation`.
/-- The `ℝ≥0∞`-valued variance of a real-valued random variable defined as the Lebesgue integral of
`‖X - 𝔼[X]‖^2`. -/
def evariance : ℝ≥0∞ := ∫⁻ ω, ‖X ω - μ[X]‖ₑ ^ 2 ∂μ

variable (X μ) in
/-- The `ℝ`-valued variance of a real-valued random variable defined by applying `ENNReal.toReal`
to `evariance`. -/
def variance : ℝ := (evariance X μ).toReal

/-- The `ℝ≥0∞`-valued variance of the real-valued random variable `X` according to the measure `μ`.

This is defined as the Lebesgue integral of `(X - 𝔼[X])^2`. -/
scoped notation "eVar[" X "; " μ "]" => ProbabilityTheory.evariance X μ

/-- The `ℝ≥0∞`-valued variance of the real-valued random variable `X` according to the volume
measure.

This is defined as the Lebesgue integral of `(X - 𝔼[X])^2`. -/
scoped notation "eVar[" X "]" => eVar[X; MeasureTheory.MeasureSpace.volume]

/-- The `ℝ`-valued variance of the real-valued random variable `X` according to the measure `μ`.

It is set to `0` if `X` has infinite variance. -/
scoped notation "Var[" X "; " μ "]" => ProbabilityTheory.variance X μ

/-- The `ℝ`-valued variance of the real-valued random variable `X` according to the volume measure.

It is set to `0` if `X` has infinite variance. -/
scoped notation "Var[" X "]" => Var[X; MeasureTheory.MeasureSpace.volume]

theorem evariance_lt_top [IsFiniteMeasure μ] (hX : MemLp X 2 μ) : evariance X μ < ∞ := by
  have := ENNReal.pow_lt_top (hX.sub <| memLp_const <| μ[X]).2 (n := 2)
  rw [eLpNorm_eq_lintegral_rpow_enorm two_ne_zero ENNReal.ofNat_ne_top, ← ENNReal.rpow_two] at this
  simp only [ENNReal.toReal_ofNat, Pi.sub_apply, ENNReal.toReal_one, one_div] at this
  rw [← ENNReal.rpow_mul, inv_mul_cancel₀ (two_ne_zero : (2 : ℝ) ≠ 0), ENNReal.rpow_one] at this
  simp_rw [ENNReal.rpow_two] at this
  exact this

lemma evariance_ne_top [IsFiniteMeasure μ] (hX : MemLp X 2 μ) : evariance X μ ≠ ∞ :=
  (evariance_lt_top hX).ne

theorem evariance_eq_top [IsFiniteMeasure μ] (hXm : AEStronglyMeasurable X μ) (hX : ¬MemLp X 2 μ) :
    evariance X μ = ∞ := by
  by_contra h
  rw [← Ne, ← lt_top_iff_ne_top] at h
  have : MemLp (fun ω => X ω - μ[X]) 2 μ := by
    refine ⟨by fun_prop, ?_⟩
    rw [eLpNorm_eq_lintegral_rpow_enorm two_ne_zero ENNReal.ofNat_ne_top]
    simp only [ENNReal.toReal_ofNat, ENNReal.toReal_one, ENNReal.rpow_two, Ne]
    exact ENNReal.rpow_lt_top_of_nonneg (by linarith) h.ne
  refine hX ?_
  convert this.add (memLp_const μ[X])
  ext ω
  rw [Pi.add_apply, sub_add_cancel]

theorem evariance_lt_top_iff_memLp [IsFiniteMeasure μ] (hX : AEStronglyMeasurable X μ) :
    evariance X μ < ∞ ↔ MemLp X 2 μ where
  mp := by contrapose!; rw [top_le_iff]; exact evariance_eq_top hX
  mpr := evariance_lt_top

@[deprecated (since := "2025-02-21")]
alias evariance_lt_top_iff_memℒp := evariance_lt_top_iff_memLp

lemma evariance_eq_top_iff [IsFiniteMeasure μ] (hX : AEStronglyMeasurable X μ) :
    evariance X μ = ∞ ↔ ¬ MemLp X 2 μ := by simp [← evariance_lt_top_iff_memLp hX]

lemma variance_of_not_memLp [IsFiniteMeasure μ] (hX : AEStronglyMeasurable X μ)
    (hX_not : ¬ MemLp X 2 μ) :
    variance X μ = 0 := by simp [variance, (evariance_eq_top_iff hX).mpr hX_not]

theorem ofReal_variance [IsFiniteMeasure μ] (hX : MemLp X 2 μ) :
    .ofReal (variance X μ) = evariance X μ := by
  rw [variance, ENNReal.ofReal_toReal]
  exact evariance_ne_top hX

protected alias _root_.MeasureTheory.MemLp.evariance_lt_top := evariance_lt_top
protected alias _root_.MeasureTheory.MemLp.evariance_ne_top := evariance_ne_top
protected alias _root_.MeasureTheory.MemLp.ofReal_variance_eq := ofReal_variance

@[deprecated (since := "2025-02-21")]
protected alias _root_.MeasureTheory.Memℒp.evariance_lt_top := evariance_lt_top
@[deprecated (since := "2025-02-21")]
protected alias _root_.MeasureTheory.Memℒp.evariance_ne_top := evariance_ne_top
@[deprecated (since := "2025-02-21")]
protected alias _root_.MeasureTheory.Memℒp.ofReal_variance_eq := ofReal_variance

variable (X μ) in
theorem evariance_eq_lintegral_ofReal :
    evariance X μ = ∫⁻ ω, ENNReal.ofReal ((X ω - μ[X]) ^ 2) ∂μ := by
  simp [evariance, ← enorm_pow, Real.enorm_of_nonneg (sq_nonneg _)]

lemma variance_eq_integral (hX : AEMeasurable X μ) : Var[X; μ] = ∫ ω, (X ω - μ[X]) ^ 2 ∂μ := by
  simp [variance, evariance, toReal_enorm, ← integral_toReal ((hX.sub_const _).enorm.pow_const _) <|
    .of_forall fun _ ↦ ENNReal.pow_lt_top enorm_lt_top]

lemma variance_of_integral_eq_zero (hX : AEMeasurable X μ) (hXint : μ[X] = 0) :
    variance X μ = ∫ ω, X ω ^ 2 ∂μ := by
  simp [variance_eq_integral hX, hXint]

@[deprecated (since := "2025-01-23")]
alias _root_.MeasureTheory.Memℒp.variance_eq := variance_eq_integral

@[deprecated (since := "2025-01-23")]
alias _root_.MeasureTheory.Memℒp.variance_eq_of_integral_eq_zero := variance_of_integral_eq_zero

@[simp]
theorem evariance_zero : evariance 0 μ = 0 := by simp [evariance]

theorem evariance_eq_zero_iff (hX : AEMeasurable X μ) :
    evariance X μ = 0 ↔ X =ᵐ[μ] fun _ => μ[X] := by
  simp [evariance, lintegral_eq_zero_iff' ((hX.sub_const _).enorm.pow_const _), EventuallyEq,
    sub_eq_zero]

theorem evariance_mul (c : ℝ) (X : Ω → ℝ) (μ : Measure Ω) :
    evariance (fun ω => c * X ω) μ = ENNReal.ofReal (c ^ 2) * evariance X μ := by
  rw [evariance, evariance, ← lintegral_const_mul' _ _ ENNReal.ofReal_lt_top.ne]
  congr with ω
  rw [integral_const_mul, ← mul_sub, enorm_mul, mul_pow, ← enorm_pow,
    Real.enorm_of_nonneg (sq_nonneg _)]

@[simp]
theorem variance_zero (μ : Measure Ω) : variance 0 μ = 0 := by
  simp only [variance, evariance_zero, ENNReal.toReal_zero]

theorem variance_nonneg (X : Ω → ℝ) (μ : Measure Ω) : 0 ≤ variance X μ :=
  ENNReal.toReal_nonneg

theorem variance_mul (c : ℝ) (X : Ω → ℝ) (μ : Measure Ω) :
    variance (fun ω => c * X ω) μ = c ^ 2 * variance X μ := by
  rw [variance, evariance_mul, ENNReal.toReal_mul, ENNReal.toReal_ofReal (sq_nonneg _)]
  rfl

theorem variance_smul (c : ℝ) (X : Ω → ℝ) (μ : Measure Ω) :
    variance (c • X) μ = c ^ 2 * variance X μ :=
  variance_mul c X μ

theorem variance_smul' {A : Type*} [CommSemiring A] [Algebra A ℝ] (c : A) (X : Ω → ℝ)
    (μ : Measure Ω) : variance (c • X) μ = c ^ 2 • variance X μ := by
  convert variance_smul (algebraMap A ℝ c) X μ using 1
  · congr; simp only [algebraMap_smul]
  · simp only [Algebra.smul_def, map_pow]

theorem variance_def' [IsProbabilityMeasure μ] {X : Ω → ℝ} (hX : MemLp X 2 μ) :
    variance X μ = μ[X ^ 2] - μ[X] ^ 2 := by
  simp only [variance_eq_integral hX.aestronglyMeasurable.aemeasurable, sub_sq']
  rw [integral_sub, integral_add]; rotate_left
  · exact hX.integrable_sq
  · apply integrable_const
  · apply hX.integrable_sq.add
    apply integrable_const
  · exact ((hX.integrable one_le_two).const_mul 2).mul_const' _
  simp only [integral_const, measureReal_univ_eq_one, smul_eq_mul, one_mul, integral_mul_const,
    integral_const_mul, Pi.pow_apply]
  ring

lemma variance_add_const [IsProbabilityMeasure μ] (hX : AEStronglyMeasurable X μ) (c : ℝ) :
    Var[fun ω ↦ X ω + c; μ] = Var[X; μ] := by
  by_cases hX_Lp : MemLp X 2 μ
  · have hX_int : Integrable X μ := hX_Lp.integrable one_le_two
    rw [variance_eq_integral (hX.add_const _).aemeasurable,
      integral_add hX_int (by fun_prop), integral_const, variance_eq_integral hX.aemeasurable]
    simp
  · rw [variance_of_not_memLp (hX.add_const _), variance_of_not_memLp hX hX_Lp]
    refine fun h_memLp ↦ hX_Lp ?_
    have : X = fun ω ↦ X ω + c - c := by ext; ring
    rw [this]
    exact h_memLp.sub (memLp_const c)

lemma variance_const_add [IsProbabilityMeasure μ] (hX : AEStronglyMeasurable X μ) (c : ℝ) :
    Var[fun ω ↦ c + X ω; μ] = Var[X; μ] := by
  simp_rw [add_comm c, variance_add_const hX c]

<<<<<<< HEAD
lemma variance_neg [IsProbabilityMeasure μ] : Var[fun ω ↦ -X ω; μ] = Var[X; μ] := by
=======
lemma variance_neg : Var[fun ω ↦ -X ω; μ] = Var[X; μ] := by
>>>>>>> b6c39092
  convert variance_mul (-1) X μ
  · ext; ring
  · simp

lemma variance_sub_const [IsProbabilityMeasure μ] (hX : AEStronglyMeasurable X μ) (c : ℝ) :
    Var[fun ω ↦ X ω - c; μ] = Var[X; μ] := by
  simp_rw [sub_eq_add_neg, variance_add_const hX (-c)]

lemma variance_const_sub [IsProbabilityMeasure μ] (hX : AEStronglyMeasurable X μ) (c : ℝ) :
    Var[fun ω ↦ c - X ω; μ] = Var[X; μ] := by
  simp_rw [sub_eq_add_neg]
  rw [variance_const_add (by fun_prop) c, variance_neg]

@[simp]
lemma variance_dirac [MeasurableSingletonClass Ω] (x : Ω) : Var[X; Measure.dirac x] = 0 := by
  rw [variance_eq_integral]
  · simp
  · exact aemeasurable_dirac

lemma variance_map {Ω' : Type*} {mΩ' : MeasurableSpace Ω'} {μ : Measure Ω'}
    {Y : Ω' → Ω} (hX : AEMeasurable X (μ.map Y)) (hY : AEMeasurable Y μ) :
    Var[X; μ.map Y] = Var[X ∘ Y; μ] := by
  rw [variance_eq_integral hX, integral_map hY, variance_eq_integral (hX.comp_aemeasurable hY),
    integral_map hY]
  · congr
  · exact hX.aestronglyMeasurable
  · refine AEStronglyMeasurable.pow ?_ _
    exact AEMeasurable.aestronglyMeasurable (by fun_prop)

lemma variance_id_map (hX : AEMeasurable X μ) : Var[id; μ.map X] = Var[X; μ] := by
  simp [variance_map measurable_id.aemeasurable hX]

theorem variance_le_expectation_sq [IsProbabilityMeasure μ] {X : Ω → ℝ}
    (hm : AEStronglyMeasurable X μ) : variance X μ ≤ μ[X ^ 2] := by
  by_cases hX : MemLp X 2 μ
  · rw [variance_def' hX]
    simp only [sq_nonneg, sub_le_self_iff]
  rw [variance, evariance_eq_lintegral_ofReal, ← integral_eq_lintegral_of_nonneg_ae]
  · by_cases hint : Integrable X μ; swap
    · simp only [integral_undef hint, Pi.pow_apply, Pi.sub_apply, sub_zero]
      exact le_rfl
    · rw [integral_undef]
      · exact integral_nonneg fun a => sq_nonneg _
      intro h
      have A : MemLp (X - fun ω : Ω => μ[X]) 2 μ :=
        (memLp_two_iff_integrable_sq (by fun_prop)).2 h
      have B : MemLp (fun _ : Ω => μ[X]) 2 μ := memLp_const _
      apply hX
      convert A.add B
      simp
  · exact Eventually.of_forall fun x => sq_nonneg _
  · exact (AEMeasurable.pow_const (hm.aemeasurable.sub_const _) _).aestronglyMeasurable

theorem evariance_def' [IsProbabilityMeasure μ] {X : Ω → ℝ} (hX : AEStronglyMeasurable X μ) :
    evariance X μ = (∫⁻ ω, ‖X ω‖ₑ ^ 2 ∂μ) - ENNReal.ofReal (μ[X] ^ 2) := by
  by_cases hℒ : MemLp X 2 μ
  · rw [← ofReal_variance hℒ, variance_def' hℒ, ENNReal.ofReal_sub _ (sq_nonneg _)]
    congr
    simp_rw [← enorm_pow, enorm]
    rw [lintegral_coe_eq_integral]
    · simp
    · simpa using hℒ.abs.integrable_sq
  · symm
    rw [evariance_eq_top hX hℒ, ENNReal.sub_eq_top_iff]
    refine ⟨?_, ENNReal.ofReal_ne_top⟩
    rw [MemLp, not_and] at hℒ
    specialize hℒ hX
    simp only [eLpNorm_eq_lintegral_rpow_enorm two_ne_zero ENNReal.ofNat_ne_top, not_lt, top_le_iff,
      ENNReal.toReal_ofNat, one_div, ENNReal.rpow_eq_top_iff, inv_lt_zero, inv_pos, and_true,
      or_iff_not_imp_left, not_and_or, zero_lt_two] at hℒ
    exact mod_cast hℒ fun _ => zero_le_two

set_option linter.deprecated false in
/-- **Chebyshev's inequality** for `ℝ≥0∞`-valued variance. -/
theorem meas_ge_le_evariance_div_sq {X : Ω → ℝ} (hX : AEStronglyMeasurable X μ) {c : ℝ≥0}
    (hc : c ≠ 0) : μ {ω | ↑c ≤ |X ω - μ[X]|} ≤ evariance X μ / c ^ 2 := by
  have A : (c : ℝ≥0∞) ≠ 0 := by rwa [Ne, ENNReal.coe_eq_zero]
  have B : AEStronglyMeasurable (fun _ : Ω => μ[X]) μ := aestronglyMeasurable_const
  convert meas_ge_le_mul_pow_eLpNorm μ two_ne_zero ENNReal.ofNat_ne_top (hX.sub B) A using 1
  · congr
    simp only [Pi.sub_apply, ENNReal.coe_le_coe, ← Real.norm_eq_abs, ← coe_nnnorm,
      NNReal.coe_le_coe, ENNReal.ofReal_coe_nnreal]
  · rw [eLpNorm_eq_lintegral_rpow_enorm two_ne_zero ENNReal.ofNat_ne_top]
    simp only [show ENNReal.ofNNReal (c ^ 2) = (ENNReal.ofNNReal c) ^ 2 by norm_cast,
      ENNReal.toReal_ofNat, one_div, Pi.sub_apply]
    rw [div_eq_mul_inv, ENNReal.inv_pow, mul_comm, ENNReal.rpow_two]
    congr
    simp_rw [← ENNReal.rpow_mul, inv_mul_cancel₀ (two_ne_zero : (2 : ℝ) ≠ 0), ENNReal.rpow_two,
      ENNReal.rpow_one, evariance]


/-- **Chebyshev's inequality**: one can control the deviation probability of a real random variable
from its expectation in terms of the variance. -/
theorem meas_ge_le_variance_div_sq [IsFiniteMeasure μ] {X : Ω → ℝ} (hX : MemLp X 2 μ) {c : ℝ}
    (hc : 0 < c) : μ {ω | c ≤ |X ω - μ[X]|} ≤ ENNReal.ofReal (variance X μ / c ^ 2) := by
  rw [ENNReal.ofReal_div_of_pos (sq_pos_of_ne_zero hc.ne.symm), hX.ofReal_variance_eq]
  convert @meas_ge_le_evariance_div_sq _ _ _ _ hX.1 c.toNNReal (by simp [hc]) using 1
  · simp only [Real.coe_toNNReal', max_le_iff, abs_nonneg, and_true]
  · rw [ENNReal.ofReal_pow hc.le]
    rfl

-- Porting note: supplied `MeasurableSpace Ω` argument of `h` by unification
/-- The variance of the sum of two independent random variables is the sum of the variances. -/
theorem IndepFun.variance_add [IsProbabilityMeasure μ] {X Y : Ω → ℝ} (hX : MemLp X 2 μ)
    (hY : MemLp Y 2 μ) (h : IndepFun X Y μ) : variance (X + Y) μ = variance X μ + variance Y μ :=
  calc
    variance (X + Y) μ = μ[fun a => X a ^ 2 + Y a ^ 2 + 2 * X a * Y a] - μ[X + Y] ^ 2 := by
      simp [variance_def' (hX.add hY), add_sq']
    _ = μ[X ^ 2] + μ[Y ^ 2] + (2 : ℝ) * μ[X * Y] - (μ[X] + μ[Y]) ^ 2 := by
      simp only [Pi.add_apply, Pi.pow_apply, Pi.mul_apply, mul_assoc]
      rw [integral_add, integral_add, integral_add, integral_const_mul]
      · exact hX.integrable one_le_two
      · exact hY.integrable one_le_two
      · exact hX.integrable_sq
      · exact hY.integrable_sq
      · exact hX.integrable_sq.add hY.integrable_sq
      · apply Integrable.const_mul
        exact h.integrable_mul (hX.integrable one_le_two) (hY.integrable one_le_two)
    _ = μ[X ^ 2] + μ[Y ^ 2] + 2 * (μ[X] * μ[Y]) - (μ[X] + μ[Y]) ^ 2 := by
      congr
      exact h.integral_mul_of_integrable (hX.integrable one_le_two) (hY.integrable one_le_two)
    _ = variance X μ + variance Y μ := by simp only [variance_def', hX, hY, Pi.pow_apply]; ring

-- Porting note: supplied `MeasurableSpace Ω` argument of `hs`, `h` by unification
/-- The variance of a finite sum of pairwise independent random variables is the sum of the
variances. -/
theorem IndepFun.variance_sum [IsProbabilityMeasure μ] {ι : Type*} {X : ι → Ω → ℝ}
    {s : Finset ι} (hs : ∀ i ∈ s, MemLp (X i) 2 μ)
    (h : Set.Pairwise ↑s fun i j => IndepFun (X i) (X j) μ) :
    variance (∑ i ∈ s, X i) μ = ∑ i ∈ s, variance (X i) μ := by
  classical
  induction' s using Finset.induction_on with k s ks IH
  · simp only [Finset.sum_empty, variance_zero]
  rw [variance_def' (memLp_finset_sum' _ hs), sum_insert ks, sum_insert ks]
  simp only [add_sq']
  calc
    μ[(X k ^ 2 + (∑ i ∈ s, X i) ^ 2 + 2 * X k * ∑ i ∈ s, X i : Ω → ℝ)] - μ[X k + ∑ i ∈ s, X i] ^ 2 =
        μ[X k ^ 2] + μ[(∑ i ∈ s, X i) ^ 2] + μ[2 * X k * ∑ i ∈ s, X i] -
          (μ[X k] + μ[∑ i ∈ s, X i]) ^ 2 := by
      rw [integral_add', integral_add', integral_add']
      · exact MemLp.integrable one_le_two (hs _ (mem_insert_self _ _))
      · apply integrable_finset_sum' _ fun i hi => ?_
        exact MemLp.integrable one_le_two (hs _ (mem_insert_of_mem hi))
      · exact MemLp.integrable_sq (hs _ (mem_insert_self _ _))
      · apply MemLp.integrable_sq
        exact memLp_finset_sum' _ fun i hi => hs _ (mem_insert_of_mem hi)
      · apply Integrable.add
        · exact MemLp.integrable_sq (hs _ (mem_insert_self _ _))
        · apply MemLp.integrable_sq
          exact memLp_finset_sum' _ fun i hi => hs _ (mem_insert_of_mem hi)
      · rw [mul_assoc]
        apply Integrable.const_mul _ (2 : ℝ)
        rw [mul_sum, sum_fn]
        apply integrable_finset_sum _ fun i hi => ?_
        apply IndepFun.integrable_mul _ (MemLp.integrable one_le_two (hs _ (mem_insert_self _ _)))
          (MemLp.integrable one_le_two (hs _ (mem_insert_of_mem hi)))
        apply h (mem_insert_self _ _) (mem_insert_of_mem hi)
        exact fun hki => ks (hki.symm ▸ hi)
    _ = variance (X k) μ + variance (∑ i ∈ s, X i) μ +
        (μ[2 * X k * ∑ i ∈ s, X i] - 2 * μ[X k] * μ[∑ i ∈ s, X i]) := by
      rw [variance_def' (hs _ (mem_insert_self _ _)),
        variance_def' (memLp_finset_sum' _ fun i hi => hs _ (mem_insert_of_mem hi))]
      ring
    _ = variance (X k) μ + variance (∑ i ∈ s, X i) μ := by
      simp_rw [Pi.mul_apply, Pi.ofNat_apply, sum_apply, mul_sum, mul_assoc,
        add_eq_left]
      rw [integral_finset_sum s fun i hi => ?_]; swap
      · apply Integrable.const_mul _ (2 : ℝ)
        apply IndepFun.integrable_mul _ (MemLp.integrable one_le_two (hs _ (mem_insert_self _ _)))
          (MemLp.integrable one_le_two (hs _ (mem_insert_of_mem hi)))
        apply h (mem_insert_self _ _) (mem_insert_of_mem hi)
        exact fun hki => ks (hki.symm ▸ hi)
      rw [integral_finset_sum s fun i hi =>
          MemLp.integrable one_le_two (hs _ (mem_insert_of_mem hi)),
        mul_sum, mul_sum, ← sum_sub_distrib]
      apply Finset.sum_eq_zero fun i hi => ?_
      rw [integral_const_mul, IndepFun.integral_mul', sub_self]
      · apply h (mem_insert_self _ _) (mem_insert_of_mem hi)
        exact fun hki => ks (hki.symm ▸ hi)
      · exact MemLp.aestronglyMeasurable (hs _ (mem_insert_self _ _))
      · exact MemLp.aestronglyMeasurable (hs _ (mem_insert_of_mem hi))
    _ = variance (X k) μ + ∑ i ∈ s, variance (X i) μ := by
      rw [IH (fun i hi => hs i (mem_insert_of_mem hi))
          (h.mono (by simp only [coe_insert, Set.subset_insert]))]

/-- **The Bhatia-Davis inequality on variance**

The variance of a random variable `X` satisfying `a ≤ X ≤ b` almost everywhere is at most
`(b - 𝔼 X) * (𝔼 X - a)`. -/
lemma variance_le_sub_mul_sub [IsProbabilityMeasure μ] {a b : ℝ} {X : Ω → ℝ}
    (h : ∀ᵐ ω ∂μ, X ω ∈ Set.Icc a b) (hX : AEMeasurable X μ) :
    variance X μ ≤ (b - μ[X]) * (μ[X] - a) := by
  have ha : ∀ᵐ ω ∂μ, a ≤ X ω := h.mono fun ω h => h.1
  have hb : ∀ᵐ ω ∂μ, X ω ≤ b := h.mono fun ω h => h.2
  have hX_int₂ : Integrable (fun ω ↦ -X ω ^ 2) μ :=
    (memLp_of_bounded h hX.aestronglyMeasurable 2).integrable_sq.neg
  have hX_int₁ : Integrable (fun ω ↦ (a + b) * X ω) μ :=
    ((integrable_const (max |a| |b|)).mono' hX.aestronglyMeasurable
      (by filter_upwards [ha, hb] with ω using abs_le_max_abs_abs)).const_mul (a + b)
  have h0 : 0 ≤ - μ[X ^ 2] + (a + b) * μ[X] - a * b :=
    calc
      _ ≤ ∫ ω, (b - X ω) * (X ω - a) ∂μ := by
        apply integral_nonneg_of_ae
        filter_upwards [ha, hb] with ω ha' hb'
        exact mul_nonneg (by linarith : 0 ≤ b - X ω) (by linarith : 0 ≤ X ω - a)
      _ = ∫ ω, - X ω ^ 2 + (a + b) * X ω - a * b ∂μ :=
        integral_congr_ae <| ae_of_all μ fun ω ↦ by ring
      _ = ∫ ω, - X ω ^ 2 + (a + b) * X ω ∂μ - ∫ _, a * b ∂μ :=
        integral_sub (by fun_prop) (integrable_const (a * b))
      _ = ∫ ω, - X ω ^ 2 + (a + b) * X ω ∂μ - a * b := by simp
      _ = - μ[X ^ 2] + (a + b) * μ[X] - a * b := by
        simp [← integral_neg, ← integral_const_mul, integral_add hX_int₂ hX_int₁]
  calc
    _ ≤ (a + b) * μ[X] - a * b - μ[X] ^ 2 := by
      rw [variance_def' (memLp_of_bounded h hX.aestronglyMeasurable 2)]
      linarith
    _ = (b - μ[X]) * (μ[X] - a) := by ring

/-- **Popoviciu's inequality on variance**

The variance of a random variable `X` satisfying `a ≤ X ≤ b` almost everywhere is at most
`((b - a) / 2) ^ 2`. -/
lemma variance_le_sq_of_bounded [IsProbabilityMeasure μ] {a b : ℝ} {X : Ω → ℝ}
    (h : ∀ᵐ ω ∂μ, X ω ∈ Set.Icc a b) (hX : AEMeasurable X μ) :
    variance X μ ≤ ((b - a) / 2) ^ 2 :=
  calc
    _ ≤ (b - μ[X]) * (μ[X] - a) := variance_le_sub_mul_sub h hX
    _ = ((b - a) / 2) ^ 2 - (μ[X] - (b + a) / 2) ^ 2 := by ring
    _ ≤ ((b - a) / 2) ^ 2 := sub_le_self _ (sq_nonneg _)

end ProbabilityTheory<|MERGE_RESOLUTION|>--- conflicted
+++ resolved
@@ -220,11 +220,7 @@
     Var[fun ω ↦ c + X ω; μ] = Var[X; μ] := by
   simp_rw [add_comm c, variance_add_const hX c]
 
-<<<<<<< HEAD
-lemma variance_neg [IsProbabilityMeasure μ] : Var[fun ω ↦ -X ω; μ] = Var[X; μ] := by
-=======
 lemma variance_neg : Var[fun ω ↦ -X ω; μ] = Var[X; μ] := by
->>>>>>> b6c39092
   convert variance_mul (-1) X μ
   · ext; ring
   · simp
