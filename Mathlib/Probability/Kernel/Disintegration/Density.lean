--- conflicted
+++ resolved
@@ -277,12 +277,6 @@
     ∫ x in A, densityProcess κ ν m a x s ∂(ν a) = (κ a (A ×ˢ s)).toReal :=
   setIntegral_densityProcess hκν m a hs ((countableFiltration γ).mono hnm A hA)
 
-<<<<<<< HEAD
-@[deprecated (since := "2024-04-17")]
-alias set_integral_densityProcess_of_le := setIntegral_densityProcess_of_le
-
-=======
->>>>>>> 10c0c64b
 lemma condExp_densityProcess (hκν : fst κ ≤ ν) [IsFiniteKernel ν]
     {i j : ℕ} (hij : i ≤ j) (a : α) {s : Set β} (hs : MeasurableSet s) :
     (ν a)[fun x ↦ densityProcess κ ν j a x s | countableFiltration γ i]
