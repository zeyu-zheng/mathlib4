/-
Copyright (c) 2022 Sébastien Gouëzel. All rights reserved.
Released under Apache 2.0 license as described in the file LICENSE.
Authors: Sébastien Gouëzel
-/
import Mathlib.Probability.IdentDistrib
import Mathlib.Probability.Independence.Integrable
import Mathlib.MeasureTheory.Integral.DominatedConvergence
import Mathlib.Analysis.SpecificLimits.FloorPow
import Mathlib.Analysis.PSeries
import Mathlib.Analysis.Asymptotics.SpecificAsymptotics

/-!
# The strong law of large numbers

We prove the strong law of large numbers, in `ProbabilityTheory.strong_law_ae`:
If `X n` is a sequence of independent identically distributed integrable random
variables, then `∑ i ∈ range n, X i / n` converges almost surely to `𝔼[X 0]`.
We give here the strong version, due to Etemadi, that only requires pairwise independence.

This file also contains the Lᵖ version of the strong law of large numbers provided by
`ProbabilityTheory.strong_law_Lp` which shows `∑ i ∈ range n, X i / n` converges in Lᵖ to
`𝔼[X 0]` provided `X n` is independent identically distributed and is Lᵖ.

## Implementation

The main point is to prove the result for real-valued random variables, as the general case
of Banach-space valued random variables follows from this case and approximation by simple
functions. The real version is given in `ProbabilityTheory.strong_law_ae_real`.

We follow the proof by Etemadi
[Etemadi, *An elementary proof of the strong law of large numbers*][etemadi_strong_law],
which goes as follows.

It suffices to prove the result for nonnegative `X`, as one can prove the general result by
splitting a general `X` into its positive part and negative part.
Consider `Xₙ` a sequence of nonnegative integrable identically distributed pairwise independent
random variables. Let `Yₙ` be the truncation of `Xₙ` up to `n`. We claim that
* Almost surely, `Xₙ = Yₙ` for all but finitely many indices. Indeed, `∑ ℙ (Xₙ ≠ Yₙ)` is bounded by
  `1 + 𝔼[X]` (see `sum_prob_mem_Ioc_le` and `tsum_prob_mem_Ioi_lt_top`).
* Let `c > 1`. Along the sequence `n = c ^ k`, then `(∑_{i=0}^{n-1} Yᵢ - 𝔼[Yᵢ])/n` converges almost
  surely to `0`. This follows from a variance control, as
```
  ∑_k ℙ (|∑_{i=0}^{c^k - 1} Yᵢ - 𝔼[Yᵢ]| > c^k ε)
    ≤ ∑_k (c^k ε)^{-2} ∑_{i=0}^{c^k - 1} Var[Yᵢ]    (by Markov inequality)
    ≤ ∑_i (C/i^2) Var[Yᵢ]                           (as ∑_{c^k > i} 1/(c^k)^2 ≤ C/i^2)
    ≤ ∑_i (C/i^2) 𝔼[Yᵢ^2]
    ≤ 2C 𝔼[X^2]                                     (see `sum_variance_truncation_le`)
```
* As `𝔼[Yᵢ]` converges to `𝔼[X]`, it follows from the two previous items and Cesàro that, along
  the sequence `n = c^k`, one has `(∑_{i=0}^{n-1} Xᵢ) / n → 𝔼[X]` almost surely.
* To generalize it to all indices, we use the fact that `∑_{i=0}^{n-1} Xᵢ` is nondecreasing and
  that, if `c` is close enough to `1`, the gap between `c^k` and `c^(k+1)` is small.
-/


noncomputable section

open MeasureTheory Filter Finset Asymptotics

open Set (indicator)

open scoped Topology MeasureTheory ProbabilityTheory ENNReal NNReal

namespace ProbabilityTheory

/-! ### Prerequisites on truncations -/


section Truncation

variable {α : Type*}

/-- Truncating a real-valued function to the interval `(-A, A]`. -/
def truncation (f : α → ℝ) (A : ℝ) :=
  indicator (Set.Ioc (-A) A) id ∘ f

variable {m : MeasurableSpace α} {μ : Measure α} {f : α → ℝ}

theorem _root_.MeasureTheory.AEStronglyMeasurable.truncation (hf : AEStronglyMeasurable f μ)
    {A : ℝ} : AEStronglyMeasurable (truncation f A) μ := by
  apply AEStronglyMeasurable.comp_aemeasurable _ hf.aemeasurable
  exact (stronglyMeasurable_id.indicator measurableSet_Ioc).aestronglyMeasurable

theorem abs_truncation_le_bound (f : α → ℝ) (A : ℝ) (x : α) : |truncation f A x| ≤ |A| := by
  simp only [truncation, Set.indicator, Set.mem_Icc, id, Function.comp_apply]
  split_ifs with h
  · exact abs_le_abs h.2 (neg_le.2 h.1.le)
  · simp [abs_nonneg]

@[simp]
theorem truncation_zero (f : α → ℝ) : truncation f 0 = 0 := by simp [truncation]; rfl

theorem abs_truncation_le_abs_self (f : α → ℝ) (A : ℝ) (x : α) : |truncation f A x| ≤ |f x| := by
  simp only [truncation, indicator, Set.mem_Icc, id, Function.comp_apply]
  split_ifs
  · exact le_rfl
  · simp [abs_nonneg]

theorem truncation_eq_self {f : α → ℝ} {A : ℝ} {x : α} (h : |f x| < A) :
    truncation f A x = f x := by
  simp only [truncation, indicator, Set.mem_Icc, id, Function.comp_apply, ite_eq_left_iff]
  intro H
  apply H.elim
  simp [(abs_lt.1 h).1, (abs_lt.1 h).2.le]

theorem truncation_eq_of_nonneg {f : α → ℝ} {A : ℝ} (h : ∀ x, 0 ≤ f x) :
    truncation f A = indicator (Set.Ioc 0 A) id ∘ f := by
  ext x
  rcases (h x).lt_or_eq with (hx | hx)
  · simp only [truncation, indicator, hx, Set.mem_Ioc, id, Function.comp_apply]
    by_cases h'x : f x ≤ A
    · have : -A < f x := by linarith [h x]
      simp only [this, true_and]
    · simp only [h'x, and_false]
  · simp only [truncation, indicator, hx, id, Function.comp_apply, ite_self]

theorem truncation_nonneg {f : α → ℝ} (A : ℝ) {x : α} (h : 0 ≤ f x) : 0 ≤ truncation f A x :=
  Set.indicator_apply_nonneg fun _ => h

theorem _root_.MeasureTheory.AEStronglyMeasurable.memℒp_truncation [IsFiniteMeasure μ]
    (hf : AEStronglyMeasurable f μ) {A : ℝ} {p : ℝ≥0∞} : Memℒp (truncation f A) p μ :=
  Memℒp.of_bound hf.truncation |A| (Eventually.of_forall fun _ => abs_truncation_le_bound _ _ _)

theorem _root_.MeasureTheory.AEStronglyMeasurable.integrable_truncation [IsFiniteMeasure μ]
    (hf : AEStronglyMeasurable f μ) {A : ℝ} : Integrable (truncation f A) μ := by
  rw [← memℒp_one_iff_integrable]; exact hf.memℒp_truncation

theorem moment_truncation_eq_intervalIntegral (hf : AEStronglyMeasurable f μ) {A : ℝ} (hA : 0 ≤ A)
    {n : ℕ} (hn : n ≠ 0) : ∫ x, truncation f A x ^ n ∂μ = ∫ y in -A..A, y ^ n ∂Measure.map f μ := by
  have M : MeasurableSet (Set.Ioc (-A) A) := measurableSet_Ioc
  change ∫ x, (fun z => indicator (Set.Ioc (-A) A) id z ^ n) (f x) ∂μ = _
  rw [← integral_map (f := fun z => _ ^ n) hf.aemeasurable, intervalIntegral.integral_of_le,
    ← integral_indicator M]
  · simp only [indicator, zero_pow hn, id, ite_pow]
  · linarith
  · exact ((measurable_id.indicator M).pow_const n).aestronglyMeasurable

theorem moment_truncation_eq_intervalIntegral_of_nonneg (hf : AEStronglyMeasurable f μ) {A : ℝ}
    {n : ℕ} (hn : n ≠ 0) (h'f : 0 ≤ f) :
    ∫ x, truncation f A x ^ n ∂μ = ∫ y in (0)..A, y ^ n ∂Measure.map f μ := by
  have M : MeasurableSet (Set.Ioc 0 A) := measurableSet_Ioc
  have M' : MeasurableSet (Set.Ioc A 0) := measurableSet_Ioc
  rw [truncation_eq_of_nonneg h'f]
  change ∫ x, (fun z => indicator (Set.Ioc 0 A) id z ^ n) (f x) ∂μ = _
  rcases le_or_lt 0 A with (hA | hA)
  · rw [← integral_map (f := fun z => _ ^ n) hf.aemeasurable, intervalIntegral.integral_of_le hA,
      ← integral_indicator M]
    · simp only [indicator, zero_pow hn, id, ite_pow]
    · exact ((measurable_id.indicator M).pow_const n).aestronglyMeasurable
  · rw [← integral_map (f := fun z => _ ^ n) hf.aemeasurable, intervalIntegral.integral_of_ge hA.le,
      ← integral_indicator M']
    · simp only [Set.Ioc_eq_empty_of_le hA.le, zero_pow hn, Set.indicator_empty, integral_zero,
        zero_eq_neg]
      apply integral_eq_zero_of_ae
      have : ∀ᵐ x ∂Measure.map f μ, (0 : ℝ) ≤ x :=
        (ae_map_iff hf.aemeasurable measurableSet_Ici).2 (Eventually.of_forall h'f)
      filter_upwards [this] with x hx
      simp only [indicator, Set.mem_Ioc, Pi.zero_apply, ite_eq_right_iff, and_imp]
      intro _ h''x
      have : x = 0 := by linarith
      simp [this, zero_pow hn]
    · exact ((measurable_id.indicator M).pow_const n).aestronglyMeasurable

theorem integral_truncation_eq_intervalIntegral (hf : AEStronglyMeasurable f μ) {A : ℝ}
    (hA : 0 ≤ A) : ∫ x, truncation f A x ∂μ = ∫ y in -A..A, y ∂Measure.map f μ := by
  simpa using moment_truncation_eq_intervalIntegral hf hA one_ne_zero

theorem integral_truncation_eq_intervalIntegral_of_nonneg (hf : AEStronglyMeasurable f μ) {A : ℝ}
    (h'f : 0 ≤ f) : ∫ x, truncation f A x ∂μ = ∫ y in (0)..A, y ∂Measure.map f μ := by
  simpa using moment_truncation_eq_intervalIntegral_of_nonneg hf one_ne_zero h'f

theorem integral_truncation_le_integral_of_nonneg (hf : Integrable f μ) (h'f : 0 ≤ f) {A : ℝ} :
    ∫ x, truncation f A x ∂μ ≤ ∫ x, f x ∂μ := by
  apply integral_mono_of_nonneg
    (Eventually.of_forall fun x => ?_) hf (Eventually.of_forall fun x => ?_)
  · exact truncation_nonneg _ (h'f x)
  · calc
      truncation f A x ≤ |truncation f A x| := le_abs_self _
      _ ≤ |f x| := abs_truncation_le_abs_self _ _ _
      _ = f x := abs_of_nonneg (h'f x)

/-- If a function is integrable, then the integral of its truncated versions converges to the
integral of the whole function. -/
theorem tendsto_integral_truncation {f : α → ℝ} (hf : Integrable f μ) :
    Tendsto (fun A => ∫ x, truncation f A x ∂μ) atTop (𝓝 (∫ x, f x ∂μ)) := by
  refine tendsto_integral_filter_of_dominated_convergence (fun x => abs (f x)) ?_ ?_ ?_ ?_
  · exact Eventually.of_forall fun A ↦ hf.aestronglyMeasurable.truncation
  · filter_upwards with A
    filter_upwards with x
    rw [Real.norm_eq_abs]
    exact abs_truncation_le_abs_self _ _ _
  · exact hf.abs
  · filter_upwards with x
    apply tendsto_const_nhds.congr' _
    filter_upwards [Ioi_mem_atTop (abs (f x))] with A hA
    exact (truncation_eq_self hA).symm

theorem IdentDistrib.truncation {β : Type*} [MeasurableSpace β] {ν : Measure β} {f : α → ℝ}
    {g : β → ℝ} (h : IdentDistrib f g μ ν) {A : ℝ} :
    IdentDistrib (truncation f A) (truncation g A) μ ν :=
  h.comp (measurable_id.indicator measurableSet_Ioc)

end Truncation

section StrongLawAeReal

variable {Ω : Type*} [MeasureSpace Ω] [IsProbabilityMeasure (ℙ : Measure Ω)]

section MomentEstimates

theorem sum_prob_mem_Ioc_le {X : Ω → ℝ} (hint : Integrable X) (hnonneg : 0 ≤ X) {K : ℕ} {N : ℕ}
    (hKN : K ≤ N) :
    ∑ j ∈ range K, ℙ {ω | X ω ∈ Set.Ioc (j : ℝ) N} ≤ ENNReal.ofReal (𝔼[X] + 1) := by
  let ρ : Measure ℝ := Measure.map X ℙ
  haveI : IsProbabilityMeasure ρ := isProbabilityMeasure_map hint.aemeasurable
  have A : ∑ j ∈ range K, ∫ _ in j..N, (1 : ℝ) ∂ρ ≤ 𝔼[X] + 1 :=
    calc
      ∑ j ∈ range K, ∫ _ in j..N, (1 : ℝ) ∂ρ =
          ∑ j ∈ range K, ∑ i ∈ Ico j N, ∫ _ in i..(i + 1 : ℕ), (1 : ℝ) ∂ρ := by
        apply sum_congr rfl fun j hj => ?_
        rw [intervalIntegral.sum_integral_adjacent_intervals_Ico ((mem_range.1 hj).le.trans hKN)]
        intro k _
        exact continuous_const.intervalIntegrable _ _
      _ = ∑ i ∈ range N, ∑ j ∈ range (min (i + 1) K), ∫ _ in i..(i + 1 : ℕ), (1 : ℝ) ∂ρ := by
        simp_rw [sum_sigma']
        refine sum_nbij' (fun p ↦ ⟨p.2, p.1⟩) (fun p ↦ ⟨p.2, p.1⟩) ?_ ?_ ?_ ?_ ?_ <;>
          aesop (add simp Nat.lt_succ_iff)
      _ ≤ ∑ i ∈ range N, (i + 1) * ∫ _ in i..(i + 1 : ℕ), (1 : ℝ) ∂ρ := by
        apply sum_le_sum fun i _ => ?_
        simp only [Nat.cast_add, Nat.cast_one, sum_const, card_range, nsmul_eq_mul, Nat.cast_min]
        refine mul_le_mul_of_nonneg_right (min_le_left _ _) ?_
        apply intervalIntegral.integral_nonneg
        · simp only [le_add_iff_nonneg_right, zero_le_one]
        · simp only [zero_le_one, imp_true_iff]
      _ ≤ ∑ i ∈ range N, ∫ x in i..(i + 1 : ℕ), x + 1 ∂ρ := by
        apply sum_le_sum fun i _ => ?_
        have I : (i : ℝ) ≤ (i + 1 : ℕ) := by
          simp only [Nat.cast_add, Nat.cast_one, le_add_iff_nonneg_right, zero_le_one]
        simp_rw [intervalIntegral.integral_of_le I, ← integral_mul_left]
        apply setIntegral_mono_on
        · exact continuous_const.integrableOn_Ioc
        · exact (continuous_id.add continuous_const).integrableOn_Ioc
        · exact measurableSet_Ioc
        · intro x hx
          simp only [Nat.cast_add, Nat.cast_one, Set.mem_Ioc] at hx
          simp [hx.1.le]
      _ = ∫ x in (0)..N, x + 1 ∂ρ := by
        rw [intervalIntegral.sum_integral_adjacent_intervals fun k _ => ?_]
        · norm_cast
        · exact (continuous_id.add continuous_const).intervalIntegrable _ _
      _ = ∫ x in (0)..N, x ∂ρ + ∫ x in (0)..N, 1 ∂ρ := by
        rw [intervalIntegral.integral_add]
        · exact continuous_id.intervalIntegrable _ _
        · exact continuous_const.intervalIntegrable _ _
      _ = 𝔼[truncation X N] + ∫ x in (0)..N, 1 ∂ρ := by
        rw [integral_truncation_eq_intervalIntegral_of_nonneg hint.1 hnonneg]
      _ ≤ 𝔼[X] + ∫ x in (0)..N, 1 ∂ρ :=
        (add_le_add_right (integral_truncation_le_integral_of_nonneg hint hnonneg) _)
      _ ≤ 𝔼[X] + 1 := by
        refine add_le_add le_rfl ?_
        rw [intervalIntegral.integral_of_le (Nat.cast_nonneg _)]
        simp only [integral_const, Measure.restrict_apply', measurableSet_Ioc, Set.univ_inter,
          Algebra.id.smul_eq_mul, mul_one]
        rw [← ENNReal.one_toReal]
        exact ENNReal.toReal_mono ENNReal.one_ne_top prob_le_one
  have B : ∀ a b, ℙ {ω | X ω ∈ Set.Ioc a b} = ENNReal.ofReal (∫ _ in Set.Ioc a b, (1 : ℝ) ∂ρ) := by
    intro a b
    rw [ofReal_setIntegral_one ρ _,
      Measure.map_apply_of_aemeasurable hint.aemeasurable measurableSet_Ioc]
    rfl
  calc
    ∑ j ∈ range K, ℙ {ω | X ω ∈ Set.Ioc (j : ℝ) N} =
        ∑ j ∈ range K, ENNReal.ofReal (∫ _ in Set.Ioc (j : ℝ) N, (1 : ℝ) ∂ρ) := by simp_rw [B]
    _ = ENNReal.ofReal (∑ j ∈ range K, ∫ _ in Set.Ioc (j : ℝ) N, (1 : ℝ) ∂ρ) := by
      rw [ENNReal.ofReal_sum_of_nonneg]
      simp only [integral_const, Algebra.id.smul_eq_mul, mul_one, ENNReal.toReal_nonneg,
        imp_true_iff]
    _ = ENNReal.ofReal (∑ j ∈ range K, ∫ _ in (j : ℝ)..N, (1 : ℝ) ∂ρ) := by
      congr 1
      refine sum_congr rfl fun j hj => ?_
      rw [intervalIntegral.integral_of_le (Nat.cast_le.2 ((mem_range.1 hj).le.trans hKN))]
    _ ≤ ENNReal.ofReal (𝔼[X] + 1) := ENNReal.ofReal_le_ofReal A

theorem tsum_prob_mem_Ioi_lt_top {X : Ω → ℝ} (hint : Integrable X) (hnonneg : 0 ≤ X) :
    (∑' j : ℕ, ℙ {ω | X ω ∈ Set.Ioi (j : ℝ)}) < ∞ := by
  suffices ∀ K : ℕ, ∑ j ∈ range K, ℙ {ω | X ω ∈ Set.Ioi (j : ℝ)} ≤ ENNReal.ofReal (𝔼[X] + 1) from
    (le_of_tendsto_of_tendsto (ENNReal.tendsto_nat_tsum _) tendsto_const_nhds
      (Eventually.of_forall this)).trans_lt ENNReal.ofReal_lt_top
  intro K
  have A : Tendsto (fun N : ℕ => ∑ j ∈ range K, ℙ {ω | X ω ∈ Set.Ioc (j : ℝ) N}) atTop
      (𝓝 (∑ j ∈ range K, ℙ {ω | X ω ∈ Set.Ioi (j : ℝ)})) := by
    refine tendsto_finset_sum _ fun i _ => ?_
    have : {ω | X ω ∈ Set.Ioi (i : ℝ)} = ⋃ N : ℕ, {ω | X ω ∈ Set.Ioc (i : ℝ) N} := by
      apply Set.Subset.antisymm _ _
      · intro ω hω
        obtain ⟨N, hN⟩ : ∃ N : ℕ, X ω ≤ N := exists_nat_ge (X ω)
        exact Set.mem_iUnion.2 ⟨N, hω, hN⟩
      · simp (config := {contextual := true}) only [Set.mem_Ioc, Set.mem_Ioi,
          Set.iUnion_subset_iff, Set.setOf_subset_setOf, imp_true_iff]
    rw [this]
    apply tendsto_measure_iUnion_atTop
    intro m n hmn x hx
    exact ⟨hx.1, hx.2.trans (Nat.cast_le.2 hmn)⟩
  apply le_of_tendsto_of_tendsto A tendsto_const_nhds
  filter_upwards [Ici_mem_atTop K] with N hN
  exact sum_prob_mem_Ioc_le hint hnonneg hN

theorem sum_variance_truncation_le {X : Ω → ℝ} (hint : Integrable X) (hnonneg : 0 ≤ X) (K : ℕ) :
    ∑ j ∈ range K, ((j : ℝ) ^ 2)⁻¹ * 𝔼[truncation X j ^ 2] ≤ 2 * 𝔼[X] := by
  set Y := fun n : ℕ => truncation X n
  let ρ : Measure ℝ := Measure.map X ℙ
  have Y2 : ∀ n, 𝔼[Y n ^ 2] = ∫ x in (0)..n, x ^ 2 ∂ρ := by
    intro n
    change 𝔼[fun x => Y n x ^ 2] = _
    rw [moment_truncation_eq_intervalIntegral_of_nonneg hint.1 two_ne_zero hnonneg]
  calc
    ∑ j ∈ range K, ((j : ℝ) ^ 2)⁻¹ * 𝔼[Y j ^ 2] =
        ∑ j ∈ range K, ((j : ℝ) ^ 2)⁻¹ * ∫ x in (0)..j, x ^ 2 ∂ρ := by simp_rw [Y2]
    _ = ∑ j ∈ range K, ((j : ℝ) ^ 2)⁻¹ * ∑ k ∈ range j, ∫ x in k..(k + 1 : ℕ), x ^ 2 ∂ρ := by
      congr 1 with j
      congr 1
      rw [intervalIntegral.sum_integral_adjacent_intervals]
      · norm_cast
      intro k _
      exact (continuous_id.pow _).intervalIntegrable _ _
    _ = ∑ k ∈ range K, (∑ j ∈ Ioo k K, ((j : ℝ) ^ 2)⁻¹) * ∫ x in k..(k + 1 : ℕ), x ^ 2 ∂ρ := by
      simp_rw [mul_sum, sum_mul, sum_sigma']
      refine sum_nbij' (fun p ↦ ⟨p.2, p.1⟩) (fun p ↦ ⟨p.2, p.1⟩) ?_ ?_ ?_ ?_ ?_ <;>
        aesop (add unsafe lt_trans)
    _ ≤ ∑ k ∈ range K, 2 / (k + 1 : ℝ) * ∫ x in k..(k + 1 : ℕ), x ^ 2 ∂ρ := by
      apply sum_le_sum fun k _ => ?_
      refine mul_le_mul_of_nonneg_right (sum_Ioo_inv_sq_le _ _) ?_
      refine intervalIntegral.integral_nonneg_of_forall ?_ fun u => sq_nonneg _
      simp only [Nat.cast_add, Nat.cast_one, le_add_iff_nonneg_right, zero_le_one]
    _ ≤ ∑ k ∈ range K, ∫ x in k..(k + 1 : ℕ), 2 * x ∂ρ := by
      apply sum_le_sum fun k _ => ?_
      have Ik : (k : ℝ) ≤ (k + 1 : ℕ) := by simp
      rw [← intervalIntegral.integral_const_mul, intervalIntegral.integral_of_le Ik,
        intervalIntegral.integral_of_le Ik]
      refine setIntegral_mono_on ?_ ?_ measurableSet_Ioc fun x hx => ?_
      · apply Continuous.integrableOn_Ioc
        exact continuous_const.mul (continuous_pow 2)
      · apply Continuous.integrableOn_Ioc
        exact continuous_const.mul continuous_id'
      · calc
          ↑2 / (↑k + ↑1) * x ^ 2 = x / (k + 1) * (2 * x) := by ring
          _ ≤ 1 * (2 * x) :=
            (mul_le_mul_of_nonneg_right (by
              convert (div_le_one _).2 hx.2
              · norm_cast
              simp only [Nat.cast_add, Nat.cast_one]
              linarith only [show (0 : ℝ) ≤ k from Nat.cast_nonneg k])
              (mul_nonneg zero_le_two ((Nat.cast_nonneg k).trans hx.1.le)))
          _ = 2 * x := by rw [one_mul]
    _ = 2 * ∫ x in (0 : ℝ)..K, x ∂ρ := by
      rw [intervalIntegral.sum_integral_adjacent_intervals fun k _ => ?_]
      swap; · exact (continuous_const.mul continuous_id').intervalIntegrable _ _
      rw [intervalIntegral.integral_const_mul]
      norm_cast
    _ ≤ 2 * 𝔼[X] := mul_le_mul_of_nonneg_left (by
      rw [← integral_truncation_eq_intervalIntegral_of_nonneg hint.1 hnonneg]
      exact integral_truncation_le_integral_of_nonneg hint hnonneg) zero_le_two

end MomentEstimates

/-! Proof of the strong law of large numbers (almost sure version, assuming only
pairwise independence) for nonnegative random variables, following Etemadi's proof. -/
section StrongLawNonneg

variable (X : ℕ → Ω → ℝ) (hint : Integrable (X 0))
  (hindep : Pairwise fun i j => IndepFun (X i) (X j)) (hident : ∀ i, IdentDistrib (X i) (X 0))
  (hnonneg : ∀ i ω, 0 ≤ X i ω)

include hint hindep hident hnonneg in
/-- The truncation of `Xᵢ` up to `i` satisfies the strong law of large numbers (with respect to
the truncated expectation) along the sequence `c^n`, for any `c > 1`, up to a given `ε > 0`.
This follows from a variance control. -/
theorem strong_law_aux1 {c : ℝ} (c_one : 1 < c) {ε : ℝ} (εpos : 0 < ε) : ∀ᵐ ω, ∀ᶠ n : ℕ in atTop,
    |∑ i ∈ range ⌊c ^ n⌋₊, truncation (X i) i ω - 𝔼[∑ i ∈ range ⌊c ^ n⌋₊, truncation (X i) i]| <
    ε * ⌊c ^ n⌋₊ := by
  /- Let `S n = ∑ i ∈ range n, Y i` where `Y i = truncation (X i) i`. We should show that
    `|S k - 𝔼[S k]| / k ≤ ε` along the sequence of powers of `c`. For this, we apply Borel-Cantelli:
    it suffices to show that the converse probabilities are summable. From Chebyshev inequality,
    this will follow from a variance control `∑' Var[S (c^i)] / (c^i)^2 < ∞`. This is checked in
    `I2` using pairwise independence to expand the variance of the sum as the sum of the variances,
    and then a straightforward but tedious computation (essentially boiling down to the fact that
    the sum of `1/(c ^ i)^2` beyond a threshold `j` is comparable to `1/j^2`).
    Note that we have written `c^i` in the above proof sketch, but rigorously one should put integer
    parts everywhere, making things more painful. We write `u i = ⌊c^i⌋₊` for brevity. -/
  have c_pos : 0 < c := zero_lt_one.trans c_one
  have hX : ∀ i, AEStronglyMeasurable (X i) ℙ := fun i =>
    (hident i).symm.aestronglyMeasurable_snd hint.1
  have A : ∀ i, StronglyMeasurable (indicator (Set.Ioc (-i : ℝ) i) id) := fun i =>
    stronglyMeasurable_id.indicator measurableSet_Ioc
  set Y := fun n : ℕ => truncation (X n) n
  set S := fun n => ∑ i ∈ range n, Y i with hS
  let u : ℕ → ℕ := fun n => ⌊c ^ n⌋₊
  have u_mono : Monotone u := fun i j hij => Nat.floor_mono (pow_right_mono₀ c_one.le hij)
  have I1 : ∀ K, ∑ j ∈ range K, ((j : ℝ) ^ 2)⁻¹ * Var[Y j] ≤ 2 * 𝔼[X 0] := by
    intro K
    calc
      ∑ j ∈ range K, ((j : ℝ) ^ 2)⁻¹ * Var[Y j] ≤
          ∑ j ∈ range K, ((j : ℝ) ^ 2)⁻¹ * 𝔼[truncation (X 0) j ^ 2] := by
        apply sum_le_sum fun j _ => ?_
        refine mul_le_mul_of_nonneg_left ?_ (inv_nonneg.2 (sq_nonneg _))
        rw [(hident j).truncation.variance_eq]
        exact variance_le_expectation_sq (hX 0).truncation
      _ ≤ 2 * 𝔼[X 0] := sum_variance_truncation_le hint (hnonneg 0) K
  let C := c ^ 5 * (c - 1)⁻¹ ^ 3 * (2 * 𝔼[X 0])
  have I2 : ∀ N, ∑ i ∈ range N, ((u i : ℝ) ^ 2)⁻¹ * Var[S (u i)] ≤ C := by
    intro N
    calc
      ∑ i ∈ range N, ((u i : ℝ) ^ 2)⁻¹ * Var[S (u i)] =
          ∑ i ∈ range N, ((u i : ℝ) ^ 2)⁻¹ * ∑ j ∈ range (u i), Var[Y j] := by
        congr 1 with i
        congr 1
        rw [hS, IndepFun.variance_sum]
        · intro j _
          exact (hident j).aestronglyMeasurable_fst.memℒp_truncation
        · intro k _ l _ hkl
          exact (hindep hkl).comp (A k).measurable (A l).measurable
      _ = ∑ j ∈ range (u (N - 1)), (∑ i ∈ range N with j < u i, ((u i : ℝ) ^ 2)⁻¹) * Var[Y j] := by
        simp_rw [mul_sum, sum_mul, sum_sigma']
        refine sum_nbij' (fun p ↦ ⟨p.2, p.1⟩) (fun p ↦ ⟨p.2, p.1⟩) ?_ ?_ ?_ ?_ ?_
        · simp only [mem_sigma, mem_range, filter_congr_decidable, mem_filter, and_imp,
            Sigma.forall]
          exact fun a b haN hb ↦ ⟨hb.trans_le <| u_mono <| Nat.le_pred_of_lt haN, haN, hb⟩
        all_goals aesop
      _ ≤ ∑ j ∈ range (u (N - 1)), c ^ 5 * (c - 1)⁻¹ ^ 3 / ↑j ^ 2 * Var[Y j] := by
        apply sum_le_sum fun j hj => ?_
        rcases @eq_zero_or_pos _ _ j with (rfl | hj)
        · simp only [Nat.cast_zero, zero_pow, Ne, Nat.one_ne_zero,
            not_false_iff, div_zero, zero_mul]
          simp only [Y, Nat.cast_zero, truncation_zero, variance_zero, mul_zero, le_rfl]
        apply mul_le_mul_of_nonneg_right _ (variance_nonneg _ _)
        convert sum_div_nat_floor_pow_sq_le_div_sq N (Nat.cast_pos.2 hj) c_one using 2
        · simp only [Nat.cast_lt]
        · simp only [one_div]
      _ = c ^ 5 * (c - 1)⁻¹ ^ 3 * ∑ j ∈ range (u (N - 1)), ((j : ℝ) ^ 2)⁻¹ * Var[Y j] := by
        simp_rw [mul_sum, div_eq_mul_inv, mul_assoc]
      _ ≤ c ^ 5 * (c - 1)⁻¹ ^ 3 * (2 * 𝔼[X 0]) := by
        apply mul_le_mul_of_nonneg_left (I1 _)
        apply mul_nonneg (pow_nonneg c_pos.le _)
        exact pow_nonneg (inv_nonneg.2 (sub_nonneg.2 c_one.le)) _
  have I3 : ∀ N, ∑ i ∈ range N, ℙ {ω | (u i * ε : ℝ) ≤ |S (u i) ω - 𝔼[S (u i)]|} ≤
      ENNReal.ofReal (ε⁻¹ ^ 2 * C) := by
    intro N
    calc
      ∑ i ∈ range N, ℙ {ω | (u i * ε : ℝ) ≤ |S (u i) ω - 𝔼[S (u i)]|} ≤
          ∑ i ∈ range N, ENNReal.ofReal (Var[S (u i)] / (u i * ε) ^ 2) := by
        refine sum_le_sum fun i _ => ?_
        apply meas_ge_le_variance_div_sq
        · exact memℒp_finset_sum' _ fun j _ => (hident j).aestronglyMeasurable_fst.memℒp_truncation
        · apply mul_pos (Nat.cast_pos.2 _) εpos
          refine zero_lt_one.trans_le ?_
          apply Nat.le_floor
          rw [Nat.cast_one]
          apply one_le_pow₀ c_one.le
      _ = ENNReal.ofReal (∑ i ∈ range N, Var[S (u i)] / (u i * ε) ^ 2) := by
        rw [ENNReal.ofReal_sum_of_nonneg fun i _ => ?_]
        exact div_nonneg (variance_nonneg _ _) (sq_nonneg _)
      _ ≤ ENNReal.ofReal (ε⁻¹ ^ 2 * C) := by
        apply ENNReal.ofReal_le_ofReal
        -- Porting note: do most of the rewrites under `conv` so as not to expand `variance`
        conv_lhs =>
          enter [2, i]
          rw [div_eq_inv_mul, ← inv_pow, mul_inv, mul_comm _ ε⁻¹, mul_pow, mul_assoc]
        rw [← mul_sum]
        refine mul_le_mul_of_nonneg_left ?_ (sq_nonneg _)
        conv_lhs => enter [2, i]; rw [inv_pow]
        exact I2 N
  have I4 : (∑' i, ℙ {ω | (u i * ε : ℝ) ≤ |S (u i) ω - 𝔼[S (u i)]|}) < ∞ :=
    (le_of_tendsto_of_tendsto' (ENNReal.tendsto_nat_tsum _) tendsto_const_nhds I3).trans_lt
      ENNReal.ofReal_lt_top
  filter_upwards [ae_eventually_not_mem I4.ne] with ω hω
  simp_rw [S, not_le, mul_comm, sum_apply] at hω
  convert hω; simp only [sum_apply]

include hint hindep hident hnonneg in
/- The truncation of `Xᵢ` up to `i` satisfies the strong law of large numbers
(with respect to the truncated expectation) along the sequence
`c^n`, for any `c > 1`. This follows from `strong_law_aux1` by varying `ε`. -/
theorem strong_law_aux2 {c : ℝ} (c_one : 1 < c) :
    ∀ᵐ ω, (fun n : ℕ => ∑ i ∈ range ⌊c ^ n⌋₊, truncation (X i) i ω -
      𝔼[∑ i ∈ range ⌊c ^ n⌋₊, truncation (X i) i]) =o[atTop] fun n : ℕ => (⌊c ^ n⌋₊ : ℝ) := by
  obtain ⟨v, -, v_pos, v_lim⟩ :
      ∃ v : ℕ → ℝ, StrictAnti v ∧ (∀ n : ℕ, 0 < v n) ∧ Tendsto v atTop (𝓝 0) :=
    exists_seq_strictAnti_tendsto (0 : ℝ)
  have := fun i => strong_law_aux1 X hint hindep hident hnonneg c_one (v_pos i)
  filter_upwards [ae_all_iff.2 this] with ω hω
  apply Asymptotics.isLittleO_iff.2 fun ε εpos => ?_
  obtain ⟨i, hi⟩ : ∃ i, v i < ε := ((tendsto_order.1 v_lim).2 ε εpos).exists
  filter_upwards [hω i] with n hn
  simp only [Real.norm_eq_abs, abs_abs, Nat.abs_cast]
  exact hn.le.trans (mul_le_mul_of_nonneg_right hi.le (Nat.cast_nonneg _))

include hint hident in
/-- The expectation of the truncated version of `Xᵢ` behaves asymptotically like the whole
expectation. This follows from convergence and Cesàro averaging. -/
theorem strong_law_aux3 :
    (fun n => 𝔼[∑ i ∈ range n, truncation (X i) i] - n * 𝔼[X 0]) =o[atTop] ((↑) : ℕ → ℝ) := by
  have A : Tendsto (fun i => 𝔼[truncation (X i) i]) atTop (𝓝 𝔼[X 0]) := by
    convert (tendsto_integral_truncation hint).comp tendsto_natCast_atTop_atTop using 1
    ext i
    exact (hident i).truncation.integral_eq
  convert Asymptotics.isLittleO_sum_range_of_tendsto_zero (tendsto_sub_nhds_zero_iff.2 A) using 1
  ext1 n
  simp only [sum_sub_distrib, sum_const, card_range, nsmul_eq_mul, sum_apply, sub_left_inj]
  rw [integral_finset_sum _ fun i _ => ?_]
  exact ((hident i).symm.integrable_snd hint).1.integrable_truncation

include hint hindep hident hnonneg in
/- The truncation of `Xᵢ` up to `i` satisfies the strong law of large numbers
(with respect to the original expectation) along the sequence
`c^n`, for any `c > 1`. This follows from the version from the truncated expectation, and the
fact that the truncated and the original expectations have the same asymptotic behavior. -/
theorem strong_law_aux4 {c : ℝ} (c_one : 1 < c) :
    ∀ᵐ ω, (fun n : ℕ => ∑ i ∈ range ⌊c ^ n⌋₊, truncation (X i) i ω - ⌊c ^ n⌋₊ * 𝔼[X 0]) =o[atTop]
    fun n : ℕ => (⌊c ^ n⌋₊ : ℝ) := by
  filter_upwards [strong_law_aux2 X hint hindep hident hnonneg c_one] with ω hω
  have A : Tendsto (fun n : ℕ => ⌊c ^ n⌋₊) atTop atTop :=
    tendsto_nat_floor_atTop.comp (tendsto_pow_atTop_atTop_of_one_lt c_one)
  convert hω.add ((strong_law_aux3 X hint hident).comp_tendsto A) using 1
  ext1 n
  simp

include hint hident hnonneg in
/-- The truncated and non-truncated versions of `Xᵢ` have the same asymptotic behavior, as they
almost surely coincide at all but finitely many steps. This follows from a probability computation
and Borel-Cantelli. -/
theorem strong_law_aux5 :
    ∀ᵐ ω, (fun n : ℕ => ∑ i ∈ range n, truncation (X i) i ω - ∑ i ∈ range n, X i ω) =o[atTop]
    fun n : ℕ => (n : ℝ) := by
  have A : (∑' j : ℕ, ℙ {ω | X j ω ∈ Set.Ioi (j : ℝ)}) < ∞ := by
    convert tsum_prob_mem_Ioi_lt_top hint (hnonneg 0) using 2
    ext1 j
    exact (hident j).measure_mem_eq measurableSet_Ioi
  have B : ∀ᵐ ω, Tendsto (fun n : ℕ => truncation (X n) n ω - X n ω) atTop (𝓝 0) := by
    filter_upwards [ae_eventually_not_mem A.ne] with ω hω
    apply tendsto_const_nhds.congr' _
    filter_upwards [hω, Ioi_mem_atTop 0] with n hn npos
    simp only [truncation, indicator, Set.mem_Ioc, id, Function.comp_apply]
    split_ifs with h
    · exact (sub_self _).symm
    · have : -(n : ℝ) < X n ω := by
        apply lt_of_lt_of_le _ (hnonneg n ω)
        simpa only [Right.neg_neg_iff, Nat.cast_pos] using npos
      simp only [this, true_and, not_le] at h
      exact (hn h).elim
  filter_upwards [B] with ω hω
  convert isLittleO_sum_range_of_tendsto_zero hω using 1
  ext n
  rw [sum_sub_distrib]

include hint hindep hident hnonneg in
/- `Xᵢ` satisfies the strong law of large numbers along the sequence
`c^n`, for any `c > 1`. This follows from the version for the truncated `Xᵢ`, and the fact that
`Xᵢ` and its truncated version have the same asymptotic behavior. -/
theorem strong_law_aux6 {c : ℝ} (c_one : 1 < c) :
    ∀ᵐ ω, Tendsto (fun n : ℕ => (∑ i ∈ range ⌊c ^ n⌋₊, X i ω) / ⌊c ^ n⌋₊) atTop (𝓝 𝔼[X 0]) := by
  have H : ∀ n : ℕ, (0 : ℝ) < ⌊c ^ n⌋₊ := by
    intro n
    refine zero_lt_one.trans_le ?_
    simp only [Nat.one_le_cast, Nat.one_le_floor_iff, one_le_pow₀ c_one.le]
  filter_upwards [strong_law_aux4 X hint hindep hident hnonneg c_one,
    strong_law_aux5 X hint hident hnonneg] with ω hω h'ω
  rw [← tendsto_sub_nhds_zero_iff, ← Asymptotics.isLittleO_one_iff ℝ]
  have L : (fun n : ℕ => ∑ i ∈ range ⌊c ^ n⌋₊, X i ω - ⌊c ^ n⌋₊ * 𝔼[X 0]) =o[atTop] fun n =>
      (⌊c ^ n⌋₊ : ℝ) := by
    have A : Tendsto (fun n : ℕ => ⌊c ^ n⌋₊) atTop atTop :=
      tendsto_nat_floor_atTop.comp (tendsto_pow_atTop_atTop_of_one_lt c_one)
    convert hω.sub (h'ω.comp_tendsto A) using 1
    ext1 n
    simp only [Function.comp_apply, sub_sub_sub_cancel_left]
  convert L.mul_isBigO (isBigO_refl (fun n : ℕ => (⌊c ^ n⌋₊ : ℝ)⁻¹) atTop) using 1 <;>
  (ext1 n; field_simp [(H n).ne'])

include hint hindep hident hnonneg in
/-- `Xᵢ` satisfies the strong law of large numbers along all integers. This follows from the
corresponding fact along the sequences `c^n`, and the fact that any integer can be sandwiched
between `c^n` and `c^(n+1)` with comparably small error if `c` is close enough to `1`
(which is formalized in `tendsto_div_of_monotone_of_tendsto_div_floor_pow`). -/
theorem strong_law_aux7 :
    ∀ᵐ ω, Tendsto (fun n : ℕ => (∑ i ∈ range n, X i ω) / n) atTop (𝓝 𝔼[X 0]) := by
  obtain ⟨c, -, cone, clim⟩ :
      ∃ c : ℕ → ℝ, StrictAnti c ∧ (∀ n : ℕ, 1 < c n) ∧ Tendsto c atTop (𝓝 1) :=
    exists_seq_strictAnti_tendsto (1 : ℝ)
  have : ∀ k, ∀ᵐ ω,
      Tendsto (fun n : ℕ => (∑ i ∈ range ⌊c k ^ n⌋₊, X i ω) / ⌊c k ^ n⌋₊) atTop (𝓝 𝔼[X 0]) :=
    fun k => strong_law_aux6 X hint hindep hident hnonneg (cone k)
  filter_upwards [ae_all_iff.2 this] with ω hω
  apply tendsto_div_of_monotone_of_tendsto_div_floor_pow _ _ _ c cone clim _
  · intro m n hmn
    exact sum_le_sum_of_subset_of_nonneg (range_mono hmn) fun i _ _ => hnonneg i ω
  · exact hω

end StrongLawNonneg

/-- **Strong law of large numbers**, almost sure version: if `X n` is a sequence of independent
identically distributed integrable real-valued random variables, then `∑ i ∈ range n, X i / n`
converges almost surely to `𝔼[X 0]`. We give here the strong version, due to Etemadi, that only
requires pairwise independence. Superseded by `strong_law_ae`, which works for random variables
taking values in any Banach space. -/
<<<<<<< HEAD
theorem strong_law_ae_real {Ω : Type*} [MeasureSpace Ω]
    (X : ℕ → Ω → ℝ) (hint : Integrable (X 0))
    (hindep : Pairwise fun i j => IndepFun (X i) (X j)) (hident : ∀ i, IdentDistrib (X i) (X 0)) :
    ∀ᵐ ω, Tendsto (fun n : ℕ => (∑ i ∈ range n, X i ω) / n) atTop (𝓝 𝔼[X 0]) := by
=======
theorem strong_law_ae_real {Ω : Type*} {m : MeasurableSpace Ω} {μ : Measure Ω}
    (X : ℕ → Ω → ℝ) (hint : Integrable (X 0) μ)
    (hindep : Pairwise fun i j => IndepFun (X i) (X j) μ)
    (hident : ∀ i, IdentDistrib (X i) (X 0) μ μ) :
    ∀ᵐ ω ∂μ, Tendsto (fun n : ℕ => (∑ i ∈ range n, X i ω) / n) atTop (𝓝 (μ [X 0])) := by
  let mΩ : MeasureSpace Ω := ⟨μ⟩
>>>>>>> d0df76bd
  -- first get rid of the trivial case where the space is not a probability space
  by_cases h : ∀ᵐ ω, X 0 ω = 0
  · have I : ∀ᵐ ω, ∀ i, X i ω = 0 := by
      rw [ae_all_iff]
      intro i
      exact (hident i).symm.ae_snd (p := fun x ↦ x = 0) measurableSet_eq h
    filter_upwards [I] with ω hω
    simpa [hω] using (integral_eq_zero_of_ae h).symm
<<<<<<< HEAD
  have : IsProbabilityMeasure (ℙ : Measure Ω) :=
=======
  have : IsProbabilityMeasure μ :=
>>>>>>> d0df76bd
    hint.isProbabilityMeasure_of_indepFun (X 0) (X 1) h (hindep zero_ne_one)
  -- then consider separately the positive and the negative part, and apply the result
  -- for nonnegative functions to them.
  let pos : ℝ → ℝ := fun x => max x 0
  let neg : ℝ → ℝ := fun x => max (-x) 0
  have posm : Measurable pos := measurable_id'.max measurable_const
  have negm : Measurable neg := measurable_id'.neg.max measurable_const
  have A : ∀ᵐ ω, Tendsto (fun n : ℕ => (∑ i ∈ range n, (pos ∘ X i) ω) / n) atTop (𝓝 𝔼[pos ∘ X 0]) :=
    strong_law_aux7 _ hint.pos_part (fun i j hij => (hindep hij).comp posm posm)
      (fun i => (hident i).comp posm) fun i ω => le_max_right _ _
  have B : ∀ᵐ ω, Tendsto (fun n : ℕ => (∑ i ∈ range n, (neg ∘ X i) ω) / n) atTop (𝓝 𝔼[neg ∘ X 0]) :=
    strong_law_aux7 _ hint.neg_part (fun i j hij => (hindep hij).comp negm negm)
      (fun i => (hident i).comp negm) fun i ω => le_max_right _ _
  filter_upwards [A, B] with ω hωpos hωneg
  convert hωpos.sub hωneg using 2
  · simp only [pos, neg, ← sub_div, ← sum_sub_distrib, max_zero_sub_max_neg_zero_eq_self,
      Function.comp_apply]
  · simp only [← integral_sub hint.pos_part hint.neg_part, max_zero_sub_max_neg_zero_eq_self,
      Function.comp_apply, mΩ]

end StrongLawAeReal

section StrongLawVectorSpace

variable {Ω : Type*} {mΩ : MeasurableSpace Ω} {μ : Measure Ω} [IsProbabilityMeasure μ]
  {E : Type*} [NormedAddCommGroup E] [NormedSpace ℝ E] [CompleteSpace E]
  [MeasurableSpace E]

open Set TopologicalSpace

/-- Preliminary lemma for the strong law of large numbers for vector-valued random variables:
the composition of the random variables with a simple function satisfies the strong law of large
numbers. -/
lemma strong_law_ae_simpleFunc_comp (X : ℕ → Ω → E) (h' : Measurable (X 0))
    (hindep : Pairwise (fun i j ↦ IndepFun (X i) (X j) μ))
    (hident : ∀ i, IdentDistrib (X i) (X 0) μ μ) (φ : SimpleFunc E E) :
    ∀ᵐ ω ∂μ,
      Tendsto (fun n : ℕ ↦ (n : ℝ) ⁻¹ • (∑ i ∈ range n, φ (X i ω))) atTop (𝓝 (μ [φ ∘ (X 0)])) := by
  -- this follows from the one-dimensional version when `φ` takes a single value, and is then
  -- extended to the general case by linearity.
  classical
  refine SimpleFunc.induction (P := fun ψ ↦ ∀ᵐ ω ∂μ,
    Tendsto (fun n : ℕ ↦ (n : ℝ) ⁻¹ • (∑ i ∈ range n, ψ (X i ω))) atTop (𝓝 (μ [ψ ∘ (X 0)]))) ?_ ?_ φ
  · intro c s hs
    simp only [SimpleFunc.const_zero, SimpleFunc.coe_piecewise, SimpleFunc.coe_const,
      SimpleFunc.coe_zero, piecewise_eq_indicator, Function.comp_apply]
    let F : E → ℝ := indicator s 1
    have F_meas : Measurable F := (measurable_indicator_const_iff 1).2 hs
    let Y : ℕ → Ω → ℝ := fun n ↦ F ∘ (X n)
    have : ∀ᵐ (ω : Ω) ∂μ, Tendsto (fun (n : ℕ) ↦ (n : ℝ)⁻¹ • ∑ i ∈ Finset.range n, Y i ω)
        atTop (𝓝 (μ [Y 0])) := by
      simp only [Function.const_one, smul_eq_mul, ← div_eq_inv_mul]
      apply strong_law_ae_real
      · exact SimpleFunc.integrable_of_isFiniteMeasure
          ((SimpleFunc.piecewise s hs (SimpleFunc.const _ (1 : ℝ))
            (SimpleFunc.const _ (0 : ℝ))).comp (X 0) h')
      · exact fun i j hij ↦ IndepFun.comp (hindep hij) F_meas F_meas
      · exact fun i ↦ (hident i).comp F_meas
    filter_upwards [this] with ω hω
    have I : indicator s (Function.const E c) = (fun x ↦ (indicator s (1 : E → ℝ) x) • c) := by
      ext
      rw [← indicator_smul_const_apply]
      congr! 1
      ext
      simp
    simp only [I, integral_smul_const]
    convert Tendsto.smul_const hω c using 1
    simp [Y, ← sum_smul, smul_smul]
  · rintro φ ψ - hφ hψ
    filter_upwards [hφ, hψ] with ω hωφ hωψ
    convert hωφ.add hωψ using 1
    · simp [sum_add_distrib]
    · congr 1
      rw [← integral_add]
      · rfl
      · exact (φ.comp (X 0) h').integrable_of_isFiniteMeasure
      · exact (ψ.comp (X 0) h').integrable_of_isFiniteMeasure

variable [BorelSpace E]

/-- Preliminary lemma for the strong law of large numbers for vector-valued random variables,
assuming measurability in addition to integrability. This is weakened to ae measurability in
the full version `ProbabilityTheory.strong_law_ae`. -/
lemma strong_law_ae_of_measurable
    (X : ℕ → Ω → E) (hint : Integrable (X 0) μ) (h' : StronglyMeasurable (X 0))
    (hindep : Pairwise (fun i j ↦ IndepFun (X i) (X j) μ))
    (hident : ∀ i, IdentDistrib (X i) (X 0) μ μ) :
    ∀ᵐ ω ∂μ, Tendsto (fun n : ℕ ↦ (n : ℝ) ⁻¹ • (∑ i ∈ range n, X i ω)) atTop (𝓝 (μ [X 0])) := by
  /- Choose a simple function `φ` such that `φ (X 0)` approximates well enough `X 0` -- this is
  possible as `X 0` is strongly measurable. Then `φ (X n)` approximates well `X n`.
  Then the strong law for `φ (X n)` implies the strong law for `X n`, up to a small
  error controlled by `n⁻¹ ∑_{i=0}^{n-1} ‖X i - φ (X i)‖`. This one is also controlled thanks
  to the one-dimensional law of large numbers: it converges ae to `𝔼[‖X 0 - φ (X 0)‖]`, which
  is arbitrarily small for well chosen `φ`. -/
  let s : Set E := Set.range (X 0) ∪ {0}
  have zero_s : 0 ∈ s := by simp [s]
  have : SeparableSpace s := h'.separableSpace_range_union_singleton
  have : Nonempty s := ⟨0, zero_s⟩
  -- sequence of approximating simple functions.
  let φ : ℕ → SimpleFunc E E :=
    SimpleFunc.nearestPt (fun k => Nat.casesOn k 0 ((↑) ∘ denseSeq s) : ℕ → E)
  let Y : ℕ → ℕ → Ω → E := fun k i ↦ (φ k) ∘ (X i)
  -- strong law for `φ (X n)`
  have A : ∀ᵐ ω ∂μ, ∀ k,
      Tendsto (fun n : ℕ ↦ (n : ℝ) ⁻¹ • (∑ i ∈ range n, Y k i ω)) atTop (𝓝 (μ [Y k 0])) :=
    ae_all_iff.2 (fun k ↦ strong_law_ae_simpleFunc_comp X h'.measurable hindep hident (φ k))
  -- strong law for the error `‖X i - φ (X i)‖`
  have B : ∀ᵐ ω ∂μ, ∀ k, Tendsto (fun n : ℕ ↦ (∑ i ∈ range n, ‖(X i - Y k i) ω‖) / n)
        atTop (𝓝 (μ [(fun ω ↦ ‖(X 0 - Y k 0) ω‖)])) := by
    apply ae_all_iff.2 (fun k ↦ ?_)
    let G : ℕ → E → ℝ := fun k x ↦ ‖x - φ k x‖
    have G_meas : ∀ k, Measurable (G k) :=
      fun k ↦ (measurable_id.sub_stronglyMeasurable (φ k).stronglyMeasurable).norm
    have I : ∀ k i, (fun ω ↦ ‖(X i - Y k i) ω‖) = (G k) ∘ (X i) := fun k i ↦ rfl
    apply strong_law_ae_real (fun i ω ↦ ‖(X i - Y k i) ω‖)
    · exact (hint.sub ((φ k).comp (X 0) h'.measurable).integrable_of_isFiniteMeasure).norm
    · simp_rw [I]
      intro i j hij
      exact (hindep hij).comp (G_meas k) (G_meas k)
    · intro i
      simp_rw [I]
      apply (hident i).comp (G_meas k)
  -- check that, when both convergences above hold, then the strong law is satisfied
  filter_upwards [A, B] with ω hω h'ω
  rw [tendsto_iff_norm_sub_tendsto_zero, tendsto_order]
  refine ⟨fun c hc ↦ Eventually.of_forall (fun n ↦ hc.trans_le (norm_nonneg _)), ?_⟩
  -- start with some positive `ε` (the desired precision), and fix `δ` with `3 δ < ε`.
  intro ε (εpos : 0 < ε)
  obtain ⟨δ, δpos, hδ⟩ : ∃ δ, 0 < δ ∧ δ + δ + δ < ε := ⟨ε/4, by positivity, by linarith⟩
  -- choose `k` large enough so that `φₖ (X 0)` approximates well enough `X 0`, up to the
  -- precision `δ`.
  obtain ⟨k, hk⟩ : ∃ k, ∫ ω, ‖(X 0 - Y k 0) ω‖ ∂μ < δ := by
    simp_rw [Pi.sub_apply, norm_sub_rev (X 0 _)]
    exact ((tendsto_order.1 (tendsto_integral_norm_approxOn_sub h'.measurable hint)).2 δ
      δpos).exists
  have : ‖μ [Y k 0] - μ [X 0]‖ < δ := by
    rw [norm_sub_rev, ← integral_sub hint]
    · exact (norm_integral_le_integral_norm _).trans_lt hk
    · exact ((φ k).comp (X 0) h'.measurable).integrable_of_isFiniteMeasure
  -- consider `n` large enough for which the above convergences have taken place within `δ`.
  have I : ∀ᶠ n in atTop, (∑ i ∈ range n, ‖(X i - Y k i) ω‖) / n < δ :=
    (tendsto_order.1 (h'ω k)).2 δ hk
  have J : ∀ᶠ (n : ℕ) in atTop, ‖(n : ℝ) ⁻¹ • (∑ i ∈ range n, Y k i ω) - μ [Y k 0]‖ < δ := by
    specialize hω k
    rw [tendsto_iff_norm_sub_tendsto_zero] at hω
    exact (tendsto_order.1 hω).2 δ δpos
  filter_upwards [I, J] with n hn h'n
  -- at such an `n`, the strong law is realized up to `ε`.
  calc
  ‖(n : ℝ)⁻¹ • ∑ i ∈ Finset.range n, X i ω - μ [X 0]‖
    = ‖(n : ℝ)⁻¹ • ∑ i ∈ Finset.range n, (X i ω - Y k i ω) +
        ((n : ℝ)⁻¹ • ∑ i ∈ Finset.range n, Y k i ω - μ [Y k 0]) + (μ [Y k 0] - μ [X 0])‖ := by
      congr
      simp only [Function.comp_apply, sum_sub_distrib, smul_sub]
      abel
  _ ≤ ‖(n : ℝ)⁻¹ • ∑ i ∈ Finset.range n, (X i ω - Y k i ω)‖ +
        ‖(n : ℝ)⁻¹ • ∑ i ∈ Finset.range n, Y k i ω - μ [Y k 0]‖ + ‖μ [Y k 0] - μ [X 0]‖ :=
      norm_add₃_le
  _ ≤ (∑ i ∈ Finset.range n, ‖X i ω - Y k i ω‖) / n + δ + δ := by
      gcongr
      simp only [Function.comp_apply, norm_smul, norm_inv, RCLike.norm_natCast,
        div_eq_inv_mul, inv_pos, Nat.cast_pos, inv_lt_zero]
      gcongr
      exact norm_sum_le _ _
  _ ≤ δ + δ + δ := by
      gcongr
      exact hn.le
  _ < ε := hδ

omit [IsProbabilityMeasure μ] in
/-- **Strong law of large numbers**, almost sure version: if `X n` is a sequence of independent
identically distributed integrable random variables taking values in a Banach space,
then `n⁻¹ • ∑ i ∈ range n, X i` converges almost surely to `𝔼[X 0]`. We give here the strong
version, due to Etemadi, that only requires pairwise independence. -/
<<<<<<< HEAD
theorem strong_law_ae {Ω : Type*} [MeasureSpace Ω]
    (X : ℕ → Ω → E) (hint : Integrable (X 0))
    (hindep : Pairwise (fun i j ↦ IndepFun (X i) (X j))) (hident : ∀ i, IdentDistrib (X i) (X 0)) :
    ∀ᵐ ω, Tendsto (fun n : ℕ ↦ (n : ℝ) ⁻¹ • (∑ i ∈ range n, X i ω)) atTop (𝓝 𝔼[X 0]) := by
  -- First exclude the trivial case where the space is not a probability space
  by_cases h : ∀ᵐ ω, X 0 ω = 0
  · have I : ∀ᵐ ω, ∀ i, X i ω = 0 := by
=======
theorem strong_law_ae (X : ℕ → Ω → E) (hint : Integrable (X 0) μ)
    (hindep : Pairwise (fun i j ↦ IndepFun (X i) (X j) μ))
    (hident : ∀ i, IdentDistrib (X i) (X 0) μ μ) :
    ∀ᵐ ω ∂μ, Tendsto (fun n : ℕ ↦ (n : ℝ) ⁻¹ • (∑ i ∈ range n, X i ω)) atTop (𝓝 (μ [X 0])) := by
  -- First exclude the trivial case where the space is not a probability space
  by_cases h : ∀ᵐ ω ∂μ, X 0 ω = 0
  · have I : ∀ᵐ ω ∂μ, ∀ i, X i ω = 0 := by
>>>>>>> d0df76bd
      rw [ae_all_iff]
      intro i
      exact (hident i).symm.ae_snd (p := fun x ↦ x = 0) measurableSet_eq h
    filter_upwards [I] with ω hω
    simpa [hω] using (integral_eq_zero_of_ae h).symm
<<<<<<< HEAD
  have : IsProbabilityMeasure (ℙ : Measure Ω) :=
=======
  have : IsProbabilityMeasure μ :=
>>>>>>> d0df76bd
    hint.isProbabilityMeasure_of_indepFun (X 0) (X 1) h (hindep zero_ne_one)
  -- we reduce to the case of strongly measurable random variables, by using `Y i` which is strongly
  -- measurable and ae equal to `X i`.
  have A : ∀ i, Integrable (X i) μ := fun i ↦ (hident i).integrable_iff.2 hint
  let Y : ℕ → Ω → E := fun i ↦ (A i).1.mk (X i)
  have B : ∀ᵐ ω ∂μ, ∀ n, X n ω = Y n ω :=
    ae_all_iff.2 (fun i ↦ AEStronglyMeasurable.ae_eq_mk (A i).1)
  have Yint : Integrable (Y 0) μ := Integrable.congr hint (AEStronglyMeasurable.ae_eq_mk (A 0).1)
  have C : ∀ᵐ ω ∂μ,
      Tendsto (fun n : ℕ ↦ (n : ℝ) ⁻¹ • (∑ i ∈ range n, Y i ω)) atTop (𝓝 (μ [Y 0])) := by
    apply strong_law_ae_of_measurable Y Yint ((A 0).1.stronglyMeasurable_mk)
      (fun i j hij ↦ IndepFun.ae_eq (hindep hij) (A i).1.ae_eq_mk (A j).1.ae_eq_mk)
      (fun i ↦ ((A i).1.identDistrib_mk.symm.trans (hident i)).trans (A 0).1.identDistrib_mk)
  filter_upwards [B, C] with ω h₁ h₂
  have : μ [X 0] = μ [Y 0] := integral_congr_ae (AEStronglyMeasurable.ae_eq_mk (A 0).1)
  rw [this]
  apply Tendsto.congr (fun n ↦ ?_) h₂
  congr with i
  exact (h₁ i).symm

end StrongLawVectorSpace

section StrongLawLp

<<<<<<< HEAD
variable {Ω : Type*} [MeasureSpace Ω]
=======
variable {Ω : Type*} {mΩ : MeasurableSpace Ω} {μ : Measure Ω}
>>>>>>> d0df76bd
  {E : Type*} [NormedAddCommGroup E] [NormedSpace ℝ E] [CompleteSpace E]
  [MeasurableSpace E] [BorelSpace E]

/-- **Strong law of large numbers**, Lᵖ version: if `X n` is a sequence of independent
identically distributed random variables in Lᵖ, then `n⁻¹ • ∑ i ∈ range n, X i`
converges in `Lᵖ` to `𝔼[X 0]`. -/
<<<<<<< HEAD
theorem strong_law_Lp {p : ℝ≥0∞} (hp : 1 ≤ p) (hp' : p ≠ ∞) (X : ℕ → Ω → E) (hℒp : Memℒp (X 0) p)
    (hindep : Pairwise fun i j => IndepFun (X i) (X j)) (hident : ∀ i, IdentDistrib (X i) (X 0)) :
    Tendsto (fun (n : ℕ) => eLpNorm (fun ω => (n : ℝ) ⁻¹ • (∑ i ∈ range n, X i ω) - 𝔼[X 0]) p)
      atTop (𝓝 0) := by
  -- First exclude the trivial case where the space is not a probability space
  by_cases h : ∀ᵐ ω, X 0 ω = 0
  · have I : ∀ᵐ ω, ∀ i, X i ω = 0 := by
      rw [ae_all_iff]
      intro i
      exact (hident i).symm.ae_snd (p := fun x ↦ x = 0) measurableSet_eq h
    have A (n : ℕ) : eLpNorm (fun ω => (n : ℝ) ⁻¹ • (∑ i ∈ range n, X i ω) - 𝔼[X 0]) p ℙ = 0 := by
=======
theorem strong_law_Lp {p : ℝ≥0∞} (hp : 1 ≤ p) (hp' : p ≠ ∞) (X : ℕ → Ω → E)
    (hℒp : Memℒp (X 0) p μ) (hindep : Pairwise fun i j => IndepFun (X i) (X j) μ)
    (hident : ∀ i, IdentDistrib (X i) (X 0) μ μ) :
    Tendsto (fun (n : ℕ) => eLpNorm (fun ω => (n : ℝ) ⁻¹ • (∑ i ∈ range n, X i ω) - μ [X 0]) p μ)
      atTop (𝓝 0) := by
  -- First exclude the trivial case where the space is not a probability space
  by_cases h : ∀ᵐ ω ∂μ, X 0 ω = 0
  · have I : ∀ᵐ ω ∂μ, ∀ i, X i ω = 0 := by
      rw [ae_all_iff]
      intro i
      exact (hident i).symm.ae_snd (p := fun x ↦ x = 0) measurableSet_eq h
    have A (n : ℕ) : eLpNorm (fun ω => (n : ℝ) ⁻¹ • (∑ i ∈ range n, X i ω) - μ [X 0]) p μ = 0 := by
>>>>>>> d0df76bd
      simp only [integral_eq_zero_of_ae h, sub_zero]
      apply eLpNorm_eq_zero_of_ae_zero
      filter_upwards [I] with ω hω
      simp [hω]
    simp [A]
  -- Then use ae convergence and uniform integrability
<<<<<<< HEAD
  have : IsProbabilityMeasure (ℙ : Measure Ω) := Memℒp.isProbabilityMeasure_of_indepFun
    (X 0) (X 1) (zero_lt_one.trans_le hp).ne' hp' hℒp h (hindep zero_ne_one)
  have hmeas : ∀ i, AEStronglyMeasurable (X i) ℙ := fun i =>
=======
  have : IsProbabilityMeasure μ := Memℒp.isProbabilityMeasure_of_indepFun
    (X 0) (X 1) (zero_lt_one.trans_le hp).ne' hp' hℒp h (hindep zero_ne_one)
  have hmeas : ∀ i, AEStronglyMeasurable (X i) μ := fun i =>
>>>>>>> d0df76bd
    (hident i).aestronglyMeasurable_iff.2 hℒp.1
  have hint : Integrable (X 0) μ := hℒp.integrable hp
  have havg (n : ℕ) :
      AEStronglyMeasurable (fun ω => (n : ℝ) ⁻¹ • (∑ i ∈ range n, X i ω)) μ :=
    AEStronglyMeasurable.const_smul (aestronglyMeasurable_sum _ fun i _ => hmeas i) _
  refine tendsto_Lp_finite_of_tendstoInMeasure hp hp' havg (memℒp_const _) ?_
    (tendstoInMeasure_of_tendsto_ae havg (strong_law_ae _ hint hindep hident))
  rw [(_ : (fun (n : ℕ) ω => (n : ℝ)⁻¹ • (∑ i ∈ range n, X i ω))
            = fun (n : ℕ) => (n : ℝ)⁻¹ • (∑ i ∈ range n, X i))]
  · apply UniformIntegrable.unifIntegrable
    apply uniformIntegrable_average hp
    exact Memℒp.uniformIntegrable_of_identDistrib hp hp' hℒp hident
  · ext n ω
    simp only [Pi.smul_apply, sum_apply]

end StrongLawLp

end ProbabilityTheory<|MERGE_RESOLUTION|>--- conflicted
+++ resolved
@@ -602,19 +602,12 @@
 converges almost surely to `𝔼[X 0]`. We give here the strong version, due to Etemadi, that only
 requires pairwise independence. Superseded by `strong_law_ae`, which works for random variables
 taking values in any Banach space. -/
-<<<<<<< HEAD
-theorem strong_law_ae_real {Ω : Type*} [MeasureSpace Ω]
-    (X : ℕ → Ω → ℝ) (hint : Integrable (X 0))
-    (hindep : Pairwise fun i j => IndepFun (X i) (X j)) (hident : ∀ i, IdentDistrib (X i) (X 0)) :
-    ∀ᵐ ω, Tendsto (fun n : ℕ => (∑ i ∈ range n, X i ω) / n) atTop (𝓝 𝔼[X 0]) := by
-=======
 theorem strong_law_ae_real {Ω : Type*} {m : MeasurableSpace Ω} {μ : Measure Ω}
     (X : ℕ → Ω → ℝ) (hint : Integrable (X 0) μ)
     (hindep : Pairwise fun i j => IndepFun (X i) (X j) μ)
     (hident : ∀ i, IdentDistrib (X i) (X 0) μ μ) :
     ∀ᵐ ω ∂μ, Tendsto (fun n : ℕ => (∑ i ∈ range n, X i ω) / n) atTop (𝓝 (μ [X 0])) := by
   let mΩ : MeasureSpace Ω := ⟨μ⟩
->>>>>>> d0df76bd
   -- first get rid of the trivial case where the space is not a probability space
   by_cases h : ∀ᵐ ω, X 0 ω = 0
   · have I : ∀ᵐ ω, ∀ i, X i ω = 0 := by
@@ -623,11 +616,7 @@
       exact (hident i).symm.ae_snd (p := fun x ↦ x = 0) measurableSet_eq h
     filter_upwards [I] with ω hω
     simpa [hω] using (integral_eq_zero_of_ae h).symm
-<<<<<<< HEAD
-  have : IsProbabilityMeasure (ℙ : Measure Ω) :=
-=======
   have : IsProbabilityMeasure μ :=
->>>>>>> d0df76bd
     hint.isProbabilityMeasure_of_indepFun (X 0) (X 1) h (hindep zero_ne_one)
   -- then consider separately the positive and the negative part, and apply the result
   -- for nonnegative functions to them.
@@ -802,15 +791,6 @@
 identically distributed integrable random variables taking values in a Banach space,
 then `n⁻¹ • ∑ i ∈ range n, X i` converges almost surely to `𝔼[X 0]`. We give here the strong
 version, due to Etemadi, that only requires pairwise independence. -/
-<<<<<<< HEAD
-theorem strong_law_ae {Ω : Type*} [MeasureSpace Ω]
-    (X : ℕ → Ω → E) (hint : Integrable (X 0))
-    (hindep : Pairwise (fun i j ↦ IndepFun (X i) (X j))) (hident : ∀ i, IdentDistrib (X i) (X 0)) :
-    ∀ᵐ ω, Tendsto (fun n : ℕ ↦ (n : ℝ) ⁻¹ • (∑ i ∈ range n, X i ω)) atTop (𝓝 𝔼[X 0]) := by
-  -- First exclude the trivial case where the space is not a probability space
-  by_cases h : ∀ᵐ ω, X 0 ω = 0
-  · have I : ∀ᵐ ω, ∀ i, X i ω = 0 := by
-=======
 theorem strong_law_ae (X : ℕ → Ω → E) (hint : Integrable (X 0) μ)
     (hindep : Pairwise (fun i j ↦ IndepFun (X i) (X j) μ))
     (hident : ∀ i, IdentDistrib (X i) (X 0) μ μ) :
@@ -818,17 +798,12 @@
   -- First exclude the trivial case where the space is not a probability space
   by_cases h : ∀ᵐ ω ∂μ, X 0 ω = 0
   · have I : ∀ᵐ ω ∂μ, ∀ i, X i ω = 0 := by
->>>>>>> d0df76bd
       rw [ae_all_iff]
       intro i
       exact (hident i).symm.ae_snd (p := fun x ↦ x = 0) measurableSet_eq h
     filter_upwards [I] with ω hω
     simpa [hω] using (integral_eq_zero_of_ae h).symm
-<<<<<<< HEAD
-  have : IsProbabilityMeasure (ℙ : Measure Ω) :=
-=======
   have : IsProbabilityMeasure μ :=
->>>>>>> d0df76bd
     hint.isProbabilityMeasure_of_indepFun (X 0) (X 1) h (hindep zero_ne_one)
   -- we reduce to the case of strongly measurable random variables, by using `Y i` which is strongly
   -- measurable and ae equal to `X i`.
@@ -853,30 +828,13 @@
 
 section StrongLawLp
 
-<<<<<<< HEAD
-variable {Ω : Type*} [MeasureSpace Ω]
-=======
 variable {Ω : Type*} {mΩ : MeasurableSpace Ω} {μ : Measure Ω}
->>>>>>> d0df76bd
   {E : Type*} [NormedAddCommGroup E] [NormedSpace ℝ E] [CompleteSpace E]
   [MeasurableSpace E] [BorelSpace E]
 
 /-- **Strong law of large numbers**, Lᵖ version: if `X n` is a sequence of independent
 identically distributed random variables in Lᵖ, then `n⁻¹ • ∑ i ∈ range n, X i`
 converges in `Lᵖ` to `𝔼[X 0]`. -/
-<<<<<<< HEAD
-theorem strong_law_Lp {p : ℝ≥0∞} (hp : 1 ≤ p) (hp' : p ≠ ∞) (X : ℕ → Ω → E) (hℒp : Memℒp (X 0) p)
-    (hindep : Pairwise fun i j => IndepFun (X i) (X j)) (hident : ∀ i, IdentDistrib (X i) (X 0)) :
-    Tendsto (fun (n : ℕ) => eLpNorm (fun ω => (n : ℝ) ⁻¹ • (∑ i ∈ range n, X i ω) - 𝔼[X 0]) p)
-      atTop (𝓝 0) := by
-  -- First exclude the trivial case where the space is not a probability space
-  by_cases h : ∀ᵐ ω, X 0 ω = 0
-  · have I : ∀ᵐ ω, ∀ i, X i ω = 0 := by
-      rw [ae_all_iff]
-      intro i
-      exact (hident i).symm.ae_snd (p := fun x ↦ x = 0) measurableSet_eq h
-    have A (n : ℕ) : eLpNorm (fun ω => (n : ℝ) ⁻¹ • (∑ i ∈ range n, X i ω) - 𝔼[X 0]) p ℙ = 0 := by
-=======
 theorem strong_law_Lp {p : ℝ≥0∞} (hp : 1 ≤ p) (hp' : p ≠ ∞) (X : ℕ → Ω → E)
     (hℒp : Memℒp (X 0) p μ) (hindep : Pairwise fun i j => IndepFun (X i) (X j) μ)
     (hident : ∀ i, IdentDistrib (X i) (X 0) μ μ) :
@@ -889,22 +847,15 @@
       intro i
       exact (hident i).symm.ae_snd (p := fun x ↦ x = 0) measurableSet_eq h
     have A (n : ℕ) : eLpNorm (fun ω => (n : ℝ) ⁻¹ • (∑ i ∈ range n, X i ω) - μ [X 0]) p μ = 0 := by
->>>>>>> d0df76bd
       simp only [integral_eq_zero_of_ae h, sub_zero]
       apply eLpNorm_eq_zero_of_ae_zero
       filter_upwards [I] with ω hω
       simp [hω]
     simp [A]
   -- Then use ae convergence and uniform integrability
-<<<<<<< HEAD
-  have : IsProbabilityMeasure (ℙ : Measure Ω) := Memℒp.isProbabilityMeasure_of_indepFun
-    (X 0) (X 1) (zero_lt_one.trans_le hp).ne' hp' hℒp h (hindep zero_ne_one)
-  have hmeas : ∀ i, AEStronglyMeasurable (X i) ℙ := fun i =>
-=======
   have : IsProbabilityMeasure μ := Memℒp.isProbabilityMeasure_of_indepFun
     (X 0) (X 1) (zero_lt_one.trans_le hp).ne' hp' hℒp h (hindep zero_ne_one)
   have hmeas : ∀ i, AEStronglyMeasurable (X i) μ := fun i =>
->>>>>>> d0df76bd
     (hident i).aestronglyMeasurable_iff.2 hℒp.1
   have hint : Integrable (X 0) μ := hℒp.integrable hp
   have havg (n : ℕ) :
