--- conflicted
+++ resolved
@@ -191,11 +191,7 @@
 
 theorem Submartingale.exists_ae_trim_tendsto_of_bdd [IsFiniteMeasure μ] (hf : Submartingale f ℱ μ)
     (hbdd : ∀ n, eLpNorm (f n) 1 μ ≤ R) :
-<<<<<<< HEAD
-    ∀ᵐ ω ∂μ.trim (sSup_le fun m ⟨n, hn⟩ => hn ▸ ℱ.le _ : ⨆ n, ℱ n ≤ m0),
-=======
     ∀ᵐ ω ∂μ.trim (sSup_le fun _ ⟨_, hn⟩ => hn ▸ ℱ.le _ : ⨆ n, ℱ n ≤ m0),
->>>>>>> d0df76bd
       ∃ c, Tendsto (fun n => f n ω) atTop (𝓝 c) := by
   letI := (⨆ n, ℱ n)
   rw [ae_iff, trim_measurableSet_eq]
