--- conflicted
+++ resolved
@@ -232,11 +232,7 @@
     (hU : TopologicalSpace.IsOpenCover U) [∀ i, QuasiSober (U i)] : QuasiSober α :=
   hU.quasiSober_iff_forall.mpr ‹_›
 
-<<<<<<< HEAD
-/-- A space is quasi sober if it can be covered by open quasi sober subsets. -/
-=======
 /-- A space is quasi-sober if it can be covered by open quasi-sober subsets. -/
->>>>>>> 829c622e
 theorem quasiSober_of_open_cover (S : Set (Set α)) (hS : ∀ s : S, IsOpen (s : Set α))
     [∀ s : S, QuasiSober s] (hS' : ⋃₀ S = ⊤) : QuasiSober α :=
   TopologicalSpace.IsOpenCover.quasiSober (U := fun s : S ↦ ⟨s, hS s⟩) <| by
