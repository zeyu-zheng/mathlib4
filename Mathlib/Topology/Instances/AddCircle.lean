/-
Copyright (c) 2022 Oliver Nash. All rights reserved.
Released under Apache 2.0 license as described in the file LICENSE.
Authors: Oliver Nash
-/
import Mathlib.Algebra.Order.ToIntervalMod
import Mathlib.Algebra.Ring.AddAut
import Mathlib.Data.Nat.Totient
import Mathlib.GroupTheory.Divisible
import Mathlib.Topology.Connected.PathConnected
import Mathlib.Topology.IsLocalHomeomorph
import Mathlib.Topology.Instances.ZMultiples

/-!
# The additive circle

We define the additive circle `AddCircle p` as the quotient `𝕜 ⧸ (ℤ ∙ p)` for some period `p : 𝕜`.

See also `Circle` and `Real.angle`.  For the normed group structure on `AddCircle`, see
`AddCircle.NormedAddCommGroup` in a later file.

## Main definitions and results:

 * `AddCircle`: the additive circle `𝕜 ⧸ (ℤ ∙ p)` for some period `p : 𝕜`
 * `UnitAddCircle`: the special case `ℝ ⧸ ℤ`
 * `AddCircle.equivAddCircle`: the rescaling equivalence `AddCircle p ≃+ AddCircle q`
 * `AddCircle.equivIco`: the natural equivalence `AddCircle p ≃ Ico a (a + p)`
 * `AddCircle.addOrderOf_div_of_gcd_eq_one`: rational points have finite order
 * `AddCircle.exists_gcd_eq_one_of_isOfFinAddOrder`: finite-order points are rational
 * `AddCircle.homeoIccQuot`: the natural topological equivalence between `AddCircle p` and
   `Icc a (a + p)` with its endpoints identified.
 * `AddCircle.liftIco_continuous`: if `f : ℝ → B` is continuous, and `f a = f (a + p)` for
   some `a`, then there is a continuous function `AddCircle p → B` which agrees with `f` on
   `Icc a (a + p)`.

## Implementation notes:

Although the most important case is `𝕜 = ℝ` we wish to support other types of scalars, such as
the rational circle `AddCircle (1 : ℚ)`, and so we set things up more generally.

## TODO

 * Link with periodicity
 * Lie group structure
 * Exponential equivalence to `Circle`

-/


noncomputable section

open AddCommGroup Set Function AddSubgroup TopologicalSpace

open Topology

variable {𝕜 B : Type*}

section Continuity

variable [AddCommGroup 𝕜] [LinearOrder 𝕜] [IsOrderedAddMonoid 𝕜] [Archimedean 𝕜]
  [TopologicalSpace 𝕜] [OrderTopology 𝕜]
  {p : 𝕜} (hp : 0 < p) (a x : 𝕜)

theorem continuous_right_toIcoMod : ContinuousWithinAt (toIcoMod hp a) (Ici x) x := by
  intro s h
  rw [Filter.mem_map, mem_nhdsWithin_iff_exists_mem_nhds_inter]
  haveI : Nontrivial 𝕜 := ⟨⟨0, p, hp.ne⟩⟩
  simp_rw [mem_nhds_iff_exists_Ioo_subset] at h ⊢
  obtain ⟨l, u, hxI, hIs⟩ := h
  let d := toIcoDiv hp a x • p
  have hd := toIcoMod_mem_Ico hp a x
  simp_rw [subset_def, mem_inter_iff]
  refine ⟨_, ⟨l + d, min (a + p) u + d, ?_, fun x => id⟩, fun y => ?_⟩ <;>
    simp_rw [← sub_mem_Ioo_iff_left, mem_Ioo, lt_min_iff]
  · exact ⟨hxI.1, hd.2, hxI.2⟩
  · rintro ⟨h, h'⟩
    apply hIs
    rw [← toIcoMod_sub_zsmul, (toIcoMod_eq_self _).2]
    exacts [⟨h.1, h.2.2⟩, ⟨hd.1.trans (sub_le_sub_right h' _), h.2.1⟩]

theorem continuous_left_toIocMod : ContinuousWithinAt (toIocMod hp a) (Iic x) x := by
  rw [(funext fun y => Eq.trans (by rw [neg_neg]) <| toIocMod_neg _ _ _ :
      toIocMod hp a = (fun x => p - x) ∘ toIcoMod hp (-a) ∘ Neg.neg)]
  exact
    (continuous_sub_left _).continuousAt.comp_continuousWithinAt <|
      (continuous_right_toIcoMod _ _ _).comp continuous_neg.continuousWithinAt fun y => neg_le_neg

variable {x}

theorem toIcoMod_eventuallyEq_toIocMod (hx : (x : 𝕜 ⧸ zmultiples p) ≠ a) :
    toIcoMod hp a =ᶠ[𝓝 x] toIocMod hp a :=
  IsOpen.mem_nhds
      (by
        rw [Ico_eq_locus_Ioc_eq_iUnion_Ioo]
        exact isOpen_iUnion fun i => isOpen_Ioo) <|
    (not_modEq_iff_toIcoMod_eq_toIocMod hp).1 <| not_modEq_iff_ne_mod_zmultiples.2 hx

theorem continuousAt_toIcoMod (hx : (x : 𝕜 ⧸ zmultiples p) ≠ a) : ContinuousAt (toIcoMod hp a) x :=
  let h := toIcoMod_eventuallyEq_toIocMod hp a hx
  continuousAt_iff_continuous_left_right.2 <|
    ⟨(continuous_left_toIocMod hp a x).congr_of_eventuallyEq (h.filter_mono nhdsWithin_le_nhds)
        h.eq_of_nhds,
      continuous_right_toIcoMod hp a x⟩

theorem continuousAt_toIocMod (hx : (x : 𝕜 ⧸ zmultiples p) ≠ a) : ContinuousAt (toIocMod hp a) x :=
  let h := toIcoMod_eventuallyEq_toIocMod hp a hx
  continuousAt_iff_continuous_left_right.2 <|
    ⟨continuous_left_toIocMod hp a x,
      (continuous_right_toIcoMod hp a x).congr_of_eventuallyEq
        (h.symm.filter_mono nhdsWithin_le_nhds) h.symm.eq_of_nhds⟩

end Continuity

/-- The "additive circle": `𝕜 ⧸ (ℤ ∙ p)`. See also `Circle` and `Real.angle`. -/
abbrev AddCircle [AddCommGroup 𝕜] (p : 𝕜) :=
  𝕜 ⧸ zmultiples p

namespace AddCircle

section LinearOrderedAddCommGroup

variable [AddCommGroup 𝕜] (p : 𝕜)

theorem coe_nsmul {n : ℕ} {x : 𝕜} : (↑(n • x) : AddCircle p) = n • (x : AddCircle p) :=
  rfl

theorem coe_zsmul {n : ℤ} {x : 𝕜} : (↑(n • x) : AddCircle p) = n • (x : AddCircle p) :=
  rfl

theorem coe_add (x y : 𝕜) : (↑(x + y) : AddCircle p) = (x : AddCircle p) + (y : AddCircle p) :=
  rfl

theorem coe_sub (x y : 𝕜) : (↑(x - y) : AddCircle p) = (x : AddCircle p) - (y : AddCircle p) :=
  rfl

theorem coe_neg {x : 𝕜} : (↑(-x) : AddCircle p) = -(x : AddCircle p) :=
  rfl

@[norm_cast]
theorem coe_zero : ↑(0 : 𝕜) = (0 : AddCircle p) :=
  rfl

theorem coe_eq_zero_iff {x : 𝕜} : (x : AddCircle p) = 0 ↔ ∃ n : ℤ, n • p = x := by
  simp [AddSubgroup.mem_zmultiples_iff]

theorem coe_period : (p : AddCircle p) = 0 :=
  (QuotientAddGroup.eq_zero_iff p).2 <| mem_zmultiples p

theorem coe_add_period (x : 𝕜) : ((x + p : 𝕜) : AddCircle p) = x := by
  rw [coe_add, ← eq_sub_iff_add_eq', sub_self, coe_period]

@[continuity, nolint unusedArguments]
protected theorem continuous_mk' [TopologicalSpace 𝕜] :
    Continuous (QuotientAddGroup.mk' (zmultiples p) : 𝕜 → AddCircle p) :=
  continuous_coinduced_rng

variable [LinearOrder 𝕜] [IsOrderedAddMonoid 𝕜]

theorem coe_eq_zero_of_pos_iff (hp : 0 < p) {x : 𝕜} (hx : 0 < x) :
    (x : AddCircle p) = 0 ↔ ∃ n : ℕ, n • p = x := by
  rw [coe_eq_zero_iff]
  constructor <;> rintro ⟨n, rfl⟩
  · replace hx : 0 < n := by
      contrapose! hx
      simpa only [← neg_nonneg, ← zsmul_neg, zsmul_neg'] using zsmul_nonneg hp.le (neg_nonneg.2 hx)
    exact ⟨n.toNat, by rw [← natCast_zsmul, Int.toNat_of_nonneg hx.le]⟩
  · exact ⟨(n : ℤ), by simp⟩

variable [hp : Fact (0 < p)] (a : 𝕜) [Archimedean 𝕜]

/-- The equivalence between `AddCircle p` and the half-open interval `[a, a + p)`, whose inverse
is the natural quotient map. -/
def equivIco : AddCircle p ≃ Ico a (a + p) :=
  QuotientAddGroup.equivIcoMod hp.out a

/-- The equivalence between `AddCircle p` and the half-open interval `(a, a + p]`, whose inverse
is the natural quotient map. -/
def equivIoc : AddCircle p ≃ Ioc a (a + p) :=
  QuotientAddGroup.equivIocMod hp.out a

/-- Given a function on `𝕜`, return the unique function on `AddCircle p` agreeing with `f` on
`[a, a + p)`. -/
def liftIco (f : 𝕜 → B) : AddCircle p → B :=
  restrict _ f ∘ AddCircle.equivIco p a

/-- Given a function on `𝕜`, return the unique function on `AddCircle p` agreeing with `f` on
`(a, a + p]`. -/
def liftIoc (f : 𝕜 → B) : AddCircle p → B :=
  restrict _ f ∘ AddCircle.equivIoc p a

variable {p a}

theorem coe_eq_coe_iff_of_mem_Ico {x y : 𝕜} (hx : x ∈ Ico a (a + p)) (hy : y ∈ Ico a (a + p)) :
    (x : AddCircle p) = y ↔ x = y := by
  refine ⟨fun h => ?_, by tauto⟩
  suffices (⟨x, hx⟩ : Ico a (a + p)) = ⟨y, hy⟩ by exact Subtype.mk.inj this
  apply_fun equivIco p a at h
  rw [← (equivIco p a).right_inv ⟨x, hx⟩, ← (equivIco p a).right_inv ⟨y, hy⟩]
  exact h

theorem liftIco_coe_apply {f : 𝕜 → B} {x : 𝕜} (hx : x ∈ Ico a (a + p)) :
    liftIco p a f ↑x = f x := by
  have : (equivIco p a) x = ⟨x, hx⟩ := by
    rw [Equiv.apply_eq_iff_eq_symm_apply]
    rfl
  rw [liftIco, comp_apply, this]
  rfl

theorem liftIoc_coe_apply {f : 𝕜 → B} {x : 𝕜} (hx : x ∈ Ioc a (a + p)) :
    liftIoc p a f ↑x = f x := by
  have : (equivIoc p a) x = ⟨x, hx⟩ := by
    rw [Equiv.apply_eq_iff_eq_symm_apply]
    rfl
  rw [liftIoc, comp_apply, this]
  rfl

lemma eq_coe_Ico (a : AddCircle p) : ∃ b, b ∈ Ico 0 p ∧ ↑b = a := by
  let b := QuotientAddGroup.equivIcoMod hp.out 0 a
  exact ⟨b.1, by simpa only [zero_add] using b.2,
    (QuotientAddGroup.equivIcoMod hp.out 0).symm_apply_apply a⟩

lemma coe_eq_zero_iff_of_mem_Ico (ha : a ∈ Ico 0 p) :
    (a : AddCircle p) = 0 ↔ a = 0 := by
  have h0 : 0 ∈ Ico 0 (0 + p) := by simpa [zero_add, left_mem_Ico] using hp.out
  have ha' : a ∈ Ico 0 (0 + p) := by rwa [zero_add]
  rw [← AddCircle.coe_eq_coe_iff_of_mem_Ico ha' h0, QuotientAddGroup.mk_zero]

variable (p a)

section Continuity

variable [TopologicalSpace 𝕜]

@[continuity]
theorem continuous_equivIco_symm : Continuous (equivIco p a).symm :=
  continuous_quotient_mk'.comp continuous_subtype_val

@[continuity]
theorem continuous_equivIoc_symm : Continuous (equivIoc p a).symm :=
  continuous_quotient_mk'.comp continuous_subtype_val

variable [OrderTopology 𝕜] {x : AddCircle p}

theorem continuousAt_equivIco (hx : x ≠ a) : ContinuousAt (equivIco p a) x := by
  induction x using QuotientAddGroup.induction_on
  rw [ContinuousAt, Filter.Tendsto, QuotientAddGroup.nhds_eq, Filter.map_map]
  exact (continuousAt_toIcoMod hp.out a hx).codRestrict _

theorem continuousAt_equivIoc (hx : x ≠ a) : ContinuousAt (equivIoc p a) x := by
  induction x using QuotientAddGroup.induction_on
  rw [ContinuousAt, Filter.Tendsto, QuotientAddGroup.nhds_eq, Filter.map_map]
  exact (continuousAt_toIocMod hp.out a hx).codRestrict _

/-- The quotient map `𝕜 → AddCircle p` as a partial homeomorphism. -/
@[simps] def partialHomeomorphCoe [DiscreteTopology (zmultiples p)] :
    PartialHomeomorph 𝕜 (AddCircle p) where
  toFun := (↑)
  invFun := fun x ↦ equivIco p a x
  source := Ioo a (a + p)
  target := {↑a}ᶜ
  map_source' := by
    intro x hx hx'
    exact hx.1.ne' ((coe_eq_coe_iff_of_mem_Ico (Ioo_subset_Ico_self hx)
      (left_mem_Ico.mpr (lt_add_of_pos_right a hp.out))).mp hx')
  map_target' := by
    intro x hx
    exact (eq_left_or_mem_Ioo_of_mem_Ico (equivIco p a x).2).resolve_left
      (hx ∘ ((equivIco p a).symm_apply_apply x).symm.trans ∘ congrArg _)
  left_inv' :=
    fun x hx ↦ congrArg _ ((equivIco p a).apply_symm_apply ⟨x, Ioo_subset_Ico_self hx⟩)
  right_inv' := fun x _ ↦ (equivIco p a).symm_apply_apply x
  open_source := isOpen_Ioo
  open_target := isOpen_compl_singleton
  continuousOn_toFun := (AddCircle.continuous_mk' p).continuousOn
  continuousOn_invFun := by
    exact continuousOn_of_forall_continuousAt
      (fun _ ↦ continuousAt_subtype_val.comp ∘ continuousAt_equivIco p a)

lemma isLocalHomeomorph_coe [DiscreteTopology (zmultiples p)] [DenselyOrdered 𝕜] :
    IsLocalHomeomorph ((↑) : 𝕜 → AddCircle p) := by
  intro a
  obtain ⟨b, hb1, hb2⟩ := exists_between (sub_lt_self a hp.out)
  exact ⟨partialHomeomorphCoe p b, ⟨hb2, lt_add_of_sub_right_lt hb1⟩, rfl⟩

end Continuity

/-- The image of the closed-open interval `[a, a + p)` under the quotient map `𝕜 → AddCircle p` is
the entire space. -/
@[simp]
theorem coe_image_Ico_eq : ((↑) : 𝕜 → AddCircle p) '' Ico a (a + p) = univ := by
  rw [image_eq_range]
  exact (equivIco p a).symm.range_eq_univ

/-- The image of the closed-open interval `[a, a + p)` under the quotient map `𝕜 → AddCircle p` is
the entire space. -/
@[simp]
theorem coe_image_Ioc_eq : ((↑) : 𝕜 → AddCircle p) '' Ioc a (a + p) = univ := by
  rw [image_eq_range]
  exact (equivIoc p a).symm.range_eq_univ

/-- The image of the closed interval `[0, p]` under the quotient map `𝕜 → AddCircle p` is the
entire space. -/
@[simp]
theorem coe_image_Icc_eq : ((↑) : 𝕜 → AddCircle p) '' Icc a (a + p) = univ :=
  eq_top_mono (image_subset _ Ico_subset_Icc_self) <| coe_image_Ico_eq _ _

end LinearOrderedAddCommGroup

section LinearOrderedField

variable [Field 𝕜] (p q : 𝕜)

/-- The rescaling equivalence between additive circles with different periods. -/
def equivAddCircle (hp : p ≠ 0) (hq : q ≠ 0) : AddCircle p ≃+ AddCircle q :=
  QuotientAddGroup.congr _ _ (AddAut.mulRight <| (Units.mk0 p hp)⁻¹ * Units.mk0 q hq) <| by
    rw [AddMonoidHom.map_zmultiples, AddMonoidHom.coe_coe, AddAut.mulRight_apply, Units.val_mul,
      Units.val_mk0, Units.val_inv_eq_inv_val, Units.val_mk0, mul_inv_cancel_left₀ hp]

@[simp]
theorem equivAddCircle_apply_mk (hp : p ≠ 0) (hq : q ≠ 0) (x : 𝕜) :
    equivAddCircle p q hp hq (x : 𝕜) = (x * (p⁻¹ * q) : 𝕜) :=
  rfl

@[simp]
theorem equivAddCircle_symm_apply_mk (hp : p ≠ 0) (hq : q ≠ 0) (x : 𝕜) :
    (equivAddCircle p q hp hq).symm (x : 𝕜) = (x * (q⁻¹ * p) : 𝕜) :=
  rfl

section
variable [LinearOrder 𝕜] [IsStrictOrderedRing 𝕜] [TopologicalSpace 𝕜] [OrderTopology 𝕜]

/-- The rescaling homeomorphism between additive circles with different periods. -/
def homeomorphAddCircle (hp : p ≠ 0) (hq : q ≠ 0) : AddCircle p ≃ₜ AddCircle q :=
  ⟨equivAddCircle p q hp hq,
    (continuous_quotient_mk'.comp (continuous_mul_right (p⁻¹ * q))).quotient_lift _,
    (continuous_quotient_mk'.comp (continuous_mul_right (q⁻¹ * p))).quotient_lift _⟩

@[simp]
theorem homeomorphAddCircle_apply_mk (hp : p ≠ 0) (hq : q ≠ 0) (x : 𝕜) :
    homeomorphAddCircle p q hp hq (x : 𝕜) = (x * (p⁻¹ * q) : 𝕜) :=
  rfl

@[simp]
theorem homeomorphAddCircle_symm_apply_mk (hp : p ≠ 0) (hq : q ≠ 0) (x : 𝕜) :
    (homeomorphAddCircle p q hp hq).symm (x : 𝕜) = (x * (q⁻¹ * p) : 𝕜) :=
  rfl
end

variable [LinearOrder 𝕜] [IsStrictOrderedRing 𝕜] [hp : Fact (0 < p)]

section FloorRing

variable [FloorRing 𝕜]

@[simp]
theorem coe_equivIco_mk_apply (x : 𝕜) :
    (equivIco p 0 <| QuotientAddGroup.mk x : 𝕜) = Int.fract (x / p) * p :=
  toIcoMod_eq_fract_mul _ x

<<<<<<< HEAD
/-set_option {optN.getId.toString} {opt.getId.toString} in-/ -- See https://github.com/leanprover-community/mathlib4/issues/12535
=======
>>>>>>> 9c5455a1
instance : DivisibleBy (AddCircle p) ℤ where
  div x n := (↑((n : 𝕜)⁻¹ * (equivIco p 0 x : 𝕜)) : AddCircle p)
  div_zero x := by
    simp only [algebraMap.coe_zero, Int.cast_zero, inv_zero, zero_mul, QuotientAddGroup.mk_zero]
  div_cancel {n} x hn := by
    replace hn : (n : 𝕜) ≠ 0 := by norm_cast
    change n • QuotientAddGroup.mk' _ ((n : 𝕜)⁻¹ * ↑(equivIco p 0 x)) = x
    rw [← map_zsmul, ← smul_mul_assoc, zsmul_eq_mul, mul_inv_cancel₀ hn, one_mul]
    exact (equivIco p 0).symm_apply_apply x

end FloorRing

section FiniteOrderPoints

variable {p}

theorem addOrderOf_period_div {n : ℕ} (h : 0 < n) : addOrderOf ((p / n : 𝕜) : AddCircle p) = n := by
  rw [addOrderOf_eq_iff h]
  replace h : 0 < (n : 𝕜) := Nat.cast_pos.2 h
  refine ⟨?_, fun m hn h0 => ?_⟩ <;> simp only [Ne, ← coe_nsmul, nsmul_eq_mul]
  · rw [mul_div_cancel₀ _ h.ne', coe_period]
  rw [coe_eq_zero_of_pos_iff p hp.out (mul_pos (Nat.cast_pos.2 h0) <| div_pos hp.out h)]
  rintro ⟨k, hk⟩
  rw [mul_div, eq_div_iff h.ne', nsmul_eq_mul, mul_right_comm, ← Nat.cast_mul,
    (mul_left_injective₀ hp.out.ne').eq_iff, Nat.cast_inj, mul_comm] at hk
  exact (Nat.le_of_dvd h0 ⟨_, hk.symm⟩).not_lt hn

variable (p) in
theorem gcd_mul_addOrderOf_div_eq {n : ℕ} (m : ℕ) (hn : 0 < n) :
    m.gcd n * addOrderOf (↑(↑m / ↑n * p) : AddCircle p) = n := by
  rw [mul_comm_div, ← nsmul_eq_mul, coe_nsmul, IsOfFinAddOrder.addOrderOf_nsmul]
  · rw [addOrderOf_period_div hn, Nat.gcd_comm, Nat.mul_div_cancel']
    exact n.gcd_dvd_left m
  · rwa [← addOrderOf_pos_iff, addOrderOf_period_div hn]

theorem addOrderOf_div_of_gcd_eq_one {m n : ℕ} (hn : 0 < n) (h : m.gcd n = 1) :
    addOrderOf (↑(↑m / ↑n * p) : AddCircle p) = n := by
  convert gcd_mul_addOrderOf_div_eq p m hn
  rw [h, one_mul]

theorem addOrderOf_div_of_gcd_eq_one' {m : ℤ} {n : ℕ} (hn : 0 < n) (h : m.natAbs.gcd n = 1) :
    addOrderOf (↑(↑m / ↑n * p) : AddCircle p) = n := by
  cases m
  · simp only [Int.ofNat_eq_coe, Int.cast_natCast, Int.natAbs_natCast] at h ⊢
    exact addOrderOf_div_of_gcd_eq_one hn h
  · simp only [Int.cast_negSucc, neg_div, neg_mul, coe_neg, addOrderOf_neg]
    exact addOrderOf_div_of_gcd_eq_one hn h

theorem addOrderOf_coe_rat {q : ℚ} : addOrderOf (↑(↑q * p) : AddCircle p) = q.den := by
  have : (↑(q.den : ℤ) : 𝕜) ≠ 0 := by
    norm_cast
    exact q.pos.ne.symm
  rw [← q.num_divInt_den, Rat.cast_divInt_of_ne_zero _ this, Int.cast_natCast, Rat.num_divInt_den,
    addOrderOf_div_of_gcd_eq_one' q.pos q.reduced]

theorem addOrderOf_eq_pos_iff {u : AddCircle p} {n : ℕ} (h : 0 < n) :
    addOrderOf u = n ↔ ∃ m < n, m.gcd n = 1 ∧ ↑(↑m / ↑n * p) = u := by
  refine ⟨QuotientAddGroup.induction_on u fun k hk => ?_, ?_⟩
  · rintro ⟨m, _, h₁, rfl⟩
    exact addOrderOf_div_of_gcd_eq_one h h₁
  have h0 := addOrderOf_nsmul_eq_zero (k : AddCircle p)
  rw [hk, ← coe_nsmul, coe_eq_zero_iff] at h0
  obtain ⟨a, ha⟩ := h0
  have h0 : (_ : 𝕜) ≠ 0 := Nat.cast_ne_zero.2 h.ne'
  rw [nsmul_eq_mul, mul_comm, ← div_eq_iff h0, ← a.ediv_add_emod' n, add_smul, add_div,
    zsmul_eq_mul, Int.cast_mul, Int.cast_natCast, mul_assoc, ← mul_div, mul_comm _ p,
    mul_div_cancel_right₀ p h0] at ha
  have han : _ = a % n := Int.toNat_of_nonneg (Int.emod_nonneg _ <| mod_cast h.ne')
  have he : (↑(↑((a % n).toNat) / ↑n * p) : AddCircle p) = k := by
    convert congr_arg (QuotientAddGroup.mk : 𝕜 → (AddCircle p)) ha using 1
    rw [coe_add, ← Int.cast_natCast, han, zsmul_eq_mul, mul_div_right_comm, eq_comm,
      add_eq_right, ← zsmul_eq_mul, coe_zsmul, coe_period, smul_zero]
  refine ⟨(a % n).toNat, ?_, ?_, he⟩
  · rw [← Int.ofNat_lt, han]
    exact Int.emod_lt_of_pos _ (Int.ofNat_lt.2 h)
  · have := (gcd_mul_addOrderOf_div_eq p (Int.toNat (a % ↑n)) h).trans
      ((congr_arg addOrderOf he).trans hk).symm
    rw [he, Nat.mul_left_eq_self_iff] at this
    · exact this
    · rwa [hk]

theorem exists_gcd_eq_one_of_isOfFinAddOrder {u : AddCircle p} (h : IsOfFinAddOrder u) :
    ∃ m : ℕ, m.gcd (addOrderOf u) = 1 ∧ m < addOrderOf u ∧ ↑((m : 𝕜) / addOrderOf u * p) = u :=
  let ⟨m, hl, hg, he⟩ := (addOrderOf_eq_pos_iff h.addOrderOf_pos).1 rfl
  ⟨m, hg, hl, he⟩

theorem addOrderOf_coe_eq_zero_iff_forall_rat_ne_div {a : 𝕜} :
    addOrderOf (a : AddCircle p) = 0 ↔ ∀ q : ℚ, (q : 𝕜) ≠ a / p := by
  simp only [ne_eq, eq_div_iff (Fact.out : 0 < p).ne']
  constructor
  · rintro h q rfl
    rw [addOrderOf_coe_rat] at h
    exact q.den_ne_zero h
  · rw [addOrderOf_eq_zero_iff']
    intro h n hn han
    simp only [← coe_nsmul, coe_eq_zero_iff, nsmul_eq_mul, zsmul_eq_mul] at han
    rcases han with ⟨m, hm⟩
    apply h (m / n)
    field_simp [hm]

variable (p)

/-- The natural bijection between points of order `n` and natural numbers less than and coprime to
`n`. The inverse of the map sends `m ↦ (m/n * p : AddCircle p)` where `m` is coprime to `n` and
satisfies `0 ≤ m < n`. -/
def setAddOrderOfEquiv {n : ℕ} (hn : 0 < n) :
    { u : AddCircle p | addOrderOf u = n } ≃ { m | m < n ∧ m.gcd n = 1 } :=
  Equiv.symm <|
    Equiv.ofBijective (fun m => ⟨↑((m : 𝕜) / n * p), addOrderOf_div_of_gcd_eq_one hn m.prop.2⟩)
      (by
        refine ⟨fun m₁ m₂ h => Subtype.ext ?_, fun u => ?_⟩
        · simp_rw [Subtype.ext_iff] at h
          rw [← sub_eq_zero, ← coe_sub, ← sub_mul, ← sub_div, ← Int.cast_natCast m₁,
            ← Int.cast_natCast m₂, ← Int.cast_sub, coe_eq_zero_iff] at h
          obtain ⟨m, hm⟩ := h
          rw [← mul_div_right_comm, eq_div_iff, mul_comm, ← zsmul_eq_mul, mul_smul_comm, ←
            nsmul_eq_mul, ← natCast_zsmul, smul_smul,
            zsmul_left_inj hp.out, mul_comm] at hm
          swap
          · exact Nat.cast_ne_zero.2 hn.ne'
          rw [← @Nat.cast_inj ℤ, ← sub_eq_zero]
          refine Int.eq_zero_of_abs_lt_dvd ⟨_, hm.symm⟩ (abs_sub_lt_iff.2 ⟨?_, ?_⟩) <;>
            apply (Int.sub_le_self _ <| Nat.cast_nonneg _).trans_lt (Nat.cast_lt.2 _)
          exacts [m₁.2.1, m₂.2.1]
        obtain ⟨m, hmn, hg, he⟩ := (addOrderOf_eq_pos_iff hn).mp u.2
        exact ⟨⟨m, hmn, hg⟩, Subtype.ext he⟩)

@[simp]
theorem card_addOrderOf_eq_totient {n : ℕ} :
    Nat.card { u : AddCircle p // addOrderOf u = n } = n.totient := by
  rcases n.eq_zero_or_pos with (rfl | hn)
  · simp only [Nat.totient_zero, addOrderOf_eq_zero_iff]
    rcases em (∃ u : AddCircle p, ¬IsOfFinAddOrder u) with (⟨u, hu⟩ | h)
    · have : Infinite { u : AddCircle p // ¬IsOfFinAddOrder u } := by
        rw [← coe_setOf, infinite_coe_iff]
        exact infinite_not_isOfFinAddOrder hu
      exact Nat.card_eq_zero_of_infinite
    · have : IsEmpty { u : AddCircle p // ¬IsOfFinAddOrder u } := by simpa [isEmpty_subtype] using h
      exact Nat.card_of_isEmpty
  · rw [← coe_setOf, Nat.card_congr (setAddOrderOfEquiv p hn),
      n.totient_eq_card_lt_and_coprime]
    simp only [Nat.gcd_comm]

theorem finite_setOf_addOrderOf_eq {n : ℕ} (hn : 0 < n) :
    {u : AddCircle p | addOrderOf u = n}.Finite :=
  finite_coe_iff.mp <| Nat.finite_of_card_ne_zero <| by simp [hn.ne']

@[deprecated (since := "2025-03-26")]
alias finite_setOf_add_order_eq := finite_setOf_addOrderOf_eq

end FiniteOrderPoints

end LinearOrderedField

variable (p : ℝ)

instance pathConnectedSpace : PathConnectedSpace <| AddCircle p :=
  (inferInstance : PathConnectedSpace (Quotient _))

/-- The "additive circle" `ℝ ⧸ (ℤ ∙ p)` is compact. -/
instance compactSpace [Fact (0 < p)] : CompactSpace <| AddCircle p := by
  rw [← isCompact_univ_iff, ← coe_image_Icc_eq p 0]
  exact isCompact_Icc.image (AddCircle.continuous_mk' p)

/-- The action on `ℝ` by right multiplication of its the subgroup `zmultiples p` (the multiples of
`p:ℝ`) is properly discontinuous. -/
instance : ProperlyDiscontinuousVAdd (zmultiples p).op ℝ :=
  (zmultiples p).properlyDiscontinuousVAdd_opposite_of_tendsto_cofinite
    (AddSubgroup.tendsto_zmultiples_subtype_cofinite p)

end AddCircle

section UnitAddCircle

instance instZeroLTOne [Semiring 𝕜] [PartialOrder 𝕜] [IsStrictOrderedRing 𝕜] : Fact ((0 : 𝕜) < 1) :=
  ⟨zero_lt_one⟩

/-- The unit circle `ℝ ⧸ ℤ`. -/
abbrev UnitAddCircle :=
  AddCircle (1 : ℝ)

end UnitAddCircle

section IdentifyIccEnds

/-! This section proves that for any `a`, the natural map from `[a, a + p] ⊂ 𝕜` to `AddCircle p`
gives an identification of `AddCircle p`, as a topological space, with the quotient of `[a, a + p]`
by the equivalence relation identifying the endpoints. -/


namespace AddCircle

variable [AddCommGroup 𝕜] [LinearOrder 𝕜] [IsOrderedAddMonoid 𝕜] (p a : 𝕜)
  [hp : Fact (0 < p)]

local notation "𝕋" => AddCircle p

/-- The relation identifying the endpoints of `Icc a (a + p)`. -/
inductive EndpointIdent : Icc a (a + p) → Icc a (a + p) → Prop
  | mk :
    EndpointIdent ⟨a, left_mem_Icc.mpr <| le_add_of_nonneg_right hp.out.le⟩
      ⟨a + p, right_mem_Icc.mpr <| le_add_of_nonneg_right hp.out.le⟩

variable [Archimedean 𝕜]

/-- The equivalence between `AddCircle p` and the quotient of `[a, a + p]` by the relation
identifying the endpoints. -/
def equivIccQuot : 𝕋 ≃ Quot (EndpointIdent p a) where
  toFun x := Quot.mk _ <| inclusion Ico_subset_Icc_self (equivIco _ _ x)
  invFun x :=
    Quot.liftOn x (↑) <| by
      rintro _ _ ⟨_⟩
      exact (coe_add_period p a).symm
  left_inv := (equivIco p a).symm_apply_apply
  right_inv :=
    Quot.ind <| by
      rintro ⟨x, hx⟩
      rcases ne_or_eq x (a + p) with (h | rfl)
      · revert x
        dsimp only
        intro x hx h
        congr
        ext1
        apply congr_arg Subtype.val ((equivIco p a).right_inv ⟨x, hx.1, hx.2.lt_of_ne h⟩)
      · rw [← Quot.sound EndpointIdent.mk]
        dsimp only
        congr
        ext1
        apply congr_arg Subtype.val
          ((equivIco p a).right_inv ⟨a, le_refl a, lt_add_of_pos_right a hp.out⟩)

theorem equivIccQuot_comp_mk_eq_toIcoMod :
    equivIccQuot p a ∘ Quotient.mk'' = fun x =>
      Quot.mk _ ⟨toIcoMod hp.out a x, Ico_subset_Icc_self <| toIcoMod_mem_Ico _ _ x⟩ :=
  rfl

theorem equivIccQuot_comp_mk_eq_toIocMod :
    equivIccQuot p a ∘ Quotient.mk'' = fun x =>
      Quot.mk _ ⟨toIocMod hp.out a x, Ioc_subset_Icc_self <| toIocMod_mem_Ioc _ _ x⟩ := by
  rw [equivIccQuot_comp_mk_eq_toIcoMod]
  funext x
  by_cases h : a ≡ x [PMOD p]
  · simp_rw [(modEq_iff_toIcoMod_eq_left hp.out).1 h, (modEq_iff_toIocMod_eq_right hp.out).1 h]
    exact Quot.sound EndpointIdent.mk
  · simp_rw [(not_modEq_iff_toIcoMod_eq_toIocMod hp.out).1 h]

/-- The natural map from `[a, a + p] ⊂ 𝕜` with endpoints identified to `𝕜 / ℤ • p`, as a
homeomorphism of topological spaces. -/
def homeoIccQuot [TopologicalSpace 𝕜] [OrderTopology 𝕜] : 𝕋 ≃ₜ Quot (EndpointIdent p a) where
  toEquiv := equivIccQuot p a
  continuous_toFun := by
    simp_rw [isQuotientMap_quotient_mk'.continuous_iff, continuous_iff_continuousAt,
      continuousAt_iff_continuous_left_right]
    intro x; constructor
    on_goal 1 => erw [equivIccQuot_comp_mk_eq_toIocMod]
    on_goal 2 => erw [equivIccQuot_comp_mk_eq_toIcoMod]
    all_goals
      apply continuous_quot_mk.continuousAt.comp_continuousWithinAt
      rw [IsInducing.subtypeVal.continuousWithinAt_iff]
    · apply continuous_left_toIocMod
    · apply continuous_right_toIcoMod
  continuous_invFun :=
    continuous_quot_lift _ ((AddCircle.continuous_mk' p).comp continuous_subtype_val)

/-! We now show that a continuous function on `[a, a + p]` satisfying `f a = f (a + p)` is the
pullback of a continuous function on `AddCircle p`. -/


variable {p a}

theorem liftIco_eq_lift_Icc {f : 𝕜 → B} (h : f a = f (a + p)) :
    liftIco p a f =
      Quot.lift (restrict (Icc a <| a + p) f)
          (by
            rintro _ _ ⟨_⟩
            exact h) ∘
        equivIccQuot p a :=
  rfl

theorem liftIco_zero_coe_apply {f : 𝕜 → B} {x : 𝕜} (hx : x ∈ Ico 0 p) : liftIco p 0 f ↑x = f x :=
  liftIco_coe_apply (by rwa [zero_add])

variable [TopologicalSpace 𝕜] [OrderTopology 𝕜]

theorem liftIco_continuous [TopologicalSpace B] {f : 𝕜 → B} (hf : f a = f (a + p))
    (hc : ContinuousOn f <| Icc a (a + p)) : Continuous (liftIco p a f) := by
  rw [liftIco_eq_lift_Icc hf]
  refine Continuous.comp ?_ (homeoIccQuot p a).continuous_toFun
  exact continuous_coinduced_dom.mpr (continuousOn_iff_continuous_restrict.mp hc)

theorem liftIco_zero_continuous [TopologicalSpace B] {f : 𝕜 → B} (hf : f 0 = f p)
    (hc : ContinuousOn f <| Icc 0 p) : Continuous (liftIco p 0 f) :=
  liftIco_continuous (by rwa [zero_add] : f 0 = f (0 + p)) (by rwa [zero_add])

@[simp] lemma coe_fract (x : ℝ) : (↑(Int.fract x) : AddCircle (1 : ℝ)) = x := by
  simp [← Int.self_sub_floor]

end AddCircle

end IdentifyIccEnds

namespace ZMod

variable {N : ℕ} [NeZero N]

/-- The `AddMonoidHom` from `ZMod N` to `ℝ / ℤ` sending `j mod N` to `j / N mod 1`. -/
noncomputable def toAddCircle : ZMod N →+ UnitAddCircle :=
  lift N ⟨AddMonoidHom.mk' (fun j ↦ ↑(j / N : ℝ)) (by simp [add_div]),
    by simp [div_self (NeZero.ne _)]⟩

lemma toAddCircle_intCast (j : ℤ) :
    toAddCircle (j : ZMod N) = ↑(j / N : ℝ) := by
  simp [toAddCircle]

lemma toAddCircle_natCast (j : ℕ) :
    toAddCircle (j : ZMod N) = ↑(j / N : ℝ) := by
  simpa using toAddCircle_intCast (N := N) j

/--
Explicit formula for `toCircle j`. Note that this is "evil" because it uses `ZMod.val`. Where
possible, it is recommended to lift `j` to `ℤ` and use `toAddCircle_intCast` instead.
-/
lemma toAddCircle_apply (j : ZMod N) :
    toAddCircle j = ↑(j.val / N : ℝ) := by
  rw [← toAddCircle_natCast, natCast_zmod_val]

variable (N) in
lemma toAddCircle_injective : Function.Injective (toAddCircle : ZMod N → _) := by
  intro x y hxy
  have : (0 : ℝ) < N := Nat.cast_pos.mpr (NeZero.pos _)
  rwa [toAddCircle_apply, toAddCircle_apply, AddCircle.coe_eq_coe_iff_of_mem_Ico
    (hp := Real.fact_zero_lt_one) (a := 0), div_left_inj' this.ne', Nat.cast_inj,
    (val_injective N).eq_iff] at hxy <;>
  exact ⟨by positivity, by simpa only [zero_add, div_lt_one this, Nat.cast_lt] using val_lt _⟩

@[simp] lemma toAddCircle_inj {j k : ZMod N} : toAddCircle j = toAddCircle k ↔ j = k :=
  (toAddCircle_injective N).eq_iff

@[simp] lemma toAddCircle_eq_zero {j : ZMod N} : toAddCircle j = 0 ↔ j = 0 :=
  map_eq_zero_iff _ (toAddCircle_injective N)

end ZMod<|MERGE_RESOLUTION|>--- conflicted
+++ resolved
@@ -357,10 +357,6 @@
     (equivIco p 0 <| QuotientAddGroup.mk x : 𝕜) = Int.fract (x / p) * p :=
   toIcoMod_eq_fract_mul _ x
 
-<<<<<<< HEAD
-/-set_option {optN.getId.toString} {opt.getId.toString} in-/ -- See https://github.com/leanprover-community/mathlib4/issues/12535
-=======
->>>>>>> 9c5455a1
 instance : DivisibleBy (AddCircle p) ℤ where
   div x n := (↑((n : 𝕜)⁻¹ * (equivIco p 0 x : 𝕜)) : AddCircle p)
   div_zero x := by
