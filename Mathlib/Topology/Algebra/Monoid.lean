--- conflicted
+++ resolved
@@ -65,16 +65,7 @@
   simp only [Function.comp_def, map_mul]
   fun_prop
 
-<<<<<<< HEAD
 @[to_additive (attr := continuity, fun_prop)]
-theorem Continuous.mul {f g : X → M} (hf : Continuous f) (hg : Continuous g) :
-    Continuous fun x => f x * g x :=
-  continuous_mul.comp₂ hf hg
-
-@[to_additive (attr := continuity, fun_prop)]
-=======
-@[to_additive (attr := continuity)]
->>>>>>> d3fb08bf
 theorem continuous_mul_left (a : M) : Continuous fun b : M => a * b :=
   continuous_const.mul continuous_id
 
