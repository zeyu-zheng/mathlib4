--- conflicted
+++ resolved
@@ -120,28 +120,7 @@
 
 /-- In a nontrivial densely linearly ordered additive group,
 the integer multiples of an element can't be dense. -/
-<<<<<<< HEAD
-theorem not_denseRange_zsmul [Nontrivial G] [DenselyOrdered G] (a : G) :
-    ¬DenseRange (· • a : ℤ → G) := by
-  refine denseRange_zsmul_iff_surjective.not.mpr fun h ↦ ?_
-  -- TODO: move to a separate lemma w/o topology?
-  rcases lt_trichotomy a 0 with hlt | rfl | hlt
-  · rcases exists_between hlt with ⟨b, hab, hb⟩
-    rcases h b with ⟨k, rfl⟩
-    suffices 0 < k ∧ k < 1 by omega
-    rw [← neg_pos] at hlt
-    simp_rw [← zsmul_lt_zsmul_iff hlt]
-    simp_all
-  · rcases exists_ne (0 : G) with ⟨b, hb⟩
-    simpa [hb.symm] using h b
-  · rcases exists_between hlt with ⟨b, hb, hba⟩
-    rcases h b with ⟨k, rfl⟩
-    suffices 0 < k ∧ k < 1 by omega
-    simp_rw [← zsmul_lt_zsmul_iff hlt]
-    simp_all
-=======
 theorem not_denseRange_zsmul [Nontrivial G] [DenselyOrdered G] {a : G} :
     ¬DenseRange (· • a : ℤ → G) :=
   denseRange_zsmul_iff_surjective.not.mpr fun h ↦
-    not_isAddCyclic_of_denselyOrdered G ⟨⟨a, h⟩⟩
->>>>>>> 22f19a64
+    not_isAddCyclic_of_denselyOrdered G ⟨⟨a, h⟩⟩