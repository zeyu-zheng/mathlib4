/-
Copyright (c) 2022 Andrew Yang. All rights reserved.
Released under Apache 2.0 license as described in the file LICENSE.
Authors: Andrew Yang
-/
import Mathlib.Topology.Sets.Closeds

/-!
# Noetherian space

A Noetherian space is a topological space that satisfies any of the following equivalent conditions:
- `WellFounded ((· > ·) : TopologicalSpace.Opens α → TopologicalSpace.Opens α → Prop)`
- `WellFounded ((· < ·) : TopologicalSpace.Closeds α → TopologicalSpace.Closeds α → Prop)`
- `∀ s : Set α, IsCompact s`
- `∀ s : TopologicalSpace.Opens α, IsCompact s`

The first is chosen as the definition, and the equivalence is shown in
`TopologicalSpace.noetherianSpace_TFAE`.

Many examples of noetherian spaces come from algebraic topology. For example, the underlying space
of a noetherian scheme (e.g., the spectrum of a noetherian ring) is noetherian.

## Main Results

- `TopologicalSpace.NoetherianSpace.set`: Every subspace of a noetherian space is noetherian.
- `TopologicalSpace.NoetherianSpace.isCompact`: Every set in a noetherian space is a compact set.
- `TopologicalSpace.noetherianSpace_TFAE`: Describes the equivalent definitions of noetherian
  spaces.
- `TopologicalSpace.NoetherianSpace.range`: The image of a noetherian space under a continuous map
  is noetherian.
- `TopologicalSpace.NoetherianSpace.iUnion`: The finite union of noetherian spaces is noetherian.
- `TopologicalSpace.NoetherianSpace.discrete`: A noetherian and Hausdorff space is discrete.
- `TopologicalSpace.NoetherianSpace.exists_finset_irreducible`: Every closed subset of a noetherian
  space is a finite union of irreducible closed subsets.
- `TopologicalSpace.NoetherianSpace.finite_irreducibleComponents`: The number of irreducible
  components of a noetherian space is finite.

-/


variable (α β : Type*) [TopologicalSpace α] [TopologicalSpace β]

namespace TopologicalSpace

/-- Type class for noetherian spaces. It is defined to be spaces whose open sets satisfies ACC. -/
@[mk_iff]
class NoetherianSpace : Prop where
  wellFounded_opens : WellFounded ((· > ·) : Opens α → Opens α → Prop)

theorem noetherianSpace_iff_opens : NoetherianSpace α ↔ ∀ s : Opens α, IsCompact (s : Set α) := by
  rw [noetherianSpace_iff, CompleteLattice.wellFounded_iff_isSupFiniteCompact,
    CompleteLattice.isSupFiniteCompact_iff_all_elements_compact]
  exact forall_congr' Opens.isCompactElement_iff

instance (priority := 100) NoetherianSpace.compactSpace [h : NoetherianSpace α] : CompactSpace α :=
  ⟨(noetherianSpace_iff_opens α).mp h ⊤⟩

variable {α β}

/-- In a Noetherian space, all sets are compact. -/
protected theorem NoetherianSpace.isCompact [NoetherianSpace α] (s : Set α) : IsCompact s := by
  refine isCompact_iff_finite_subcover.2 fun U hUo hs => ?_
  rcases ((noetherianSpace_iff_opens α).mp ‹_› ⟨⋃ i, U i, isOpen_iUnion hUo⟩).elim_finite_subcover U
    hUo Set.Subset.rfl with ⟨t, ht⟩
  exact ⟨t, hs.trans ht⟩

-- Porting note: fixed NS
protected theorem _root_.Inducing.noetherianSpace [NoetherianSpace α] {i : β → α}
    (hi : Inducing i) : NoetherianSpace β :=
  (noetherianSpace_iff_opens _).2 fun _ => hi.isCompact_iff.2 (NoetherianSpace.isCompact _)

/-- [Stacks: Lemma 0052 (1)](https://stacks.math.columbia.edu/tag/0052)-/
instance NoetherianSpace.set [NoetherianSpace α] (s : Set α) : NoetherianSpace s :=
  inducing_subtype_val.noetherianSpace

variable (α)

open List in
theorem noetherianSpace_TFAE :
    TFAE [NoetherianSpace α,
      WellFounded fun s t : Closeds α => s < t,
      ∀ s : Set α, IsCompact s,
      ∀ s : Opens α, IsCompact (s : Set α)] := by
<<<<<<< HEAD
  tfae_have 1 ↔ 2 := by
    refine' (noetherianSpace_iff α).trans (Opens.compl_bijective.2.wellFounded_iff _)
=======
  tfae_have 1 ↔ 2
  · refine (noetherianSpace_iff α).trans (Opens.compl_bijective.2.wellFounded_iff ?_)
>>>>>>> 833ac678
    exact (@OrderIso.compl (Set α)).lt_iff_lt.symm
  tfae_have 1 ↔ 4 := noetherianSpace_iff_opens α
  tfae_have 1 → 3 := @NoetherianSpace.isCompact α _
  tfae_have 3 → 4 := fun h s => h s
  tfae_finish

variable {α}

theorem noetherianSpace_iff_isCompact : NoetherianSpace α ↔ ∀ s : Set α, IsCompact s :=
  (noetherianSpace_TFAE α).out 0 2

theorem NoetherianSpace.wellFounded_closeds [NoetherianSpace α] :
    WellFounded fun s t : Closeds α => s < t :=
  Iff.mp ((noetherianSpace_TFAE α).out 0 1) ‹_›

instance {α} : NoetherianSpace (CofiniteTopology α) := by
  simp only [noetherianSpace_iff_isCompact, isCompact_iff_ultrafilter_le_nhds,
    CofiniteTopology.nhds_eq, Ultrafilter.le_sup_iff, Filter.le_principal_iff]
  intro s f hs
  rcases f.le_cofinite_or_eq_pure with (hf | ⟨a, rfl⟩)
  · rcases Filter.nonempty_of_mem hs with ⟨a, ha⟩
    exact ⟨a, ha, Or.inr hf⟩
  · exact ⟨a, hs, Or.inl le_rfl⟩

theorem noetherianSpace_of_surjective [NoetherianSpace α] (f : α → β) (hf : Continuous f)
    (hf' : Function.Surjective f) : NoetherianSpace β :=
  noetherianSpace_iff_isCompact.2 <| (Set.image_surjective.mpr hf').forall.2 fun s =>
    (NoetherianSpace.isCompact s).image hf

theorem noetherianSpace_iff_of_homeomorph (f : α ≃ₜ β) : NoetherianSpace α ↔ NoetherianSpace β :=
  ⟨fun _ => noetherianSpace_of_surjective f f.continuous f.surjective,
    fun _ => noetherianSpace_of_surjective f.symm f.symm.continuous f.symm.surjective⟩

theorem NoetherianSpace.range [NoetherianSpace α] (f : α → β) (hf : Continuous f) :
    NoetherianSpace (Set.range f) :=
  noetherianSpace_of_surjective (Set.rangeFactorization f) (hf.subtype_mk _)
    Set.surjective_onto_range

theorem noetherianSpace_set_iff (s : Set α) :
    NoetherianSpace s ↔ ∀ t, t ⊆ s → IsCompact t := by
  simp only [noetherianSpace_iff_isCompact, embedding_subtype_val.isCompact_iff,
    Subtype.forall_set_subtype]

@[simp]
theorem noetherian_univ_iff : NoetherianSpace (Set.univ : Set α) ↔ NoetherianSpace α :=
  noetherianSpace_iff_of_homeomorph (Homeomorph.Set.univ α)

theorem NoetherianSpace.iUnion {ι : Type*} (f : ι → Set α) [Finite ι]
    [hf : ∀ i, NoetherianSpace (f i)] : NoetherianSpace (⋃ i, f i) := by
  simp_rw [noetherianSpace_set_iff] at hf ⊢
  intro t ht
  rw [← Set.inter_eq_left.mpr ht, Set.inter_iUnion]
  exact isCompact_iUnion fun i => hf i _ Set.inter_subset_right

-- This is not an instance since it makes a loop with `t2_space_discrete`.
theorem NoetherianSpace.discrete [NoetherianSpace α] [T2Space α] : DiscreteTopology α :=
  ⟨eq_bot_iff.mpr fun _ _ => isClosed_compl_iff.mp (NoetherianSpace.isCompact _).isClosed⟩

attribute [local instance] NoetherianSpace.discrete

/-- Spaces that are both Noetherian and Hausdorff are finite. -/
theorem NoetherianSpace.finite [NoetherianSpace α] [T2Space α] : Finite α :=
  Finite.of_finite_univ (NoetherianSpace.isCompact Set.univ).finite_of_discrete

instance (priority := 100) Finite.to_noetherianSpace [Finite α] : NoetherianSpace α :=
  ⟨Finite.wellFounded_of_trans_of_irrefl _⟩

/-- In a Noetherian space, every closed set is a finite union of irreducible closed sets. -/
theorem NoetherianSpace.exists_finite_set_closeds_irreducible [NoetherianSpace α] (s : Closeds α) :
    ∃ S : Set (Closeds α), S.Finite ∧ (∀ t ∈ S, IsIrreducible (t : Set α)) ∧ s = sSup S := by
  apply wellFounded_closeds.induction s; clear s
  intro s H
  rcases eq_or_ne s ⊥ with rfl | h₀
  · use ∅; simp
  · by_cases h₁ : IsPreirreducible (s : Set α)
    · replace h₁ : IsIrreducible (s : Set α) := ⟨Closeds.coe_nonempty.2 h₀, h₁⟩
      use {s}; simp [h₁]
    · simp only [isPreirreducible_iff_closed_union_closed, not_forall, not_or] at h₁
      obtain ⟨z₁, z₂, hz₁, hz₂, h, hz₁', hz₂'⟩ := h₁
      lift z₁ to Closeds α using hz₁
      lift z₂ to Closeds α using hz₂
      rcases H (s ⊓ z₁) (inf_lt_left.2 hz₁') with ⟨S₁, hSf₁, hS₁, h₁⟩
      rcases H (s ⊓ z₂) (inf_lt_left.2 hz₂') with ⟨S₂, hSf₂, hS₂, h₂⟩
      refine ⟨S₁ ∪ S₂, hSf₁.union hSf₂, Set.union_subset_iff.2 ⟨hS₁, hS₂⟩, ?_⟩
      rwa [sSup_union, ← h₁, ← h₂, ← inf_sup_left, left_eq_inf]

/-- In a Noetherian space, every closed set is a finite union of irreducible closed sets. -/
theorem NoetherianSpace.exists_finite_set_isClosed_irreducible [NoetherianSpace α]
    {s : Set α} (hs : IsClosed s) : ∃ S : Set (Set α), S.Finite ∧
      (∀ t ∈ S, IsClosed t) ∧ (∀ t ∈ S, IsIrreducible t) ∧ s = ⋃₀ S := by
  lift s to Closeds α using hs
  rcases NoetherianSpace.exists_finite_set_closeds_irreducible s with ⟨S, hSf, hS, rfl⟩
  refine ⟨(↑) '' S, hSf.image _, Set.forall_mem_image.2 fun S _ ↦ S.2, Set.forall_mem_image.2 hS,
    ?_⟩
  lift S to Finset (Closeds α) using hSf
  simp [← Finset.sup_id_eq_sSup, Closeds.coe_finset_sup]

/-- In a Noetherian space, every closed set is a finite union of irreducible closed sets. -/
theorem NoetherianSpace.exists_finset_irreducible [NoetherianSpace α] (s : Closeds α) :
    ∃ S : Finset (Closeds α), (∀ k : S, IsIrreducible (k : Set α)) ∧ s = S.sup id := by
  simpa [Set.exists_finite_iff_finset, Finset.sup_id_eq_sSup]
    using NoetherianSpace.exists_finite_set_closeds_irreducible s

/-- [Stacks: Lemma 0052 (2)](https://stacks.math.columbia.edu/tag/0052) -/
theorem NoetherianSpace.finite_irreducibleComponents [NoetherianSpace α] :
    (irreducibleComponents α).Finite := by
  obtain ⟨S : Set (Set α), hSf, hSc, hSi, hSU⟩ :=
    NoetherianSpace.exists_finite_set_isClosed_irreducible isClosed_univ (α := α)
  refine hSf.subset fun s hs => ?_
  lift S to Finset (Set α) using hSf
  rcases isIrreducible_iff_sUnion_closed.1 hs.1 S hSc (hSU ▸ Set.subset_univ _) with ⟨t, htS, ht⟩
  rwa [ht.antisymm (hs.2 (hSi _ htS) ht)]

/-- [Stacks: Lemma 0052 (3)](https://stacks.math.columbia.edu/tag/0052) -/
theorem NoetherianSpace.exists_open_ne_empty_le_irreducibleComponent [NoetherianSpace α]
    (Z : Set α) (H : Z ∈ irreducibleComponents α) :
    ∃ o : Set α, IsOpen o ∧ o ≠ ∅ ∧ o ≤ Z := by
  classical

  let ι : Set (Set α) := irreducibleComponents α \ {Z}
  have hι : ι.Finite := NoetherianSpace.finite_irreducibleComponents.subset Set.diff_subset
  have hι' : Finite ι := by rwa [Set.finite_coe_iff]

  let U := Z \ ⋃ (x : ι), x
  have hU0 : U ≠ ∅ := fun r ↦ by
    obtain ⟨Z', hZ'⟩ := isIrreducible_iff_sUnion_closed.mp H.1 hι.toFinset
      (fun z hz ↦ by
        simp only [Set.Finite.mem_toFinset, Set.mem_diff, Set.mem_singleton_iff] at hz
        exact isClosed_of_mem_irreducibleComponents _ hz.1)
      (by
        rw [Set.Finite.coe_toFinset, Set.sUnion_eq_iUnion]
        rw [Set.diff_eq_empty] at r
        exact r)
    simp only [Set.Finite.mem_toFinset, Set.mem_diff, Set.mem_singleton_iff] at hZ'
    exact hZ'.1.2 <| le_antisymm (H.2 hZ'.1.1.1 hZ'.2) hZ'.2

  have hU1 : U = (⋃ (x : ι), x.1) ᶜ := by
    rw [Set.compl_eq_univ_diff]
    refine le_antisymm (Set.diff_subset_diff le_top <| subset_refl _) ?_
    rw [← Set.compl_eq_univ_diff]
    refine Set.compl_subset_iff_union.mpr (le_antisymm le_top ?_)
    rw [Set.union_comm, ← Set.sUnion_eq_iUnion, ← Set.sUnion_insert]
    rintro a -
    by_cases h : a ∈ U
    · exact ⟨U, Set.mem_insert _ _, h⟩
    · rw [Set.mem_diff, Decidable.not_and_iff_or_not_not, not_not, Set.mem_iUnion] at h
      rcases h with (h|⟨i, hi⟩)
      · refine ⟨irreducibleComponent a, Or.inr ?_, mem_irreducibleComponent⟩
        simp only [ι, Set.mem_diff, Set.mem_singleton_iff]
        refine ⟨irreducibleComponent_mem_irreducibleComponents _, ?_⟩
        rintro rfl
        exact h mem_irreducibleComponent
      · exact ⟨i, Or.inr i.2, hi⟩

  refine ⟨U, hU1 ▸ isOpen_compl_iff.mpr ?_, hU0, sdiff_le⟩
  exact isClosed_iUnion_of_finite fun i ↦ isClosed_of_mem_irreducibleComponents i.1 i.2.1

end TopologicalSpace<|MERGE_RESOLUTION|>--- conflicted
+++ resolved
@@ -81,13 +81,8 @@
       WellFounded fun s t : Closeds α => s < t,
       ∀ s : Set α, IsCompact s,
       ∀ s : Opens α, IsCompact (s : Set α)] := by
-<<<<<<< HEAD
   tfae_have 1 ↔ 2 := by
-    refine' (noetherianSpace_iff α).trans (Opens.compl_bijective.2.wellFounded_iff _)
-=======
-  tfae_have 1 ↔ 2
-  · refine (noetherianSpace_iff α).trans (Opens.compl_bijective.2.wellFounded_iff ?_)
->>>>>>> 833ac678
+    refine (noetherianSpace_iff α).trans (Opens.compl_bijective.2.wellFounded_iff ?_)
     exact (@OrderIso.compl (Set α)).lt_iff_lt.symm
   tfae_have 1 ↔ 4 := noetherianSpace_iff_opens α
   tfae_have 1 → 3 := @NoetherianSpace.isCompact α _
