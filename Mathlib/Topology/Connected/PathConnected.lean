/-
Copyright (c) 2020 Patrick Massot. All rights reserved.
Released under Apache 2.0 license as described in the file LICENSE.
Authors: Patrick Massot
-/
<<<<<<< HEAD
import Mathlib.Data.Nat.Log
import Mathlib.Topology.Order.ProjIcc
import Mathlib.Topology.CompactOpen
import Mathlib.Topology.UnitInterval
=======
import Mathlib.Topology.Path
>>>>>>> 1c175c70

/-!
# Path connectedness

Continuing from `Mathlib.Topology.Path`, this file defines path components and path-connected
spaces.

## Main definitions

In the file the unit interval `[0, 1]` in `ℝ` is denoted by `I`, and `X` is a topological space.

* `Joined (x y : X)` means there is a path between `x` and `y`.
* `Joined.somePath (h : Joined x y)` selects some path between two points `x` and `y`.
* `pathComponent (x : X)` is the set of points joined to `x`.
* `PathConnectedSpace X` is a predicate class asserting that `X` is non-empty and every two
  points of `X` are joined.

Then there are corresponding relative notions for `F : Set X`.

* `JoinedIn F (x y : X)` means there is a path `γ` joining `x` to `y` with values in `F`.
* `JoinedIn.somePath (h : JoinedIn F x y)` selects a path from `x` to `y` inside `F`.
* `pathComponentIn F (x : X)` is the set of points joined to `x` in `F`.
* `IsPathConnected F` asserts that `F` is non-empty and every two
  points of `F` are joined in `F`.

## Main theorems

* `Joined` is an equivalence relation, while `JoinedIn F` is at least symmetric and transitive.

One can link the absolute and relative version in two directions, using `(univ : Set X)` or the
subtype `↥F`.

* `pathConnectedSpace_iff_univ : PathConnectedSpace X ↔ IsPathConnected (univ : Set X)`
* `isPathConnected_iff_pathConnectedSpace : IsPathConnected F ↔ PathConnectedSpace ↥F`

Furthermore, it is shown that continuous images and quotients of path-connected sets/spaces are
path-connected, and that every path-connected set/space is also connected.
-/

noncomputable section

open Topology Filter unitInterval Set Function

variable {X Y : Type*} [TopologicalSpace X] [TopologicalSpace Y] {x y z : X} {ι : Type*}

<<<<<<< HEAD
/-! ### Paths -/

/-- Continuous path connecting two points `x` and `y` in a topological space -/
structure Path (x y : X) extends C(I, X) where
  /-- The start point of a `Path`. -/
  source' : toFun 0 = x
  /-- The end point of a `Path`. -/
  target' : toFun 1 = y

instance Path.funLike : FunLike (Path x y) I X where
  coe γ := ⇑γ.toContinuousMap
  coe_injective' γ₁ γ₂ h := by
    simp only [DFunLike.coe_fn_eq] at h
    cases γ₁; cases γ₂; congr

-- Porting note (https://github.com/leanprover-community/mathlib4/issues/10754): added this instance so that we can use `FunLike.coe` for `CoeFun`
-- this also fixed very strange `simp` timeout issues
instance Path.continuousMapClass : ContinuousMapClass (Path x y) I X where
  map_continuous γ := show Continuous γ.toContinuousMap by fun_prop

@[ext]
protected theorem Path.ext : ∀ {γ₁ γ₂ : Path x y}, (γ₁ : I → X) = γ₂ → γ₁ = γ₂ := by
  rintro ⟨⟨x, h11⟩, h12, h13⟩ ⟨⟨x, h21⟩, h22, h23⟩ rfl
  rfl

namespace Path

@[simp]
theorem coe_mk_mk (f : I → X) (h₁) (h₂ : f 0 = x) (h₃ : f 1 = y) :
    ⇑(mk ⟨f, h₁⟩ h₂ h₃ : Path x y) = f :=
  rfl
-- Porting note: the name `Path.coe_mk` better refers to a new lemma below

variable (γ : Path x y)

@[continuity]
protected theorem continuous : Continuous γ :=
  γ.continuous_toFun

@[simp]
protected theorem source : γ 0 = x :=
  γ.source'

@[simp]
protected theorem target : γ 1 = y :=
  γ.target'

/-- See Note [custom simps projection]. We need to specify this projection explicitly in this case,
because it is a composition of multiple projections. -/
def simps.apply : I → X :=
  γ

initialize_simps_projections Path (toFun → simps.apply, -toContinuousMap)

@[simp]
theorem coe_toContinuousMap : ⇑γ.toContinuousMap = γ :=
  rfl

-- Porting note: this is needed because of the `Path.continuousMapClass` instance
@[simp]
theorem coe_mk : ⇑(γ : C(I, X)) = γ :=
  rfl

/-- Any function `φ : Π (a : α), Path (x a) (y a)` can be seen as a function `α × I → X`. -/
instance hasUncurryPath {X α : Type*} [TopologicalSpace X] {x y : α → X} :
    HasUncurry (∀ a : α, Path (x a) (y a)) (α × I) X :=
  ⟨fun φ p => φ p.1 p.2⟩

/-- The constant path from a point to itself -/
@[refl, simps]
def refl (x : X) : Path x x where
  toFun _t := x
  continuous_toFun := continuous_const
  source' := rfl
  target' := rfl

@[simp]
theorem refl_range {a : X} : range (Path.refl a) = {a} := by simp [Path.refl, CoeFun.coe]

/-- The reverse of a path from `x` to `y`, as a path from `y` to `x` -/
@[symm, simps]
def symm (γ : Path x y) : Path y x where
  toFun := γ ∘ σ
  continuous_toFun := by continuity
  source' := by simpa [-Path.target] using γ.target
  target' := by simpa [-Path.source] using γ.source

@[simp]
theorem symm_symm (γ : Path x y) : γ.symm.symm = γ := by
  ext t
  show γ (σ (σ t)) = γ t
  rw [unitInterval.symm_symm]

theorem symm_bijective : Function.Bijective (Path.symm : Path x y → Path y x) :=
  Function.bijective_iff_has_inverse.mpr ⟨_, symm_symm, symm_symm⟩

@[simp]
theorem refl_symm {a : X} : (Path.refl a).symm = Path.refl a := by
  ext
  rfl

@[simp]
theorem symm_range {a b : X} (γ : Path a b) : range γ.symm = range γ := by
  ext x
  simp only [mem_range, Path.symm, DFunLike.coe, unitInterval.symm, SetCoe.exists, comp_apply,
    Subtype.coe_mk]
  constructor <;> rintro ⟨y, hy, hxy⟩ <;> refine ⟨1 - y, mem_iff_one_sub_mem.mp hy, ?_⟩ <;>
    convert hxy
  simp

/-! #### Space of paths -/


open ContinuousMap

/- porting note: because of the `DFunLike` instance, we already have a coercion to `C(I, X)`
so we avoid adding another.
--instance : Coe (Path x y) C(I, X) :=
  --⟨fun γ => γ.1⟩
-/

/-- The following instance defines the topology on the path space to be induced from the
compact-open topology on the space `C(I,X)` of continuous maps from `I` to `X`.
-/
instance topologicalSpace : TopologicalSpace (Path x y) :=
  TopologicalSpace.induced ((↑) : _ → C(I, X)) ContinuousMap.compactOpen

instance : ContinuousEval (Path x y) I X := .of_continuous_forget continuous_induced_dom

@[deprecated (since := "2024-10-04")] protected alias continuous_eval := continuous_eval

@[deprecated Continuous.eval (since := "2024-10-04")]
theorem _root_.Continuous.path_eval {Y} [TopologicalSpace Y] {f : Y → Path x y} {g : Y → I}
    (hf : Continuous f) (hg : Continuous g) : Continuous fun y => f y (g y) := by
  continuity

theorem continuous_uncurry_iff {Y} [TopologicalSpace Y] {g : Y → Path x y} :
    Continuous ↿g ↔ Continuous g :=
  Iff.symm <| continuous_induced_rng.trans
    ⟨fun h => continuous_uncurry_of_continuous ⟨_, h⟩,
    continuous_of_continuous_uncurry (fun (y : Y) ↦ ContinuousMap.mk (g y))⟩

/-- A continuous map extending a path to `ℝ`, constant before `0` and after `1`. -/
def extend : ℝ → X :=
  IccExtend zero_le_one γ

/-- See Note [continuity lemma statement]. -/
theorem _root_.Continuous.path_extend {γ : Y → Path x y} {f : Y → ℝ} (hγ : Continuous ↿γ)
    (hf : Continuous f) : Continuous fun t => (γ t).extend (f t) :=
  Continuous.IccExtend hγ hf

/-- A useful special case of `Continuous.path_extend`. -/
@[continuity, fun_prop]
theorem continuous_extend : Continuous γ.extend :=
  γ.continuous.Icc_extend'

theorem _root_.Filter.Tendsto.path_extend
    {l r : Y → X} {y : Y} {l₁ : Filter ℝ} {l₂ : Filter X} {γ : ∀ y, Path (l y) (r y)}
    (hγ : Tendsto (↿γ) (𝓝 y ×ˢ l₁.map (projIcc 0 1 zero_le_one)) l₂) :
    Tendsto (↿fun x => (γ x).extend) (𝓝 y ×ˢ l₁) l₂ :=
  Filter.Tendsto.IccExtend _ hγ

theorem _root_.ContinuousAt.path_extend {g : Y → ℝ} {l r : Y → X} (γ : ∀ y, Path (l y) (r y))
    {y : Y} (hγ : ContinuousAt (↿γ) (y, projIcc 0 1 zero_le_one (g y))) (hg : ContinuousAt g y) :
    ContinuousAt (fun i => (γ i).extend (g i)) y :=
  hγ.IccExtend (fun x => γ x) hg

@[simp]
theorem extend_extends {a b : X} (γ : Path a b) {t : ℝ}
    (ht : t ∈ (Icc 0 1 : Set ℝ)) : γ.extend t = γ ⟨t, ht⟩ :=
  IccExtend_of_mem _ γ ht

theorem extend_zero : γ.extend 0 = x := by simp

theorem extend_one : γ.extend 1 = y := by simp

theorem extend_extends' {a b : X} (γ : Path a b) (t : (Icc 0 1 : Set ℝ)) : γ.extend t = γ t :=
  IccExtend_val _ γ t

@[simp]
theorem extend_range {a b : X} (γ : Path a b) :
    range γ.extend = range γ :=
  IccExtend_range _ γ

theorem extend_of_le_zero {a b : X} (γ : Path a b) {t : ℝ}
    (ht : t ≤ 0) : γ.extend t = a :=
  (IccExtend_of_le_left _ _ ht).trans γ.source

theorem extend_of_one_le {a b : X} (γ : Path a b) {t : ℝ}
    (ht : 1 ≤ t) : γ.extend t = b :=
  (IccExtend_of_right_le _ _ ht).trans γ.target

@[simp]
theorem refl_extend {a : X} : (Path.refl a).extend = fun _ => a :=
  rfl

/-- The path obtained from a map defined on `ℝ` by restriction to the unit interval. -/
def ofLine {f : ℝ → X} (hf : ContinuousOn f I) (h₀ : f 0 = x) (h₁ : f 1 = y) : Path x y where
  toFun := f ∘ ((↑) : unitInterval → ℝ)
  continuous_toFun := hf.comp_continuous continuous_subtype_val Subtype.prop
  source' := h₀
  target' := h₁

theorem ofLine_mem {f : ℝ → X} (hf : ContinuousOn f I) (h₀ : f 0 = x) (h₁ : f 1 = y) :
    ∀ t, ofLine hf h₀ h₁ t ∈ f '' I := fun ⟨t, t_in⟩ => ⟨t, t_in, rfl⟩

attribute [local simp] Iic_def

/-- Concatenation of two paths from `x` to `y` and from `y` to `z`, putting the first
path on `[0, 1/2]` and the second one on `[1/2, 1]`. -/
@[trans]
def trans (γ : Path x y) (γ' : Path y z) : Path x z where
  toFun := (fun t : ℝ => if t ≤ 1 / 2 then γ.extend (2 * t) else γ'.extend (2 * t - 1)) ∘ (↑)
  continuous_toFun := by
    refine
      (Continuous.if_le ?_ ?_ continuous_id continuous_const (by norm_num)).comp
        continuous_subtype_val <;>
    fun_prop
  source' := by norm_num
  target' := by norm_num

theorem trans_apply (γ : Path x y) (γ' : Path y z) (t : I) :
    (γ.trans γ') t =
      if h : (t : ℝ) ≤ 1 / 2 then γ ⟨2 * t, (mul_pos_mem_iff zero_lt_two).2 ⟨t.2.1, h⟩⟩
      else γ' ⟨2 * t - 1, two_mul_sub_one_mem_iff.2 ⟨(not_le.1 h).le, t.2.2⟩⟩ :=
  show ite _ _ _ = _ by split_ifs <;> rw [extend_extends]

@[simp]
theorem trans_symm (γ : Path x y) (γ' : Path y z) : (γ.trans γ').symm = γ'.symm.trans γ.symm := by
  ext t
  simp only [trans_apply, ← one_div, symm_apply, not_le, Function.comp_apply]
  split_ifs with h h₁ h₂ <;> rw [coe_symm_eq] at h
  · have ht : (t : ℝ) = 1 / 2 := by linarith
    norm_num [ht]
  · refine congr_arg _ (Subtype.ext ?_)
    norm_num [sub_sub_eq_add_sub, mul_sub]
  · refine congr_arg _ (Subtype.ext ?_)
    norm_num [mul_sub, h]
    ring -- TODO norm_num should really do this
  · exfalso
    linarith

@[simp]
theorem refl_trans_refl {a : X} :
    (Path.refl a).trans (Path.refl a) = Path.refl a := by
  ext
  simp only [Path.trans, ite_self, one_div, Path.refl_extend]
  rfl

theorem trans_range {a b c : X} (γ₁ : Path a b) (γ₂ : Path b c) :
    range (γ₁.trans γ₂) = range γ₁ ∪ range γ₂ := by
  rw [Path.trans]
  apply eq_of_subset_of_subset
  · rintro x ⟨⟨t, ht0, ht1⟩, hxt⟩
    by_cases h : t ≤ 1 / 2
    · left
      use ⟨2 * t, ⟨by linarith, by linarith⟩⟩
      rw [← γ₁.extend_extends]
      rwa [coe_mk_mk, Function.comp_apply, if_pos h] at hxt
    · right
      use ⟨2 * t - 1, ⟨by linarith, by linarith⟩⟩
      rw [← γ₂.extend_extends]
      rwa [coe_mk_mk, Function.comp_apply, if_neg h] at hxt
  · rintro x (⟨⟨t, ht0, ht1⟩, hxt⟩ | ⟨⟨t, ht0, ht1⟩, hxt⟩)
    · use ⟨t / 2, ⟨by linarith, by linarith⟩⟩
      have : t / 2 ≤ 1 / 2 := (div_le_div_iff_of_pos_right (zero_lt_two : (0 : ℝ) < 2)).mpr ht1
      rw [coe_mk_mk, Function.comp_apply, if_pos this, Subtype.coe_mk]
      ring_nf
      rwa [γ₁.extend_extends]
    · by_cases h : t = 0
      · use ⟨1 / 2, ⟨by linarith, by linarith⟩⟩
        rw [coe_mk_mk, Function.comp_apply, if_pos le_rfl, Subtype.coe_mk,
          mul_one_div_cancel (two_ne_zero' ℝ)]
        rw [γ₁.extend_one]
        rwa [← γ₂.extend_extends, h, γ₂.extend_zero] at hxt
      · use ⟨(t + 1) / 2, ⟨by linarith, by linarith⟩⟩
        replace h : t ≠ 0 := h
        have ht0 := lt_of_le_of_ne ht0 h.symm
        have : ¬(t + 1) / 2 ≤ 1 / 2 := by
          rw [not_le]
          linarith
        rw [coe_mk_mk, Function.comp_apply, Subtype.coe_mk, if_neg this]
        ring_nf
        rwa [γ₂.extend_extends]

/-- Image of a path from `x` to `y` by a map which is continuous on the path. -/
def map' (γ : Path x y) {f : X → Y} (h : ContinuousOn f (range γ)) : Path (f x) (f y) where
  toFun := f ∘ γ
  continuous_toFun := h.comp_continuous γ.continuous (fun x ↦ mem_range_self x)
  source' := by simp
  target' := by simp

/-- Image of a path from `x` to `y` by a continuous map -/
def map (γ : Path x y) {f : X → Y} (h : Continuous f) :
    Path (f x) (f y) := γ.map' h.continuousOn

@[simp]
theorem map_coe (γ : Path x y) {f : X → Y} (h : Continuous f) :
    (γ.map h : I → Y) = f ∘ γ := by
  ext t
  rfl

@[simp]
theorem map_symm (γ : Path x y) {f : X → Y} (h : Continuous f) :
    (γ.map h).symm = γ.symm.map h :=
  rfl

@[simp]
theorem map_trans (γ : Path x y) (γ' : Path y z) {f : X → Y}
    (h : Continuous f) : (γ.trans γ').map h = (γ.map h).trans (γ'.map h) := by
  ext t
  rw [trans_apply, map_coe, Function.comp_apply, trans_apply]
  split_ifs <;> rfl

@[simp]
theorem map_id (γ : Path x y) : γ.map continuous_id = γ := by
  ext
  rfl

@[simp]
theorem map_map (γ : Path x y) {Z : Type*} [TopologicalSpace Z]
    {f : X → Y} (hf : Continuous f) {g : Y → Z} (hg : Continuous g) :
    (γ.map hf).map hg = γ.map (hg.comp hf) := by
  ext
  rfl

/-- Casting a path from `x` to `y` to a path from `x'` to `y'` when `x' = x` and `y' = y` -/
def cast (γ : Path x y) {x' y'} (hx : x' = x) (hy : y' = y) : Path x' y' where
  toFun := γ
  continuous_toFun := γ.continuous
  source' := by simp [hx]
  target' := by simp [hy]

@[simp]
theorem symm_cast {a₁ a₂ b₁ b₂ : X} (γ : Path a₂ b₂) (ha : a₁ = a₂) (hb : b₁ = b₂) :
    (γ.cast ha hb).symm = γ.symm.cast hb ha :=
  rfl

@[simp]
theorem trans_cast {a₁ a₂ b₁ b₂ c₁ c₂ : X} (γ : Path a₂ b₂)
    (γ' : Path b₂ c₂) (ha : a₁ = a₂) (hb : b₁ = b₂) (hc : c₁ = c₂) :
    (γ.cast ha hb).trans (γ'.cast hb hc) = (γ.trans γ').cast ha hc :=
  rfl

@[simp]
theorem cast_coe (γ : Path x y) {x' y'} (hx : x' = x) (hy : y' = y) : (γ.cast hx hy : I → X) = γ :=
  rfl

@[continuity, fun_prop]
theorem symm_continuous_family {ι : Type*} [TopologicalSpace ι]
    {a b : ι → X} (γ : ∀ t : ι, Path (a t) (b t)) (h : Continuous ↿γ) :
    Continuous ↿fun t => (γ t).symm :=
  h.comp (continuous_id.prodMap continuous_symm)

@[continuity]
theorem continuous_symm : Continuous (symm : Path x y → Path y x) :=
  continuous_uncurry_iff.mp <| symm_continuous_family _ (continuous_fst.eval continuous_snd)

@[continuity]
theorem continuous_uncurry_extend_of_continuous_family {ι : Type*} [TopologicalSpace ι]
    {a b : ι → X} (γ : ∀ t : ι, Path (a t) (b t)) (h : Continuous ↿γ) :
    Continuous ↿fun t => (γ t).extend := by
  apply h.comp (continuous_id.prodMap continuous_projIcc)
  exact zero_le_one

@[continuity]
theorem trans_continuous_family {ι : Type*} [TopologicalSpace ι]
    {a b c : ι → X} (γ₁ : ∀ t : ι, Path (a t) (b t)) (h₁ : Continuous ↿γ₁)
    (γ₂ : ∀ t : ι, Path (b t) (c t)) (h₂ : Continuous ↿γ₂) :
    Continuous ↿fun t => (γ₁ t).trans (γ₂ t) := by
  have h₁' := Path.continuous_uncurry_extend_of_continuous_family γ₁ h₁
  have h₂' := Path.continuous_uncurry_extend_of_continuous_family γ₂ h₂
  simp only [HasUncurry.uncurry, CoeFun.coe, Path.trans, (· ∘ ·)]
  refine Continuous.if_le ?_ ?_ (continuous_subtype_val.comp continuous_snd) continuous_const ?_
  · change
      Continuous ((fun p : ι × ℝ => (γ₁ p.1).extend p.2) ∘ Prod.map id (fun x => 2 * x : I → ℝ))
    exact h₁'.comp (continuous_id.prodMap <| continuous_const.mul continuous_subtype_val)
  · change
      Continuous ((fun p : ι × ℝ => (γ₂ p.1).extend p.2) ∘ Prod.map id (fun x => 2 * x - 1 : I → ℝ))
    exact
      h₂'.comp
        (continuous_id.prodMap <|
          (continuous_const.mul continuous_subtype_val).sub continuous_const)
  · rintro st hst
    simp [hst, mul_inv_cancel₀ (two_ne_zero' ℝ)]

@[continuity]
theorem _root_.Continuous.path_trans {f : Y → Path x y} {g : Y → Path y z} :
    Continuous f → Continuous g → Continuous fun t => (f t).trans (g t) := by
  intro hf hg
  apply continuous_uncurry_iff.mp
  exact trans_continuous_family _ (continuous_uncurry_iff.mpr hf) _ (continuous_uncurry_iff.mpr hg)

@[continuity]
theorem continuous_trans {x y z : X} : Continuous fun ρ : Path x y × Path y z => ρ.1.trans ρ.2 :=
  continuous_fst.path_trans continuous_snd

/-! #### Product of paths -/


section Prod

variable {a₁ a₂ a₃ : X} {b₁ b₂ b₃ : Y}

/-- Given a path in `X` and a path in `Y`, we can take their pointwise product to get a path in
`X × Y`. -/
protected def prod (γ₁ : Path a₁ a₂) (γ₂ : Path b₁ b₂) : Path (a₁, b₁) (a₂, b₂) where
  toContinuousMap := ContinuousMap.prodMk γ₁.toContinuousMap γ₂.toContinuousMap
  source' := by simp
  target' := by simp

@[simp]
theorem prod_coe (γ₁ : Path a₁ a₂) (γ₂ : Path b₁ b₂) :
    ⇑(γ₁.prod γ₂) = fun t => (γ₁ t, γ₂ t) :=
  rfl

/-- Path composition commutes with products -/
theorem trans_prod_eq_prod_trans (γ₁ : Path a₁ a₂) (δ₁ : Path a₂ a₃) (γ₂ : Path b₁ b₂)
    (δ₂ : Path b₂ b₃) : (γ₁.prod γ₂).trans (δ₁.prod δ₂) = (γ₁.trans δ₁).prod (γ₂.trans δ₂) := by
  ext t <;>
  unfold Path.trans <;>
  simp only [Path.coe_mk_mk, Path.prod_coe, Function.comp_apply] <;>
  split_ifs <;>
  rfl

end Prod

section Pi

variable {χ : ι → Type*} [∀ i, TopologicalSpace (χ i)] {as bs cs : ∀ i, χ i}

/-- Given a family of paths, one in each Xᵢ, we take their pointwise product to get a path in
Π i, Xᵢ. -/
protected def pi (γ : ∀ i, Path (as i) (bs i)) : Path as bs where
  toContinuousMap := ContinuousMap.pi fun i => (γ i).toContinuousMap
  source' := by simp
  target' := by simp

@[simp]
theorem pi_coe (γ : ∀ i, Path (as i) (bs i)) : ⇑(Path.pi γ) = fun t i => γ i t :=
  rfl

/-- Path composition commutes with products -/
theorem trans_pi_eq_pi_trans (γ₀ : ∀ i, Path (as i) (bs i)) (γ₁ : ∀ i, Path (bs i) (cs i)) :
    (Path.pi γ₀).trans (Path.pi γ₁) = Path.pi fun i => (γ₀ i).trans (γ₁ i) := by
  ext t i
  unfold Path.trans
  simp only [Path.coe_mk_mk, Function.comp_apply, pi_coe]
  split_ifs <;> rfl

end Pi

/-! #### Pointwise multiplication/addition of two paths in a topological (additive) group -/


/-- Pointwise multiplication of paths in a topological group. The additive version is probably more
useful. -/
@[to_additive "Pointwise addition of paths in a topological additive group."]
protected def mul [Mul X] [ContinuousMul X] {a₁ b₁ a₂ b₂ : X} (γ₁ : Path a₁ b₁) (γ₂ : Path a₂ b₂) :
    Path (a₁ * a₂) (b₁ * b₂) :=
  (γ₁.prod γ₂).map continuous_mul

@[to_additive]
protected theorem mul_apply [Mul X] [ContinuousMul X] {a₁ b₁ a₂ b₂ : X} (γ₁ : Path a₁ b₁)
    (γ₂ : Path a₂ b₂) (t : unitInterval) : (γ₁.mul γ₂) t = γ₁ t * γ₂ t :=
  rfl

/-! #### Truncating a path -/


/-- `γ.truncate t₀ t₁` is the path which follows the path `γ` on the
  time interval `[t₀, t₁]` and stays still otherwise. -/
def truncate {X : Type*} [TopologicalSpace X] {a b : X} (γ : Path a b) (t₀ t₁ : ℝ) :
    Path (γ.extend <| min t₀ t₁) (γ.extend t₁) where
  toFun s := γ.extend (min (max s t₀) t₁)
  continuous_toFun :=
    γ.continuous_extend.comp ((continuous_subtype_val.max continuous_const).min continuous_const)
  source' := by
    simp only [min_def, max_def']
    split_ifs with h₁ h₂ h₃ h₄
    · simp [γ.extend_of_le_zero h₁]
    · congr
      linarith
    · have h₄ : t₁ ≤ 0 := le_of_lt (by simpa using h₂)
      simp [γ.extend_of_le_zero h₄, γ.extend_of_le_zero h₁]
    all_goals rfl
  target' := by
    simp only [min_def, max_def']
    split_ifs with h₁ h₂ h₃
    · simp [γ.extend_of_one_le h₂]
    · rfl
    · have h₄ : 1 ≤ t₀ := le_of_lt (by simpa using h₁)
      simp [γ.extend_of_one_le h₄, γ.extend_of_one_le (h₄.trans h₃)]
    · rfl

/-- `γ.truncateOfLE t₀ t₁ h`, where `h : t₀ ≤ t₁` is `γ.truncate t₀ t₁`
  casted as a path from `γ.extend t₀` to `γ.extend t₁`. -/
def truncateOfLE {X : Type*} [TopologicalSpace X] {a b : X} (γ : Path a b) {t₀ t₁ : ℝ}
    (h : t₀ ≤ t₁) : Path (γ.extend t₀) (γ.extend t₁) :=
  (γ.truncate t₀ t₁).cast (by rw [min_eq_left h]) rfl

theorem truncate_range {a b : X} (γ : Path a b) {t₀ t₁ : ℝ} :
    range (γ.truncate t₀ t₁) ⊆ range γ := by
  rw [← γ.extend_range]
  simp only [range_subset_iff, SetCoe.exists, SetCoe.forall]
  intro x _hx
  simp only [DFunLike.coe, Path.truncate, mem_range_self]

/-- For a path `γ`, `γ.truncate` gives a "continuous family of paths", by which we
  mean the uncurried function which maps `(t₀, t₁, s)` to `γ.truncate t₀ t₁ s` is continuous. -/
@[continuity]
theorem truncate_continuous_family {a b : X} (γ : Path a b) :
    Continuous (fun x => γ.truncate x.1 x.2.1 x.2.2 : ℝ × ℝ × I → X) :=
  γ.continuous_extend.comp
    (((continuous_subtype_val.comp (continuous_snd.comp continuous_snd)).max continuous_fst).min
      (continuous_fst.comp continuous_snd))

@[continuity]
theorem truncate_const_continuous_family {a b : X} (γ : Path a b)
    (t : ℝ) : Continuous ↿(γ.truncate t) := by
  have key : Continuous (fun x => (t, x) : ℝ × I → ℝ × ℝ × I) := by fun_prop
  exact γ.truncate_continuous_family.comp key

@[simp]
theorem truncate_self {a b : X} (γ : Path a b) (t : ℝ) :
    γ.truncate t t = (Path.refl <| γ.extend t).cast (by rw [min_self]) rfl := by
  ext x
  rw [cast_coe]
  simp only [truncate, DFunLike.coe, refl, min_def, max_def]
  split_ifs with h₁ h₂ <;> congr

@[simp 1001] -- Porting note: increase `simp` priority so left-hand side doesn't simplify
theorem truncate_zero_zero {a b : X} (γ : Path a b) :
    γ.truncate 0 0 = (Path.refl a).cast (by rw [min_self, γ.extend_zero]) γ.extend_zero := by
  convert γ.truncate_self 0

@[simp 1001] -- Porting note: increase `simp` priority so left-hand side doesn't simplify
theorem truncate_one_one {a b : X} (γ : Path a b) :
    γ.truncate 1 1 = (Path.refl b).cast (by rw [min_self, γ.extend_one]) γ.extend_one := by
  convert γ.truncate_self 1

@[simp]
theorem truncate_zero_one {a b : X} (γ : Path a b) :
    γ.truncate 0 1 = γ.cast (by simp [zero_le_one, extend_zero]) (by simp) := by
  ext x
  rw [cast_coe]
  have : ↑x ∈ (Icc 0 1 : Set ℝ) := x.2
  rw [truncate, coe_mk_mk, max_eq_left this.1, min_eq_left this.2, extend_extends']

/-! #### Reparametrising a path -/


/-- Given a path `γ` and a function `f : I → I` where `f 0 = 0` and `f 1 = 1`, `γ.reparam f` is the
path defined by `γ ∘ f`.
-/
def reparam (γ : Path x y) (f : I → I) (hfcont : Continuous f) (hf₀ : f 0 = 0) (hf₁ : f 1 = 1) :
    Path x y where
  toFun := γ ∘ f
  continuous_toFun := by fun_prop
  source' := by simp [hf₀]
  target' := by simp [hf₁]

@[simp]
theorem coe_reparam (γ : Path x y) {f : I → I} (hfcont : Continuous f) (hf₀ : f 0 = 0)
    (hf₁ : f 1 = 1) : ⇑(γ.reparam f hfcont hf₀ hf₁) = γ ∘ f :=
  rfl
-- Porting note: this seems like it was poorly named (was: `coe_to_fun`)

@[simp]
theorem reparam_id (γ : Path x y) : γ.reparam id continuous_id rfl rfl = γ := by
  ext
  rfl

theorem range_reparam (γ : Path x y) {f : I → I} (hfcont : Continuous f) (hf₀ : f 0 = 0)
    (hf₁ : f 1 = 1) : range (γ.reparam f hfcont hf₀ hf₁) = range γ := by
  change range (γ ∘ f) = range γ
  have : range f = univ := by
    rw [range_eq_univ]
    intro t
    have h₁ : Continuous (Set.IccExtend (zero_le_one' ℝ) f) := by continuity
    have := intermediate_value_Icc (zero_le_one' ℝ) h₁.continuousOn
    · rw [IccExtend_left, IccExtend_right, Icc.mk_zero, Icc.mk_one, hf₀, hf₁] at this
      rcases this t.2 with ⟨w, hw₁, hw₂⟩
      rw [IccExtend_of_mem _ _ hw₁] at hw₂
      exact ⟨_, hw₂⟩
  rw [range_comp, this, image_univ]

theorem refl_reparam {f : I → I} (hfcont : Continuous f) (hf₀ : f 0 = 0) (hf₁ : f 1 = 1) :
    (refl x).reparam f hfcont hf₀ hf₁ = refl x := by
  ext
  simp

/-! #### Concatenating countably many paths -/

/-- The concatenation of countably many paths leading up to some point `x` as a function. The
corresponding path is defined separately because continuity takes some effort to prove. -/
noncomputable def sigmaConcatFun {X : Type*} [TopologicalSpace X] {s : ℕ → X}
    (γ : (n : ℕ) → Path (s n) (s n.succ)) (x : X) : I → X := fun t ↦ by
  let n := Nat.log 2 ⌊(σ t).1⁻¹⌋₊
  refine if ht : t < 1 then γ n ⟨2 * (1 - σ t * (2 ^ n : ℕ)), ?_, ?_⟩ else x
  all_goals have ht' := symm_one ▸ symm_lt_symm.2 ht; have ht'' := coe_pos.2 ht'
  · suffices (σ t : ℝ) * (2 ^ n : ℕ) ≤ 1 by linarith
    refine (mul_le_mul_of_nonneg_left ?_ (σ t).2.1).trans (mul_inv_cancel₀ ht''.ne.symm).le
    refine (Nat.cast_le.2 <| Nat.pow_log_le_self 2
      (Nat.floor_pos.2 <| (one_le_inv₀ ht'').2 (σ t).2.2).ne.symm).trans ?_
    exact Nat.floor_le <| by simp [t.2.2]
  · suffices h : 1 ≤ (σ t : ℝ) * (2 * (2 ^ n : ℕ)) by rw [mul_left_comm] at h; linarith
    refine (mul_inv_cancel₀ ht''.ne.symm).symm.le.trans <|
      mul_le_mul_of_nonneg_left ?_ (σ t).2.1
    rw [← Nat.cast_ofNat, ← Nat.cast_mul, ← Nat.pow_succ']
    exact (Nat.lt_succ_floor _).le.trans <| Nat.cast_le.2 <| Nat.succ_le_of_lt <|
      Nat.lt_pow_succ_log_self one_lt_two _

/-- On closed intervals [1 - 2 ^ n, 1 - 2 ^ (n + 1)], `sigmaConcatFun γ x` agrees with a
reparametrisation of `γ n`. -/
lemma sigmaConcatFun_eqOn {X : Type*} [TopologicalSpace X] {s : ℕ → X}
    (γ : (n : ℕ) → Path (s n) (s n.succ)) {x : X} (n : ℕ) :
    Set.EqOn (sigmaConcatFun γ x) (fun t ↦ (γ n).extend (2 * (1 - (1 - t) * (2 ^ n))))
    (Set.Icc (σ ⟨(2 ^ n)⁻¹, by simp [inv_le_one₀, one_le_pow₀]⟩)
      (σ ⟨(2 ^ (n+1))⁻¹, by simp [inv_le_one₀, one_le_pow₀]⟩)) := fun t ht ↦ by
  simp only [Set.mem_Icc, ← Subtype.coe_le_coe, coe_symm_eq] at ht
  have ht' : t < 1 := coe_lt_one.1 <| ht.2.trans_lt <| by simp
  have ht'' : 0 < 1 - t.1 := by linarith [coe_lt_one.2 ht']
  simp only [sigmaConcatFun, ht', ↓reduceDIte, coe_symm_eq]
  by_cases hn : Nat.log 2 ⌊(1 - t : ℝ)⁻¹⌋₊ = n
  · refine congr (by rw [hn]) ?_
    rw [Set.projIcc_of_mem _ <| Set.mem_Icc.1 ⟨?_, ?_⟩]
    · simp [hn]
    · have h := mul_le_mul_of_nonneg_right ht.1 (a := 2 ^ n) (by simp)
      rw [sub_mul, inv_mul_cancel₀ (by simp)] at h
      linarith
    · have h := mul_le_mul_of_nonneg_right ht.2 (a := 2 ^ (n+1)) (by simp)
      rw [sub_mul, inv_mul_cancel₀ (by simp), pow_succ] at h
      linarith
  · replace hn : Nat.log 2 ⌊(1 - t : ℝ)⁻¹⌋₊ = n + 1 := by
      refine le_antisymm ?_ <| n.succ_le_of_lt <| (Ne.symm hn).lt_of_le ?_
      · refine (Nat.log_mono_right <| Nat.floor_le_floor <| inv_anti₀ (by simp) <|
          le_sub_comm.1 ht.2).trans ?_
        rw [← Nat.cast_ofNat (R := ℝ), ← Nat.cast_pow, inv_inv, Nat.floor_natCast,
          Nat.log_pow one_lt_two _]
      · refine le_trans ?_ <| Nat.log_mono_right <| Nat.floor_le_floor <| inv_anti₀ ht'' <|
          sub_le_comm.1 ht.1
        rw [← Nat.cast_ofNat (R := ℝ), ← Nat.cast_pow, inv_inv, Nat.floor_natCast,
          Nat.log_pow one_lt_two _]
    have ht'' : 2 * (1 - (1 - t.1) * 2 ^ n) = 1 := by
      suffices h : t.1 = 1 - (2 ^ (n + 1))⁻¹ by
        rw [h, pow_succ]; simp [mul_sub, show (2 : ℝ) - 1 = 1 by ring]
      refine le_antisymm ht.2 ?_
      rw [sub_le_comm, ← hn, ← Nat.cast_ofNat (R := ℝ), ← Nat.cast_pow]
      refine le_trans (by rw [inv_inv]) <| inv_anti₀ (by simp) <| (Nat.cast_le.2 <|
        Nat.pow_log_le_self 2 ?_).trans <| Nat.floor_le (inv_pos.2 ht'').le
      exact (Nat.floor_pos.2 <| (one_le_inv₀ ht'').2 (σ t).2.2).ne.symm
    rw [ht'', extend_one]; convert (γ (n + 1)).source
    simp [hn, pow_succ]
    linarith

/-- The concatenation of countably many paths leading up to some point `x`. -/
noncomputable def sigmaConcat {X : Type*} [TopologicalSpace X] {s : ℕ → X}
    (γ : (n : ℕ) → Path (s n) (s n.succ)) (x : X) {b : ℕ → Set X} (hb : (𝓝 x).HasAntitoneBasis b)
    (hγ : ∀ n t, γ n t ∈ b n) : Path (s 0) x where
  toFun := sigmaConcatFun γ x
  continuous_toFun := by
    refine continuous_iff_continuousAt.2 fun t ↦ ?_
    by_cases ht : t < 1
    · have ht' := symm_one ▸ symm_lt_symm.2 ht; have ht'' := coe_pos.2 ht'
      have hγ' : ∀ n, ContinuousOn (sigmaConcatFun γ x) _ :=
        fun n ↦ (Continuous.continuousOn (by continuity)).congr <| sigmaConcatFun_eqOn γ n
      cases h : Nat.log 2 ⌊(σ t : ℝ)⁻¹⌋₊ with
      | zero =>
        refine ContinuousOn.continuousAt (s := Set.Iic ⟨2⁻¹, by simp, ?_⟩) ?_ ?_
        · convert hγ' 0 using 1
          rw [← Set.Icc_bot, show (⊥ : I) = 0 by rfl]; convert rfl using 2 <;> ext
          all_goals simp [show (1 : ℝ) - 2⁻¹ = 2⁻¹ by ring, (one_div (2 : ℝ)) ▸ one_half_lt_one.le]
        · refine Iic_mem_nhds <| Subtype.coe_lt_coe.1 (?_ : t.1 < 2⁻¹)
          rw [Nat.log_eq_zero_iff, or_iff_left one_lt_two.not_le, Nat.floor_lt (inv_pos.2 ht'').le,
            inv_lt_comm₀ (by exact ht'') two_pos, coe_symm_eq, lt_sub_comm] at h
          exact h.trans_eq (by ring)
      | succ n =>
        refine ContinuousOn.continuousAt (s := Set.Icc
          ⟨1 - (2 ^ n)⁻¹, by simp [inv_le_one_of_one_le₀ <| one_le_pow₀ one_le_two (M₀ := ℝ)]⟩
          ⟨1 - (2 ^ (n + 2))⁻¹, by
            simp [inv_le_one_of_one_le₀ <| one_le_pow₀ one_le_two (M₀ := ℝ)]⟩) ?_ ?_
        · convert (hγ' n).union_isClosed isClosed_Icc isClosed_Icc <| hγ' (n + 1) using 1
          rw [add_assoc, one_add_one_eq_two, Set.Icc_union_Icc_eq_Icc]
          · rfl
          · simp only [symm_le_symm, Subtype.mk_le_mk]
            exact inv_anti₀ (by simp) <| pow_le_pow_right₀ one_le_two (by simp)
          · simp only [symm_le_symm, Subtype.mk_le_mk]
            exact inv_anti₀ (by simp) <| pow_le_pow_right₀ one_le_two (by simp)
        · refine Icc_mem_nhds ?_ ?_ <;> rw [← Subtype.coe_lt_coe, Subtype.coe_mk]
          · replace h := h.symm.le; rw [← Nat.pow_le_iff_le_log one_lt_two (Nat.floor_pos.2 <|
              (one_le_inv₀ ht'').2 (σ t).2.2).ne.symm, Nat.le_floor_iff (inv_pos.2 ht'').le,
              le_inv_comm₀ (by simp) ht'', coe_symm_eq, sub_le_comm] at h
            refine (sub_lt_sub_left (inv_strictAnti₀ (by simp) ?_) 1).trans_le h
            rw [Nat.cast_pow, Nat.cast_ofNat]
            exact pow_lt_pow_right₀ one_lt_two n.lt_succ_self
          · replace h := h.trans_lt (Nat.lt_succ_self _); rw [← Nat.lt_pow_iff_log_lt one_lt_two
              (Nat.floor_pos.2 <| (one_le_inv₀ ht'').2 (σ t).2.2).ne.symm, Nat.floor_lt
              (inv_pos.2 ht'').le, inv_lt_comm₀ ht'' (by simp), coe_symm_eq, lt_sub_comm] at h
            exact h.trans_eq <| by simp
    · rw [unitInterval.lt_one_iff_ne_one, not_ne_iff] at ht; rw [ht]
      unfold ContinuousAt
      convert hb.1.tendsto_right_iff.2 fun n _ ↦ ?_ using 1
      · simp [sigmaConcatFun]
      rw [eventually_nhds_iff]
      use Set.Ioi ⟨1 - (2 ^ n)⁻¹, by rw [sub_nonneg, inv_le_one₀] <;> simp [one_le_pow₀], by simp⟩
      refine ⟨fun t ht ↦ ?_, isOpen_Ioi, by simp [← coe_lt_one]⟩
      by_cases ht' : t < 1
      · have ht'' := symm_one ▸ symm_lt_symm.2 ht'; have ht''' := coe_pos.2 ht''
        simp only [sigmaConcatFun, ht', reduceDIte]
        convert hb.2 _ <| hγ (Nat.log 2 _) _ using 1
        rw [← Nat.pow_le_iff_le_log one_lt_two (Nat.floor_pos.2 <| (one_le_inv₀ ht''').2
          (σ t).2.2).ne.symm, Nat.le_floor_iff (inv_pos.2 ht''').le, le_inv_comm₀ (by simp) ht''',
          coe_symm_eq, sub_le_comm]
        apply le_of_lt; simpa using ht
      · rw [unitInterval.lt_one_iff_ne_one, not_ne_iff] at ht'; rw [ht']
        simp [sigmaConcatFun, mem_of_mem_nhds <| hb.1.mem_of_mem trivial]
  source' := by simp [sigmaConcatFun]
  target' := by simp [sigmaConcatFun]

/-- Evaluating `Path.sigmaConcat` at 1-(1-t/2)/2^n yields `γ n t`. -/
lemma sigmaConcat_applyAt {X : Type*} [TopologicalSpace X] {s : ℕ → X}
    {γ : (n : ℕ) → Path (s n) (s n.succ)} {x : X} {b : ℕ → Set X} {hb : (𝓝 x).HasAntitoneBasis b}
    {hγ : ∀ n t, γ n t ∈ b n} (n : ℕ) (t : I) :
    sigmaConcat γ x hb hγ (σ ⟨(1 - t / 2) / 2 ^ n,
      div_nonneg (by linarith [t.2.2]) (by simp),
      (div_le_one₀ (by simp)).2 <| by
        linarith [one_le_pow₀ (M₀ := ℝ) one_le_two (n := n), t.2.1]⟩) =
    γ n t := by
  rw [sigmaConcat, coe_mk_mk]
  refine (sigmaConcatFun_eqOn γ n ⟨?_, ?_⟩).trans ?_
  · rw [symm_le_symm, Subtype.mk_le_mk, ← one_div]
    exact div_le_div_of_nonneg_right (by linarith [t.2.1]) (by simp)
  · rw [symm_le_symm, Subtype.mk_le_mk, pow_succ', ← one_div, ← div_div]
    exact div_le_div_of_nonneg_right (by linarith [t.2.2]) (by simp)
  · simp [mul_div_cancel₀ t.1 two_pos.ne.symm]

/-- The concatenation of a sequence of paths is the same as the concatenation of the first path
with the concatenation of the remaining paths. -/
lemma sigmaConcat_eq_trans {X : Type*} [TopologicalSpace X] {s : ℕ → X}
    {γ : (n : ℕ) → Path (s n) (s n.succ)} {x : X} {b : ℕ → Set X} {hb : (𝓝 x).HasAntitoneBasis b}
    {hγ : ∀ n t, γ n t ∈ b n} : sigmaConcat γ x hb hγ = (γ 0).trans
      (sigmaConcat (fun n ↦ γ (n + 1)) x hb fun n t ↦ hb.2 n.le_succ <| hγ (n + 1) t) := by
  ext t
  by_cases ht : (t : ℝ) ≤ 1 / 2 <;> dsimp [trans, sigmaConcat] <;> simp only [ht, ↓reduceIte]
  · refine (sigmaConcatFun_eqOn γ 0 ?_).trans <| by simp
    simpa [← Subtype.coe_le_coe, show (1 - 2⁻¹ : ℝ) = 2⁻¹ by ring] using ht
  · apply lt_of_not_le at ht
    by_cases ht' : t < 1
    · dsimp [extend, IccExtend, sigmaConcatFun]
      have ht'' : 0 < 1 - t.1 := by linarith [unitInterval.coe_lt_one.2 ht']
      have h : (projIcc 0 1 one_pos.le (2 * t.1 - 1) : ℝ) = 2 * t - 1 := by
        rw [projIcc_of_mem _ ⟨by linarith, by linarith⟩]
      simp only [ht', ↓reduceDIte, ← Subtype.coe_lt_coe, h, Icc.coe_one,
        show 2 * t.1 - 1 < 1 by linarith]
      refine congr (congrArg (fun n ↦ ⇑(γ n)) ?_) ?_
      · rw [h, ← sub_add, ← add_sub_right_comm, one_add_one_eq_two, ← mul_one_sub,
          mul_inv, ← div_eq_inv_mul, Nat.floor_div_ofNat, Nat.log_div_base]
        refine (Nat.sub_one_add_one (Nat.log_pos one_lt_two ?_).ne.symm).symm
        rw [Nat.le_floor_iff (inv_pos.2 ht'').le]
        exact le_inv_of_le_inv₀ ht'' <| by linarith
      · rw [Subtype.mk_eq_mk, ← sub_add, ← add_sub_right_comm, one_add_one_eq_two, ← mul_one_sub,
          mul_inv, ← div_eq_inv_mul]
        rw [Nat.floor_div_ofNat, Nat.log_div_base]
        simp_rw [Nat.cast_pow]; rw [pow_sub₀ _ two_pos.ne.symm ?_]
        · ring
        · rw [← Nat.pow_le_iff_le_log one_lt_two <| (Nat.floor_pos.2 <| (one_le_inv₀ ht'').2
            (by exact (σ t).2.2)).ne.symm, Nat.le_floor_iff (inv_pos.2 ht'').le]
          exact le_inv_of_le_inv₀ ht'' <| by linarith
    · rw [show t = 1 by simpa [unitInterval.lt_one_iff_ne_one] using ht']
      simp [show (2 - 1 : ℝ) = 1 by ring, sigmaConcatFun]

end Path

=======
>>>>>>> 1c175c70
/-! ### Being joined by a path -/


/-- The relation "being joined by a path". This is an equivalence relation. -/
def Joined (x y : X) : Prop :=
  Nonempty (Path x y)

@[refl]
theorem Joined.refl (x : X) : Joined x x :=
  ⟨Path.refl x⟩

/-- When two points are joined, choose some path from `x` to `y`. -/
def Joined.somePath (h : Joined x y) : Path x y :=
  Nonempty.some h

@[symm]
theorem Joined.symm {x y : X} (h : Joined x y) : Joined y x :=
  ⟨h.somePath.symm⟩

@[trans]
theorem Joined.trans {x y z : X} (hxy : Joined x y) (hyz : Joined y z) : Joined x z :=
  ⟨hxy.somePath.trans hyz.somePath⟩

variable (X)

/-- The setoid corresponding the equivalence relation of being joined by a continuous path. -/
def pathSetoid : Setoid X where
  r := Joined
  iseqv := Equivalence.mk Joined.refl Joined.symm Joined.trans

/-- The quotient type of points of a topological space modulo being joined by a continuous path. -/
def ZerothHomotopy :=
  Quotient (pathSetoid X)

instance ZerothHomotopy.inhabited : Inhabited (ZerothHomotopy ℝ) :=
  ⟨@Quotient.mk' ℝ (pathSetoid ℝ) 0⟩

variable {X}

/-! ### Being joined by a path inside a set -/


/-- The relation "being joined by a path in `F`". Not quite an equivalence relation since it's not
reflexive for points that do not belong to `F`. -/
def JoinedIn (F : Set X) (x y : X) : Prop :=
  ∃ γ : Path x y, ∀ t, γ t ∈ F

variable {F : Set X}

theorem JoinedIn.mem (h : JoinedIn F x y) : x ∈ F ∧ y ∈ F := by
  rcases h with ⟨γ, γ_in⟩
  have : γ 0 ∈ F ∧ γ 1 ∈ F := by constructor <;> apply γ_in
  simpa using this

theorem JoinedIn.source_mem (h : JoinedIn F x y) : x ∈ F :=
  h.mem.1

theorem JoinedIn.target_mem (h : JoinedIn F x y) : y ∈ F :=
  h.mem.2

/-- When `x` and `y` are joined in `F`, choose a path from `x` to `y` inside `F` -/
def JoinedIn.somePath (h : JoinedIn F x y) : Path x y :=
  Classical.choose h

theorem JoinedIn.somePath_mem (h : JoinedIn F x y) (t : I) : h.somePath t ∈ F :=
  Classical.choose_spec h t

/-- If `x` and `y` are joined in the set `F`, then they are joined in the subtype `F`. -/
theorem JoinedIn.joined_subtype (h : JoinedIn F x y) :
    Joined (⟨x, h.source_mem⟩ : F) (⟨y, h.target_mem⟩ : F) :=
  ⟨{  toFun := fun t => ⟨h.somePath t, h.somePath_mem t⟩
      continuous_toFun := by fun_prop
      source' := by simp
      target' := by simp }⟩

theorem JoinedIn.ofLine {f : ℝ → X} (hf : ContinuousOn f I) (h₀ : f 0 = x) (h₁ : f 1 = y)
    (hF : f '' I ⊆ F) : JoinedIn F x y :=
  ⟨Path.ofLine hf h₀ h₁, fun t => hF <| Path.ofLine_mem hf h₀ h₁ t⟩

theorem JoinedIn.joined (h : JoinedIn F x y) : Joined x y :=
  ⟨h.somePath⟩

theorem joinedIn_iff_joined (x_in : x ∈ F) (y_in : y ∈ F) :
    JoinedIn F x y ↔ Joined (⟨x, x_in⟩ : F) (⟨y, y_in⟩ : F) :=
  ⟨fun h => h.joined_subtype, fun h => ⟨h.somePath.map continuous_subtype_val, by simp⟩⟩

@[simp]
theorem joinedIn_univ : JoinedIn univ x y ↔ Joined x y := by
  simp [JoinedIn, Joined, exists_true_iff_nonempty]

theorem JoinedIn.mono {U V : Set X} (h : JoinedIn U x y) (hUV : U ⊆ V) : JoinedIn V x y :=
  ⟨h.somePath, fun t => hUV (h.somePath_mem t)⟩

theorem JoinedIn.refl (h : x ∈ F) : JoinedIn F x x :=
  ⟨Path.refl x, fun _t => h⟩

@[symm]
theorem JoinedIn.symm (h : JoinedIn F x y) : JoinedIn F y x := by
  cases' h.mem with hx hy
  simp_all only [joinedIn_iff_joined]
  exact h.symm

theorem JoinedIn.trans (hxy : JoinedIn F x y) (hyz : JoinedIn F y z) : JoinedIn F x z := by
  cases' hxy.mem with hx hy
  cases' hyz.mem with hx hy
  simp_all only [joinedIn_iff_joined]
  exact hxy.trans hyz

theorem Specializes.joinedIn (h : x ⤳ y) (hx : x ∈ F) (hy : y ∈ F) : JoinedIn F x y := by
  refine ⟨⟨⟨Set.piecewise {1} (const I y) (const I x), ?_⟩, by simp, by simp⟩, fun t ↦ ?_⟩
  · exact isClosed_singleton.continuous_piecewise_of_specializes continuous_const continuous_const
      fun _ ↦ h
  · simp only [Path.coe_mk_mk, piecewise]
    split_ifs <;> assumption

theorem Inseparable.joinedIn (h : Inseparable x y) (hx : x ∈ F) (hy : y ∈ F) : JoinedIn F x y :=
  h.specializes.joinedIn hx hy

theorem JoinedIn.map_continuousOn (h : JoinedIn F x y) {f : X → Y} (hf : ContinuousOn f F) :
    JoinedIn (f '' F) (f x) (f y) :=
  let ⟨γ, hγ⟩ := h
  ⟨γ.map' <| hf.mono (range_subset_iff.mpr hγ), fun t ↦ mem_image_of_mem _ (hγ t)⟩

theorem JoinedIn.map (h : JoinedIn F x y) {f : X → Y} (hf : Continuous f) :
    JoinedIn (f '' F) (f x) (f y) :=
  h.map_continuousOn hf.continuousOn

theorem Topology.IsInducing.joinedIn_image {f : X → Y} (hf : IsInducing f) (hx : x ∈ F)
    (hy : y ∈ F) : JoinedIn (f '' F) (f x) (f y) ↔ JoinedIn F x y := by
  refine ⟨?_, (.map · hf.continuous)⟩
  rintro ⟨γ, hγ⟩
  choose γ' hγ'F hγ' using hγ
  have h₀ : x ⤳ γ' 0 := by rw [← hf.specializes_iff, hγ', γ.source]
  have h₁ : γ' 1 ⤳ y := by rw [← hf.specializes_iff, hγ', γ.target]
  have h : JoinedIn F (γ' 0) (γ' 1) := by
    refine ⟨⟨⟨γ', ?_⟩, rfl, rfl⟩, hγ'F⟩
    simpa only [hf.continuous_iff, comp_def, hγ'] using map_continuous γ
  exact (h₀.joinedIn hx (hγ'F _)).trans <| h.trans <| h₁.joinedIn (hγ'F _) hy

@[deprecated (since := "2024-10-28")] alias Inducing.joinedIn_image := IsInducing.joinedIn_image

/-! ### Path component -/

/-- The path component of `x` is the set of points that can be joined to `x`. -/
def pathComponent (x : X) :=
  { y | Joined x y }

theorem mem_pathComponent_iff : x ∈ pathComponent y ↔ Joined y x := .rfl

@[simp]
theorem mem_pathComponent_self (x : X) : x ∈ pathComponent x :=
  Joined.refl x

@[simp]
theorem pathComponent.nonempty (x : X) : (pathComponent x).Nonempty :=
  ⟨x, mem_pathComponent_self x⟩

theorem mem_pathComponent_of_mem (h : x ∈ pathComponent y) : y ∈ pathComponent x :=
  Joined.symm h

theorem pathComponent_symm : x ∈ pathComponent y ↔ y ∈ pathComponent x :=
  ⟨fun h => mem_pathComponent_of_mem h, fun h => mem_pathComponent_of_mem h⟩

theorem pathComponent_congr (h : x ∈ pathComponent y) : pathComponent x = pathComponent y := by
  ext z
  constructor
  · intro h'
    rw [pathComponent_symm]
    exact (h.trans h').symm
  · intro h'
    rw [pathComponent_symm] at h' ⊢
    exact h'.trans h

theorem pathComponent_subset_component (x : X) : pathComponent x ⊆ connectedComponent x :=
  fun y h =>
  (isConnected_range h.somePath.continuous).subset_connectedComponent ⟨0, by simp⟩ ⟨1, by simp⟩

/-- The path component of `x` in `F` is the set of points that can be joined to `x` in `F`. -/
def pathComponentIn (x : X) (F : Set X) :=
  { y | JoinedIn F x y }

@[simp]
theorem pathComponentIn_univ (x : X) : pathComponentIn x univ = pathComponent x := by
  simp [pathComponentIn, pathComponent, JoinedIn, Joined, exists_true_iff_nonempty]

theorem Joined.mem_pathComponent (hyz : Joined y z) (hxy : y ∈ pathComponent x) :
    z ∈ pathComponent x :=
  hxy.trans hyz

theorem mem_pathComponentIn_self (h : x ∈ F) : x ∈ pathComponentIn x F :=
  JoinedIn.refl h

theorem pathComponentIn_subset : pathComponentIn x F ⊆ F :=
  fun _ hy ↦ hy.target_mem

theorem pathComponentIn_nonempty_iff : (pathComponentIn x F).Nonempty ↔ x ∈ F :=
  ⟨fun ⟨_, ⟨γ, hγ⟩⟩ ↦ γ.source ▸ hγ 0, fun hx ↦ ⟨x, mem_pathComponentIn_self hx⟩⟩

theorem pathComponentIn_congr (h : x ∈ pathComponentIn y F) :
    pathComponentIn x F = pathComponentIn y F := by
  ext; exact ⟨h.trans, h.symm.trans⟩

@[gcongr]
theorem pathComponentIn_mono {G : Set X} (h : F ⊆ G) :
    pathComponentIn x F ⊆ pathComponentIn x G :=
  fun _ ⟨γ, hγ⟩ ↦ ⟨γ, fun t ↦ h (hγ t)⟩

/-! ### Path connected sets -/


/-- A set `F` is path connected if it contains a point that can be joined to all other in `F`. -/
def IsPathConnected (F : Set X) : Prop :=
  ∃ x ∈ F, ∀ {y}, y ∈ F → JoinedIn F x y

theorem isPathConnected_iff_eq : IsPathConnected F ↔ ∃ x ∈ F, pathComponentIn x F = F := by
  constructor <;> rintro ⟨x, x_in, h⟩ <;> use x, x_in
  · ext y
    exact ⟨fun hy => hy.mem.2, h⟩
  · intro y y_in
    rwa [← h] at y_in

theorem IsPathConnected.joinedIn (h : IsPathConnected F) :
    ∀ᵉ (x ∈ F) (y ∈ F), JoinedIn F x y := fun _x x_in _y y_in =>
  let ⟨_b, _b_in, hb⟩ := h
  (hb x_in).symm.trans (hb y_in)

theorem isPathConnected_iff :
    IsPathConnected F ↔ F.Nonempty ∧ ∀ᵉ (x ∈ F) (y ∈ F), JoinedIn F x y :=
  ⟨fun h =>
    ⟨let ⟨b, b_in, _hb⟩ := h; ⟨b, b_in⟩, h.joinedIn⟩,
    fun ⟨⟨b, b_in⟩, h⟩ => ⟨b, b_in, fun x_in => h _ b_in _ x_in⟩⟩

/-- If `f` is continuous on `F` and `F` is path-connected, so is `f(F)`. -/
theorem IsPathConnected.image' (hF : IsPathConnected F)
    {f : X → Y} (hf : ContinuousOn f F) : IsPathConnected (f '' F) := by
  rcases hF with ⟨x, x_in, hx⟩
  use f x, mem_image_of_mem f x_in
  rintro _ ⟨y, y_in, rfl⟩
  refine ⟨(hx y_in).somePath.map' ?_, fun t ↦ ⟨_, (hx y_in).somePath_mem t, rfl⟩⟩
  exact hf.mono (range_subset_iff.2 (hx y_in).somePath_mem)

/-- If `f` is continuous and `F` is path-connected, so is `f(F)`. -/
theorem IsPathConnected.image (hF : IsPathConnected F) {f : X → Y} (hf : Continuous f) :
    IsPathConnected (f '' F) :=
  hF.image' hf.continuousOn

/-- If `f : X → Y` is an inducing map, `f(F)` is path-connected iff `F` is. -/
nonrec theorem Topology.IsInducing.isPathConnected_iff {f : X → Y} (hf : IsInducing f) :
    IsPathConnected F ↔ IsPathConnected (f '' F) := by
  simp only [IsPathConnected, forall_mem_image, exists_mem_image]
  refine exists_congr fun x ↦ and_congr_right fun hx ↦ forall₂_congr fun y hy ↦ ?_
  rw [hf.joinedIn_image hx hy]

@[deprecated (since := "2024-10-28")]
alias Inducing.isPathConnected_iff := IsInducing.isPathConnected_iff

/-- If `h : X → Y` is a homeomorphism, `h(s)` is path-connected iff `s` is. -/
@[simp]
theorem Homeomorph.isPathConnected_image {s : Set X} (h : X ≃ₜ Y) :
    IsPathConnected (h '' s) ↔ IsPathConnected s :=
  h.isInducing.isPathConnected_iff.symm

/-- If `h : X → Y` is a homeomorphism, `h⁻¹(s)` is path-connected iff `s` is. -/
@[simp]
theorem Homeomorph.isPathConnected_preimage {s : Set Y} (h : X ≃ₜ Y) :
    IsPathConnected (h ⁻¹' s) ↔ IsPathConnected s := by
  rw [← Homeomorph.image_symm]; exact h.symm.isPathConnected_image

theorem IsPathConnected.mem_pathComponent (h : IsPathConnected F) (x_in : x ∈ F) (y_in : y ∈ F) :
    y ∈ pathComponent x :=
  (h.joinedIn x x_in y y_in).joined

theorem IsPathConnected.subset_pathComponent (h : IsPathConnected F) (x_in : x ∈ F) :
    F ⊆ pathComponent x := fun _y y_in => h.mem_pathComponent x_in y_in

theorem IsPathConnected.subset_pathComponentIn {s : Set X} (hs : IsPathConnected s)
    (hxs : x ∈ s) (hsF : s ⊆ F) : s ⊆ pathComponentIn x F :=
  fun y hys ↦ (hs.joinedIn x hxs y hys).mono hsF

theorem isPathConnected_singleton (x : X) : IsPathConnected ({x} : Set X) := by
  refine ⟨x, rfl, ?_⟩
  rintro y rfl
  exact JoinedIn.refl rfl

theorem isPathConnected_pathComponentIn (h : x ∈ F) : IsPathConnected (pathComponentIn x F) :=
  ⟨x, mem_pathComponentIn_self h, fun ⟨γ, hγ⟩ ↦ by
    refine ⟨γ, fun t ↦
      ⟨(γ.truncateOfLE t.2.1).cast (γ.extend_zero.symm) (γ.extend_extends' t).symm, fun t' ↦ ?_⟩⟩
    dsimp [Path.truncateOfLE, Path.truncate]
    exact γ.extend_extends' ⟨min (max t'.1 0) t.1, by simp [t.2.1, t.2.2]⟩ ▸ hγ _⟩

theorem isPathConnected_pathComponent : IsPathConnected (pathComponent x) := by
  rw [← pathComponentIn_univ]
  exact isPathConnected_pathComponentIn (mem_univ x)

theorem IsPathConnected.union {U V : Set X} (hU : IsPathConnected U) (hV : IsPathConnected V)
    (hUV : (U ∩ V).Nonempty) : IsPathConnected (U ∪ V) := by
  rcases hUV with ⟨x, xU, xV⟩
  use x, Or.inl xU
  rintro y (yU | yV)
  · exact (hU.joinedIn x xU y yU).mono subset_union_left
  · exact (hV.joinedIn x xV y yV).mono subset_union_right

/-- If a set `W` is path-connected, then it is also path-connected when seen as a set in a smaller
ambient type `U` (when `U` contains `W`). -/
theorem IsPathConnected.preimage_coe {U W : Set X} (hW : IsPathConnected W) (hWU : W ⊆ U) :
    IsPathConnected (((↑) : U → X) ⁻¹' W) := by
  rwa [IsInducing.subtypeVal.isPathConnected_iff, Subtype.image_preimage_val, inter_eq_right.2 hWU]

theorem IsPathConnected.exists_path_through_family {n : ℕ}
    {s : Set X} (h : IsPathConnected s) (p : Fin (n + 1) → X) (hp : ∀ i, p i ∈ s) :
    ∃ γ : Path (p 0) (p n), range γ ⊆ s ∧ ∀ i, p i ∈ range γ := by
  let p' : ℕ → X := fun k => if h : k < n + 1 then p ⟨k, h⟩ else p ⟨0, n.zero_lt_succ⟩
  obtain ⟨γ, hγ⟩ : ∃ γ : Path (p' 0) (p' n), (∀ i ≤ n, p' i ∈ range γ) ∧ range γ ⊆ s := by
    have hp' : ∀ i ≤ n, p' i ∈ s := by
      intro i hi
      simp [p', Nat.lt_succ_of_le hi, hp]
    clear_value p'
    clear hp p
    induction' n with n hn
    · use Path.refl (p' 0)
      constructor
      · rintro i hi
        rw [Nat.le_zero.mp hi]
        exact ⟨0, rfl⟩
      · rw [range_subset_iff]
        rintro _x
        exact hp' 0 le_rfl
    · rcases hn fun i hi => hp' i <| Nat.le_succ_of_le hi with ⟨γ₀, hγ₀⟩
      rcases h.joinedIn (p' n) (hp' n n.le_succ) (p' <| n + 1) (hp' (n + 1) <| le_rfl) with
        ⟨γ₁, hγ₁⟩
      let γ : Path (p' 0) (p' <| n + 1) := γ₀.trans γ₁
      use γ
      have range_eq : range γ = range γ₀ ∪ range γ₁ := γ₀.trans_range γ₁
      constructor
      · rintro i hi
        by_cases hi' : i ≤ n
        · rw [range_eq]
          left
          exact hγ₀.1 i hi'
        · rw [not_le, ← Nat.succ_le_iff] at hi'
          have : i = n.succ := le_antisymm hi hi'
          rw [this]
          use 1
          exact γ.target
      · rw [range_eq]
        apply union_subset hγ₀.2
        rw [range_subset_iff]
        exact hγ₁
  have hpp' : ∀ k < n + 1, p k = p' k := by
    intro k hk
    simp only [p', hk, dif_pos]
    congr
    ext
    rw [Fin.val_cast_of_lt hk]
  use γ.cast (hpp' 0 n.zero_lt_succ) (hpp' n n.lt_succ_self)
  simp only [γ.cast_coe]
  refine And.intro hγ.2 ?_
  rintro ⟨i, hi⟩
  suffices p ⟨i, hi⟩ = p' i by convert hγ.1 i (Nat.le_of_lt_succ hi)
  rw [← hpp' i hi]
  suffices i = i % n.succ by congr
  rw [Nat.mod_eq_of_lt hi]

theorem IsPathConnected.exists_path_through_family' {n : ℕ}
    {s : Set X} (h : IsPathConnected s) (p : Fin (n + 1) → X) (hp : ∀ i, p i ∈ s) :
    ∃ (γ : Path (p 0) (p n)) (t : Fin (n + 1) → I), (∀ t, γ t ∈ s) ∧ ∀ i, γ (t i) = p i := by
  rcases h.exists_path_through_family p hp with ⟨γ, hγ⟩
  rcases hγ with ⟨h₁, h₂⟩
  simp only [range, mem_setOf_eq] at h₂
  rw [range_subset_iff] at h₁
  choose! t ht using h₂
  exact ⟨γ, t, h₁, ht⟩

/-! ### Path connected spaces -/


/-- A topological space is path-connected if it is non-empty and every two points can be
joined by a continuous path. -/
@[mk_iff]
class PathConnectedSpace (X : Type*) [TopologicalSpace X] : Prop where
  /-- A path-connected space must be nonempty. -/
  nonempty : Nonempty X
  /-- Any two points in a path-connected space must be joined by a continuous path. -/
  joined : ∀ x y : X, Joined x y

theorem pathConnectedSpace_iff_zerothHomotopy :
    PathConnectedSpace X ↔ Nonempty (ZerothHomotopy X) ∧ Subsingleton (ZerothHomotopy X) := by
  letI := pathSetoid X
  constructor
  · intro h
    refine ⟨(nonempty_quotient_iff _).mpr h.1, ⟨?_⟩⟩
    rintro ⟨x⟩ ⟨y⟩
    exact Quotient.sound (PathConnectedSpace.joined x y)
  · unfold ZerothHomotopy
    rintro ⟨h, h'⟩
    exact ⟨(nonempty_quotient_iff _).mp h, fun x y => Quotient.exact <| Subsingleton.elim ⟦x⟧ ⟦y⟧⟩

namespace PathConnectedSpace

variable [PathConnectedSpace X]

/-- Use path-connectedness to build a path between two points. -/
def somePath (x y : X) : Path x y :=
  Nonempty.some (joined x y)

end PathConnectedSpace

theorem pathConnectedSpace_iff_univ : PathConnectedSpace X ↔ IsPathConnected (univ : Set X) := by
  simp [pathConnectedSpace_iff, isPathConnected_iff, nonempty_iff_univ_nonempty]

theorem isPathConnected_iff_pathConnectedSpace : IsPathConnected F ↔ PathConnectedSpace F := by
  rw [pathConnectedSpace_iff_univ, IsInducing.subtypeVal.isPathConnected_iff, image_univ,
    Subtype.range_val_subtype, setOf_mem_eq]

theorem isPathConnected_univ [PathConnectedSpace X] : IsPathConnected (univ : Set X) :=
  pathConnectedSpace_iff_univ.mp inferInstance

theorem isPathConnected_range [PathConnectedSpace X] {f : X → Y} (hf : Continuous f) :
    IsPathConnected (range f) := by
  rw [← image_univ]
  exact isPathConnected_univ.image hf

theorem Function.Surjective.pathConnectedSpace [PathConnectedSpace X]
    {f : X → Y} (hf : Surjective f) (hf' : Continuous f) : PathConnectedSpace Y := by
  rw [pathConnectedSpace_iff_univ, ← hf.range_eq]
  exact isPathConnected_range hf'

instance Quotient.instPathConnectedSpace {s : Setoid X} [PathConnectedSpace X] :
    PathConnectedSpace (Quotient s) :=
  Quotient.mk'_surjective.pathConnectedSpace continuous_coinduced_rng

/-- This is a special case of `NormedSpace.instPathConnectedSpace` (and
`TopologicalAddGroup.pathConnectedSpace`). It exists only to simplify dependencies. -/
instance Real.instPathConnectedSpace : PathConnectedSpace ℝ where
  joined x y := ⟨⟨⟨fun (t : I) ↦ (1 - t) * x + t * y, by fun_prop⟩, by simp, by simp⟩⟩
  nonempty := inferInstance

theorem pathConnectedSpace_iff_eq : PathConnectedSpace X ↔ ∃ x : X, pathComponent x = univ := by
  simp [pathConnectedSpace_iff_univ, isPathConnected_iff_eq]

-- see Note [lower instance priority]
instance (priority := 100) PathConnectedSpace.connectedSpace [PathConnectedSpace X] :
    ConnectedSpace X := by
  rw [connectedSpace_iff_connectedComponent]
  rcases isPathConnected_iff_eq.mp (pathConnectedSpace_iff_univ.mp ‹_›) with ⟨x, _x_in, hx⟩
  use x
  rw [← univ_subset_iff]
  exact (by simpa using hx : pathComponent x = univ) ▸ pathComponent_subset_component x

theorem IsPathConnected.isConnected (hF : IsPathConnected F) : IsConnected F := by
  rw [isConnected_iff_connectedSpace]
  rw [isPathConnected_iff_pathConnectedSpace] at hF
  exact @PathConnectedSpace.connectedSpace _ _ hF

namespace PathConnectedSpace

variable [PathConnectedSpace X]

theorem exists_path_through_family {n : ℕ} (p : Fin (n + 1) → X) :
    ∃ γ : Path (p 0) (p n), ∀ i, p i ∈ range γ := by
  have : IsPathConnected (univ : Set X) := pathConnectedSpace_iff_univ.mp (by infer_instance)
  rcases this.exists_path_through_family p fun _i => True.intro with ⟨γ, -, h⟩
  exact ⟨γ, h⟩

theorem exists_path_through_family' {n : ℕ} (p : Fin (n + 1) → X) :
    ∃ (γ : Path (p 0) (p n)) (t : Fin (n + 1) → I), ∀ i, γ (t i) = p i := by
  have : IsPathConnected (univ : Set X) := pathConnectedSpace_iff_univ.mp (by infer_instance)
  rcases this.exists_path_through_family' p fun _i => True.intro with ⟨γ, t, -, h⟩
  exact ⟨γ, t, h⟩

<<<<<<< HEAD
end PathConnectedSpace

/-! ### Locally path connected spaces -/

section LocPathConnectedSpace

/-- A topological space is locally path connected, at every point, path connected
neighborhoods form a neighborhood basis. -/
class LocPathConnectedSpace (X : Type*) [TopologicalSpace X] : Prop where
  /-- Each neighborhood filter has a basis of path-connected neighborhoods. -/
  path_connected_basis : ∀ x : X, (𝓝 x).HasBasis (fun s : Set X => s ∈ 𝓝 x ∧ IsPathConnected s) id

export LocPathConnectedSpace (path_connected_basis)

theorem LocPathConnectedSpace.of_bases {p : X → ι → Prop} {s : X → ι → Set X}
    (h : ∀ x, (𝓝 x).HasBasis (p x) (s x)) (h' : ∀ x i, p x i → IsPathConnected (s x i)) :
    LocPathConnectedSpace X where
  path_connected_basis x := by
    rw [hasBasis_self]
    intro t ht
    rcases (h x).mem_iff.mp ht with ⟨i, hpi, hi⟩
    exact ⟨s x i, (h x).mem_of_mem hpi, h' x i hpi, hi⟩

@[deprecated (since := "2024-10-16")]
alias locPathConnected_of_bases := LocPathConnectedSpace.of_bases

variable [LocPathConnectedSpace X]

protected theorem IsOpen.pathComponentIn (x : X) (hF : IsOpen F) :
    IsOpen (pathComponentIn x F) := by
  rw [isOpen_iff_mem_nhds]
  intro y hy
  let ⟨s, hs⟩ := (path_connected_basis y).mem_iff.mp (hF.mem_nhds (pathComponentIn_subset hy))
  exact mem_of_superset hs.1.1 <| pathComponentIn_congr hy ▸
    hs.1.2.subset_pathComponentIn (mem_of_mem_nhds hs.1.1) hs.2

/-- In a locally path connected space, each path component is an open set. -/
protected theorem IsOpen.pathComponent (x : X) : IsOpen (pathComponent x) := by
  rw [← pathComponentIn_univ]
  exact isOpen_univ.pathComponentIn _

/-- In a locally path connected space, each path component is a closed set. -/
protected theorem IsClosed.pathComponent (x : X) : IsClosed (pathComponent x) := by
  rw [← isOpen_compl_iff, isOpen_iff_mem_nhds]
  intro y hxy
  rcases (path_connected_basis y).ex_mem with ⟨V, hVy, hVc⟩
  filter_upwards [hVy] with z hz hxz
  exact hxy <|  hxz.trans (hVc.joinedIn _ hz _ (mem_of_mem_nhds hVy)).joined

/-- In a locally path connected space, each path component is a clopen set. -/
protected theorem IsClopen.pathComponent (x : X) : IsClopen (pathComponent x) :=
  ⟨.pathComponent x, .pathComponent x⟩

lemma pathComponentIn_mem_nhds (hF : F ∈ 𝓝 x) : pathComponentIn x F ∈ 𝓝 x := by
  let ⟨u, huF, hu, hxu⟩ := mem_nhds_iff.mp hF
  exact mem_nhds_iff.mpr ⟨pathComponentIn x u, pathComponentIn_mono huF,
    hu.pathComponentIn x, mem_pathComponentIn_self hxu⟩

theorem pathConnectedSpace_iff_connectedSpace : PathConnectedSpace X ↔ ConnectedSpace X := by
  refine ⟨fun _ ↦ inferInstance, fun h ↦ ⟨inferInstance, fun x y ↦ ?_⟩⟩
  rw [← mem_pathComponent_iff, (IsClopen.pathComponent _).eq_univ] <;> simp

theorem pathComponent_eq_connectedComponent (x : X) : pathComponent x = connectedComponent x :=
  (pathComponent_subset_component x).antisymm <|
    (IsClopen.pathComponent x).connectedComponent_subset (mem_pathComponent_self _)

theorem pathConnected_subset_basis {U : Set X} (h : IsOpen U) (hx : x ∈ U) :
    (𝓝 x).HasBasis (fun s : Set X => s ∈ 𝓝 x ∧ IsPathConnected s ∧ s ⊆ U) id :=
  (path_connected_basis x).hasBasis_self_subset (IsOpen.mem_nhds h hx)

theorem isOpen_isPathConnected_basis (x : X) :
    (𝓝 x).HasBasis (fun s : Set X ↦ IsOpen s ∧ x ∈ s ∧ IsPathConnected s) id := by
  refine ⟨fun s ↦ ⟨fun hs ↦ ?_, fun ⟨u, hu⟩ ↦ mem_nhds_iff.mpr ⟨u, hu.2, hu.1.1, hu.1.2.1⟩⟩⟩
  have ⟨u, hus, hu, hxu⟩ := mem_nhds_iff.mp hs
  exact ⟨pathComponentIn x u, ⟨hu.pathComponentIn _, ⟨mem_pathComponentIn_self hxu,
    isPathConnected_pathComponentIn hxu⟩⟩, pathComponentIn_subset.trans hus⟩

/-- In a first-countable locally path-connected space, every point has a neighbourhood basis
that is a decreasing sequence of path-connected sets. -/
theorem exists_isPathConnected_antitone_basis [FirstCountableTopology X] (x : X) :
    ∃ (b : ℕ → Set X), (𝓝 x).HasAntitoneBasis b ∧ ∀ i, IsPathConnected (b i) := by
  let ⟨b, hb⟩ := (𝓝 x).exists_antitone_basis
  refine ⟨pathComponentIn x ∘ b, ⟨?_, ?_⟩, ?_⟩
  · refine hb.1.to_subset (fun _ _ ↦ pathComponentIn_subset) fun _ _ ↦ ?_
    exact pathComponentIn_mem_nhds <| hb.1.mem_of_mem trivial
  · exact fun _ _ h ↦ pathComponentIn_mono <| hb.2 h
  · exact fun i ↦ isPathConnected_pathComponentIn <| mem_of_mem_nhds <| hb.mem i

theorem Topology.IsOpenEmbedding.locPathConnectedSpace {e : Y → X} (he : IsOpenEmbedding e) :
    LocPathConnectedSpace Y :=
  have (y : Y) :
      (𝓝 y).HasBasis (fun s ↦ s ∈ 𝓝 (e y) ∧ IsPathConnected s ∧ s ⊆ range e) (e ⁻¹' ·) :=
    he.basis_nhds <| pathConnected_subset_basis he.isOpen_range (mem_range_self _)
  .of_bases this fun x s ⟨_, hs, hse⟩ ↦ by
    rwa [he.isPathConnected_iff, image_preimage_eq_of_subset hse]

@[deprecated (since := "2024-10-18")]
alias OpenEmbedding.locPathConnectedSpace := IsOpenEmbedding.locPathConnectedSpace

theorem IsOpen.locPathConnectedSpace {U : Set X} (h : IsOpen U) : LocPathConnectedSpace U :=
  h.isOpenEmbedding_subtypeVal.locPathConnectedSpace

@[deprecated (since := "2024-10-17")]
alias locPathConnected_of_isOpen := IsOpen.locPathConnectedSpace

theorem IsOpen.isConnected_iff_isPathConnected {U : Set X} (U_op : IsOpen U) :
    IsConnected U ↔ IsPathConnected U := by
  rw [isConnected_iff_connectedSpace, isPathConnected_iff_pathConnectedSpace]
  haveI := U_op.locPathConnectedSpace
  exact pathConnectedSpace_iff_connectedSpace.symm

/-- Locally path-connected spaces are locally connected. -/
instance : LocallyConnectedSpace X := by
  refine ⟨forall_imp (fun x h ↦ ⟨fun s ↦ ?_⟩) isOpen_isPathConnected_basis⟩
  refine ⟨fun hs ↦ ?_, fun ⟨u, ⟨hu, hxu, _⟩, hus⟩ ↦ mem_nhds_iff.mpr ⟨u, hus, hu, hxu⟩⟩
  let ⟨u, ⟨hu, hxu, hu'⟩, hus⟩ := (h.mem_iff' s).mp hs
  exact ⟨u, ⟨hu, hxu, hu'.isConnected⟩, hus⟩

/-- A space is locally path-connected iff all path components of open subsets are open. -/
lemma locPathConnectedSpace_iff_isOpen_pathComponentIn {X : Type*} [TopologicalSpace X] :
    LocPathConnectedSpace X ↔ ∀ (x : X) (u : Set X), IsOpen u → IsOpen (pathComponentIn x u) :=
  ⟨fun _ _ _ hu ↦ hu.pathComponentIn _, fun h ↦ ⟨fun x ↦ ⟨fun s ↦ by
    refine ⟨fun hs ↦ ?_, fun ⟨_, ht⟩ ↦ Filter.mem_of_superset ht.1.1 ht.2⟩
    let ⟨u, hu⟩ := mem_nhds_iff.mp hs
    exact ⟨pathComponentIn x u, ⟨(h x u hu.2.1).mem_nhds (mem_pathComponentIn_self hu.2.2),
      isPathConnected_pathComponentIn hu.2.2⟩, pathComponentIn_subset.trans hu.1⟩⟩⟩⟩

/-- A space is locally path-connected iff all path components of open subsets are neighbourhoods. -/
lemma locPathConnectedSpace_iff_pathComponentIn_mem_nhds {X : Type*} [TopologicalSpace X] :
    LocPathConnectedSpace X ↔
    ∀ x : X, ∀ u : Set X, IsOpen u → x ∈ u → pathComponentIn x u ∈ nhds x := by
  rw [locPathConnectedSpace_iff_isOpen_pathComponentIn]
  simp_rw [forall_comm (β := Set X), ← imp_forall_iff]
  refine forall_congr' fun u ↦ imp_congr_right fun _ ↦ ?_
  exact ⟨fun h x hxu ↦ (h x).mem_nhds (mem_pathComponentIn_self hxu),
    fun h x ↦ isOpen_iff_mem_nhds.mpr fun y hy ↦
      pathComponentIn_congr hy ▸ h y <| pathComponentIn_subset hy⟩

/-- Any topology coinduced by a locally path-connected topology is locally path-connected. -/
lemma LocPathConnectedSpace.coinduced {Y : Type*} (f : X → Y) :
    @LocPathConnectedSpace Y (.coinduced f ‹_›) := by
  let _ := TopologicalSpace.coinduced f ‹_›; have hf : Continuous f := continuous_coinduced_rng
  refine locPathConnectedSpace_iff_isOpen_pathComponentIn.mpr fun y u hu ↦
    isOpen_coinduced.mpr <| isOpen_iff_mem_nhds.mpr fun x hx ↦ ?_
  have hx' := preimage_mono pathComponentIn_subset hx
  refine mem_nhds_iff.mpr ⟨pathComponentIn x (f ⁻¹' u), ?_,
    (hu.preimage hf).pathComponentIn _, mem_pathComponentIn_self hx'⟩
  rw [← image_subset_iff, ← pathComponentIn_congr hx]
  exact ((isPathConnected_pathComponentIn hx').image hf).subset_pathComponentIn
    ⟨x, mem_pathComponentIn_self hx', rfl⟩ <|
    (image_mono pathComponentIn_subset).trans <| u.image_preimage_subset f

/-- Quotients of locally path-connected spaces are locally path-connected. -/
lemma Topology.IsQuotientMap.locPathConnectedSpace {f : X → Y} (h : IsQuotientMap f) :
    LocPathConnectedSpace Y :=
  h.2 ▸ LocPathConnectedSpace.coinduced f

/-- Quotients of locally path-connected spaces are locally path-connected. -/
instance Quot.locPathConnectedSpace {r : X → X → Prop} : LocPathConnectedSpace (Quot r) :=
  isQuotientMap_quot_mk.locPathConnectedSpace

/-- Quotients of locally path-connected spaces are locally path-connected. -/
instance Quotient.locPathConnectedSpace {s : Setoid X} : LocPathConnectedSpace (Quotient s) :=
  isQuotientMap_quotient_mk'.locPathConnectedSpace


/-- Disjoint unions of locally path-connected spaces are locally path-connected. -/
instance Sum.locPathConnectedSpace.{u} {X Y : Type u} [TopologicalSpace X] [TopologicalSpace Y]
    [LocPathConnectedSpace X] [LocPathConnectedSpace Y] :
    LocPathConnectedSpace (X ⊕ Y) := by
  rw [locPathConnectedSpace_iff_pathComponentIn_mem_nhds]; intro x u hu hxu; rw [mem_nhds_iff]
  obtain x | y := x
  · refine ⟨Sum.inl '' (pathComponentIn x (Sum.inl ⁻¹' u)), ?_, ?_, ?_⟩
    · apply IsPathConnected.subset_pathComponentIn
      · exact (isPathConnected_pathComponentIn (by exact hxu)).image continuous_inl
      · exact ⟨x, mem_pathComponentIn_self hxu, rfl⟩
      · exact (image_mono pathComponentIn_subset).trans (u.image_preimage_subset _)
    · exact isOpenMap_inl _ <| (hu.preimage continuous_inl).pathComponentIn _
    · exact ⟨x, mem_pathComponentIn_self hxu, rfl⟩
  · refine ⟨Sum.inr '' (pathComponentIn y (Sum.inr ⁻¹' u)), ?_, ?_, ?_⟩
    · apply IsPathConnected.subset_pathComponentIn
      · exact (isPathConnected_pathComponentIn (by exact hxu)).image continuous_inr
      · exact ⟨y, mem_pathComponentIn_self hxu, rfl⟩
      · exact (image_mono pathComponentIn_subset).trans (u.image_preimage_subset _)
    · exact isOpenMap_inr _ <| (hu.preimage continuous_inr).pathComponentIn _
    · exact ⟨y, mem_pathComponentIn_self hxu, rfl⟩


/-- Disjoint unions of locally path-connected spaces are locally path-connected. -/
instance Sigma.locPathConnectedSpace {X : ι → Type*}
    [(i : ι) → TopologicalSpace (X i)] [(i : ι) → LocPathConnectedSpace (X i)] :
    LocPathConnectedSpace ((i : ι) × X i) := by
  rw [locPathConnectedSpace_iff_pathComponentIn_mem_nhds]; intro x u hu hxu; rw [mem_nhds_iff]
  refine ⟨(Sigma.mk x.1) '' (pathComponentIn x.2 ((Sigma.mk x.1) ⁻¹' u)), ?_, ?_, ?_⟩
  · apply IsPathConnected.subset_pathComponentIn
    · exact (isPathConnected_pathComponentIn (by exact hxu)).image continuous_sigmaMk
    · exact ⟨x.2, mem_pathComponentIn_self hxu, rfl⟩
    · exact (image_mono pathComponentIn_subset).trans (u.image_preimage_subset _)
  · exact isOpenMap_sigmaMk _ <| (hu.preimage continuous_sigmaMk).pathComponentIn _
  · exact ⟨x.2, mem_pathComponentIn_self hxu, rfl⟩

end LocPathConnectedSpace
=======
end PathConnectedSpace
>>>>>>> 1c175c70
<|MERGE_RESOLUTION|>--- conflicted
+++ resolved
@@ -3,14 +3,7 @@
 Released under Apache 2.0 license as described in the file LICENSE.
 Authors: Patrick Massot
 -/
-<<<<<<< HEAD
-import Mathlib.Data.Nat.Log
-import Mathlib.Topology.Order.ProjIcc
-import Mathlib.Topology.CompactOpen
-import Mathlib.Topology.UnitInterval
-=======
 import Mathlib.Topology.Path
->>>>>>> 1c175c70
 
 /-!
 # Path connectedness
@@ -56,783 +49,6 @@
 
 variable {X Y : Type*} [TopologicalSpace X] [TopologicalSpace Y] {x y z : X} {ι : Type*}
 
-<<<<<<< HEAD
-/-! ### Paths -/
-
-/-- Continuous path connecting two points `x` and `y` in a topological space -/
-structure Path (x y : X) extends C(I, X) where
-  /-- The start point of a `Path`. -/
-  source' : toFun 0 = x
-  /-- The end point of a `Path`. -/
-  target' : toFun 1 = y
-
-instance Path.funLike : FunLike (Path x y) I X where
-  coe γ := ⇑γ.toContinuousMap
-  coe_injective' γ₁ γ₂ h := by
-    simp only [DFunLike.coe_fn_eq] at h
-    cases γ₁; cases γ₂; congr
-
--- Porting note (https://github.com/leanprover-community/mathlib4/issues/10754): added this instance so that we can use `FunLike.coe` for `CoeFun`
--- this also fixed very strange `simp` timeout issues
-instance Path.continuousMapClass : ContinuousMapClass (Path x y) I X where
-  map_continuous γ := show Continuous γ.toContinuousMap by fun_prop
-
-@[ext]
-protected theorem Path.ext : ∀ {γ₁ γ₂ : Path x y}, (γ₁ : I → X) = γ₂ → γ₁ = γ₂ := by
-  rintro ⟨⟨x, h11⟩, h12, h13⟩ ⟨⟨x, h21⟩, h22, h23⟩ rfl
-  rfl
-
-namespace Path
-
-@[simp]
-theorem coe_mk_mk (f : I → X) (h₁) (h₂ : f 0 = x) (h₃ : f 1 = y) :
-    ⇑(mk ⟨f, h₁⟩ h₂ h₃ : Path x y) = f :=
-  rfl
--- Porting note: the name `Path.coe_mk` better refers to a new lemma below
-
-variable (γ : Path x y)
-
-@[continuity]
-protected theorem continuous : Continuous γ :=
-  γ.continuous_toFun
-
-@[simp]
-protected theorem source : γ 0 = x :=
-  γ.source'
-
-@[simp]
-protected theorem target : γ 1 = y :=
-  γ.target'
-
-/-- See Note [custom simps projection]. We need to specify this projection explicitly in this case,
-because it is a composition of multiple projections. -/
-def simps.apply : I → X :=
-  γ
-
-initialize_simps_projections Path (toFun → simps.apply, -toContinuousMap)
-
-@[simp]
-theorem coe_toContinuousMap : ⇑γ.toContinuousMap = γ :=
-  rfl
-
--- Porting note: this is needed because of the `Path.continuousMapClass` instance
-@[simp]
-theorem coe_mk : ⇑(γ : C(I, X)) = γ :=
-  rfl
-
-/-- Any function `φ : Π (a : α), Path (x a) (y a)` can be seen as a function `α × I → X`. -/
-instance hasUncurryPath {X α : Type*} [TopologicalSpace X] {x y : α → X} :
-    HasUncurry (∀ a : α, Path (x a) (y a)) (α × I) X :=
-  ⟨fun φ p => φ p.1 p.2⟩
-
-/-- The constant path from a point to itself -/
-@[refl, simps]
-def refl (x : X) : Path x x where
-  toFun _t := x
-  continuous_toFun := continuous_const
-  source' := rfl
-  target' := rfl
-
-@[simp]
-theorem refl_range {a : X} : range (Path.refl a) = {a} := by simp [Path.refl, CoeFun.coe]
-
-/-- The reverse of a path from `x` to `y`, as a path from `y` to `x` -/
-@[symm, simps]
-def symm (γ : Path x y) : Path y x where
-  toFun := γ ∘ σ
-  continuous_toFun := by continuity
-  source' := by simpa [-Path.target] using γ.target
-  target' := by simpa [-Path.source] using γ.source
-
-@[simp]
-theorem symm_symm (γ : Path x y) : γ.symm.symm = γ := by
-  ext t
-  show γ (σ (σ t)) = γ t
-  rw [unitInterval.symm_symm]
-
-theorem symm_bijective : Function.Bijective (Path.symm : Path x y → Path y x) :=
-  Function.bijective_iff_has_inverse.mpr ⟨_, symm_symm, symm_symm⟩
-
-@[simp]
-theorem refl_symm {a : X} : (Path.refl a).symm = Path.refl a := by
-  ext
-  rfl
-
-@[simp]
-theorem symm_range {a b : X} (γ : Path a b) : range γ.symm = range γ := by
-  ext x
-  simp only [mem_range, Path.symm, DFunLike.coe, unitInterval.symm, SetCoe.exists, comp_apply,
-    Subtype.coe_mk]
-  constructor <;> rintro ⟨y, hy, hxy⟩ <;> refine ⟨1 - y, mem_iff_one_sub_mem.mp hy, ?_⟩ <;>
-    convert hxy
-  simp
-
-/-! #### Space of paths -/
-
-
-open ContinuousMap
-
-/- porting note: because of the `DFunLike` instance, we already have a coercion to `C(I, X)`
-so we avoid adding another.
---instance : Coe (Path x y) C(I, X) :=
-  --⟨fun γ => γ.1⟩
--/
-
-/-- The following instance defines the topology on the path space to be induced from the
-compact-open topology on the space `C(I,X)` of continuous maps from `I` to `X`.
--/
-instance topologicalSpace : TopologicalSpace (Path x y) :=
-  TopologicalSpace.induced ((↑) : _ → C(I, X)) ContinuousMap.compactOpen
-
-instance : ContinuousEval (Path x y) I X := .of_continuous_forget continuous_induced_dom
-
-@[deprecated (since := "2024-10-04")] protected alias continuous_eval := continuous_eval
-
-@[deprecated Continuous.eval (since := "2024-10-04")]
-theorem _root_.Continuous.path_eval {Y} [TopologicalSpace Y] {f : Y → Path x y} {g : Y → I}
-    (hf : Continuous f) (hg : Continuous g) : Continuous fun y => f y (g y) := by
-  continuity
-
-theorem continuous_uncurry_iff {Y} [TopologicalSpace Y] {g : Y → Path x y} :
-    Continuous ↿g ↔ Continuous g :=
-  Iff.symm <| continuous_induced_rng.trans
-    ⟨fun h => continuous_uncurry_of_continuous ⟨_, h⟩,
-    continuous_of_continuous_uncurry (fun (y : Y) ↦ ContinuousMap.mk (g y))⟩
-
-/-- A continuous map extending a path to `ℝ`, constant before `0` and after `1`. -/
-def extend : ℝ → X :=
-  IccExtend zero_le_one γ
-
-/-- See Note [continuity lemma statement]. -/
-theorem _root_.Continuous.path_extend {γ : Y → Path x y} {f : Y → ℝ} (hγ : Continuous ↿γ)
-    (hf : Continuous f) : Continuous fun t => (γ t).extend (f t) :=
-  Continuous.IccExtend hγ hf
-
-/-- A useful special case of `Continuous.path_extend`. -/
-@[continuity, fun_prop]
-theorem continuous_extend : Continuous γ.extend :=
-  γ.continuous.Icc_extend'
-
-theorem _root_.Filter.Tendsto.path_extend
-    {l r : Y → X} {y : Y} {l₁ : Filter ℝ} {l₂ : Filter X} {γ : ∀ y, Path (l y) (r y)}
-    (hγ : Tendsto (↿γ) (𝓝 y ×ˢ l₁.map (projIcc 0 1 zero_le_one)) l₂) :
-    Tendsto (↿fun x => (γ x).extend) (𝓝 y ×ˢ l₁) l₂ :=
-  Filter.Tendsto.IccExtend _ hγ
-
-theorem _root_.ContinuousAt.path_extend {g : Y → ℝ} {l r : Y → X} (γ : ∀ y, Path (l y) (r y))
-    {y : Y} (hγ : ContinuousAt (↿γ) (y, projIcc 0 1 zero_le_one (g y))) (hg : ContinuousAt g y) :
-    ContinuousAt (fun i => (γ i).extend (g i)) y :=
-  hγ.IccExtend (fun x => γ x) hg
-
-@[simp]
-theorem extend_extends {a b : X} (γ : Path a b) {t : ℝ}
-    (ht : t ∈ (Icc 0 1 : Set ℝ)) : γ.extend t = γ ⟨t, ht⟩ :=
-  IccExtend_of_mem _ γ ht
-
-theorem extend_zero : γ.extend 0 = x := by simp
-
-theorem extend_one : γ.extend 1 = y := by simp
-
-theorem extend_extends' {a b : X} (γ : Path a b) (t : (Icc 0 1 : Set ℝ)) : γ.extend t = γ t :=
-  IccExtend_val _ γ t
-
-@[simp]
-theorem extend_range {a b : X} (γ : Path a b) :
-    range γ.extend = range γ :=
-  IccExtend_range _ γ
-
-theorem extend_of_le_zero {a b : X} (γ : Path a b) {t : ℝ}
-    (ht : t ≤ 0) : γ.extend t = a :=
-  (IccExtend_of_le_left _ _ ht).trans γ.source
-
-theorem extend_of_one_le {a b : X} (γ : Path a b) {t : ℝ}
-    (ht : 1 ≤ t) : γ.extend t = b :=
-  (IccExtend_of_right_le _ _ ht).trans γ.target
-
-@[simp]
-theorem refl_extend {a : X} : (Path.refl a).extend = fun _ => a :=
-  rfl
-
-/-- The path obtained from a map defined on `ℝ` by restriction to the unit interval. -/
-def ofLine {f : ℝ → X} (hf : ContinuousOn f I) (h₀ : f 0 = x) (h₁ : f 1 = y) : Path x y where
-  toFun := f ∘ ((↑) : unitInterval → ℝ)
-  continuous_toFun := hf.comp_continuous continuous_subtype_val Subtype.prop
-  source' := h₀
-  target' := h₁
-
-theorem ofLine_mem {f : ℝ → X} (hf : ContinuousOn f I) (h₀ : f 0 = x) (h₁ : f 1 = y) :
-    ∀ t, ofLine hf h₀ h₁ t ∈ f '' I := fun ⟨t, t_in⟩ => ⟨t, t_in, rfl⟩
-
-attribute [local simp] Iic_def
-
-/-- Concatenation of two paths from `x` to `y` and from `y` to `z`, putting the first
-path on `[0, 1/2]` and the second one on `[1/2, 1]`. -/
-@[trans]
-def trans (γ : Path x y) (γ' : Path y z) : Path x z where
-  toFun := (fun t : ℝ => if t ≤ 1 / 2 then γ.extend (2 * t) else γ'.extend (2 * t - 1)) ∘ (↑)
-  continuous_toFun := by
-    refine
-      (Continuous.if_le ?_ ?_ continuous_id continuous_const (by norm_num)).comp
-        continuous_subtype_val <;>
-    fun_prop
-  source' := by norm_num
-  target' := by norm_num
-
-theorem trans_apply (γ : Path x y) (γ' : Path y z) (t : I) :
-    (γ.trans γ') t =
-      if h : (t : ℝ) ≤ 1 / 2 then γ ⟨2 * t, (mul_pos_mem_iff zero_lt_two).2 ⟨t.2.1, h⟩⟩
-      else γ' ⟨2 * t - 1, two_mul_sub_one_mem_iff.2 ⟨(not_le.1 h).le, t.2.2⟩⟩ :=
-  show ite _ _ _ = _ by split_ifs <;> rw [extend_extends]
-
-@[simp]
-theorem trans_symm (γ : Path x y) (γ' : Path y z) : (γ.trans γ').symm = γ'.symm.trans γ.symm := by
-  ext t
-  simp only [trans_apply, ← one_div, symm_apply, not_le, Function.comp_apply]
-  split_ifs with h h₁ h₂ <;> rw [coe_symm_eq] at h
-  · have ht : (t : ℝ) = 1 / 2 := by linarith
-    norm_num [ht]
-  · refine congr_arg _ (Subtype.ext ?_)
-    norm_num [sub_sub_eq_add_sub, mul_sub]
-  · refine congr_arg _ (Subtype.ext ?_)
-    norm_num [mul_sub, h]
-    ring -- TODO norm_num should really do this
-  · exfalso
-    linarith
-
-@[simp]
-theorem refl_trans_refl {a : X} :
-    (Path.refl a).trans (Path.refl a) = Path.refl a := by
-  ext
-  simp only [Path.trans, ite_self, one_div, Path.refl_extend]
-  rfl
-
-theorem trans_range {a b c : X} (γ₁ : Path a b) (γ₂ : Path b c) :
-    range (γ₁.trans γ₂) = range γ₁ ∪ range γ₂ := by
-  rw [Path.trans]
-  apply eq_of_subset_of_subset
-  · rintro x ⟨⟨t, ht0, ht1⟩, hxt⟩
-    by_cases h : t ≤ 1 / 2
-    · left
-      use ⟨2 * t, ⟨by linarith, by linarith⟩⟩
-      rw [← γ₁.extend_extends]
-      rwa [coe_mk_mk, Function.comp_apply, if_pos h] at hxt
-    · right
-      use ⟨2 * t - 1, ⟨by linarith, by linarith⟩⟩
-      rw [← γ₂.extend_extends]
-      rwa [coe_mk_mk, Function.comp_apply, if_neg h] at hxt
-  · rintro x (⟨⟨t, ht0, ht1⟩, hxt⟩ | ⟨⟨t, ht0, ht1⟩, hxt⟩)
-    · use ⟨t / 2, ⟨by linarith, by linarith⟩⟩
-      have : t / 2 ≤ 1 / 2 := (div_le_div_iff_of_pos_right (zero_lt_two : (0 : ℝ) < 2)).mpr ht1
-      rw [coe_mk_mk, Function.comp_apply, if_pos this, Subtype.coe_mk]
-      ring_nf
-      rwa [γ₁.extend_extends]
-    · by_cases h : t = 0
-      · use ⟨1 / 2, ⟨by linarith, by linarith⟩⟩
-        rw [coe_mk_mk, Function.comp_apply, if_pos le_rfl, Subtype.coe_mk,
-          mul_one_div_cancel (two_ne_zero' ℝ)]
-        rw [γ₁.extend_one]
-        rwa [← γ₂.extend_extends, h, γ₂.extend_zero] at hxt
-      · use ⟨(t + 1) / 2, ⟨by linarith, by linarith⟩⟩
-        replace h : t ≠ 0 := h
-        have ht0 := lt_of_le_of_ne ht0 h.symm
-        have : ¬(t + 1) / 2 ≤ 1 / 2 := by
-          rw [not_le]
-          linarith
-        rw [coe_mk_mk, Function.comp_apply, Subtype.coe_mk, if_neg this]
-        ring_nf
-        rwa [γ₂.extend_extends]
-
-/-- Image of a path from `x` to `y` by a map which is continuous on the path. -/
-def map' (γ : Path x y) {f : X → Y} (h : ContinuousOn f (range γ)) : Path (f x) (f y) where
-  toFun := f ∘ γ
-  continuous_toFun := h.comp_continuous γ.continuous (fun x ↦ mem_range_self x)
-  source' := by simp
-  target' := by simp
-
-/-- Image of a path from `x` to `y` by a continuous map -/
-def map (γ : Path x y) {f : X → Y} (h : Continuous f) :
-    Path (f x) (f y) := γ.map' h.continuousOn
-
-@[simp]
-theorem map_coe (γ : Path x y) {f : X → Y} (h : Continuous f) :
-    (γ.map h : I → Y) = f ∘ γ := by
-  ext t
-  rfl
-
-@[simp]
-theorem map_symm (γ : Path x y) {f : X → Y} (h : Continuous f) :
-    (γ.map h).symm = γ.symm.map h :=
-  rfl
-
-@[simp]
-theorem map_trans (γ : Path x y) (γ' : Path y z) {f : X → Y}
-    (h : Continuous f) : (γ.trans γ').map h = (γ.map h).trans (γ'.map h) := by
-  ext t
-  rw [trans_apply, map_coe, Function.comp_apply, trans_apply]
-  split_ifs <;> rfl
-
-@[simp]
-theorem map_id (γ : Path x y) : γ.map continuous_id = γ := by
-  ext
-  rfl
-
-@[simp]
-theorem map_map (γ : Path x y) {Z : Type*} [TopologicalSpace Z]
-    {f : X → Y} (hf : Continuous f) {g : Y → Z} (hg : Continuous g) :
-    (γ.map hf).map hg = γ.map (hg.comp hf) := by
-  ext
-  rfl
-
-/-- Casting a path from `x` to `y` to a path from `x'` to `y'` when `x' = x` and `y' = y` -/
-def cast (γ : Path x y) {x' y'} (hx : x' = x) (hy : y' = y) : Path x' y' where
-  toFun := γ
-  continuous_toFun := γ.continuous
-  source' := by simp [hx]
-  target' := by simp [hy]
-
-@[simp]
-theorem symm_cast {a₁ a₂ b₁ b₂ : X} (γ : Path a₂ b₂) (ha : a₁ = a₂) (hb : b₁ = b₂) :
-    (γ.cast ha hb).symm = γ.symm.cast hb ha :=
-  rfl
-
-@[simp]
-theorem trans_cast {a₁ a₂ b₁ b₂ c₁ c₂ : X} (γ : Path a₂ b₂)
-    (γ' : Path b₂ c₂) (ha : a₁ = a₂) (hb : b₁ = b₂) (hc : c₁ = c₂) :
-    (γ.cast ha hb).trans (γ'.cast hb hc) = (γ.trans γ').cast ha hc :=
-  rfl
-
-@[simp]
-theorem cast_coe (γ : Path x y) {x' y'} (hx : x' = x) (hy : y' = y) : (γ.cast hx hy : I → X) = γ :=
-  rfl
-
-@[continuity, fun_prop]
-theorem symm_continuous_family {ι : Type*} [TopologicalSpace ι]
-    {a b : ι → X} (γ : ∀ t : ι, Path (a t) (b t)) (h : Continuous ↿γ) :
-    Continuous ↿fun t => (γ t).symm :=
-  h.comp (continuous_id.prodMap continuous_symm)
-
-@[continuity]
-theorem continuous_symm : Continuous (symm : Path x y → Path y x) :=
-  continuous_uncurry_iff.mp <| symm_continuous_family _ (continuous_fst.eval continuous_snd)
-
-@[continuity]
-theorem continuous_uncurry_extend_of_continuous_family {ι : Type*} [TopologicalSpace ι]
-    {a b : ι → X} (γ : ∀ t : ι, Path (a t) (b t)) (h : Continuous ↿γ) :
-    Continuous ↿fun t => (γ t).extend := by
-  apply h.comp (continuous_id.prodMap continuous_projIcc)
-  exact zero_le_one
-
-@[continuity]
-theorem trans_continuous_family {ι : Type*} [TopologicalSpace ι]
-    {a b c : ι → X} (γ₁ : ∀ t : ι, Path (a t) (b t)) (h₁ : Continuous ↿γ₁)
-    (γ₂ : ∀ t : ι, Path (b t) (c t)) (h₂ : Continuous ↿γ₂) :
-    Continuous ↿fun t => (γ₁ t).trans (γ₂ t) := by
-  have h₁' := Path.continuous_uncurry_extend_of_continuous_family γ₁ h₁
-  have h₂' := Path.continuous_uncurry_extend_of_continuous_family γ₂ h₂
-  simp only [HasUncurry.uncurry, CoeFun.coe, Path.trans, (· ∘ ·)]
-  refine Continuous.if_le ?_ ?_ (continuous_subtype_val.comp continuous_snd) continuous_const ?_
-  · change
-      Continuous ((fun p : ι × ℝ => (γ₁ p.1).extend p.2) ∘ Prod.map id (fun x => 2 * x : I → ℝ))
-    exact h₁'.comp (continuous_id.prodMap <| continuous_const.mul continuous_subtype_val)
-  · change
-      Continuous ((fun p : ι × ℝ => (γ₂ p.1).extend p.2) ∘ Prod.map id (fun x => 2 * x - 1 : I → ℝ))
-    exact
-      h₂'.comp
-        (continuous_id.prodMap <|
-          (continuous_const.mul continuous_subtype_val).sub continuous_const)
-  · rintro st hst
-    simp [hst, mul_inv_cancel₀ (two_ne_zero' ℝ)]
-
-@[continuity]
-theorem _root_.Continuous.path_trans {f : Y → Path x y} {g : Y → Path y z} :
-    Continuous f → Continuous g → Continuous fun t => (f t).trans (g t) := by
-  intro hf hg
-  apply continuous_uncurry_iff.mp
-  exact trans_continuous_family _ (continuous_uncurry_iff.mpr hf) _ (continuous_uncurry_iff.mpr hg)
-
-@[continuity]
-theorem continuous_trans {x y z : X} : Continuous fun ρ : Path x y × Path y z => ρ.1.trans ρ.2 :=
-  continuous_fst.path_trans continuous_snd
-
-/-! #### Product of paths -/
-
-
-section Prod
-
-variable {a₁ a₂ a₃ : X} {b₁ b₂ b₃ : Y}
-
-/-- Given a path in `X` and a path in `Y`, we can take their pointwise product to get a path in
-`X × Y`. -/
-protected def prod (γ₁ : Path a₁ a₂) (γ₂ : Path b₁ b₂) : Path (a₁, b₁) (a₂, b₂) where
-  toContinuousMap := ContinuousMap.prodMk γ₁.toContinuousMap γ₂.toContinuousMap
-  source' := by simp
-  target' := by simp
-
-@[simp]
-theorem prod_coe (γ₁ : Path a₁ a₂) (γ₂ : Path b₁ b₂) :
-    ⇑(γ₁.prod γ₂) = fun t => (γ₁ t, γ₂ t) :=
-  rfl
-
-/-- Path composition commutes with products -/
-theorem trans_prod_eq_prod_trans (γ₁ : Path a₁ a₂) (δ₁ : Path a₂ a₃) (γ₂ : Path b₁ b₂)
-    (δ₂ : Path b₂ b₃) : (γ₁.prod γ₂).trans (δ₁.prod δ₂) = (γ₁.trans δ₁).prod (γ₂.trans δ₂) := by
-  ext t <;>
-  unfold Path.trans <;>
-  simp only [Path.coe_mk_mk, Path.prod_coe, Function.comp_apply] <;>
-  split_ifs <;>
-  rfl
-
-end Prod
-
-section Pi
-
-variable {χ : ι → Type*} [∀ i, TopologicalSpace (χ i)] {as bs cs : ∀ i, χ i}
-
-/-- Given a family of paths, one in each Xᵢ, we take their pointwise product to get a path in
-Π i, Xᵢ. -/
-protected def pi (γ : ∀ i, Path (as i) (bs i)) : Path as bs where
-  toContinuousMap := ContinuousMap.pi fun i => (γ i).toContinuousMap
-  source' := by simp
-  target' := by simp
-
-@[simp]
-theorem pi_coe (γ : ∀ i, Path (as i) (bs i)) : ⇑(Path.pi γ) = fun t i => γ i t :=
-  rfl
-
-/-- Path composition commutes with products -/
-theorem trans_pi_eq_pi_trans (γ₀ : ∀ i, Path (as i) (bs i)) (γ₁ : ∀ i, Path (bs i) (cs i)) :
-    (Path.pi γ₀).trans (Path.pi γ₁) = Path.pi fun i => (γ₀ i).trans (γ₁ i) := by
-  ext t i
-  unfold Path.trans
-  simp only [Path.coe_mk_mk, Function.comp_apply, pi_coe]
-  split_ifs <;> rfl
-
-end Pi
-
-/-! #### Pointwise multiplication/addition of two paths in a topological (additive) group -/
-
-
-/-- Pointwise multiplication of paths in a topological group. The additive version is probably more
-useful. -/
-@[to_additive "Pointwise addition of paths in a topological additive group."]
-protected def mul [Mul X] [ContinuousMul X] {a₁ b₁ a₂ b₂ : X} (γ₁ : Path a₁ b₁) (γ₂ : Path a₂ b₂) :
-    Path (a₁ * a₂) (b₁ * b₂) :=
-  (γ₁.prod γ₂).map continuous_mul
-
-@[to_additive]
-protected theorem mul_apply [Mul X] [ContinuousMul X] {a₁ b₁ a₂ b₂ : X} (γ₁ : Path a₁ b₁)
-    (γ₂ : Path a₂ b₂) (t : unitInterval) : (γ₁.mul γ₂) t = γ₁ t * γ₂ t :=
-  rfl
-
-/-! #### Truncating a path -/
-
-
-/-- `γ.truncate t₀ t₁` is the path which follows the path `γ` on the
-  time interval `[t₀, t₁]` and stays still otherwise. -/
-def truncate {X : Type*} [TopologicalSpace X] {a b : X} (γ : Path a b) (t₀ t₁ : ℝ) :
-    Path (γ.extend <| min t₀ t₁) (γ.extend t₁) where
-  toFun s := γ.extend (min (max s t₀) t₁)
-  continuous_toFun :=
-    γ.continuous_extend.comp ((continuous_subtype_val.max continuous_const).min continuous_const)
-  source' := by
-    simp only [min_def, max_def']
-    split_ifs with h₁ h₂ h₃ h₄
-    · simp [γ.extend_of_le_zero h₁]
-    · congr
-      linarith
-    · have h₄ : t₁ ≤ 0 := le_of_lt (by simpa using h₂)
-      simp [γ.extend_of_le_zero h₄, γ.extend_of_le_zero h₁]
-    all_goals rfl
-  target' := by
-    simp only [min_def, max_def']
-    split_ifs with h₁ h₂ h₃
-    · simp [γ.extend_of_one_le h₂]
-    · rfl
-    · have h₄ : 1 ≤ t₀ := le_of_lt (by simpa using h₁)
-      simp [γ.extend_of_one_le h₄, γ.extend_of_one_le (h₄.trans h₃)]
-    · rfl
-
-/-- `γ.truncateOfLE t₀ t₁ h`, where `h : t₀ ≤ t₁` is `γ.truncate t₀ t₁`
-  casted as a path from `γ.extend t₀` to `γ.extend t₁`. -/
-def truncateOfLE {X : Type*} [TopologicalSpace X] {a b : X} (γ : Path a b) {t₀ t₁ : ℝ}
-    (h : t₀ ≤ t₁) : Path (γ.extend t₀) (γ.extend t₁) :=
-  (γ.truncate t₀ t₁).cast (by rw [min_eq_left h]) rfl
-
-theorem truncate_range {a b : X} (γ : Path a b) {t₀ t₁ : ℝ} :
-    range (γ.truncate t₀ t₁) ⊆ range γ := by
-  rw [← γ.extend_range]
-  simp only [range_subset_iff, SetCoe.exists, SetCoe.forall]
-  intro x _hx
-  simp only [DFunLike.coe, Path.truncate, mem_range_self]
-
-/-- For a path `γ`, `γ.truncate` gives a "continuous family of paths", by which we
-  mean the uncurried function which maps `(t₀, t₁, s)` to `γ.truncate t₀ t₁ s` is continuous. -/
-@[continuity]
-theorem truncate_continuous_family {a b : X} (γ : Path a b) :
-    Continuous (fun x => γ.truncate x.1 x.2.1 x.2.2 : ℝ × ℝ × I → X) :=
-  γ.continuous_extend.comp
-    (((continuous_subtype_val.comp (continuous_snd.comp continuous_snd)).max continuous_fst).min
-      (continuous_fst.comp continuous_snd))
-
-@[continuity]
-theorem truncate_const_continuous_family {a b : X} (γ : Path a b)
-    (t : ℝ) : Continuous ↿(γ.truncate t) := by
-  have key : Continuous (fun x => (t, x) : ℝ × I → ℝ × ℝ × I) := by fun_prop
-  exact γ.truncate_continuous_family.comp key
-
-@[simp]
-theorem truncate_self {a b : X} (γ : Path a b) (t : ℝ) :
-    γ.truncate t t = (Path.refl <| γ.extend t).cast (by rw [min_self]) rfl := by
-  ext x
-  rw [cast_coe]
-  simp only [truncate, DFunLike.coe, refl, min_def, max_def]
-  split_ifs with h₁ h₂ <;> congr
-
-@[simp 1001] -- Porting note: increase `simp` priority so left-hand side doesn't simplify
-theorem truncate_zero_zero {a b : X} (γ : Path a b) :
-    γ.truncate 0 0 = (Path.refl a).cast (by rw [min_self, γ.extend_zero]) γ.extend_zero := by
-  convert γ.truncate_self 0
-
-@[simp 1001] -- Porting note: increase `simp` priority so left-hand side doesn't simplify
-theorem truncate_one_one {a b : X} (γ : Path a b) :
-    γ.truncate 1 1 = (Path.refl b).cast (by rw [min_self, γ.extend_one]) γ.extend_one := by
-  convert γ.truncate_self 1
-
-@[simp]
-theorem truncate_zero_one {a b : X} (γ : Path a b) :
-    γ.truncate 0 1 = γ.cast (by simp [zero_le_one, extend_zero]) (by simp) := by
-  ext x
-  rw [cast_coe]
-  have : ↑x ∈ (Icc 0 1 : Set ℝ) := x.2
-  rw [truncate, coe_mk_mk, max_eq_left this.1, min_eq_left this.2, extend_extends']
-
-/-! #### Reparametrising a path -/
-
-
-/-- Given a path `γ` and a function `f : I → I` where `f 0 = 0` and `f 1 = 1`, `γ.reparam f` is the
-path defined by `γ ∘ f`.
--/
-def reparam (γ : Path x y) (f : I → I) (hfcont : Continuous f) (hf₀ : f 0 = 0) (hf₁ : f 1 = 1) :
-    Path x y where
-  toFun := γ ∘ f
-  continuous_toFun := by fun_prop
-  source' := by simp [hf₀]
-  target' := by simp [hf₁]
-
-@[simp]
-theorem coe_reparam (γ : Path x y) {f : I → I} (hfcont : Continuous f) (hf₀ : f 0 = 0)
-    (hf₁ : f 1 = 1) : ⇑(γ.reparam f hfcont hf₀ hf₁) = γ ∘ f :=
-  rfl
--- Porting note: this seems like it was poorly named (was: `coe_to_fun`)
-
-@[simp]
-theorem reparam_id (γ : Path x y) : γ.reparam id continuous_id rfl rfl = γ := by
-  ext
-  rfl
-
-theorem range_reparam (γ : Path x y) {f : I → I} (hfcont : Continuous f) (hf₀ : f 0 = 0)
-    (hf₁ : f 1 = 1) : range (γ.reparam f hfcont hf₀ hf₁) = range γ := by
-  change range (γ ∘ f) = range γ
-  have : range f = univ := by
-    rw [range_eq_univ]
-    intro t
-    have h₁ : Continuous (Set.IccExtend (zero_le_one' ℝ) f) := by continuity
-    have := intermediate_value_Icc (zero_le_one' ℝ) h₁.continuousOn
-    · rw [IccExtend_left, IccExtend_right, Icc.mk_zero, Icc.mk_one, hf₀, hf₁] at this
-      rcases this t.2 with ⟨w, hw₁, hw₂⟩
-      rw [IccExtend_of_mem _ _ hw₁] at hw₂
-      exact ⟨_, hw₂⟩
-  rw [range_comp, this, image_univ]
-
-theorem refl_reparam {f : I → I} (hfcont : Continuous f) (hf₀ : f 0 = 0) (hf₁ : f 1 = 1) :
-    (refl x).reparam f hfcont hf₀ hf₁ = refl x := by
-  ext
-  simp
-
-/-! #### Concatenating countably many paths -/
-
-/-- The concatenation of countably many paths leading up to some point `x` as a function. The
-corresponding path is defined separately because continuity takes some effort to prove. -/
-noncomputable def sigmaConcatFun {X : Type*} [TopologicalSpace X] {s : ℕ → X}
-    (γ : (n : ℕ) → Path (s n) (s n.succ)) (x : X) : I → X := fun t ↦ by
-  let n := Nat.log 2 ⌊(σ t).1⁻¹⌋₊
-  refine if ht : t < 1 then γ n ⟨2 * (1 - σ t * (2 ^ n : ℕ)), ?_, ?_⟩ else x
-  all_goals have ht' := symm_one ▸ symm_lt_symm.2 ht; have ht'' := coe_pos.2 ht'
-  · suffices (σ t : ℝ) * (2 ^ n : ℕ) ≤ 1 by linarith
-    refine (mul_le_mul_of_nonneg_left ?_ (σ t).2.1).trans (mul_inv_cancel₀ ht''.ne.symm).le
-    refine (Nat.cast_le.2 <| Nat.pow_log_le_self 2
-      (Nat.floor_pos.2 <| (one_le_inv₀ ht'').2 (σ t).2.2).ne.symm).trans ?_
-    exact Nat.floor_le <| by simp [t.2.2]
-  · suffices h : 1 ≤ (σ t : ℝ) * (2 * (2 ^ n : ℕ)) by rw [mul_left_comm] at h; linarith
-    refine (mul_inv_cancel₀ ht''.ne.symm).symm.le.trans <|
-      mul_le_mul_of_nonneg_left ?_ (σ t).2.1
-    rw [← Nat.cast_ofNat, ← Nat.cast_mul, ← Nat.pow_succ']
-    exact (Nat.lt_succ_floor _).le.trans <| Nat.cast_le.2 <| Nat.succ_le_of_lt <|
-      Nat.lt_pow_succ_log_self one_lt_two _
-
-/-- On closed intervals [1 - 2 ^ n, 1 - 2 ^ (n + 1)], `sigmaConcatFun γ x` agrees with a
-reparametrisation of `γ n`. -/
-lemma sigmaConcatFun_eqOn {X : Type*} [TopologicalSpace X] {s : ℕ → X}
-    (γ : (n : ℕ) → Path (s n) (s n.succ)) {x : X} (n : ℕ) :
-    Set.EqOn (sigmaConcatFun γ x) (fun t ↦ (γ n).extend (2 * (1 - (1 - t) * (2 ^ n))))
-    (Set.Icc (σ ⟨(2 ^ n)⁻¹, by simp [inv_le_one₀, one_le_pow₀]⟩)
-      (σ ⟨(2 ^ (n+1))⁻¹, by simp [inv_le_one₀, one_le_pow₀]⟩)) := fun t ht ↦ by
-  simp only [Set.mem_Icc, ← Subtype.coe_le_coe, coe_symm_eq] at ht
-  have ht' : t < 1 := coe_lt_one.1 <| ht.2.trans_lt <| by simp
-  have ht'' : 0 < 1 - t.1 := by linarith [coe_lt_one.2 ht']
-  simp only [sigmaConcatFun, ht', ↓reduceDIte, coe_symm_eq]
-  by_cases hn : Nat.log 2 ⌊(1 - t : ℝ)⁻¹⌋₊ = n
-  · refine congr (by rw [hn]) ?_
-    rw [Set.projIcc_of_mem _ <| Set.mem_Icc.1 ⟨?_, ?_⟩]
-    · simp [hn]
-    · have h := mul_le_mul_of_nonneg_right ht.1 (a := 2 ^ n) (by simp)
-      rw [sub_mul, inv_mul_cancel₀ (by simp)] at h
-      linarith
-    · have h := mul_le_mul_of_nonneg_right ht.2 (a := 2 ^ (n+1)) (by simp)
-      rw [sub_mul, inv_mul_cancel₀ (by simp), pow_succ] at h
-      linarith
-  · replace hn : Nat.log 2 ⌊(1 - t : ℝ)⁻¹⌋₊ = n + 1 := by
-      refine le_antisymm ?_ <| n.succ_le_of_lt <| (Ne.symm hn).lt_of_le ?_
-      · refine (Nat.log_mono_right <| Nat.floor_le_floor <| inv_anti₀ (by simp) <|
-          le_sub_comm.1 ht.2).trans ?_
-        rw [← Nat.cast_ofNat (R := ℝ), ← Nat.cast_pow, inv_inv, Nat.floor_natCast,
-          Nat.log_pow one_lt_two _]
-      · refine le_trans ?_ <| Nat.log_mono_right <| Nat.floor_le_floor <| inv_anti₀ ht'' <|
-          sub_le_comm.1 ht.1
-        rw [← Nat.cast_ofNat (R := ℝ), ← Nat.cast_pow, inv_inv, Nat.floor_natCast,
-          Nat.log_pow one_lt_two _]
-    have ht'' : 2 * (1 - (1 - t.1) * 2 ^ n) = 1 := by
-      suffices h : t.1 = 1 - (2 ^ (n + 1))⁻¹ by
-        rw [h, pow_succ]; simp [mul_sub, show (2 : ℝ) - 1 = 1 by ring]
-      refine le_antisymm ht.2 ?_
-      rw [sub_le_comm, ← hn, ← Nat.cast_ofNat (R := ℝ), ← Nat.cast_pow]
-      refine le_trans (by rw [inv_inv]) <| inv_anti₀ (by simp) <| (Nat.cast_le.2 <|
-        Nat.pow_log_le_self 2 ?_).trans <| Nat.floor_le (inv_pos.2 ht'').le
-      exact (Nat.floor_pos.2 <| (one_le_inv₀ ht'').2 (σ t).2.2).ne.symm
-    rw [ht'', extend_one]; convert (γ (n + 1)).source
-    simp [hn, pow_succ]
-    linarith
-
-/-- The concatenation of countably many paths leading up to some point `x`. -/
-noncomputable def sigmaConcat {X : Type*} [TopologicalSpace X] {s : ℕ → X}
-    (γ : (n : ℕ) → Path (s n) (s n.succ)) (x : X) {b : ℕ → Set X} (hb : (𝓝 x).HasAntitoneBasis b)
-    (hγ : ∀ n t, γ n t ∈ b n) : Path (s 0) x where
-  toFun := sigmaConcatFun γ x
-  continuous_toFun := by
-    refine continuous_iff_continuousAt.2 fun t ↦ ?_
-    by_cases ht : t < 1
-    · have ht' := symm_one ▸ symm_lt_symm.2 ht; have ht'' := coe_pos.2 ht'
-      have hγ' : ∀ n, ContinuousOn (sigmaConcatFun γ x) _ :=
-        fun n ↦ (Continuous.continuousOn (by continuity)).congr <| sigmaConcatFun_eqOn γ n
-      cases h : Nat.log 2 ⌊(σ t : ℝ)⁻¹⌋₊ with
-      | zero =>
-        refine ContinuousOn.continuousAt (s := Set.Iic ⟨2⁻¹, by simp, ?_⟩) ?_ ?_
-        · convert hγ' 0 using 1
-          rw [← Set.Icc_bot, show (⊥ : I) = 0 by rfl]; convert rfl using 2 <;> ext
-          all_goals simp [show (1 : ℝ) - 2⁻¹ = 2⁻¹ by ring, (one_div (2 : ℝ)) ▸ one_half_lt_one.le]
-        · refine Iic_mem_nhds <| Subtype.coe_lt_coe.1 (?_ : t.1 < 2⁻¹)
-          rw [Nat.log_eq_zero_iff, or_iff_left one_lt_two.not_le, Nat.floor_lt (inv_pos.2 ht'').le,
-            inv_lt_comm₀ (by exact ht'') two_pos, coe_symm_eq, lt_sub_comm] at h
-          exact h.trans_eq (by ring)
-      | succ n =>
-        refine ContinuousOn.continuousAt (s := Set.Icc
-          ⟨1 - (2 ^ n)⁻¹, by simp [inv_le_one_of_one_le₀ <| one_le_pow₀ one_le_two (M₀ := ℝ)]⟩
-          ⟨1 - (2 ^ (n + 2))⁻¹, by
-            simp [inv_le_one_of_one_le₀ <| one_le_pow₀ one_le_two (M₀ := ℝ)]⟩) ?_ ?_
-        · convert (hγ' n).union_isClosed isClosed_Icc isClosed_Icc <| hγ' (n + 1) using 1
-          rw [add_assoc, one_add_one_eq_two, Set.Icc_union_Icc_eq_Icc]
-          · rfl
-          · simp only [symm_le_symm, Subtype.mk_le_mk]
-            exact inv_anti₀ (by simp) <| pow_le_pow_right₀ one_le_two (by simp)
-          · simp only [symm_le_symm, Subtype.mk_le_mk]
-            exact inv_anti₀ (by simp) <| pow_le_pow_right₀ one_le_two (by simp)
-        · refine Icc_mem_nhds ?_ ?_ <;> rw [← Subtype.coe_lt_coe, Subtype.coe_mk]
-          · replace h := h.symm.le; rw [← Nat.pow_le_iff_le_log one_lt_two (Nat.floor_pos.2 <|
-              (one_le_inv₀ ht'').2 (σ t).2.2).ne.symm, Nat.le_floor_iff (inv_pos.2 ht'').le,
-              le_inv_comm₀ (by simp) ht'', coe_symm_eq, sub_le_comm] at h
-            refine (sub_lt_sub_left (inv_strictAnti₀ (by simp) ?_) 1).trans_le h
-            rw [Nat.cast_pow, Nat.cast_ofNat]
-            exact pow_lt_pow_right₀ one_lt_two n.lt_succ_self
-          · replace h := h.trans_lt (Nat.lt_succ_self _); rw [← Nat.lt_pow_iff_log_lt one_lt_two
-              (Nat.floor_pos.2 <| (one_le_inv₀ ht'').2 (σ t).2.2).ne.symm, Nat.floor_lt
-              (inv_pos.2 ht'').le, inv_lt_comm₀ ht'' (by simp), coe_symm_eq, lt_sub_comm] at h
-            exact h.trans_eq <| by simp
-    · rw [unitInterval.lt_one_iff_ne_one, not_ne_iff] at ht; rw [ht]
-      unfold ContinuousAt
-      convert hb.1.tendsto_right_iff.2 fun n _ ↦ ?_ using 1
-      · simp [sigmaConcatFun]
-      rw [eventually_nhds_iff]
-      use Set.Ioi ⟨1 - (2 ^ n)⁻¹, by rw [sub_nonneg, inv_le_one₀] <;> simp [one_le_pow₀], by simp⟩
-      refine ⟨fun t ht ↦ ?_, isOpen_Ioi, by simp [← coe_lt_one]⟩
-      by_cases ht' : t < 1
-      · have ht'' := symm_one ▸ symm_lt_symm.2 ht'; have ht''' := coe_pos.2 ht''
-        simp only [sigmaConcatFun, ht', reduceDIte]
-        convert hb.2 _ <| hγ (Nat.log 2 _) _ using 1
-        rw [← Nat.pow_le_iff_le_log one_lt_two (Nat.floor_pos.2 <| (one_le_inv₀ ht''').2
-          (σ t).2.2).ne.symm, Nat.le_floor_iff (inv_pos.2 ht''').le, le_inv_comm₀ (by simp) ht''',
-          coe_symm_eq, sub_le_comm]
-        apply le_of_lt; simpa using ht
-      · rw [unitInterval.lt_one_iff_ne_one, not_ne_iff] at ht'; rw [ht']
-        simp [sigmaConcatFun, mem_of_mem_nhds <| hb.1.mem_of_mem trivial]
-  source' := by simp [sigmaConcatFun]
-  target' := by simp [sigmaConcatFun]
-
-/-- Evaluating `Path.sigmaConcat` at 1-(1-t/2)/2^n yields `γ n t`. -/
-lemma sigmaConcat_applyAt {X : Type*} [TopologicalSpace X] {s : ℕ → X}
-    {γ : (n : ℕ) → Path (s n) (s n.succ)} {x : X} {b : ℕ → Set X} {hb : (𝓝 x).HasAntitoneBasis b}
-    {hγ : ∀ n t, γ n t ∈ b n} (n : ℕ) (t : I) :
-    sigmaConcat γ x hb hγ (σ ⟨(1 - t / 2) / 2 ^ n,
-      div_nonneg (by linarith [t.2.2]) (by simp),
-      (div_le_one₀ (by simp)).2 <| by
-        linarith [one_le_pow₀ (M₀ := ℝ) one_le_two (n := n), t.2.1]⟩) =
-    γ n t := by
-  rw [sigmaConcat, coe_mk_mk]
-  refine (sigmaConcatFun_eqOn γ n ⟨?_, ?_⟩).trans ?_
-  · rw [symm_le_symm, Subtype.mk_le_mk, ← one_div]
-    exact div_le_div_of_nonneg_right (by linarith [t.2.1]) (by simp)
-  · rw [symm_le_symm, Subtype.mk_le_mk, pow_succ', ← one_div, ← div_div]
-    exact div_le_div_of_nonneg_right (by linarith [t.2.2]) (by simp)
-  · simp [mul_div_cancel₀ t.1 two_pos.ne.symm]
-
-/-- The concatenation of a sequence of paths is the same as the concatenation of the first path
-with the concatenation of the remaining paths. -/
-lemma sigmaConcat_eq_trans {X : Type*} [TopologicalSpace X] {s : ℕ → X}
-    {γ : (n : ℕ) → Path (s n) (s n.succ)} {x : X} {b : ℕ → Set X} {hb : (𝓝 x).HasAntitoneBasis b}
-    {hγ : ∀ n t, γ n t ∈ b n} : sigmaConcat γ x hb hγ = (γ 0).trans
-      (sigmaConcat (fun n ↦ γ (n + 1)) x hb fun n t ↦ hb.2 n.le_succ <| hγ (n + 1) t) := by
-  ext t
-  by_cases ht : (t : ℝ) ≤ 1 / 2 <;> dsimp [trans, sigmaConcat] <;> simp only [ht, ↓reduceIte]
-  · refine (sigmaConcatFun_eqOn γ 0 ?_).trans <| by simp
-    simpa [← Subtype.coe_le_coe, show (1 - 2⁻¹ : ℝ) = 2⁻¹ by ring] using ht
-  · apply lt_of_not_le at ht
-    by_cases ht' : t < 1
-    · dsimp [extend, IccExtend, sigmaConcatFun]
-      have ht'' : 0 < 1 - t.1 := by linarith [unitInterval.coe_lt_one.2 ht']
-      have h : (projIcc 0 1 one_pos.le (2 * t.1 - 1) : ℝ) = 2 * t - 1 := by
-        rw [projIcc_of_mem _ ⟨by linarith, by linarith⟩]
-      simp only [ht', ↓reduceDIte, ← Subtype.coe_lt_coe, h, Icc.coe_one,
-        show 2 * t.1 - 1 < 1 by linarith]
-      refine congr (congrArg (fun n ↦ ⇑(γ n)) ?_) ?_
-      · rw [h, ← sub_add, ← add_sub_right_comm, one_add_one_eq_two, ← mul_one_sub,
-          mul_inv, ← div_eq_inv_mul, Nat.floor_div_ofNat, Nat.log_div_base]
-        refine (Nat.sub_one_add_one (Nat.log_pos one_lt_two ?_).ne.symm).symm
-        rw [Nat.le_floor_iff (inv_pos.2 ht'').le]
-        exact le_inv_of_le_inv₀ ht'' <| by linarith
-      · rw [Subtype.mk_eq_mk, ← sub_add, ← add_sub_right_comm, one_add_one_eq_two, ← mul_one_sub,
-          mul_inv, ← div_eq_inv_mul]
-        rw [Nat.floor_div_ofNat, Nat.log_div_base]
-        simp_rw [Nat.cast_pow]; rw [pow_sub₀ _ two_pos.ne.symm ?_]
-        · ring
-        · rw [← Nat.pow_le_iff_le_log one_lt_two <| (Nat.floor_pos.2 <| (one_le_inv₀ ht'').2
-            (by exact (σ t).2.2)).ne.symm, Nat.le_floor_iff (inv_pos.2 ht'').le]
-          exact le_inv_of_le_inv₀ ht'' <| by linarith
-    · rw [show t = 1 by simpa [unitInterval.lt_one_iff_ne_one] using ht']
-      simp [show (2 - 1 : ℝ) = 1 by ring, sigmaConcatFun]
-
-end Path
-
-=======
->>>>>>> 1c175c70
 /-! ### Being joined by a path -/
 
 
@@ -1304,209 +520,4 @@
   rcases this.exists_path_through_family' p fun _i => True.intro with ⟨γ, t, -, h⟩
   exact ⟨γ, t, h⟩
 
-<<<<<<< HEAD
-end PathConnectedSpace
-
-/-! ### Locally path connected spaces -/
-
-section LocPathConnectedSpace
-
-/-- A topological space is locally path connected, at every point, path connected
-neighborhoods form a neighborhood basis. -/
-class LocPathConnectedSpace (X : Type*) [TopologicalSpace X] : Prop where
-  /-- Each neighborhood filter has a basis of path-connected neighborhoods. -/
-  path_connected_basis : ∀ x : X, (𝓝 x).HasBasis (fun s : Set X => s ∈ 𝓝 x ∧ IsPathConnected s) id
-
-export LocPathConnectedSpace (path_connected_basis)
-
-theorem LocPathConnectedSpace.of_bases {p : X → ι → Prop} {s : X → ι → Set X}
-    (h : ∀ x, (𝓝 x).HasBasis (p x) (s x)) (h' : ∀ x i, p x i → IsPathConnected (s x i)) :
-    LocPathConnectedSpace X where
-  path_connected_basis x := by
-    rw [hasBasis_self]
-    intro t ht
-    rcases (h x).mem_iff.mp ht with ⟨i, hpi, hi⟩
-    exact ⟨s x i, (h x).mem_of_mem hpi, h' x i hpi, hi⟩
-
-@[deprecated (since := "2024-10-16")]
-alias locPathConnected_of_bases := LocPathConnectedSpace.of_bases
-
-variable [LocPathConnectedSpace X]
-
-protected theorem IsOpen.pathComponentIn (x : X) (hF : IsOpen F) :
-    IsOpen (pathComponentIn x F) := by
-  rw [isOpen_iff_mem_nhds]
-  intro y hy
-  let ⟨s, hs⟩ := (path_connected_basis y).mem_iff.mp (hF.mem_nhds (pathComponentIn_subset hy))
-  exact mem_of_superset hs.1.1 <| pathComponentIn_congr hy ▸
-    hs.1.2.subset_pathComponentIn (mem_of_mem_nhds hs.1.1) hs.2
-
-/-- In a locally path connected space, each path component is an open set. -/
-protected theorem IsOpen.pathComponent (x : X) : IsOpen (pathComponent x) := by
-  rw [← pathComponentIn_univ]
-  exact isOpen_univ.pathComponentIn _
-
-/-- In a locally path connected space, each path component is a closed set. -/
-protected theorem IsClosed.pathComponent (x : X) : IsClosed (pathComponent x) := by
-  rw [← isOpen_compl_iff, isOpen_iff_mem_nhds]
-  intro y hxy
-  rcases (path_connected_basis y).ex_mem with ⟨V, hVy, hVc⟩
-  filter_upwards [hVy] with z hz hxz
-  exact hxy <|  hxz.trans (hVc.joinedIn _ hz _ (mem_of_mem_nhds hVy)).joined
-
-/-- In a locally path connected space, each path component is a clopen set. -/
-protected theorem IsClopen.pathComponent (x : X) : IsClopen (pathComponent x) :=
-  ⟨.pathComponent x, .pathComponent x⟩
-
-lemma pathComponentIn_mem_nhds (hF : F ∈ 𝓝 x) : pathComponentIn x F ∈ 𝓝 x := by
-  let ⟨u, huF, hu, hxu⟩ := mem_nhds_iff.mp hF
-  exact mem_nhds_iff.mpr ⟨pathComponentIn x u, pathComponentIn_mono huF,
-    hu.pathComponentIn x, mem_pathComponentIn_self hxu⟩
-
-theorem pathConnectedSpace_iff_connectedSpace : PathConnectedSpace X ↔ ConnectedSpace X := by
-  refine ⟨fun _ ↦ inferInstance, fun h ↦ ⟨inferInstance, fun x y ↦ ?_⟩⟩
-  rw [← mem_pathComponent_iff, (IsClopen.pathComponent _).eq_univ] <;> simp
-
-theorem pathComponent_eq_connectedComponent (x : X) : pathComponent x = connectedComponent x :=
-  (pathComponent_subset_component x).antisymm <|
-    (IsClopen.pathComponent x).connectedComponent_subset (mem_pathComponent_self _)
-
-theorem pathConnected_subset_basis {U : Set X} (h : IsOpen U) (hx : x ∈ U) :
-    (𝓝 x).HasBasis (fun s : Set X => s ∈ 𝓝 x ∧ IsPathConnected s ∧ s ⊆ U) id :=
-  (path_connected_basis x).hasBasis_self_subset (IsOpen.mem_nhds h hx)
-
-theorem isOpen_isPathConnected_basis (x : X) :
-    (𝓝 x).HasBasis (fun s : Set X ↦ IsOpen s ∧ x ∈ s ∧ IsPathConnected s) id := by
-  refine ⟨fun s ↦ ⟨fun hs ↦ ?_, fun ⟨u, hu⟩ ↦ mem_nhds_iff.mpr ⟨u, hu.2, hu.1.1, hu.1.2.1⟩⟩⟩
-  have ⟨u, hus, hu, hxu⟩ := mem_nhds_iff.mp hs
-  exact ⟨pathComponentIn x u, ⟨hu.pathComponentIn _, ⟨mem_pathComponentIn_self hxu,
-    isPathConnected_pathComponentIn hxu⟩⟩, pathComponentIn_subset.trans hus⟩
-
-/-- In a first-countable locally path-connected space, every point has a neighbourhood basis
-that is a decreasing sequence of path-connected sets. -/
-theorem exists_isPathConnected_antitone_basis [FirstCountableTopology X] (x : X) :
-    ∃ (b : ℕ → Set X), (𝓝 x).HasAntitoneBasis b ∧ ∀ i, IsPathConnected (b i) := by
-  let ⟨b, hb⟩ := (𝓝 x).exists_antitone_basis
-  refine ⟨pathComponentIn x ∘ b, ⟨?_, ?_⟩, ?_⟩
-  · refine hb.1.to_subset (fun _ _ ↦ pathComponentIn_subset) fun _ _ ↦ ?_
-    exact pathComponentIn_mem_nhds <| hb.1.mem_of_mem trivial
-  · exact fun _ _ h ↦ pathComponentIn_mono <| hb.2 h
-  · exact fun i ↦ isPathConnected_pathComponentIn <| mem_of_mem_nhds <| hb.mem i
-
-theorem Topology.IsOpenEmbedding.locPathConnectedSpace {e : Y → X} (he : IsOpenEmbedding e) :
-    LocPathConnectedSpace Y :=
-  have (y : Y) :
-      (𝓝 y).HasBasis (fun s ↦ s ∈ 𝓝 (e y) ∧ IsPathConnected s ∧ s ⊆ range e) (e ⁻¹' ·) :=
-    he.basis_nhds <| pathConnected_subset_basis he.isOpen_range (mem_range_self _)
-  .of_bases this fun x s ⟨_, hs, hse⟩ ↦ by
-    rwa [he.isPathConnected_iff, image_preimage_eq_of_subset hse]
-
-@[deprecated (since := "2024-10-18")]
-alias OpenEmbedding.locPathConnectedSpace := IsOpenEmbedding.locPathConnectedSpace
-
-theorem IsOpen.locPathConnectedSpace {U : Set X} (h : IsOpen U) : LocPathConnectedSpace U :=
-  h.isOpenEmbedding_subtypeVal.locPathConnectedSpace
-
-@[deprecated (since := "2024-10-17")]
-alias locPathConnected_of_isOpen := IsOpen.locPathConnectedSpace
-
-theorem IsOpen.isConnected_iff_isPathConnected {U : Set X} (U_op : IsOpen U) :
-    IsConnected U ↔ IsPathConnected U := by
-  rw [isConnected_iff_connectedSpace, isPathConnected_iff_pathConnectedSpace]
-  haveI := U_op.locPathConnectedSpace
-  exact pathConnectedSpace_iff_connectedSpace.symm
-
-/-- Locally path-connected spaces are locally connected. -/
-instance : LocallyConnectedSpace X := by
-  refine ⟨forall_imp (fun x h ↦ ⟨fun s ↦ ?_⟩) isOpen_isPathConnected_basis⟩
-  refine ⟨fun hs ↦ ?_, fun ⟨u, ⟨hu, hxu, _⟩, hus⟩ ↦ mem_nhds_iff.mpr ⟨u, hus, hu, hxu⟩⟩
-  let ⟨u, ⟨hu, hxu, hu'⟩, hus⟩ := (h.mem_iff' s).mp hs
-  exact ⟨u, ⟨hu, hxu, hu'.isConnected⟩, hus⟩
-
-/-- A space is locally path-connected iff all path components of open subsets are open. -/
-lemma locPathConnectedSpace_iff_isOpen_pathComponentIn {X : Type*} [TopologicalSpace X] :
-    LocPathConnectedSpace X ↔ ∀ (x : X) (u : Set X), IsOpen u → IsOpen (pathComponentIn x u) :=
-  ⟨fun _ _ _ hu ↦ hu.pathComponentIn _, fun h ↦ ⟨fun x ↦ ⟨fun s ↦ by
-    refine ⟨fun hs ↦ ?_, fun ⟨_, ht⟩ ↦ Filter.mem_of_superset ht.1.1 ht.2⟩
-    let ⟨u, hu⟩ := mem_nhds_iff.mp hs
-    exact ⟨pathComponentIn x u, ⟨(h x u hu.2.1).mem_nhds (mem_pathComponentIn_self hu.2.2),
-      isPathConnected_pathComponentIn hu.2.2⟩, pathComponentIn_subset.trans hu.1⟩⟩⟩⟩
-
-/-- A space is locally path-connected iff all path components of open subsets are neighbourhoods. -/
-lemma locPathConnectedSpace_iff_pathComponentIn_mem_nhds {X : Type*} [TopologicalSpace X] :
-    LocPathConnectedSpace X ↔
-    ∀ x : X, ∀ u : Set X, IsOpen u → x ∈ u → pathComponentIn x u ∈ nhds x := by
-  rw [locPathConnectedSpace_iff_isOpen_pathComponentIn]
-  simp_rw [forall_comm (β := Set X), ← imp_forall_iff]
-  refine forall_congr' fun u ↦ imp_congr_right fun _ ↦ ?_
-  exact ⟨fun h x hxu ↦ (h x).mem_nhds (mem_pathComponentIn_self hxu),
-    fun h x ↦ isOpen_iff_mem_nhds.mpr fun y hy ↦
-      pathComponentIn_congr hy ▸ h y <| pathComponentIn_subset hy⟩
-
-/-- Any topology coinduced by a locally path-connected topology is locally path-connected. -/
-lemma LocPathConnectedSpace.coinduced {Y : Type*} (f : X → Y) :
-    @LocPathConnectedSpace Y (.coinduced f ‹_›) := by
-  let _ := TopologicalSpace.coinduced f ‹_›; have hf : Continuous f := continuous_coinduced_rng
-  refine locPathConnectedSpace_iff_isOpen_pathComponentIn.mpr fun y u hu ↦
-    isOpen_coinduced.mpr <| isOpen_iff_mem_nhds.mpr fun x hx ↦ ?_
-  have hx' := preimage_mono pathComponentIn_subset hx
-  refine mem_nhds_iff.mpr ⟨pathComponentIn x (f ⁻¹' u), ?_,
-    (hu.preimage hf).pathComponentIn _, mem_pathComponentIn_self hx'⟩
-  rw [← image_subset_iff, ← pathComponentIn_congr hx]
-  exact ((isPathConnected_pathComponentIn hx').image hf).subset_pathComponentIn
-    ⟨x, mem_pathComponentIn_self hx', rfl⟩ <|
-    (image_mono pathComponentIn_subset).trans <| u.image_preimage_subset f
-
-/-- Quotients of locally path-connected spaces are locally path-connected. -/
-lemma Topology.IsQuotientMap.locPathConnectedSpace {f : X → Y} (h : IsQuotientMap f) :
-    LocPathConnectedSpace Y :=
-  h.2 ▸ LocPathConnectedSpace.coinduced f
-
-/-- Quotients of locally path-connected spaces are locally path-connected. -/
-instance Quot.locPathConnectedSpace {r : X → X → Prop} : LocPathConnectedSpace (Quot r) :=
-  isQuotientMap_quot_mk.locPathConnectedSpace
-
-/-- Quotients of locally path-connected spaces are locally path-connected. -/
-instance Quotient.locPathConnectedSpace {s : Setoid X} : LocPathConnectedSpace (Quotient s) :=
-  isQuotientMap_quotient_mk'.locPathConnectedSpace
-
-
-/-- Disjoint unions of locally path-connected spaces are locally path-connected. -/
-instance Sum.locPathConnectedSpace.{u} {X Y : Type u} [TopologicalSpace X] [TopologicalSpace Y]
-    [LocPathConnectedSpace X] [LocPathConnectedSpace Y] :
-    LocPathConnectedSpace (X ⊕ Y) := by
-  rw [locPathConnectedSpace_iff_pathComponentIn_mem_nhds]; intro x u hu hxu; rw [mem_nhds_iff]
-  obtain x | y := x
-  · refine ⟨Sum.inl '' (pathComponentIn x (Sum.inl ⁻¹' u)), ?_, ?_, ?_⟩
-    · apply IsPathConnected.subset_pathComponentIn
-      · exact (isPathConnected_pathComponentIn (by exact hxu)).image continuous_inl
-      · exact ⟨x, mem_pathComponentIn_self hxu, rfl⟩
-      · exact (image_mono pathComponentIn_subset).trans (u.image_preimage_subset _)
-    · exact isOpenMap_inl _ <| (hu.preimage continuous_inl).pathComponentIn _
-    · exact ⟨x, mem_pathComponentIn_self hxu, rfl⟩
-  · refine ⟨Sum.inr '' (pathComponentIn y (Sum.inr ⁻¹' u)), ?_, ?_, ?_⟩
-    · apply IsPathConnected.subset_pathComponentIn
-      · exact (isPathConnected_pathComponentIn (by exact hxu)).image continuous_inr
-      · exact ⟨y, mem_pathComponentIn_self hxu, rfl⟩
-      · exact (image_mono pathComponentIn_subset).trans (u.image_preimage_subset _)
-    · exact isOpenMap_inr _ <| (hu.preimage continuous_inr).pathComponentIn _
-    · exact ⟨y, mem_pathComponentIn_self hxu, rfl⟩
-
-
-/-- Disjoint unions of locally path-connected spaces are locally path-connected. -/
-instance Sigma.locPathConnectedSpace {X : ι → Type*}
-    [(i : ι) → TopologicalSpace (X i)] [(i : ι) → LocPathConnectedSpace (X i)] :
-    LocPathConnectedSpace ((i : ι) × X i) := by
-  rw [locPathConnectedSpace_iff_pathComponentIn_mem_nhds]; intro x u hu hxu; rw [mem_nhds_iff]
-  refine ⟨(Sigma.mk x.1) '' (pathComponentIn x.2 ((Sigma.mk x.1) ⁻¹' u)), ?_, ?_, ?_⟩
-  · apply IsPathConnected.subset_pathComponentIn
-    · exact (isPathConnected_pathComponentIn (by exact hxu)).image continuous_sigmaMk
-    · exact ⟨x.2, mem_pathComponentIn_self hxu, rfl⟩
-    · exact (image_mono pathComponentIn_subset).trans (u.image_preimage_subset _)
-  · exact isOpenMap_sigmaMk _ <| (hu.preimage continuous_sigmaMk).pathComponentIn _
-  · exact ⟨x.2, mem_pathComponentIn_self hxu, rfl⟩
-
-end LocPathConnectedSpace
-=======
-end PathConnectedSpace
->>>>>>> 1c175c70
+end PathConnectedSpace