/-
Copyright (c) 2022 Floris van Doorn. All rights reserved.
Released under Apache 2.0 license as described in the file LICENSE.
Authors: Floris van Doorn
-/

import Mathlib.Init
import Lean.Elab.Exception
import Batteries.Lean.NameMapAttribute
import Batteries.Tactic.Lint

/-!
# `@[notation_class]` attribute for `@[simps]`

This declares the `@[notation_class]` attribute, which is used to give smarter default projections
for `@[simps]`.

We put this in a separate file so that we can already tag some declarations with this attribute
in the file where we declare `@[simps]`. For further documentation, see `Tactic.Simps.Basic`.
-/

/-- The `@[notation_class]` attribute specifies that this is a notation class,
and this notation should be used instead of projections by `@[simps]`.
  * This is only important if the projection is written differently using notation, e.g.
    `+` uses `HAdd.hAdd`, not `Add.add` and `0` uses `OfNat.ofNat` not `Zero.zero`.
    We also add it to non-heterogenous notation classes, like `Neg`, but it doesn't do much for any
    class that extends `Neg`.
  * `@[notation_class * <projName> Simps.findCoercionArgs]` is used to configure the
    `SetLike` and `DFunLike` coercions.
  * The first name argument is the projection name we use as the key to search for this class
    (default: name of first projection of the class).
  * The second argument is the name of a declaration that has type
    `findArgType` which is defined to be `Name → Name → Array Expr → MetaM (Array (Option Expr))`.
    This declaration specifies how to generate the arguments of the notation class from the
    arguments of classes that use the projection. -/
syntax (name := notation_class) "notation_class" "*"? (ppSpace ident)? (ppSpace ident)? : attr

open Lean Meta Elab Term

namespace Simps

/-- The type of methods to find arguments for automatic projections for `simps`.
We partly define this as a separate definition so that the unused arguments linter doesn't complain.
-/
def findArgType : Type := Name → Name → Array Expr → MetaM (Array (Option Expr))

/-- Find arguments for a notation class -/
def defaultfindArgs : findArgType := fun _ className args ↦ do
  let some classExpr := (← getEnv).find? className | throwError "no such class {className}"
  let arity := classExpr.type.getNumHeadForalls
  if arity == args.size then
    return args.map some
<<<<<<< HEAD
  else if h : args.size = 1 then
    return mkArray arity args[0]
=======
  else if args.size == 1 then
    return .replicate arity args[0]!
>>>>>>> ddc0661a
  else
    throwError "initialize_simps_projections cannot automatically find arguments for class \
      {className}"

/-- Find arguments by duplicating the first argument. Used for `pow`. -/
def copyFirst : findArgType := fun _ _ args ↦ return (args.push <| args[0]?.getD default).map some

/-- Find arguments by duplicating the first argument. Used for `smul`. -/
def copySecond : findArgType := fun _ _ args ↦ return (args.push <| args[1]?.getD default).map some

/-- Find arguments by prepending `ℕ` and duplicating the first argument. Used for `nsmul`. -/
def nsmulArgs : findArgType := fun _ _ args ↦
  return #[Expr.const `Nat [], args[0]?.getD default] ++ args |>.map some

/-- Find arguments by prepending `ℤ` and duplicating the first argument. Used for `zsmul`. -/
def zsmulArgs : findArgType := fun _ _ args ↦
  return #[Expr.const `Int [], args[0]?.getD default] ++ args |>.map some

/-- Find arguments for the `Zero` class. -/
def findZeroArgs : findArgType := fun _ _ args ↦
  return #[some <| args[0]?.getD default, some <| mkRawNatLit 0]

/-- Find arguments for the `One` class. -/
def findOneArgs : findArgType := fun _ _ args ↦
  return #[some <| args[0]?.getD default, some <| mkRawNatLit 1]

/-- Find arguments of a coercion class (`DFunLike` or `SetLike`) -/
def findCoercionArgs : findArgType := fun str className args ↦ do
  let some classExpr := (← getEnv).find? className | throwError "no such class {className}"
  let arity := classExpr.type.getNumHeadForalls
  let eStr := mkAppN (← mkConstWithLevelParams str) args
  let classArgs := .replicate (arity - 1) none
  return #[some eStr] ++ classArgs

/-- Data needed to generate automatic projections. This data is associated to a name of a projection
in a structure that must be used to trigger the search. -/
structure AutomaticProjectionData where
  /-- `className` is the name of the class we are looking for. -/
  className : Name
  /-- `isNotation` is a boolean that specifies whether this is notation
    (false for the coercions `DFunLike` and `SetLike`). If this is set to true, we add the current
    class as hypothesis during type-class synthesis. -/
  isNotation := true
  /-- The method to find the arguments of the class. -/
  findArgs : Name := `Simps.defaultfindArgs
deriving Inhabited

/-- `@[notation_class]` attribute. Note: this is *not* a `NameMapAttribute` because we key on the
argument of the attribute, not the declaration name. -/
initialize notationClassAttr : NameMapExtension AutomaticProjectionData ← do
  let ext ← registerNameMapExtension AutomaticProjectionData
  registerBuiltinAttribute {
    name := `notation_class
    descr := "An attribute specifying that this is a notation class. Used by @[simps]."
    add := fun src stx _kind => do
      unless isStructure (← getEnv) src do
        throwError "@[notation_class] attribute can only be added to classes."
      match stx with
      | `(attr|notation_class $[*%$coercion]? $[$projName?]? $[$findArgs?]?) => do
        let projName ← match projName? with
          | none => pure (getStructureFields (← getEnv) src)[0]!
          | some projName => pure projName.getId
        let findArgs := if findArgs?.isSome then findArgs?.get!.getId else `Simps.defaultfindArgs
        match (← getEnv).find? findArgs with
        | none => throwError "no such declaration {findArgs}"
        | some declInfo =>
          unless ← MetaM.run' <| isDefEq declInfo.type (mkConst ``findArgType) do
            throwError "declaration {findArgs} has wrong type"
        ext.add projName ⟨src, coercion.isNone, findArgs⟩
      | _ => throwUnsupportedSyntax }
  return ext

end Simps<|MERGE_RESOLUTION|>--- conflicted
+++ resolved
@@ -50,13 +50,8 @@
   let arity := classExpr.type.getNumHeadForalls
   if arity == args.size then
     return args.map some
-<<<<<<< HEAD
-  else if h : args.size = 1 then
-    return mkArray arity args[0]
-=======
   else if args.size == 1 then
     return .replicate arity args[0]!
->>>>>>> ddc0661a
   else
     throwError "initialize_simps_projections cannot automatically find arguments for class \
       {className}"
