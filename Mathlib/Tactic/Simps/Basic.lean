--- conflicted
+++ resolved
@@ -81,11 +81,7 @@
     simpOnlyBuiltins.foldlM (·.addConst ·) ({} : SimpTheorems)
   else
     getSimpTheorems
-<<<<<<< HEAD
   let simprocs ← if simpOnly then pure {} else Simp.getSimprocs
-=======
-  let simprocs := #[← if simpOnly then pure {} else Simp.getSimprocs]
->>>>>>> 7e5b9c79
   let congrTheorems ← getSimpCongrTheorems
   let ctx : Simp.Context := {
     config       := cfg
