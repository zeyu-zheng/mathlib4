/-
Copyright (c) 2020 Anne Baanen. All rights reserved.
Released under Apache 2.0 license as described in the file LICENSE.
Authors: Anne Baanen, Mario Carneiro, Alex J. Best
-/

import Mathlib.Init
<<<<<<< HEAD
import Lean
=======
>>>>>>> d0df76bd

/-!
# The `simp_rw` tactic

This file defines the `simp_rw` tactic: it functions as a mix of `simp` and `rw`.
Like `rw`, it applies each rewrite rule in the given order, but like `simp` it repeatedly applies
these rules and also under binders like `∀ x, ...`, `∃ x, ...` and `fun x ↦ ...`.
-/
namespace Mathlib.Tactic

open Lean Elab.Tactic
open Parser.Tactic (optConfig rwRuleSeq location getConfigItems)

/-- A version of `withRWRulesSeq` (in core) that doesn't attempt to find equation lemmas, and simply
  passes the rw rules on to `x`. -/
def withSimpRWRulesSeq (token : Syntax) (rwRulesSeqStx : Syntax)
    (x : (symm : Bool) → (term : Syntax) → TacticM Unit) : TacticM Unit := do
  let lbrak := rwRulesSeqStx[0]
  let rules := rwRulesSeqStx[1].getArgs
  -- show initial state up to (incl.) `[`
  withTacticInfoContext (mkNullNode #[token, lbrak]) (pure ())
  let numRules := (rules.size + 1) / 2
  for i in [:numRules] do
    let rule := rules[i * 2]!
    let sep  := rules.getD (i * 2 + 1) Syntax.missing
    -- show rule state up to (incl.) next `,`
    withTacticInfoContext (mkNullNode #[rule, sep]) do
      -- show errors on rule
      withRef rule do
        let symm := !rule[0].isNone
        let term := rule[1]
        -- let processId (id : Syntax) : TacticM Unit := do
        x symm term

/--
`simp_rw` functions as a mix of `simp` and `rw`. Like `rw`, it applies each
rewrite rule in the given order, but like `simp` it repeatedly applies these
rules and also under binders like `∀ x, ...`, `∃ x, ...` and `fun x ↦...`.
Usage:

- `simp_rw [lemma_1, ..., lemma_n]` will rewrite the goal by applying the
  lemmas in that order. A lemma preceded by `←` is applied in the reverse direction.
- `simp_rw [lemma_1, ..., lemma_n] at h₁ ... hₙ` will rewrite the given hypotheses.
- `simp_rw [...] at *` rewrites in the whole context: all hypotheses and the goal.

Lemmas passed to `simp_rw` must be expressions that are valid arguments to `simp`.
For example, neither `simp` nor `rw` can solve the following, but `simp_rw` can:

```lean
example {a : ℕ}
    (h1 : ∀ a b : ℕ, a - 1 ≤ b ↔ a ≤ b + 1)
    (h2 : ∀ a b : ℕ, a ≤ b ↔ ∀ c, c < a → c < b) :
    (∀ b, a - 1 ≤ b) = ∀ b c : ℕ, c < a → c < b + 1 := by
  simp_rw [h1, h2]
```
-/
elab s:"simp_rw " cfg:optConfig rws:rwRuleSeq g:(location)? : tactic => focus do
  evalTactic (← `(tactic| simp%$s $[$(getConfigItems cfg)]* (failIfUnchanged := false) only $(g)?))
  withSimpRWRulesSeq s rws fun symm term => do
    evalTactic (← match term with
    | `(term| $e:term) =>
      if symm then
        `(tactic| simp%$e $cfg only [← $e:term] $g ?)
      else
<<<<<<< HEAD
        `(tactic| simp%$e $[$cfg]? only [$e:term] $g ?))
=======
        `(tactic| simp%$e $cfg only [$e:term] $g ?))
>>>>>>> d0df76bd

end Mathlib.Tactic<|MERGE_RESOLUTION|>--- conflicted
+++ resolved
@@ -5,10 +5,6 @@
 -/
 
 import Mathlib.Init
-<<<<<<< HEAD
-import Lean
-=======
->>>>>>> d0df76bd
 
 /-!
 # The `simp_rw` tactic
@@ -73,10 +69,6 @@
       if symm then
         `(tactic| simp%$e $cfg only [← $e:term] $g ?)
       else
-<<<<<<< HEAD
-        `(tactic| simp%$e $[$cfg]? only [$e:term] $g ?))
-=======
         `(tactic| simp%$e $cfg only [$e:term] $g ?))
->>>>>>> d0df76bd
 
 end Mathlib.Tactic