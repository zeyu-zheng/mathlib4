/-
Copyright (c) 2023 Kyle Miller. All rights reserved.
Released under Apache 2.0 license as described in the file LICENSE.
Authors: Kyle Miller
-/
import Mathlib.Tactic.DeriveToExpr
import Mathlib.Util.WhatsNew

/-! # `ToExpr` instances for Mathlib

This module should be imported by any module that intends to define `ToExpr` instances.
It provides necessary dependencies (the `Lean.ToLevel` class) and it also overrides the instances
that come from core Lean 4 that do not handle universe polymorphism.
(See the module `Lean.ToExpr` for the instances that are overridden.)

In addition, we provide some additional `ToExpr` instances for core definitions.
-/

<<<<<<< HEAD
section override -- Note: this section uses `autoImplicit` pervasively
namespace Lean

attribute [-instance] Lean.instToExprOptionOfToLevel

set_option autoImplicit true in
deriving instance ToExpr for Option

attribute [-instance] Lean.instToExprListOfToLevel

set_option autoImplicit true in
deriving instance ToExpr for List

attribute [-instance] Lean.instToExprArrayOfToLevel

universe u in
instance {α : Type u} [ToExpr α] [ToLevel.{u}] : ToExpr (Array α) :=
  let type := toTypeExpr α
  { toExpr     := fun as => mkApp2 (mkConst ``List.toArray [toLevel.{u}]) type (toExpr as.toList)
    toTypeExpr := mkApp (mkConst ``Array [toLevel.{u}]) type }

attribute [-instance] Lean.instToExprProdOfToLevel

set_option autoImplicit true in
deriving instance ToExpr for Prod

deriving instance ToExpr for System.FilePath

end Lean
end override

=======
>>>>>>> ded531d9
namespace Mathlib
open Lean

set_option autoImplicit true in
deriving instance ToExpr for ULift

universe u in
/-- Hand-written instance since `PUnit` is a `Sort` rather than a `Type`. -/
instance [ToLevel.{u}] : ToExpr PUnit.{u+1} where
  toExpr _ := mkConst ``PUnit.unit [toLevel.{u+1}]
  toTypeExpr := mkConst ``PUnit [toLevel.{u+1}]

deriving instance ToExpr for String.Pos
deriving instance ToExpr for Substring
deriving instance ToExpr for SourceInfo
deriving instance ToExpr for Syntax

open DataValue in
/-- Core of a hand-written `ToExpr` handler for `MData`.
Uses the `KVMap.set*` functions rather than going into the internals
of the `KVMap` data structure. -/
private def toExprMData (md : MData) : Expr := Id.run do
  let mut e := mkConst ``MData.empty
  for (k, v) in md do
    let k := toExpr k
    e := match v with
          | ofString v => mkApp3 (mkConst ``KVMap.setString) e k (mkStrLit v)
          | ofBool v   => mkApp3 (mkConst ``KVMap.setBool) e k (toExpr v)
          | ofName v   => mkApp3 (mkConst ``KVMap.setName) e k (toExpr v)
          | ofNat v    => mkApp3 (mkConst ``KVMap.setNat) e k (mkNatLit v)
          | ofInt v    => mkApp3 (mkConst ``KVMap.setInt) e k (toExpr v)
          | ofSyntax v => mkApp3 (mkConst ``KVMap.setSyntax) e k (toExpr v)
  return e

instance : ToExpr MData where
  toExpr := toExprMData
  toTypeExpr := mkConst ``MData

deriving instance ToExpr for MVarId
deriving instance ToExpr for LevelMVarId
deriving instance ToExpr for Level
deriving instance ToExpr for BinderInfo
deriving instance ToExpr for Expr

end Mathlib<|MERGE_RESOLUTION|>--- conflicted
+++ resolved
@@ -16,40 +16,6 @@
 In addition, we provide some additional `ToExpr` instances for core definitions.
 -/
 
-<<<<<<< HEAD
-section override -- Note: this section uses `autoImplicit` pervasively
-namespace Lean
-
-attribute [-instance] Lean.instToExprOptionOfToLevel
-
-set_option autoImplicit true in
-deriving instance ToExpr for Option
-
-attribute [-instance] Lean.instToExprListOfToLevel
-
-set_option autoImplicit true in
-deriving instance ToExpr for List
-
-attribute [-instance] Lean.instToExprArrayOfToLevel
-
-universe u in
-instance {α : Type u} [ToExpr α] [ToLevel.{u}] : ToExpr (Array α) :=
-  let type := toTypeExpr α
-  { toExpr     := fun as => mkApp2 (mkConst ``List.toArray [toLevel.{u}]) type (toExpr as.toList)
-    toTypeExpr := mkApp (mkConst ``Array [toLevel.{u}]) type }
-
-attribute [-instance] Lean.instToExprProdOfToLevel
-
-set_option autoImplicit true in
-deriving instance ToExpr for Prod
-
-deriving instance ToExpr for System.FilePath
-
-end Lean
-end override
-
-=======
->>>>>>> ded531d9
 namespace Mathlib
 open Lean
 
