--- conflicted
+++ resolved
@@ -139,10 +139,6 @@
                         "indent": $(indent)}
     Widget.savePanelWidgetInfo CalcPanel.javascriptHash (pure json) step.proof
     isFirst := false
-<<<<<<< HEAD
-  evalCalc (← `(tactic|calc%$calcstx $stx))
-=======
   evalCalc (← `(tactic|calc%$calcstx $steps))
->>>>>>> d0df76bd
 
 end Lean.Elab.Tactic