/-
Copyright (c) 2014 Jeremy Avigad. All rights reserved.
Released under Apache 2.0 license as described in the file LICENSE.
Authors: Jeremy Avigad, Mario Carneiro
-/
import Mathlib.Data.Subtype
import Mathlib.Order.Defs.LinearOrder
import Mathlib.Order.Notation
import Mathlib.Tactic.GCongr.Core
import Mathlib.Tactic.Spread
import Mathlib.Tactic.Convert
import Mathlib.Tactic.Inhabit
import Mathlib.Tactic.SimpRw

/-!
# Basic definitions about `≤` and `<`

This file proves basic results about orders, provides extensive dot notation, defines useful order
classes and allows to transfer order instances.

## Type synonyms

* `OrderDual α` : A type synonym reversing the meaning of all inequalities, with notation `αᵒᵈ`.
* `AsLinearOrder α`: A type synonym to promote `PartialOrder α` to `LinearOrder α` using
  `IsTotal α (≤)`.

### Transferring orders

- `Order.Preimage`, `Preorder.lift`: Transfers a (pre)order on `β` to an order on `α`
  using a function `f : α → β`.
- `PartialOrder.lift`, `LinearOrder.lift`: Transfers a partial (resp., linear) order on `β` to a
  partial (resp., linear) order on `α` using an injective function `f`.

### Extra class

* `DenselyOrdered`: An order with no gap, i.e. for any two elements `a < b` there exists `c` such
  that `a < c < b`.

## Notes

`≤` and `<` are highly favored over `≥` and `>` in mathlib. The reason is that we can formulate all
lemmas using `≤`/`<`, and `rw` has trouble unifying `≤` and `≥`. Hence choosing one direction spares
us useless duplication. This is enforced by a linter. See Note [nolint_ge] for more infos.

Dot notation is particularly useful on `≤` (`LE.le`) and `<` (`LT.lt`). To that end, we
provide many aliases to dot notation-less lemmas. For example, `le_trans` is aliased with
`LE.le.trans` and can be used to construct `hab.trans hbc : a ≤ c` when `hab : a ≤ b`,
`hbc : b ≤ c`, `lt_of_le_of_lt` is aliased as `LE.le.trans_lt` and can be used to construct
`hab.trans hbc : a < c` when `hab : a ≤ b`, `hbc : b < c`.

## TODO

- expand module docs
- automatic construction of dual definitions / theorems

## Tags

preorder, order, partial order, poset, linear order, chain
-/


open Function

variable {ι α β : Type*} {π : ι → Type*}

/-! ### Bare relations -/

attribute [ext] LE

protected lemma LE.le.ge [LE α] {x y : α} (h : x ≤ y) : y ≥ x := h
protected lemma GE.ge.le [LE α] {x y : α} (h : x ≥ y) : y ≤ x := h
protected lemma LT.lt.gt [LT α] {x y : α} (h : x < y) : y > x := h
protected lemma GT.gt.lt [LT α] {x y : α} (h : x > y) : y < x := h

/-- Given a relation `R` on `β` and a function `f : α → β`, the preimage relation on `α` is defined
by `x ≤ y ↔ f x ≤ f y`. It is the unique relation on `α` making `f` a `RelEmbedding` (assuming `f`
is injective). -/
@[simp]
def Order.Preimage (f : α → β) (s : β → β → Prop) (x y : α) : Prop := s (f x) (f y)

@[inherit_doc] infixl:80 " ⁻¹'o " => Order.Preimage

/-- The preimage of a decidable order is decidable. -/
instance Order.Preimage.decidable (f : α → β) (s : β → β → Prop) [H : DecidableRel s] :
    DecidableRel (f ⁻¹'o s) := fun _ _ ↦ H _ _

/-! ### Preorders -/

section Preorder

variable [Preorder α] {a b c d : α}

@[order_dual le_transOD]
theorem le_trans' : b ≤ c → a ≤ b → a ≤ c :=
  flip le_trans

@[order_dual lt_transOD]
theorem lt_trans' : b < c → a < b → a < c :=
  flip lt_trans

@[order_dual lt_of_le_of_ltOD]
theorem lt_of_le_of_lt' : b ≤ c → a < b → a < c :=
  flip lt_of_lt_of_le

@[order_dual lt_of_lt_of_leOD]
theorem lt_of_lt_of_le' : b < c → a ≤ b → a < c :=
  flip lt_of_le_of_lt

<<<<<<< HEAD
@[order_dual self (reorder := 3 4)]
theorem not_lt_iff_not_le_or_ge : ¬a < b ↔ ¬a ≤ b ∨ b ≤ a := by
  rw [lt_iff_le_not_le, Classical.not_and_iff_or_not_not, Classical.not_not]

end Preorder

section PartialOrder
=======
theorem le_of_le_of_eq' : b ≤ c → a = b → a ≤ c :=
  flip le_of_eq_of_le
>>>>>>> bd7e1bf7

theorem le_of_eq_of_le' : b = c → a ≤ b → a ≤ c :=
  flip le_of_le_of_eq

<<<<<<< HEAD
@[order_dual ge_antisymmOD]
theorem ge_antisymm : a ≤ b → b ≤ a → b = a :=
  flip le_antisymm

-- see order_dual attribute of `lt_of_le_of_ne` in PartialOrder.lean
-- theorem lt_of_le_of_ne' : a ≤ b → b ≠ a → a < b := fun h₁ h₂ ↦ lt_of_le_of_ne h₁ h₂.symm

@[order_dual lt_of_leOD]
theorem Ne.lt_of_le : a ≠ b → a ≤ b → a < b :=
  flip lt_of_le_of_ne

@[order_dual lt_of_le'OD]
theorem Ne.lt_of_le' : b ≠ a → a ≤ b → a < b :=
  flip lt_of_le_of_ne'
=======
theorem lt_of_lt_of_eq' : b < c → a = b → a < c :=
  flip lt_of_eq_of_lt

theorem lt_of_eq_of_lt' : b = c → a < b → a < c :=
  flip lt_of_lt_of_eq

theorem not_lt_iff_not_le_or_ge : ¬a < b ↔ ¬a ≤ b ∨ b ≤ a := by
  rw [lt_iff_le_not_le, Classical.not_and_iff_not_or_not, Classical.not_not]

-- Unnecessary brackets are here for readability
lemma not_lt_iff_le_imp_le : ¬ a < b ↔ (a ≤ b → b ≤ a) := by
  simp [not_lt_iff_not_le_or_ge, or_iff_not_imp_left]
>>>>>>> bd7e1bf7

/-- If `x = y` then `y ≤ x`. Note: this lemma uses `y ≤ x` instead of `x ≥ y`, because `le` is used
almost exclusively in mathlib. -/
lemma ge_of_eq (h : a = b) : b ≤ a := le_of_eq h.symm

@[simp] lemma lt_self_iff_false (x : α) : x < x ↔ False := ⟨lt_irrefl x, False.elim⟩

@[order_dual transOD]
alias LE.le.trans := le_trans
<<<<<<< HEAD

@[order_dual trans'OD]
alias LE.le.trans' := le_trans'

@[order_dual trans_ltOD]
alias LE.le.trans_lt := lt_of_le_of_lt

@[order_dual trans_lt'OD]
alias LE.le.trans_lt' := lt_of_le_of_lt'
-- set_option trace.to_additive_detail true in
@[order_dual antisymm']
alias LE.le.antisymm := le_antisymm

-- alias LE.le.antisymm' := ge_antisymm

-- set_option trace.to_additive_detail true in
@[order_dual lt_of_ne']
alias LE.le.lt_of_ne := lt_of_le_of_ne

-- alias LE.le.lt_of_ne' := lt_of_le_of_ne'

@[order_dual self (reorder := 3 4)]
alias LE.le.lt_of_not_le := lt_of_le_not_le

@[order_dual lt_or_eqOD]
alias LE.le.lt_or_eq := lt_or_eq_of_le

@[order_dual lt_or_eq_decOD]
alias LE.le.lt_or_eq_dec := Decidable.lt_or_eq_of_le

@[order_dual self (reorder := 3 4)]
alias LT.lt.le := le_of_lt

@[order_dual transOD]
alias LT.lt.trans := lt_trans

@[order_dual trans'OD]
alias LT.lt.trans' := lt_trans'

@[order_dual trans_leOD]
alias LT.lt.trans_le := lt_of_lt_of_le

@[order_dual trans_le'OD]
alias LT.lt.trans_le' := lt_of_lt_of_le'

@[order_dual ne']
alias LT.lt.ne := ne_of_lt

@[order_dual self (reorder := 3 4)]
alias LT.lt.asymm := lt_asymm

@[order_dual self (reorder := 3 4)]
alias LT.lt.not_lt := lt_asymm

@[order_dual Eq.leOD]
alias Eq.le := le_of_eq

-- Porting note: no `decidable_classical` linter
-- attribute [nolint decidable_classical] LE.le.lt_or_eq_dec

section
=======
alias LE.le.trans' := le_trans'
alias LT.lt.trans := lt_trans
alias LT.lt.trans' := lt_trans'
alias LE.le.trans_lt := lt_of_le_of_lt
alias LE.le.trans_lt' := lt_of_le_of_lt'
alias LT.lt.trans_le := lt_of_lt_of_le
alias LT.lt.trans_le' := lt_of_lt_of_le'
alias LE.le.trans_eq := le_of_le_of_eq
alias LE.le.trans_eq' := le_of_le_of_eq'
alias LT.lt.trans_eq := lt_of_lt_of_eq
alias LT.lt.trans_eq' := lt_of_lt_of_eq'
alias Eq.trans_le := le_of_eq_of_le
alias Eq.trans_ge := le_of_eq_of_le'
alias Eq.trans_lt := lt_of_eq_of_lt
alias Eq.trans_gt := lt_of_eq_of_lt'
alias LE.le.lt_of_not_le := lt_of_le_not_le
alias LE.le.lt_or_eq_dec := Decidable.lt_or_eq_of_le
alias LT.lt.le := le_of_lt
alias LT.lt.ne := ne_of_lt
alias Eq.le := le_of_eq
@[inherit_doc ge_of_eq] alias Eq.ge := ge_of_eq
alias LT.lt.asymm := lt_asymm
alias LT.lt.not_lt := lt_asymm

theorem ne_of_not_le (h : ¬a ≤ b) : a ≠ b := fun hab ↦ h (le_of_eq hab)
>>>>>>> bd7e1bf7

protected lemma Eq.not_lt (hab : a = b) : ¬a < b := fun h' ↦ h'.ne hab
protected lemma Eq.not_gt (hab : a = b) : ¬b < a := hab.symm.not_lt

<<<<<<< HEAD
@[simp]
theorem lt_self_iff_false (x : α) : x < x ↔ False :=
  ⟨lt_irrefl x, False.elim⟩

@[order_dual le_of_le_of_eq'OD]
theorem le_of_le_of_eq' : b ≤ c → a = b → a ≤ c :=
  flip le_of_eq_of_le

@[order_dual le_of_eq_of_le'OD]
theorem le_of_eq_of_le' : b = c → a ≤ b → a ≤ c :=
  flip le_of_le_of_eq

@[order_dual lt_of_lt_of_eq'OD]
theorem lt_of_lt_of_eq' : b < c → a = b → a < c :=
  flip lt_of_eq_of_lt

@[order_dual lt_of_eq_of_lt'OD]
theorem lt_of_eq_of_lt' : b = c → a < b → a < c :=
  flip lt_of_lt_of_eq

@[order_dual trans_eqOD]
alias LE.le.trans_eq := le_of_le_of_eq

@[order_dual trans_eq'OD]
alias LE.le.trans_eq' := le_of_le_of_eq'

@[order_dual trans_eqOD]
alias LT.lt.trans_eq := lt_of_lt_of_eq

@[order_dual trans_eq'OD]
alias LT.lt.trans_eq' := lt_of_lt_of_eq'

@[order_dual trans_leOD]
alias Eq.trans_le := le_of_eq_of_le

@[order_dual trans_geOD]
alias Eq.trans_ge := le_of_eq_of_le'

@[order_dual trans_ltOD]
alias Eq.trans_lt := lt_of_eq_of_lt

@[order_dual trans_gtOD]
alias Eq.trans_gt := lt_of_eq_of_lt'
=======
@[simp] lemma le_of_subsingleton [Subsingleton α] : a ≤ b := (Subsingleton.elim a b).le

-- Making this a @[simp] lemma causes confluence problems downstream.
lemma not_lt_of_subsingleton [Subsingleton α] : ¬a < b := (Subsingleton.elim a b).not_lt

namespace LT.lt

protected theorem false : a < a → False := lt_irrefl a

theorem ne' (h : a < b) : b ≠ a := h.ne.symm

end LT.lt

theorem le_of_forall_le (H : ∀ c, c ≤ a → c ≤ b) : a ≤ b := H _ le_rfl
theorem le_of_forall_ge (H : ∀ c, a ≤ c → b ≤ c) : b ≤ a := H _ le_rfl

@[deprecated (since := "2025-01-30")] alias le_of_forall_le' := le_of_forall_ge

theorem forall_le_iff_le : (∀ ⦃c⦄, c ≤ a → c ≤ b) ↔ a ≤ b :=
  ⟨le_of_forall_le, fun h _ hca ↦ le_trans hca h⟩

theorem forall_le_iff_ge : (∀ ⦃c⦄, a ≤ c → b ≤ c) ↔ b ≤ a :=
  ⟨le_of_forall_ge, fun h _ hca ↦ le_trans h hca⟩
>>>>>>> bd7e1bf7

/-- monotonicity of `≤` with respect to `→` -/
theorem le_implies_le_of_le_of_le (hca : c ≤ a) (hbd : b ≤ d) : a ≤ b → c ≤ d :=
  fun hab ↦ (hca.trans hab).trans hbd

end Preorder

/-! ### Partial order -/

<<<<<<< HEAD
/-- If `x = y` then `y ≤ x`. Note: this lemma uses `y ≤ x` instead of `x ≥ y`, because `le` is used
almost exclusively in mathlib. -/
@[order_dual geOD]
protected theorem ge (h : x = y) : y ≤ x :=
  h.symm.le

@[order_dual not_ltOD]
theorem not_lt (h : x = y) : ¬x < y := fun h' ↦ h'.ne h

@[order_dual not_gtOD]
theorem not_gt (h : x = y) : ¬y < x :=
  h.symm.not_lt
=======
section PartialOrder

variable [PartialOrder α] {a b : α}

theorem ge_antisymm : a ≤ b → b ≤ a → b = a :=
  flip le_antisymm
>>>>>>> bd7e1bf7

theorem lt_of_le_of_ne' : a ≤ b → b ≠ a → a < b := fun h₁ h₂ ↦ lt_of_le_of_ne h₁ h₂.symm

theorem Ne.lt_of_le : a ≠ b → a ≤ b → a < b :=
  flip lt_of_le_of_ne

<<<<<<< HEAD
variable [Preorder α] {a b : α}
@[order_dual self (attr := simp) (reorder := 3 4)]
lemma le_of_subsingleton [Subsingleton α] : a ≤ b := (Subsingleton.elim a b).le

-- Making this a @[simp] lemma causes confluences problems downstream.
@[order_dual self (reorder := 3 4)]
lemma not_lt_of_subsingleton [Subsingleton α] : ¬a < b := (Subsingleton.elim a b).not_lt
=======
theorem Ne.lt_of_le' : b ≠ a → a ≤ b → a < b :=
  flip lt_of_le_of_ne'

alias LE.le.antisymm := le_antisymm
alias LE.le.antisymm' := ge_antisymm
alias LE.le.lt_of_ne := lt_of_le_of_ne
alias LE.le.lt_of_ne' := lt_of_le_of_ne'
alias LE.le.lt_or_eq := lt_or_eq_of_le

-- Unnecessary brackets are here for readability
lemma le_imp_eq_iff_le_imp_le : (a ≤ b → b = a) ↔ (a ≤ b → b ≤ a) where
  mp h hab := (h hab).le
  mpr h hab := (h hab).antisymm hab
>>>>>>> bd7e1bf7

-- Unnecessary brackets are here for readability
lemma ge_imp_eq_iff_le_imp_le : (a ≤ b → a = b) ↔ (a ≤ b → b ≤ a) where
  mp h hab := (h hab).ge
  mpr h hab := hab.antisymm (h hab)

namespace LE.le

<<<<<<< HEAD
-- see Note [nolint_ge]
-- Porting note: linter not found @[nolint ge_or_gt]
@[order_dual self (reorder := 3 4)]
protected theorem ge [LE α] {x y : α} (h : x ≤ y) : y ≥ x :=
  h

section PartialOrder

variable [PartialOrder α] {a b : α}

@[order_dual lt_iff_neOD]
=======
>>>>>>> bd7e1bf7
theorem lt_iff_ne (h : a ≤ b) : a < b ↔ a ≠ b :=
  ⟨fun h ↦ h.ne, h.lt_of_ne⟩

@[order_dual gt_iff_neOD]
theorem gt_iff_ne (h : a ≤ b) : a < b ↔ b ≠ a :=
  ⟨fun h ↦ h.ne.symm, h.lt_of_ne'⟩

@[order_dual not_lt_iff_eqOD]
theorem not_lt_iff_eq (h : a ≤ b) : ¬a < b ↔ a = b :=
  h.lt_iff_ne.not_left

@[order_dual not_gt_iff_eqOD]
theorem not_gt_iff_eq (h : a ≤ b) : ¬a < b ↔ b = a :=
  h.gt_iff_ne.not_left

@[order_dual le_iff_eqOD]
theorem le_iff_eq (h : a ≤ b) : b ≤ a ↔ b = a :=
  ⟨fun h' ↦ h'.antisymm h, Eq.le⟩

@[order_dual ge_iff_eqOD]
theorem ge_iff_eq (h : a ≤ b) : b ≤ a ↔ a = b :=
  ⟨h.antisymm, Eq.ge⟩

<<<<<<< HEAD
end PartialOrder

@[order_dual lt_or_leOD]
theorem lt_or_le [LinearOrder α] {a b : α} (h : a ≤ b) (c : α) : a < c ∨ c ≤ b :=
  ((lt_or_ge a c).imp id) fun hc ↦ le_trans hc h

@[order_dual le_or_ltOD]
theorem le_or_lt [LinearOrder α] {a b : α} (h : a ≤ b) (c : α) : a ≤ c ∨ c < b :=
  ((le_or_gt a c).imp id) fun hc ↦ lt_of_lt_of_le hc h

@[order_dual le_or_leOD]
theorem le_or_le [LinearOrder α] {a b : α} (h : a ≤ b) (c : α) : a ≤ c ∨ c ≤ b :=
  (h.le_or_lt c).elim Or.inl fun h ↦ Or.inr <| le_of_lt h

end LE.le

namespace LT.lt

-- see Note [nolint_ge]
-- Porting note: linter not found @[nolint ge_or_gt]
@[order_dual self (reorder := 3 4)]
protected theorem gt [LT α] {x y : α} (h : x < y) : y > x :=
  h

protected theorem false [Preorder α] {x : α} : x < x → False :=
  lt_irrefl x

-- #check LT.lt.ne'

-- @[order_dual (reorder := 3 4) LT.lt.ne'']
-- theorem ne' [Preorder α] {x y : α} (h : x < y) : y ≠ x :=
--   h.ne.symm

@[order_dual lt_or_ltOD]
theorem lt_or_lt [LinearOrder α] {x y : α} (h : x < y) (z : α) : x < z ∨ z < y :=
  (lt_or_ge z y).elim Or.inr fun hz ↦ Or.inl <| h.trans_le hz

end LT.lt

-- see Note [nolint_ge]
-- Porting note: linter not found @[nolint ge_or_gt]
@[order_dual self (reorder := 3 4)]
protected theorem GE.ge.le [LE α] {x y : α} (h : x ≥ y) : y ≤ x :=
  h

-- see Note [nolint_ge]
-- Porting note: linter not found @[nolint ge_or_gt]
@[order_dual self (reorder := 3 4)]
protected theorem GT.gt.lt [LT α] {x y : α} (h : x > y) : y < x :=
  h

-- see Note [nolint_ge]
-- Porting note: linter not found @[nolint ge_or_gt]
-- should this just be generated as order_dual of le_of_eq?
@[order_dual ge_of_eqOD]
theorem ge_of_eq [Preorder α] {a b : α} (h : a = b) : a ≥ b :=
  h.ge

@[order_dual ne_of_not_leOD]
theorem ne_of_not_le [Preorder α] {a b : α} (h : ¬a ≤ b) : a ≠ b := fun hab ↦ h (le_of_eq hab)

section PartialOrder
variable [PartialOrder α] {a b : α}

-- See Note [decidable namespace]
@[order_dual le_iff_eq_or_ltOD]
protected theorem Decidable.le_iff_eq_or_lt [DecidableRel (α := α) (· ≤ ·)] :
    a ≤ b ↔ a = b ∨ a < b :=
=======
end LE.le

-- See Note [decidable namespace]
protected theorem Decidable.le_iff_eq_or_lt [DecidableLE α] : a ≤ b ↔ a = b ∨ a < b :=
>>>>>>> bd7e1bf7
  Decidable.le_iff_lt_or_eq.trans or_comm

@[order_dual le_iff_eq_or_ltOD]
theorem le_iff_eq_or_lt : a ≤ b ↔ a = b ∨ a < b := le_iff_lt_or_eq.trans or_comm

@[order_dual lt_iff_le_and_neOD]
theorem lt_iff_le_and_ne : a < b ↔ a ≤ b ∧ a ≠ b :=
  ⟨fun h ↦ ⟨le_of_lt h, ne_of_lt h⟩, fun ⟨h1, h2⟩ ↦ h1.lt_of_ne h2⟩

@[order_dual eq_iff_not_lt_of_leOD]
lemma eq_iff_not_lt_of_le (hab : a ≤ b) : a = b ↔ ¬ a < b := by simp [hab, lt_iff_le_and_ne]

@[order_dual eq_iff_not_ltOD]
alias LE.le.eq_iff_not_lt := eq_iff_not_lt_of_le

-- See Note [decidable namespace]
protected theorem Decidable.eq_iff_le_not_lt [DecidableLE α] : a = b ↔ a ≤ b ∧ ¬a < b :=
  ⟨fun h ↦ ⟨h.le, h ▸ lt_irrefl _⟩, fun ⟨h₁, h₂⟩ ↦
    h₁.antisymm <| Decidable.byContradiction fun h₃ ↦ h₂ (h₁.lt_of_not_le h₃)⟩

theorem eq_iff_le_not_lt : a = b ↔ a ≤ b ∧ ¬a < b :=
  haveI := Classical.dec
  Decidable.eq_iff_le_not_lt

theorem eq_or_lt_of_le (h : a ≤ b) : a = b ∨ a < b := h.lt_or_eq.symm
theorem eq_or_gt_of_le (h : a ≤ b) : b = a ∨ a < b := h.lt_or_eq.symm.imp Eq.symm id
theorem gt_or_eq_of_le (h : a ≤ b) : a < b ∨ b = a := (eq_or_gt_of_le h).symm

alias LE.le.eq_or_lt_dec := Decidable.eq_or_lt_of_le
alias LE.le.eq_or_lt := eq_or_lt_of_le
alias LE.le.eq_or_gt := eq_or_gt_of_le
alias LE.le.gt_or_eq := gt_or_eq_of_le

theorem eq_of_le_of_not_lt (hab : a ≤ b) (hba : ¬a < b) : a = b := hab.eq_or_lt.resolve_right hba
theorem eq_of_ge_of_not_gt (hab : a ≤ b) (hba : ¬a < b) : b = a := (eq_of_le_of_not_lt hab hba).symm

alias LE.le.eq_of_not_lt := eq_of_le_of_not_lt
alias LE.le.eq_of_not_gt := eq_of_ge_of_not_gt

theorem Ne.le_iff_lt (h : a ≠ b) : a ≤ b ↔ a < b := ⟨fun h' ↦ lt_of_le_of_ne h' h, fun h ↦ h.le⟩

theorem Ne.not_le_or_not_le (h : a ≠ b) : ¬a ≤ b ∨ ¬b ≤ a := not_and_or.1 <| le_antisymm_iff.not.1 h

-- See Note [decidable namespace]
protected theorem Decidable.ne_iff_lt_iff_le [DecidableEq α] : (a ≠ b ↔ a < b) ↔ a ≤ b :=
  ⟨fun h ↦ Decidable.byCases le_of_eq (le_of_lt ∘ h.mp), fun h ↦ ⟨lt_of_le_of_ne h, ne_of_lt⟩⟩

@[simp]
theorem ne_iff_lt_iff_le : (a ≠ b ↔ a < b) ↔ a ≤ b :=
  haveI := Classical.dec
  Decidable.ne_iff_lt_iff_le

lemma eq_of_forall_le_iff (H : ∀ c, c ≤ a ↔ c ≤ b) : a = b :=
  ((H _).1 le_rfl).antisymm ((H _).2 le_rfl)

lemma eq_of_forall_ge_iff (H : ∀ c, a ≤ c ↔ b ≤ c) : a = b :=
  ((H _).2 le_rfl).antisymm ((H _).1 le_rfl)

/-- To prove commutativity of a binary operation `○`, we only to check `a ○ b ≤ b ○ a` for all `a`,
`b`. -/
lemma commutative_of_le {f : β → β → α} (comm : ∀ a b, f a b ≤ f b a) : ∀ a b, f a b = f b a :=
  fun _ _ ↦ (comm _ _).antisymm <| comm _ _

/-- To prove associativity of a commutative binary operation `○`, we only to check
`(a ○ b) ○ c ≤ a ○ (b ○ c)` for all `a`, `b`, `c`. -/
lemma associative_of_commutative_of_le {f : α → α → α} (comm : Std.Commutative f)
    (assoc : ∀ a b c, f (f a b) c ≤ f a (f b c)) : Std.Associative f where
  assoc a b c :=
    le_antisymm (assoc _ _ _) <| by
      rw [comm.comm, comm.comm b, comm.comm _ c, comm.comm a]
      exact assoc ..

end PartialOrder

section LinearOrder
variable [LinearOrder α] {a b : α}

namespace LE.le

lemma lt_or_le (h : a ≤ b) (c : α) : a < c ∨ c ≤ b := (lt_or_ge a c).imp id h.trans'
lemma le_or_lt (h : a ≤ b) (c : α) : a ≤ c ∨ c < b := (le_or_gt a c).imp id h.trans_lt'
lemma le_or_le (h : a ≤ b) (c : α) : a ≤ c ∨ c ≤ b := (h.lt_or_le c).imp le_of_lt id

end LE.le

namespace LT.lt

lemma lt_or_lt (h : a < b) (c : α) : a < c ∨ c < b := (le_or_gt b c).imp h.trans_le id

end LT.lt

-- Variant of `min_def` with the branches reversed.
theorem min_def' (a b : α) : min a b = if b ≤ a then b else a := by
  rw [min_def]
  rcases lt_trichotomy a b with (lt | eq | gt)
  · rw [if_pos lt.le, if_neg (not_le.mpr lt)]
  · rw [if_pos eq.le, if_pos eq.ge, eq]
  · rw [if_neg (not_le.mpr gt.gt), if_pos gt.le]

-- Variant of `min_def` with the branches reversed.
-- This is sometimes useful as it used to be the default.
theorem max_def' (a b : α) : max a b = if b ≤ a then a else b := by
  rw [max_def]
  rcases lt_trichotomy a b with (lt | eq | gt)
  · rw [if_pos lt.le, if_neg (not_le.mpr lt)]
  · rw [if_pos eq.le, if_pos eq.ge, eq]
  · rw [if_neg (not_le.mpr gt.gt), if_pos gt.le]

<<<<<<< HEAD
attribute [order_dual existing] min_def'

theorem lt_of_not_le [LinearOrder α] {a b : α} (h : ¬b ≤ a) : a < b :=
=======
theorem lt_of_not_le (h : ¬b ≤ a) : a < b :=
>>>>>>> bd7e1bf7
  ((le_total _ _).resolve_right h).lt_of_not_le h

theorem lt_iff_not_le : a < b ↔ ¬b ≤ a :=
  ⟨not_le_of_lt, lt_of_not_le⟩

theorem Ne.lt_or_lt (h : a ≠ b) : a < b ∨ b < a :=
  lt_or_gt_of_ne h

/-- A version of `ne_iff_lt_or_gt` with LHS and RHS reversed. -/
@[simp]
theorem lt_or_lt_iff_ne : a < b ∨ b < a ↔ a ≠ b :=
  ne_iff_lt_or_gt.symm

theorem not_lt_iff_eq_or_lt : ¬a < b ↔ a = b ∨ b < a :=
  not_lt.trans <| Decidable.le_iff_eq_or_lt.trans <| or_congr eq_comm Iff.rfl

theorem exists_ge_of_linear (a b : α) : ∃ c, a ≤ c ∧ b ≤ c :=
  match le_total a b with
  | Or.inl h => ⟨_, h, le_rfl⟩
  | Or.inr h => ⟨_, le_rfl, h⟩

lemma exists_forall_ge_and {p q : α → Prop} :
    (∃ i, ∀ j ≥ i, p j) → (∃ i, ∀ j ≥ i, q j) → ∃ i, ∀ j ≥ i, p j ∧ q j
  | ⟨a, ha⟩, ⟨b, hb⟩ =>
    let ⟨c, hac, hbc⟩ := exists_ge_of_linear a b
    ⟨c, fun _d hcd ↦ ⟨ha _ <| hac.trans hcd, hb _ <| hbc.trans hcd⟩⟩

theorem le_of_forall_lt (H : ∀ c, c < a → c < b) : a ≤ b :=
  le_of_not_lt fun h ↦ lt_irrefl _ (H _ h)

theorem forall_lt_iff_le : (∀ ⦃c⦄, c < a → c < b) ↔ a ≤ b :=
  ⟨le_of_forall_lt, fun h _ hca ↦ lt_of_lt_of_le hca h⟩

theorem le_of_forall_lt' (H : ∀ c, a < c → b < c) : b ≤ a :=
  le_of_not_lt fun h ↦ lt_irrefl _ (H _ h)

theorem forall_lt_iff_le' : (∀ ⦃c⦄, a < c → b < c) ↔ b ≤ a :=
  ⟨le_of_forall_lt', fun h _ hac ↦ lt_of_le_of_lt h hac⟩

theorem eq_of_forall_lt_iff (h : ∀ c, c < a ↔ c < b) : a = b :=
  (le_of_forall_lt fun _ ↦ (h _).1).antisymm <| le_of_forall_lt fun _ ↦ (h _).2

theorem eq_of_forall_gt_iff (h : ∀ c, a < c ↔ b < c) : a = b :=
  (le_of_forall_lt' fun _ ↦ (h _).2).antisymm <| le_of_forall_lt' fun _ ↦ (h _).1

section ltByCases
variable {P : Sort*} {x y : α}

@[simp]
lemma ltByCases_lt (h : x < y) {h₁ : x < y → P} {h₂ : x = y → P} {h₃ : y < x → P} :
    ltByCases x y h₁ h₂ h₃ = h₁ h := dif_pos h

@[simp]
lemma ltByCases_gt (h : y < x) {h₁ : x < y → P} {h₂ : x = y → P} {h₃ : y < x → P} :
    ltByCases x y h₁ h₂ h₃ = h₃ h := (dif_neg h.not_lt).trans (dif_pos h)

@[simp]
lemma ltByCases_eq (h : x = y) {h₁ : x < y → P} {h₂ : x = y → P} {h₃ : y < x → P} :
    ltByCases x y h₁ h₂ h₃ = h₂ h := (dif_neg h.not_lt).trans (dif_neg h.not_gt)

lemma ltByCases_not_lt (h : ¬ x < y) {h₁ : x < y → P} {h₂ : x = y → P} {h₃ : y < x → P}
    (p : ¬ y < x → x = y := fun h' => (le_antisymm (le_of_not_gt h') (le_of_not_gt h))) :
    ltByCases x y h₁ h₂ h₃ = if h' : y < x then h₃ h' else h₂ (p h') := dif_neg h

lemma ltByCases_not_gt (h : ¬ y < x) {h₁ : x < y → P} {h₂ : x = y → P} {h₃ : y < x → P}
    (p : ¬ x < y → x = y := fun h' => (le_antisymm (le_of_not_gt h) (le_of_not_gt h'))) :
    ltByCases x y h₁ h₂ h₃ = if h' : x < y then h₁ h' else h₂ (p h') :=
  dite_congr rfl (fun _ => rfl) (fun _ => dif_neg h)

lemma ltByCases_ne (h : x ≠ y) {h₁ : x < y → P} {h₂ : x = y → P} {h₃ : y < x → P}
    (p : ¬ x < y → y < x := fun h' => h.lt_or_lt.resolve_left h') :
    ltByCases x y h₁ h₂ h₃ = if h' : x < y then h₁ h' else h₃ (p h') :=
  dite_congr rfl (fun _ => rfl) (fun _ => dif_pos _)

lemma ltByCases_comm {h₁ : x < y → P} {h₂ : x = y → P} {h₃ : y < x → P}
    (p : y = x → x = y := fun h' => h'.symm) :
    ltByCases x y h₁ h₂ h₃ = ltByCases y x h₃ (h₂ ∘ p) h₁ := by
  refine ltByCases x y (fun h => ?_) (fun h => ?_) (fun h => ?_)
  · rw [ltByCases_lt h, ltByCases_gt h]
  · rw [ltByCases_eq h, ltByCases_eq h.symm, comp_apply]
  · rw [ltByCases_lt h, ltByCases_gt h]

lemma eq_iff_eq_of_lt_iff_lt_of_gt_iff_gt {x' y' : α}
    (ltc : (x < y) ↔ (x' < y')) (gtc : (y < x) ↔ (y' < x')) :
    x = y ↔ x' = y' := by simp_rw [eq_iff_le_not_lt, ← not_lt, ltc, gtc]

lemma ltByCases_rec {h₁ : x < y → P} {h₂ : x = y → P} {h₃ : y < x → P} (p : P)
    (hlt : (h : x < y) → h₁ h = p) (heq : (h : x = y) → h₂ h = p)
    (hgt : (h : y < x) → h₃ h = p) :
    ltByCases x y h₁ h₂ h₃ = p :=
  ltByCases x y
    (fun h => ltByCases_lt h ▸ hlt h)
    (fun h => ltByCases_eq h ▸ heq h)
    (fun h => ltByCases_gt h ▸ hgt h)

lemma ltByCases_eq_iff {h₁ : x < y → P} {h₂ : x = y → P} {h₃ : y < x → P} {p : P} :
    ltByCases x y h₁ h₂ h₃ = p ↔ (∃ h, h₁ h = p) ∨ (∃ h, h₂ h = p) ∨ (∃ h, h₃ h = p) := by
  refine ltByCases x y (fun h => ?_) (fun h => ?_) (fun h => ?_)
  · simp only [ltByCases_lt, exists_prop_of_true, h, h.not_lt, not_false_eq_true,
    exists_prop_of_false, or_false, h.ne]
  · simp only [h, lt_self_iff_false, ltByCases_eq, not_false_eq_true,
    exists_prop_of_false, exists_prop_of_true, or_false, false_or]
  · simp only [ltByCases_gt, exists_prop_of_true, h, h.not_lt, not_false_eq_true,
    exists_prop_of_false, false_or, h.ne']

lemma ltByCases_congr {x' y' : α} {h₁ : x < y → P} {h₂ : x = y → P} {h₃ : y < x → P}
    {h₁' : x' < y' → P} {h₂' : x' = y' → P} {h₃' : y' < x' → P} (ltc : (x < y) ↔ (x' < y'))
    (gtc : (y < x) ↔ (y' < x')) (hh'₁ : ∀ (h : x' < y'), h₁ (ltc.mpr h) = h₁' h)
    (hh'₂ : ∀ (h : x' = y'), h₂ ((eq_iff_eq_of_lt_iff_lt_of_gt_iff_gt ltc gtc).mpr h) = h₂' h)
    (hh'₃ : ∀ (h : y' < x'), h₃ (gtc.mpr h) = h₃' h) :
    ltByCases x y h₁ h₂ h₃ = ltByCases x' y' h₁' h₂' h₃' := by
  refine ltByCases_rec _ (fun h => ?_) (fun h => ?_) (fun h => ?_)
  · rw [ltByCases_lt (ltc.mp h), hh'₁]
  · rw [eq_iff_eq_of_lt_iff_lt_of_gt_iff_gt ltc gtc] at h
    rw [ltByCases_eq h, hh'₂]
  · rw [ltByCases_gt (gtc.mp h), hh'₃]

/-- Perform a case-split on the ordering of `x` and `y` in a decidable linear order,
non-dependently. -/
abbrev ltTrichotomy (x y : α) (p q r : P) := ltByCases x y (fun _ => p) (fun _ => q) (fun _ => r)

variable {p q r s : P}

@[simp]
lemma ltTrichotomy_lt (h : x < y) : ltTrichotomy x y p q r = p := ltByCases_lt h

@[simp]
lemma ltTrichotomy_gt (h : y < x) : ltTrichotomy x y p q r = r := ltByCases_gt h

@[simp]
lemma ltTrichotomy_eq (h : x = y) : ltTrichotomy x y p q r = q := ltByCases_eq h

lemma ltTrichotomy_not_lt (h : ¬ x < y) :
    ltTrichotomy x y p q r = if y < x then r else q := ltByCases_not_lt h

lemma ltTrichotomy_not_gt (h : ¬ y < x) :
    ltTrichotomy x y p q r = if x < y then p else q := ltByCases_not_gt h

lemma ltTrichotomy_ne (h : x ≠ y) :
    ltTrichotomy x y p q r = if x < y then p else r := ltByCases_ne h

lemma ltTrichotomy_comm : ltTrichotomy x y p q r = ltTrichotomy y x r q p := ltByCases_comm

lemma ltTrichotomy_self {p : P} : ltTrichotomy x y p p p = p :=
  ltByCases_rec p (fun _ => rfl) (fun _ => rfl) (fun _ => rfl)

lemma ltTrichotomy_eq_iff : ltTrichotomy x y p q r = s ↔
    (x < y ∧ p = s) ∨ (x = y ∧ q = s) ∨ (y < x ∧ r = s) := by
  refine ltByCases x y (fun h => ?_) (fun h => ?_) (fun h => ?_)
  · simp only [ltTrichotomy_lt, false_and, true_and, or_false, h, h.not_lt, h.ne]
  · simp only [ltTrichotomy_eq, false_and, true_and, or_false, false_or, h, lt_irrefl]
  · simp only [ltTrichotomy_gt, false_and, true_and, false_or, h, h.not_lt, h.ne']

lemma ltTrichotomy_congr {x' y' : α} {p' q' r' : P} (ltc : (x < y) ↔ (x' < y'))
    (gtc : (y < x) ↔ (y' < x')) (hh'₁ : x' < y' → p = p')
    (hh'₂ : x' = y' → q = q') (hh'₃ : y' < x' → r = r') :
    ltTrichotomy x y p q r = ltTrichotomy x' y' p' q' r' :=
  ltByCases_congr ltc gtc hh'₁ hh'₂ hh'₃

end ltByCases

/-! #### `min`/`max` recursors -/

section MinMaxRec
variable {p : α → Prop}

lemma min_rec (ha : a ≤ b → p a) (hb : b ≤ a → p b) : p (min a b) := by
  obtain hab | hba := le_total a b <;> simp [min_eq_left, min_eq_right, *]

lemma max_rec (ha : b ≤ a → p a) (hb : a ≤ b → p b) : p (max a b) := by
  obtain hab | hba := le_total a b <;> simp [max_eq_left, max_eq_right, *]

lemma min_rec' (p : α → Prop) (ha : p a) (hb : p b) : p (min a b) :=
  min_rec (fun _ ↦ ha) fun _ ↦ hb

lemma max_rec' (p : α → Prop) (ha : p a) (hb : p b) : p (max a b) :=
  max_rec (fun _ ↦ ha) fun _ ↦ hb

lemma min_def_lt (a b : α) : min a b = if a < b then a else b := by
  rw [min_comm, min_def, ← ite_not]; simp only [not_le]

lemma max_def_lt (a b : α) : max a b = if a < b then b else a := by
  rw [max_comm, max_def, ← ite_not]; simp only [not_le]

end MinMaxRec
end LinearOrder

/-! ### Implications -/

lemma lt_imp_lt_of_le_imp_le {β} [LinearOrder α] [Preorder β] {a b : α} {c d : β}
    (H : a ≤ b → c ≤ d) (h : d < c) : b < a :=
  lt_of_not_le fun h' ↦ (H h').not_lt h

lemma le_imp_le_iff_lt_imp_lt {β} [LinearOrder α] [LinearOrder β] {a b : α} {c d : β} :
    a ≤ b → c ≤ d ↔ d < c → b < a :=
  ⟨lt_imp_lt_of_le_imp_le, le_imp_le_of_lt_imp_lt⟩

lemma lt_iff_lt_of_le_iff_le' {β} [Preorder α] [Preorder β] {a b : α} {c d : β}
    (H : a ≤ b ↔ c ≤ d) (H' : b ≤ a ↔ d ≤ c) : b < a ↔ d < c :=
  lt_iff_le_not_le.trans <| (and_congr H' (not_congr H)).trans lt_iff_le_not_le.symm

lemma lt_iff_lt_of_le_iff_le {β} [LinearOrder α] [LinearOrder β] {a b : α} {c d : β}
    (H : a ≤ b ↔ c ≤ d) : b < a ↔ d < c := not_le.symm.trans <| (not_congr H).trans <| not_le

lemma le_iff_le_iff_lt_iff_lt {β} [LinearOrder α] [LinearOrder β] {a b : α} {c d : β} :
    (a ≤ b ↔ c ≤ d) ↔ (b < a ↔ d < c) :=
  ⟨lt_iff_lt_of_le_iff_le, fun H ↦ not_lt.symm.trans <| (not_congr H).trans <| not_lt⟩

/-- A symmetric relation implies two values are equal, when it implies they're less-equal. -/
lemma rel_imp_eq_of_rel_imp_le [PartialOrder β] (r : α → α → Prop) [IsSymm α r] {f : α → β}
    (h : ∀ a b, r a b → f a ≤ f b) {a b : α} : r a b → f a = f b := fun hab ↦
  le_antisymm (h a b hab) (h b a <| symm hab)

/-! ### Extensionality lemmas -/

@[ext]
lemma Preorder.toLE_injective : Function.Injective (@Preorder.toLE α) :=
  fun
  | { lt := A_lt, lt_iff_le_not_le := A_iff, .. },
    { lt := B_lt, lt_iff_le_not_le := B_iff, .. } => by
    rintro ⟨⟩
    have : A_lt = B_lt := by
      funext a b
      rw [A_iff, B_iff]
    cases this
    congr

@[ext]
lemma PartialOrder.toPreorder_injective : Function.Injective (@PartialOrder.toPreorder α) := by
  rintro ⟨⟩ ⟨⟩ ⟨⟩; congr

@[ext]
lemma LinearOrder.toPartialOrder_injective : Function.Injective (@LinearOrder.toPartialOrder α) :=
  fun
  | { le := A_le, lt := A_lt,
      toDecidableLE := A_decidableLE, toDecidableEq := A_decidableEq, toDecidableLT := A_decidableLT
      min := A_min, max := A_max, min_def := A_min_def, max_def := A_max_def,
      compare := A_compare, compare_eq_compareOfLessAndEq := A_compare_canonical, .. },
    { le := B_le, lt := B_lt,
      toDecidableLE := B_decidableLE, toDecidableEq := B_decidableEq, toDecidableLT := B_decidableLT
      min := B_min, max := B_max, min_def := B_min_def, max_def := B_max_def,
      compare := B_compare, compare_eq_compareOfLessAndEq := B_compare_canonical, .. } => by
    rintro ⟨⟩
    obtain rfl : A_decidableLE = B_decidableLE := Subsingleton.elim _ _
    obtain rfl : A_decidableEq = B_decidableEq := Subsingleton.elim _ _
    obtain rfl : A_decidableLT = B_decidableLT := Subsingleton.elim _ _
    have : A_min = B_min := by
      funext a b
      exact (A_min_def _ _).trans (B_min_def _ _).symm
    cases this
    have : A_max = B_max := by
      funext a b
      exact (A_max_def _ _).trans (B_max_def _ _).symm
    cases this
    have : A_compare = B_compare := by
      funext a b
      exact (A_compare_canonical _ _).trans (B_compare_canonical _ _).symm
    congr

lemma Preorder.ext {A B : Preorder α} (H : ∀ x y : α, (haveI := A; x ≤ y) ↔ x ≤ y) : A = B := by
  ext x y; exact H x y

lemma PartialOrder.ext {A B : PartialOrder α} (H : ∀ x y : α, (haveI := A; x ≤ y) ↔ x ≤ y) :
    A = B := by ext x y; exact H x y

lemma PartialOrder.ext_lt {A B : PartialOrder α} (H : ∀ x y : α, (haveI := A; x < y) ↔ x < y) :
    A = B := by ext x y; rw [le_iff_lt_or_eq, @le_iff_lt_or_eq _ A, H]

lemma LinearOrder.ext {A B : LinearOrder α} (H : ∀ x y : α, (haveI := A; x ≤ y) ↔ x ≤ y) :
    A = B := by ext x y; exact H x y

lemma LinearOrder.ext_lt {A B : LinearOrder α} (H : ∀ x y : α, (haveI := A; x < y) ↔ x < y) :
    A = B := LinearOrder.toPartialOrder_injective (PartialOrder.ext_lt H)

/-! ### Order dual -/

/-- Type synonym to equip a type with the dual order: `≤` means `≥` and `<` means `>`. `αᵒᵈ` is
notation for `OrderDual α`. -/
def OrderDual (α : Type*) : Type _ :=
  α

@[inherit_doc]
notation:max α "ᵒᵈ" => OrderDual α

namespace OrderDual

instance (α : Type*) [h : Nonempty α] : Nonempty αᵒᵈ :=
  h

instance (α : Type*) [h : Subsingleton α] : Subsingleton αᵒᵈ :=
  h

instance (α : Type*) [LE α] : LE αᵒᵈ :=
  ⟨fun x y : α ↦ y ≤ x⟩

instance (α : Type*) [LT α] : LT αᵒᵈ :=
  ⟨fun x y : α ↦ y < x⟩

instance instOrd (α : Type*) [Ord α] : Ord αᵒᵈ where
  compare := fun (a b : α) ↦ compare b a

instance instSup (α : Type*) [Min α] : Max αᵒᵈ :=
  ⟨((· ⊓ ·) : α → α → α)⟩

instance instInf (α : Type*) [Max α] : Min αᵒᵈ :=
  ⟨((· ⊔ ·) : α → α → α)⟩

instance instPreorder (α : Type*) [Preorder α] : Preorder αᵒᵈ where
  le_refl := fun _ ↦ le_refl _
  le_trans := fun _ _ _ hab hbc ↦ hbc.trans hab
  lt_iff_le_not_le := fun _ _ ↦ lt_iff_le_not_le

instance instPartialOrder (α : Type*) [PartialOrder α] : PartialOrder αᵒᵈ where
  __ := inferInstanceAs (Preorder αᵒᵈ)
  le_antisymm := fun a b hab hba ↦ @le_antisymm α _ a b hba hab

instance instLinearOrder (α : Type*) [LinearOrder α] : LinearOrder αᵒᵈ where
  __ := inferInstanceAs (PartialOrder αᵒᵈ)
  __ := inferInstanceAs (Ord αᵒᵈ)
  le_total := fun a b : α ↦ le_total b a
  max := fun a b ↦ (min a b : α)
  min := fun a b ↦ (max a b : α)
  min_def := fun a b ↦ show (max .. : α) = _ by rw [max_comm, max_def]; rfl
  max_def := fun a b ↦ show (min .. : α) = _ by rw [min_comm, min_def]; rfl
  toDecidableLE := (inferInstance : DecidableRel (fun a b : α ↦ b ≤ a))
  toDecidableLT := (inferInstance : DecidableRel (fun a b : α ↦ b < a))
  toDecidableEq := (inferInstance : DecidableEq α)
  compare_eq_compareOfLessAndEq a b := by
    simp only [compare, LinearOrder.compare_eq_compareOfLessAndEq, compareOfLessAndEq, eq_comm]
    rfl

/-- The opposite linear order to a given linear order -/
def _root_.LinearOrder.swap (α : Type*) (_ : LinearOrder α) : LinearOrder α :=
  inferInstanceAs <| LinearOrder (OrderDual α)

instance : ∀ [Inhabited α], Inhabited αᵒᵈ := fun [x : Inhabited α] => x

theorem Ord.dual_dual (α : Type*) [H : Ord α] : OrderDual.instOrd αᵒᵈ = H :=
  rfl

theorem Preorder.dual_dual (α : Type*) [H : Preorder α] : OrderDual.instPreorder αᵒᵈ = H :=
  rfl

theorem instPartialOrder.dual_dual (α : Type*) [H : PartialOrder α] :
    OrderDual.instPartialOrder αᵒᵈ = H :=
  rfl

theorem instLinearOrder.dual_dual (α : Type*) [H : LinearOrder α] :
    OrderDual.instLinearOrder αᵒᵈ = H :=
  rfl

end OrderDual

/-! ### `HasCompl` -/


instance Prop.hasCompl : HasCompl Prop :=
  ⟨Not⟩

instance Pi.hasCompl [∀ i, HasCompl (π i)] : HasCompl (∀ i, π i) :=
  ⟨fun x i ↦ (x i)ᶜ⟩

theorem Pi.compl_def [∀ i, HasCompl (π i)] (x : ∀ i, π i) :
    xᶜ = fun i ↦ (x i)ᶜ :=
  rfl

@[simp]
theorem Pi.compl_apply [∀ i, HasCompl (π i)] (x : ∀ i, π i) (i : ι) :
    xᶜ i = (x i)ᶜ :=
  rfl

instance IsIrrefl.compl (r) [IsIrrefl α r] : IsRefl α rᶜ :=
  ⟨@irrefl α r _⟩

instance IsRefl.compl (r) [IsRefl α r] : IsIrrefl α rᶜ :=
  ⟨fun a ↦ not_not_intro (refl a)⟩

theorem compl_lt [LinearOrder α] : (· < · : α → α → _)ᶜ = (· ≥ ·) := by ext; simp [compl]
theorem compl_le [LinearOrder α] : (· ≤ · : α → α → _)ᶜ = (· > ·) := by ext; simp [compl]
theorem compl_gt [LinearOrder α] : (· > · : α → α → _)ᶜ = (· ≤ ·) := by ext; simp [compl]
theorem compl_ge [LinearOrder α] : (· ≥ · : α → α → _)ᶜ = (· < ·) := by ext; simp [compl]

instance Ne.instIsEquiv_compl : IsEquiv α (· ≠ ·)ᶜ := by
  convert eq_isEquiv α
  simp [compl]

/-! ### Order instances on the function space -/


instance Pi.hasLe [∀ i, LE (π i)] :
    LE (∀ i, π i) where le x y := ∀ i, x i ≤ y i

theorem Pi.le_def [∀ i, LE (π i)] {x y : ∀ i, π i} :
    x ≤ y ↔ ∀ i, x i ≤ y i :=
  Iff.rfl

instance Pi.preorder [∀ i, Preorder (π i)] : Preorder (∀ i, π i) where
  __ := inferInstanceAs (LE (∀ i, π i))
  le_refl := fun a i ↦ le_refl (a i)
  le_trans := fun _ _ _ h₁ h₂ i ↦ le_trans (h₁ i) (h₂ i)

theorem Pi.lt_def [∀ i, Preorder (π i)] {x y : ∀ i, π i} :
    x < y ↔ x ≤ y ∧ ∃ i, x i < y i := by
  simp +contextual [lt_iff_le_not_le, Pi.le_def]

instance Pi.partialOrder [∀ i, PartialOrder (π i)] : PartialOrder (∀ i, π i) where
  __ := Pi.preorder
  le_antisymm := fun _ _ h1 h2 ↦ funext fun b ↦ (h1 b).antisymm (h2 b)

namespace Sum

variable {α₁ α₂ : Type*} [LE β]

@[simp]
lemma elim_le_elim_iff {u₁ v₁ : α₁ → β} {u₂ v₂ : α₂ → β} :
    Sum.elim u₁ u₂ ≤ Sum.elim v₁ v₂ ↔ u₁ ≤ v₁ ∧ u₂ ≤ v₂ :=
  Sum.forall

lemma const_le_elim_iff {b : β} {v₁ : α₁ → β} {v₂ : α₂ → β} :
    Function.const _ b ≤ Sum.elim v₁ v₂ ↔ Function.const _ b ≤ v₁ ∧ Function.const _ b ≤ v₂ :=
  elim_const_const b ▸ elim_le_elim_iff ..

lemma elim_le_const_iff {b : β} {u₁ : α₁ → β} {u₂ : α₂ → β} :
    Sum.elim u₁ u₂ ≤ Function.const _ b ↔ u₁ ≤ Function.const _ b ∧ u₂ ≤ Function.const _ b :=
  elim_const_const b ▸ elim_le_elim_iff ..

end Sum

section Pi

/-- A function `a` is strongly less than a function `b` if `a i < b i` for all `i`. -/
def StrongLT [∀ i, LT (π i)] (a b : ∀ i, π i) : Prop :=
  ∀ i, a i < b i

@[inherit_doc]
local infixl:50 " ≺ " => StrongLT

variable [∀ i, Preorder (π i)] {a b c : ∀ i, π i}

theorem le_of_strongLT (h : a ≺ b) : a ≤ b := fun _ ↦ (h _).le

theorem lt_of_strongLT [Nonempty ι] (h : a ≺ b) : a < b := by
  inhabit ι
  exact Pi.lt_def.2 ⟨le_of_strongLT h, default, h _⟩

theorem strongLT_of_strongLT_of_le (hab : a ≺ b) (hbc : b ≤ c) : a ≺ c := fun _ ↦
  (hab _).trans_le <| hbc _

theorem strongLT_of_le_of_strongLT (hab : a ≤ b) (hbc : b ≺ c) : a ≺ c := fun _ ↦
  (hab _).trans_lt <| hbc _

alias StrongLT.le := le_of_strongLT

alias StrongLT.lt := lt_of_strongLT

alias StrongLT.trans_le := strongLT_of_strongLT_of_le

alias LE.le.trans_strongLT := strongLT_of_le_of_strongLT

end Pi

section Function

variable [DecidableEq ι] [∀ i, Preorder (π i)] {x y : ∀ i, π i} {i : ι} {a b : π i}

theorem le_update_iff : x ≤ Function.update y i a ↔ x i ≤ a ∧ ∀ (j) (_ : j ≠ i), x j ≤ y j :=
  Function.forall_update_iff _ fun j z ↦ x j ≤ z

theorem update_le_iff : Function.update x i a ≤ y ↔ a ≤ y i ∧ ∀ (j) (_ : j ≠ i), x j ≤ y j :=
  Function.forall_update_iff _ fun j z ↦ z ≤ y j

theorem update_le_update_iff :
    Function.update x i a ≤ Function.update y i b ↔ a ≤ b ∧ ∀ (j) (_ : j ≠ i), x j ≤ y j := by
  simp +contextual [update_le_iff]

@[simp]
theorem update_le_update_iff' : update x i a ≤ update x i b ↔ a ≤ b := by
  simp [update_le_update_iff]

@[simp]
theorem update_lt_update_iff : update x i a < update x i b ↔ a < b :=
  lt_iff_lt_of_le_iff_le' update_le_update_iff' update_le_update_iff'

@[simp]
theorem le_update_self_iff : x ≤ update x i a ↔ x i ≤ a := by simp [le_update_iff]

@[simp]
theorem update_le_self_iff : update x i a ≤ x ↔ a ≤ x i := by simp [update_le_iff]

@[simp]
theorem lt_update_self_iff : x < update x i a ↔ x i < a := by simp [lt_iff_le_not_le]

@[simp]
theorem update_lt_self_iff : update x i a < x ↔ a < x i := by simp [lt_iff_le_not_le]

end Function

instance Pi.sdiff [∀ i, SDiff (π i)] : SDiff (∀ i, π i) :=
  ⟨fun x y i ↦ x i \ y i⟩

theorem Pi.sdiff_def [∀ i, SDiff (π i)] (x y : ∀ i, π i) :
    x \ y = fun i ↦ x i \ y i :=
  rfl

@[simp]
theorem Pi.sdiff_apply [∀ i, SDiff (π i)] (x y : ∀ i, π i) (i : ι) :
    (x \ y) i = x i \ y i :=
  rfl

namespace Function

variable [Preorder α] [Nonempty β] {a b : α}

@[simp]
theorem const_le_const : const β a ≤ const β b ↔ a ≤ b := by simp [Pi.le_def]

@[simp]
theorem const_lt_const : const β a < const β b ↔ a < b := by simpa [Pi.lt_def] using le_of_lt

end Function

/-! ### Lifts of order instances -/

/-- Transfer a `Preorder` on `β` to a `Preorder` on `α` using a function `f : α → β`.
See note [reducible non-instances]. -/
abbrev Preorder.lift [Preorder β] (f : α → β) : Preorder α where
  le x y := f x ≤ f y
  le_refl _ := le_rfl
  le_trans _ _ _ := _root_.le_trans
  lt x y := f x < f y
  lt_iff_le_not_le _ _ := _root_.lt_iff_le_not_le

/-- Transfer a `PartialOrder` on `β` to a `PartialOrder` on `α` using an injective
function `f : α → β`. See note [reducible non-instances]. -/
abbrev PartialOrder.lift [PartialOrder β] (f : α → β) (inj : Injective f) : PartialOrder α :=
  { Preorder.lift f with le_antisymm := fun _ _ h₁ h₂ ↦ inj (h₁.antisymm h₂) }

theorem compare_of_injective_eq_compareOfLessAndEq (a b : α) [LinearOrder β]
    [DecidableEq α] (f : α → β) (inj : Injective f)
    [Decidable (LT.lt (self := PartialOrder.lift f inj |>.toLT) a b)] :
    compare (f a) (f b) =
      @compareOfLessAndEq _ a b (PartialOrder.lift f inj |>.toLT) _ _ := by
  have h := LinearOrder.compare_eq_compareOfLessAndEq (f a) (f b)
  simp only [h, compareOfLessAndEq]
  split_ifs <;> try (first | rfl | contradiction)
  · have : ¬ f a = f b := by rename_i h; exact inj.ne h
    contradiction
  · have : f a = f b := by rename_i h; exact congrArg f h
    contradiction

/-- Transfer a `LinearOrder` on `β` to a `LinearOrder` on `α` using an injective
function `f : α → β`. This version takes `[Max α]` and `[Min α]` as arguments, then uses
them for `max` and `min` fields. See `LinearOrder.lift'` for a version that autogenerates `min` and
`max` fields, and `LinearOrder.liftWithOrd` for one that does not auto-generate `compare`
fields. See note [reducible non-instances]. -/
abbrev LinearOrder.lift [LinearOrder β] [Max α] [Min α] (f : α → β) (inj : Injective f)
    (hsup : ∀ x y, f (x ⊔ y) = max (f x) (f y)) (hinf : ∀ x y, f (x ⊓ y) = min (f x) (f y)) :
    LinearOrder α :=
  letI instOrdα : Ord α := ⟨fun a b ↦ compare (f a) (f b)⟩
  letI decidableLE := fun x y ↦ (inferInstance : Decidable (f x ≤ f y))
  letI decidableLT := fun x y ↦ (inferInstance : Decidable (f x < f y))
  letI decidableEq := fun x y ↦ decidable_of_iff (f x = f y) inj.eq_iff
  { PartialOrder.lift f inj, instOrdα with
    le_total := fun x y ↦ le_total (f x) (f y)
    toDecidableLE := decidableLE
    toDecidableLT := decidableLT
    toDecidableEq := decidableEq
    min := (· ⊓ ·)
    max := (· ⊔ ·)
    min_def := by
      intros x y
      apply inj
      rw [apply_ite f]
      exact (hinf _ _).trans (min_def _ _)
    max_def := by
      intros x y
      apply inj
      rw [apply_ite f]
      exact (hsup _ _).trans (max_def _ _)
    compare_eq_compareOfLessAndEq := fun a b ↦
      compare_of_injective_eq_compareOfLessAndEq a b f inj }

/-- Transfer a `LinearOrder` on `β` to a `LinearOrder` on `α` using an injective
function `f : α → β`. This version autogenerates `min` and `max` fields. See `LinearOrder.lift`
for a version that takes `[Max α]` and `[Min α]`, then uses them as `max` and `min`. See
`LinearOrder.liftWithOrd'` for a version which does not auto-generate `compare` fields.
See note [reducible non-instances]. -/
abbrev LinearOrder.lift' [LinearOrder β] (f : α → β) (inj : Injective f) : LinearOrder α :=
  @LinearOrder.lift α β _ ⟨fun x y ↦ if f x ≤ f y then y else x⟩
    ⟨fun x y ↦ if f x ≤ f y then x else y⟩ f inj
    (fun _ _ ↦ (apply_ite f _ _ _).trans (max_def _ _).symm) fun _ _ ↦
    (apply_ite f _ _ _).trans (min_def _ _).symm

/-- Transfer a `LinearOrder` on `β` to a `LinearOrder` on `α` using an injective
function `f : α → β`. This version takes `[Max α]` and `[Min α]` as arguments, then uses
them for `max` and `min` fields. It also takes `[Ord α]` as an argument and uses them for `compare`
fields. See `LinearOrder.lift` for a version that autogenerates `compare` fields, and
`LinearOrder.liftWithOrd'` for one that auto-generates `min` and `max` fields.
fields. See note [reducible non-instances]. -/
abbrev LinearOrder.liftWithOrd [LinearOrder β] [Max α] [Min α] [Ord α] (f : α → β)
    (inj : Injective f) (hsup : ∀ x y, f (x ⊔ y) = max (f x) (f y))
    (hinf : ∀ x y, f (x ⊓ y) = min (f x) (f y))
    (compare_f : ∀ a b : α, compare a b = compare (f a) (f b)) : LinearOrder α :=
  letI decidableLE := fun x y ↦ (inferInstance : Decidable (f x ≤ f y))
  letI decidableLT := fun x y ↦ (inferInstance : Decidable (f x < f y))
  letI decidableEq := fun x y ↦ decidable_of_iff (f x = f y) inj.eq_iff
  { PartialOrder.lift f inj with
    le_total := fun x y ↦ le_total (f x) (f y)
    toDecidableLE := decidableLE
    toDecidableLT := decidableLT
    toDecidableEq := decidableEq
    min := (· ⊓ ·)
    max := (· ⊔ ·)
    min_def := by
      intros x y
      apply inj
      rw [apply_ite f]
      exact (hinf _ _).trans (min_def _ _)
    max_def := by
      intros x y
      apply inj
      rw [apply_ite f]
      exact (hsup _ _).trans (max_def _ _)
    compare_eq_compareOfLessAndEq := fun a b ↦
      (compare_f a b).trans <| compare_of_injective_eq_compareOfLessAndEq a b f inj }

/-- Transfer a `LinearOrder` on `β` to a `LinearOrder` on `α` using an injective
function `f : α → β`. This version auto-generates `min` and `max` fields. It also takes `[Ord α]`
as an argument and uses them for `compare` fields. See `LinearOrder.lift` for a version that
autogenerates `compare` fields, and `LinearOrder.liftWithOrd` for one that doesn't auto-generate
`min` and `max` fields. fields. See note [reducible non-instances]. -/
abbrev LinearOrder.liftWithOrd' [LinearOrder β] [Ord α] (f : α → β)
    (inj : Injective f)
    (compare_f : ∀ a b : α, compare a b = compare (f a) (f b)) : LinearOrder α :=
  @LinearOrder.liftWithOrd α β _ ⟨fun x y ↦ if f x ≤ f y then y else x⟩
    ⟨fun x y ↦ if f x ≤ f y then x else y⟩ _ f inj
    (fun _ _ ↦ (apply_ite f _ _ _).trans (max_def _ _).symm)
    (fun _ _ ↦ (apply_ite f _ _ _).trans (min_def _ _).symm)
    compare_f

/-! ### Subtype of an order -/


namespace Subtype

instance le [LE α] {p : α → Prop} : LE (Subtype p) :=
  ⟨fun x y ↦ (x : α) ≤ y⟩

instance lt [LT α] {p : α → Prop} : LT (Subtype p) :=
  ⟨fun x y ↦ (x : α) < y⟩

@[simp]
theorem mk_le_mk [LE α] {p : α → Prop} {x y : α} {hx : p x} {hy : p y} :
    (⟨x, hx⟩ : Subtype p) ≤ ⟨y, hy⟩ ↔ x ≤ y :=
  Iff.rfl

@[simp]
theorem mk_lt_mk [LT α] {p : α → Prop} {x y : α} {hx : p x} {hy : p y} :
    (⟨x, hx⟩ : Subtype p) < ⟨y, hy⟩ ↔ x < y :=
  Iff.rfl

@[simp, norm_cast]
theorem coe_le_coe [LE α] {p : α → Prop} {x y : Subtype p} : (x : α) ≤ y ↔ x ≤ y :=
  Iff.rfl

@[gcongr] alias ⟨_, GCongr.coe_le_coe⟩ := coe_le_coe

@[simp, norm_cast]
theorem coe_lt_coe [LT α] {p : α → Prop} {x y : Subtype p} : (x : α) < y ↔ x < y :=
  Iff.rfl

@[gcongr] alias ⟨_, GCongr.coe_lt_coe⟩ := coe_lt_coe

instance preorder [Preorder α] (p : α → Prop) : Preorder (Subtype p) :=
  Preorder.lift (fun (a : Subtype p) ↦ (a : α))

instance partialOrder [PartialOrder α] (p : α → Prop) : PartialOrder (Subtype p) :=
  PartialOrder.lift (fun (a : Subtype p) ↦ (a : α)) Subtype.coe_injective

instance decidableLE [Preorder α] [h : DecidableLE α] {p : α → Prop} :
    DecidableLE (Subtype p) := fun a b ↦ h a b

instance decidableLT [Preorder α] [h : DecidableLT α] {p : α → Prop} :
    DecidableLT (Subtype p) := fun a b ↦ h a b

/-- A subtype of a linear order is a linear order. We explicitly give the proofs of decidable
equality and decidable order in order to ensure the decidability instances are all definitionally
equal. -/
instance instLinearOrder [LinearOrder α] (p : α → Prop) : LinearOrder (Subtype p) :=
  @LinearOrder.lift (Subtype p) _ _ ⟨fun x y ↦ ⟨max x y, max_rec' _ x.2 y.2⟩⟩
    ⟨fun x y ↦ ⟨min x y, min_rec' _ x.2 y.2⟩⟩ (fun (a : Subtype p) ↦ (a : α))
    Subtype.coe_injective (fun _ _ ↦ rfl) fun _ _ ↦
    rfl

end Subtype

/-!
### Pointwise order on `α × β`

The lexicographic order is defined in `Data.Prod.Lex`, and the instances are available via the
type synonym `α ×ₗ β = α × β`.
-/


namespace Prod
section LE
variable [LE α] [LE β] {x y : α × β} {a a₁ a₂ : α} {b b₁ b₂ : β}

instance : LE (α × β) where le p q := p.1 ≤ q.1 ∧ p.2 ≤ q.2

instance instDecidableLE [Decidable (x.1 ≤ y.1)] [Decidable (x.2 ≤ y.2)] : Decidable (x ≤ y) :=
  inferInstanceAs (Decidable (x.1 ≤ y.1 ∧ x.2 ≤ y.2))

lemma le_def : x ≤ y ↔ x.1 ≤ y.1 ∧ x.2 ≤ y.2 := .rfl

@[simp] lemma mk_le_mk : (a₁, b₁) ≤ (a₂, b₂) ↔ a₁ ≤ a₂ ∧ b₁ ≤ b₂ := .rfl

@[simp] lemma swap_le_swap : x.swap ≤ y.swap ↔ x ≤ y := and_comm
@[simp] lemma swap_le_mk : x.swap ≤ (b, a) ↔ x ≤ (a, b) := and_comm
@[simp] lemma mk_le_swap : (b, a) ≤ x.swap ↔ (a, b) ≤ x := and_comm

end LE

section Preorder

variable [Preorder α] [Preorder β] {a a₁ a₂ : α} {b b₁ b₂ : β} {x y : α × β}

instance : Preorder (α × β) where
  __ := inferInstanceAs (LE (α × β))
  le_refl := fun ⟨a, b⟩ ↦ ⟨le_refl a, le_refl b⟩
  le_trans := fun ⟨_, _⟩ ⟨_, _⟩ ⟨_, _⟩ ⟨hac, hbd⟩ ⟨hce, hdf⟩ ↦ ⟨le_trans hac hce, le_trans hbd hdf⟩

@[simp]
theorem swap_lt_swap : x.swap < y.swap ↔ x < y :=
  and_congr swap_le_swap (not_congr swap_le_swap)

@[simp] lemma swap_lt_mk : x.swap < (b, a) ↔ x < (a, b) := by rw [← swap_lt_swap]; simp
@[simp] lemma mk_lt_swap : (b, a) < x.swap ↔ (a, b) < x := by rw [← swap_lt_swap]; simp

theorem mk_le_mk_iff_left : (a₁, b) ≤ (a₂, b) ↔ a₁ ≤ a₂ :=
  and_iff_left le_rfl

theorem mk_le_mk_iff_right : (a, b₁) ≤ (a, b₂) ↔ b₁ ≤ b₂ :=
  and_iff_right le_rfl

theorem mk_lt_mk_iff_left : (a₁, b) < (a₂, b) ↔ a₁ < a₂ :=
  lt_iff_lt_of_le_iff_le' mk_le_mk_iff_left mk_le_mk_iff_left

theorem mk_lt_mk_iff_right : (a, b₁) < (a, b₂) ↔ b₁ < b₂ :=
  lt_iff_lt_of_le_iff_le' mk_le_mk_iff_right mk_le_mk_iff_right

theorem lt_iff : x < y ↔ x.1 < y.1 ∧ x.2 ≤ y.2 ∨ x.1 ≤ y.1 ∧ x.2 < y.2 := by
  refine ⟨fun h ↦ ?_, ?_⟩
  · by_cases h₁ : y.1 ≤ x.1
    · exact Or.inr ⟨h.1.1, LE.le.lt_of_not_le h.1.2 fun h₂ ↦ h.2 ⟨h₁, h₂⟩⟩
    · exact Or.inl ⟨LE.le.lt_of_not_le h.1.1 h₁, h.1.2⟩
  · rintro (⟨h₁, h₂⟩ | ⟨h₁, h₂⟩)
    · exact ⟨⟨h₁.le, h₂⟩, fun h ↦ h₁.not_le h.1⟩
    · exact ⟨⟨h₁, h₂.le⟩, fun h ↦ h₂.not_le h.2⟩

@[simp]
theorem mk_lt_mk : (a₁, b₁) < (a₂, b₂) ↔ a₁ < a₂ ∧ b₁ ≤ b₂ ∨ a₁ ≤ a₂ ∧ b₁ < b₂ :=
  lt_iff

protected lemma lt_of_lt_of_le (h₁ : x.1 < y.1) (h₂ : x.2 ≤ y.2) : x < y := by simp [lt_iff, *]
protected lemma lt_of_le_of_lt (h₁ : x.1 ≤ y.1) (h₂ : x.2 < y.2) : x < y := by simp [lt_iff, *]

lemma mk_lt_mk_of_lt_of_le (h₁ : a₁ < a₂) (h₂ : b₁ ≤ b₂) : (a₁, b₁) < (a₂, b₂) := by
  simp [lt_iff, *]

lemma mk_lt_mk_of_le_of_lt (h₁ : a₁ ≤ a₂) (h₂ : b₁ < b₂) : (a₁, b₁) < (a₂, b₂) := by
  simp [lt_iff, *]

end Preorder

/-- The pointwise partial order on a product.
    (The lexicographic ordering is defined in `Order.Lexicographic`, and the instances are
    available via the type synonym `α ×ₗ β = α × β`.) -/
instance instPartialOrder (α β : Type*) [PartialOrder α] [PartialOrder β] :
    PartialOrder (α × β) where
  __ := inferInstanceAs (Preorder (α × β))
  le_antisymm := fun _ _ ⟨hac, hbd⟩ ⟨hca, hdb⟩ ↦ Prod.ext (hac.antisymm hca) (hbd.antisymm hdb)

end Prod

/-! ### Additional order classes -/

/-- An order is dense if there is an element between any pair of distinct comparable elements. -/
class DenselyOrdered (α : Type*) [LT α] : Prop where
  /-- An order is dense if there is an element between any pair of distinct elements. -/
  dense : ∀ a₁ a₂ : α, a₁ < a₂ → ∃ a, a₁ < a ∧ a < a₂

theorem exists_between [LT α] [DenselyOrdered α] : ∀ {a₁ a₂ : α}, a₁ < a₂ → ∃ a, a₁ < a ∧ a < a₂ :=
  DenselyOrdered.dense _ _

instance OrderDual.denselyOrdered (α : Type*) [LT α] [h : DenselyOrdered α] :
    DenselyOrdered αᵒᵈ :=
  ⟨fun _ _ ha ↦ (@exists_between α _ h _ _ ha).imp fun _ ↦ And.symm⟩

@[simp]
theorem denselyOrdered_orderDual [LT α] : DenselyOrdered αᵒᵈ ↔ DenselyOrdered α :=
  ⟨by convert @OrderDual.denselyOrdered αᵒᵈ _, @OrderDual.denselyOrdered α _⟩

/-- Any ordered subsingleton is densely ordered. Not an instance to avoid a heavy subsingleton
typeclass search. -/
lemma Subsingleton.instDenselyOrdered {X : Type*} [Subsingleton X] [Preorder X] :
    DenselyOrdered X :=
  ⟨fun _ _ h ↦ (not_lt_of_subsingleton h).elim⟩

instance [Preorder α] [Preorder β] [DenselyOrdered α] [DenselyOrdered β] : DenselyOrdered (α × β) :=
  ⟨fun a b ↦ by
    simp_rw [Prod.lt_iff]
    rintro (⟨h₁, h₂⟩ | ⟨h₁, h₂⟩)
    · obtain ⟨c, ha, hb⟩ := exists_between h₁
      exact ⟨(c, _), Or.inl ⟨ha, h₂⟩, Or.inl ⟨hb, le_rfl⟩⟩
    · obtain ⟨c, ha, hb⟩ := exists_between h₂
      exact ⟨(_, c), Or.inr ⟨h₁, ha⟩, Or.inr ⟨le_rfl, hb⟩⟩⟩

instance [∀ i, Preorder (π i)] [∀ i, DenselyOrdered (π i)] :
    DenselyOrdered (∀ i, π i) :=
  ⟨fun a b ↦ by
    classical
      simp_rw [Pi.lt_def]
      rintro ⟨hab, i, hi⟩
      obtain ⟨c, ha, hb⟩ := exists_between hi
      exact
        ⟨Function.update a i c,
          ⟨le_update_iff.2 ⟨ha.le, fun _ _ ↦ le_rfl⟩, i, by rwa [update_self]⟩,
          update_le_iff.2 ⟨hb.le, fun _ _ ↦ hab _⟩, i, by rwa [update_self]⟩⟩

section LinearOrder
variable [LinearOrder α] [DenselyOrdered α] {a₁ a₂ : α}

theorem le_of_forall_gt_imp_ge_of_dense (h : ∀ a, a₂ < a → a₁ ≤ a) : a₁ ≤ a₂ :=
  le_of_not_gt fun ha ↦
    let ⟨a, ha₁, ha₂⟩ := exists_between ha
    lt_irrefl a <| lt_of_lt_of_le ‹a < a₁› (h _ ‹a₂ < a›)

lemma forall_gt_imp_ge_iff_le_of_dense : (∀ a, a₂ < a → a₁ ≤ a) ↔ a₁ ≤ a₂ :=
  ⟨le_of_forall_gt_imp_ge_of_dense, fun ha _a ha₂ ↦ ha.trans ha₂.le⟩

lemma eq_of_le_of_forall_lt_imp_le_of_dense (h₁ : a₂ ≤ a₁) (h₂ : ∀ a, a₂ < a → a₁ ≤ a) : a₁ = a₂ :=
  le_antisymm (le_of_forall_gt_imp_ge_of_dense h₂) h₁

theorem le_of_forall_lt_imp_le_of_dense (h : ∀ a < a₁, a ≤ a₂) : a₁ ≤ a₂ :=
  le_of_not_gt fun ha ↦
    let ⟨a, ha₁, ha₂⟩ := exists_between ha
    lt_irrefl a <| lt_of_le_of_lt (h _ ‹a < a₁›) ‹a₂ < a›

lemma forall_lt_imp_le_iff_le_of_dense : (∀ a < a₁, a ≤ a₂) ↔ a₁ ≤ a₂ :=
  ⟨le_of_forall_lt_imp_le_of_dense, fun ha _a ha₁ ↦ ha₁.le.trans ha⟩

theorem eq_of_le_of_forall_gt_imp_ge_of_dense (h₁ : a₂ ≤ a₁) (h₂ : ∀ a < a₁, a ≤ a₂) : a₁ = a₂ :=
  (le_of_forall_lt_imp_le_of_dense h₂).antisymm h₁

@[deprecated (since := "2025-01-21")]
alias le_of_forall_le_of_dense := le_of_forall_gt_imp_ge_of_dense

@[deprecated (since := "2025-01-21")]
alias le_of_forall_ge_of_dense := le_of_forall_lt_imp_le_of_dense

@[deprecated (since := "2025-01-21")] alias forall_lt_le_iff := forall_lt_imp_le_iff_le_of_dense
@[deprecated (since := "2025-01-21")] alias forall_gt_ge_iff := forall_gt_imp_ge_iff_le_of_dense

@[deprecated (since := "2025-01-21")]
alias eq_of_le_of_forall_le_of_dense := eq_of_le_of_forall_lt_imp_le_of_dense

@[deprecated (since := "2025-01-21")]
alias eq_of_le_of_forall_ge_of_dense := eq_of_le_of_forall_gt_imp_ge_of_dense

end LinearOrder

theorem dense_or_discrete [LinearOrder α] (a₁ a₂ : α) :
    (∃ a, a₁ < a ∧ a < a₂) ∨ (∀ a, a₁ < a → a₂ ≤ a) ∧ ∀ a < a₂, a ≤ a₁ :=
  or_iff_not_imp_left.2 fun h ↦
    ⟨fun a ha₁ ↦ le_of_not_gt fun ha₂ ↦ h ⟨a, ha₁, ha₂⟩,
     fun a ha₂ ↦ le_of_not_gt fun ha₁ ↦ h ⟨a, ha₁, ha₂⟩⟩

/-- If a linear order has no elements `x < y < z`, then it has at most two elements. -/
lemma eq_or_eq_or_eq_of_forall_not_lt_lt [LinearOrder α]
    (h : ∀ ⦃x y z : α⦄, x < y → y < z → False) (x y z : α) : x = y ∨ y = z ∨ x = z := by
  by_contra hne
  simp only [not_or, ← Ne.eq_def] at hne
  rcases hne.1.lt_or_lt with h₁ | h₁ <;>
  rcases hne.2.1.lt_or_lt with h₂ | h₂ <;>
  rcases hne.2.2.lt_or_lt with h₃ | h₃
  exacts [h h₁ h₂, h h₂ h₃, h h₃ h₂, h h₃ h₁, h h₁ h₃, h h₂ h₃, h h₁ h₃, h h₂ h₁]

namespace PUnit

variable (a b : PUnit)

instance instLinearOrder : LinearOrder PUnit where
  le  := fun _ _ ↦ True
  lt  := fun _ _ ↦ False
  max := fun _ _ ↦ unit
  min := fun _ _ ↦ unit
  toDecidableEq := inferInstance
  toDecidableLE := fun _ _ ↦ Decidable.isTrue trivial
  toDecidableLT := fun _ _ ↦ Decidable.isFalse id
  le_refl     := by intros; trivial
  le_trans    := by intros; trivial
  le_total    := by intros; exact Or.inl trivial
  le_antisymm := by intros; rfl
  lt_iff_le_not_le := by simp only [not_true, and_false, forall_const]

theorem max_eq : max a b = unit :=
  rfl

theorem min_eq : min a b = unit :=
  rfl

protected theorem le : a ≤ b :=
  trivial

theorem not_lt : ¬a < b :=
  not_false

instance : DenselyOrdered PUnit :=
  ⟨fun _ _ ↦ False.elim⟩

end PUnit

section «Prop»

/-- Propositions form a complete boolean algebra, where the `≤` relation is given by implication. -/
instance Prop.le : LE Prop :=
  ⟨(· → ·)⟩

@[simp]
theorem le_Prop_eq : ((· ≤ ·) : Prop → Prop → Prop) = (· → ·) :=
  rfl

theorem subrelation_iff_le {r s : α → α → Prop} : Subrelation r s ↔ r ≤ s :=
  Iff.rfl

instance Prop.partialOrder : PartialOrder Prop where
  __ := Prop.le
  le_refl _ := id
  le_trans _ _ _ f g := g ∘ f
  le_antisymm _ _ Hab Hba := propext ⟨Hab, Hba⟩

end «Prop»

/-! ### Linear order from a total partial order -/


/-- Type synonym to create an instance of `LinearOrder` from a `PartialOrder` and `IsTotal α (≤)` -/
def AsLinearOrder (α : Type*)  :=
  α

instance [Inhabited α] : Inhabited (AsLinearOrder α) :=
  ⟨(default : α)⟩

noncomputable instance AsLinearOrder.linearOrder [PartialOrder α] [IsTotal α (· ≤ ·)] :
    LinearOrder (AsLinearOrder α) where
  __ := inferInstanceAs (PartialOrder α)
  le_total := @total_of α (· ≤ ·) _
  toDecidableLE := Classical.decRel _<|MERGE_RESOLUTION|>--- conflicted
+++ resolved
@@ -106,38 +106,12 @@
 theorem lt_of_lt_of_le' : b < c → a ≤ b → a < c :=
   flip lt_of_le_of_lt
 
-<<<<<<< HEAD
-@[order_dual self (reorder := 3 4)]
-theorem not_lt_iff_not_le_or_ge : ¬a < b ↔ ¬a ≤ b ∨ b ≤ a := by
-  rw [lt_iff_le_not_le, Classical.not_and_iff_or_not_not, Classical.not_not]
-
-end Preorder
-
-section PartialOrder
-=======
 theorem le_of_le_of_eq' : b ≤ c → a = b → a ≤ c :=
   flip le_of_eq_of_le
->>>>>>> bd7e1bf7
 
 theorem le_of_eq_of_le' : b = c → a ≤ b → a ≤ c :=
   flip le_of_le_of_eq
 
-<<<<<<< HEAD
-@[order_dual ge_antisymmOD]
-theorem ge_antisymm : a ≤ b → b ≤ a → b = a :=
-  flip le_antisymm
-
--- see order_dual attribute of `lt_of_le_of_ne` in PartialOrder.lean
--- theorem lt_of_le_of_ne' : a ≤ b → b ≠ a → a < b := fun h₁ h₂ ↦ lt_of_le_of_ne h₁ h₂.symm
-
-@[order_dual lt_of_leOD]
-theorem Ne.lt_of_le : a ≠ b → a ≤ b → a < b :=
-  flip lt_of_le_of_ne
-
-@[order_dual lt_of_le'OD]
-theorem Ne.lt_of_le' : b ≠ a → a ≤ b → a < b :=
-  flip lt_of_le_of_ne'
-=======
 theorem lt_of_lt_of_eq' : b < c → a = b → a < c :=
   flip lt_of_eq_of_lt
 
@@ -150,7 +124,6 @@
 -- Unnecessary brackets are here for readability
 lemma not_lt_iff_le_imp_le : ¬ a < b ↔ (a ≤ b → b ≤ a) := by
   simp [not_lt_iff_not_le_or_ge, or_iff_not_imp_left]
->>>>>>> bd7e1bf7
 
 /-- If `x = y` then `y ≤ x`. Note: this lemma uses `y ≤ x` instead of `x ≥ y`, because `le` is used
 almost exclusively in mathlib. -/
@@ -160,69 +133,6 @@
 
 @[order_dual transOD]
 alias LE.le.trans := le_trans
-<<<<<<< HEAD
-
-@[order_dual trans'OD]
-alias LE.le.trans' := le_trans'
-
-@[order_dual trans_ltOD]
-alias LE.le.trans_lt := lt_of_le_of_lt
-
-@[order_dual trans_lt'OD]
-alias LE.le.trans_lt' := lt_of_le_of_lt'
--- set_option trace.to_additive_detail true in
-@[order_dual antisymm']
-alias LE.le.antisymm := le_antisymm
-
--- alias LE.le.antisymm' := ge_antisymm
-
--- set_option trace.to_additive_detail true in
-@[order_dual lt_of_ne']
-alias LE.le.lt_of_ne := lt_of_le_of_ne
-
--- alias LE.le.lt_of_ne' := lt_of_le_of_ne'
-
-@[order_dual self (reorder := 3 4)]
-alias LE.le.lt_of_not_le := lt_of_le_not_le
-
-@[order_dual lt_or_eqOD]
-alias LE.le.lt_or_eq := lt_or_eq_of_le
-
-@[order_dual lt_or_eq_decOD]
-alias LE.le.lt_or_eq_dec := Decidable.lt_or_eq_of_le
-
-@[order_dual self (reorder := 3 4)]
-alias LT.lt.le := le_of_lt
-
-@[order_dual transOD]
-alias LT.lt.trans := lt_trans
-
-@[order_dual trans'OD]
-alias LT.lt.trans' := lt_trans'
-
-@[order_dual trans_leOD]
-alias LT.lt.trans_le := lt_of_lt_of_le
-
-@[order_dual trans_le'OD]
-alias LT.lt.trans_le' := lt_of_lt_of_le'
-
-@[order_dual ne']
-alias LT.lt.ne := ne_of_lt
-
-@[order_dual self (reorder := 3 4)]
-alias LT.lt.asymm := lt_asymm
-
-@[order_dual self (reorder := 3 4)]
-alias LT.lt.not_lt := lt_asymm
-
-@[order_dual Eq.leOD]
-alias Eq.le := le_of_eq
-
--- Porting note: no `decidable_classical` linter
--- attribute [nolint decidable_classical] LE.le.lt_or_eq_dec
-
-section
-=======
 alias LE.le.trans' := le_trans'
 alias LT.lt.trans := lt_trans
 alias LT.lt.trans' := lt_trans'
@@ -248,56 +158,10 @@
 alias LT.lt.not_lt := lt_asymm
 
 theorem ne_of_not_le (h : ¬a ≤ b) : a ≠ b := fun hab ↦ h (le_of_eq hab)
->>>>>>> bd7e1bf7
 
 protected lemma Eq.not_lt (hab : a = b) : ¬a < b := fun h' ↦ h'.ne hab
 protected lemma Eq.not_gt (hab : a = b) : ¬b < a := hab.symm.not_lt
 
-<<<<<<< HEAD
-@[simp]
-theorem lt_self_iff_false (x : α) : x < x ↔ False :=
-  ⟨lt_irrefl x, False.elim⟩
-
-@[order_dual le_of_le_of_eq'OD]
-theorem le_of_le_of_eq' : b ≤ c → a = b → a ≤ c :=
-  flip le_of_eq_of_le
-
-@[order_dual le_of_eq_of_le'OD]
-theorem le_of_eq_of_le' : b = c → a ≤ b → a ≤ c :=
-  flip le_of_le_of_eq
-
-@[order_dual lt_of_lt_of_eq'OD]
-theorem lt_of_lt_of_eq' : b < c → a = b → a < c :=
-  flip lt_of_eq_of_lt
-
-@[order_dual lt_of_eq_of_lt'OD]
-theorem lt_of_eq_of_lt' : b = c → a < b → a < c :=
-  flip lt_of_lt_of_eq
-
-@[order_dual trans_eqOD]
-alias LE.le.trans_eq := le_of_le_of_eq
-
-@[order_dual trans_eq'OD]
-alias LE.le.trans_eq' := le_of_le_of_eq'
-
-@[order_dual trans_eqOD]
-alias LT.lt.trans_eq := lt_of_lt_of_eq
-
-@[order_dual trans_eq'OD]
-alias LT.lt.trans_eq' := lt_of_lt_of_eq'
-
-@[order_dual trans_leOD]
-alias Eq.trans_le := le_of_eq_of_le
-
-@[order_dual trans_geOD]
-alias Eq.trans_ge := le_of_eq_of_le'
-
-@[order_dual trans_ltOD]
-alias Eq.trans_lt := lt_of_eq_of_lt
-
-@[order_dual trans_gtOD]
-alias Eq.trans_gt := lt_of_eq_of_lt'
-=======
 @[simp] lemma le_of_subsingleton [Subsingleton α] : a ≤ b := (Subsingleton.elim a b).le
 
 -- Making this a @[simp] lemma causes confluence problems downstream.
@@ -321,7 +185,6 @@
 
 theorem forall_le_iff_ge : (∀ ⦃c⦄, a ≤ c → b ≤ c) ↔ b ≤ a :=
   ⟨le_of_forall_ge, fun h _ hca ↦ le_trans h hca⟩
->>>>>>> bd7e1bf7
 
 /-- monotonicity of `≤` with respect to `→` -/
 theorem le_implies_le_of_le_of_le (hca : c ≤ a) (hbd : b ≤ d) : a ≤ b → c ≤ d :=
@@ -331,42 +194,18 @@
 
 /-! ### Partial order -/
 
-<<<<<<< HEAD
-/-- If `x = y` then `y ≤ x`. Note: this lemma uses `y ≤ x` instead of `x ≥ y`, because `le` is used
-almost exclusively in mathlib. -/
-@[order_dual geOD]
-protected theorem ge (h : x = y) : y ≤ x :=
-  h.symm.le
-
-@[order_dual not_ltOD]
-theorem not_lt (h : x = y) : ¬x < y := fun h' ↦ h'.ne h
-
-@[order_dual not_gtOD]
-theorem not_gt (h : x = y) : ¬y < x :=
-  h.symm.not_lt
-=======
 section PartialOrder
 
 variable [PartialOrder α] {a b : α}
 
 theorem ge_antisymm : a ≤ b → b ≤ a → b = a :=
   flip le_antisymm
->>>>>>> bd7e1bf7
 
 theorem lt_of_le_of_ne' : a ≤ b → b ≠ a → a < b := fun h₁ h₂ ↦ lt_of_le_of_ne h₁ h₂.symm
 
 theorem Ne.lt_of_le : a ≠ b → a ≤ b → a < b :=
   flip lt_of_le_of_ne
 
-<<<<<<< HEAD
-variable [Preorder α] {a b : α}
-@[order_dual self (attr := simp) (reorder := 3 4)]
-lemma le_of_subsingleton [Subsingleton α] : a ≤ b := (Subsingleton.elim a b).le
-
--- Making this a @[simp] lemma causes confluences problems downstream.
-@[order_dual self (reorder := 3 4)]
-lemma not_lt_of_subsingleton [Subsingleton α] : ¬a < b := (Subsingleton.elim a b).not_lt
-=======
 theorem Ne.lt_of_le' : b ≠ a → a ≤ b → a < b :=
   flip lt_of_le_of_ne'
 
@@ -380,7 +219,6 @@
 lemma le_imp_eq_iff_le_imp_le : (a ≤ b → b = a) ↔ (a ≤ b → b ≤ a) where
   mp h hab := (h hab).le
   mpr h hab := (h hab).antisymm hab
->>>>>>> bd7e1bf7
 
 -- Unnecessary brackets are here for readability
 lemma ge_imp_eq_iff_le_imp_le : (a ≤ b → a = b) ↔ (a ≤ b → b ≤ a) where
@@ -389,20 +227,7 @@
 
 namespace LE.le
 
-<<<<<<< HEAD
--- see Note [nolint_ge]
--- Porting note: linter not found @[nolint ge_or_gt]
-@[order_dual self (reorder := 3 4)]
-protected theorem ge [LE α] {x y : α} (h : x ≤ y) : y ≥ x :=
-  h
-
-section PartialOrder
-
-variable [PartialOrder α] {a b : α}
-
 @[order_dual lt_iff_neOD]
-=======
->>>>>>> bd7e1bf7
 theorem lt_iff_ne (h : a ≤ b) : a < b ↔ a ≠ b :=
   ⟨fun h ↦ h.ne, h.lt_of_ne⟩
 
@@ -426,81 +251,10 @@
 theorem ge_iff_eq (h : a ≤ b) : b ≤ a ↔ a = b :=
   ⟨h.antisymm, Eq.ge⟩
 
-<<<<<<< HEAD
-end PartialOrder
-
-@[order_dual lt_or_leOD]
-theorem lt_or_le [LinearOrder α] {a b : α} (h : a ≤ b) (c : α) : a < c ∨ c ≤ b :=
-  ((lt_or_ge a c).imp id) fun hc ↦ le_trans hc h
-
-@[order_dual le_or_ltOD]
-theorem le_or_lt [LinearOrder α] {a b : α} (h : a ≤ b) (c : α) : a ≤ c ∨ c < b :=
-  ((le_or_gt a c).imp id) fun hc ↦ lt_of_lt_of_le hc h
-
-@[order_dual le_or_leOD]
-theorem le_or_le [LinearOrder α] {a b : α} (h : a ≤ b) (c : α) : a ≤ c ∨ c ≤ b :=
-  (h.le_or_lt c).elim Or.inl fun h ↦ Or.inr <| le_of_lt h
-
-end LE.le
-
-namespace LT.lt
-
--- see Note [nolint_ge]
--- Porting note: linter not found @[nolint ge_or_gt]
-@[order_dual self (reorder := 3 4)]
-protected theorem gt [LT α] {x y : α} (h : x < y) : y > x :=
-  h
-
-protected theorem false [Preorder α] {x : α} : x < x → False :=
-  lt_irrefl x
-
--- #check LT.lt.ne'
-
--- @[order_dual (reorder := 3 4) LT.lt.ne'']
--- theorem ne' [Preorder α] {x y : α} (h : x < y) : y ≠ x :=
---   h.ne.symm
-
-@[order_dual lt_or_ltOD]
-theorem lt_or_lt [LinearOrder α] {x y : α} (h : x < y) (z : α) : x < z ∨ z < y :=
-  (lt_or_ge z y).elim Or.inr fun hz ↦ Or.inl <| h.trans_le hz
-
-end LT.lt
-
--- see Note [nolint_ge]
--- Porting note: linter not found @[nolint ge_or_gt]
-@[order_dual self (reorder := 3 4)]
-protected theorem GE.ge.le [LE α] {x y : α} (h : x ≥ y) : y ≤ x :=
-  h
-
--- see Note [nolint_ge]
--- Porting note: linter not found @[nolint ge_or_gt]
-@[order_dual self (reorder := 3 4)]
-protected theorem GT.gt.lt [LT α] {x y : α} (h : x > y) : y < x :=
-  h
-
--- see Note [nolint_ge]
--- Porting note: linter not found @[nolint ge_or_gt]
--- should this just be generated as order_dual of le_of_eq?
-@[order_dual ge_of_eqOD]
-theorem ge_of_eq [Preorder α] {a b : α} (h : a = b) : a ≥ b :=
-  h.ge
-
-@[order_dual ne_of_not_leOD]
-theorem ne_of_not_le [Preorder α] {a b : α} (h : ¬a ≤ b) : a ≠ b := fun hab ↦ h (le_of_eq hab)
-
-section PartialOrder
-variable [PartialOrder α] {a b : α}
-
--- See Note [decidable namespace]
-@[order_dual le_iff_eq_or_ltOD]
-protected theorem Decidable.le_iff_eq_or_lt [DecidableRel (α := α) (· ≤ ·)] :
-    a ≤ b ↔ a = b ∨ a < b :=
-=======
 end LE.le
 
 -- See Note [decidable namespace]
 protected theorem Decidable.le_iff_eq_or_lt [DecidableLE α] : a ≤ b ↔ a = b ∨ a < b :=
->>>>>>> bd7e1bf7
   Decidable.le_iff_lt_or_eq.trans or_comm
 
 @[order_dual le_iff_eq_or_ltOD]
@@ -609,13 +363,7 @@
   · rw [if_pos eq.le, if_pos eq.ge, eq]
   · rw [if_neg (not_le.mpr gt.gt), if_pos gt.le]
 
-<<<<<<< HEAD
-attribute [order_dual existing] min_def'
-
-theorem lt_of_not_le [LinearOrder α] {a b : α} (h : ¬b ≤ a) : a < b :=
-=======
 theorem lt_of_not_le (h : ¬b ≤ a) : a < b :=
->>>>>>> bd7e1bf7
   ((le_total _ _).resolve_right h).lt_of_not_le h
 
 theorem lt_iff_not_le : a < b ↔ ¬b ≤ a :=
