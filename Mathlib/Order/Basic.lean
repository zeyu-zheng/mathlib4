--- conflicted
+++ resolved
@@ -10,10 +10,6 @@
 import Mathlib.Tactic.Convert
 import Mathlib.Tactic.Inhabit
 import Mathlib.Tactic.SimpRw
-<<<<<<< HEAD
-import Batteries.Data.Sum.Lemmas
-=======
->>>>>>> 71802680
 
 /-!
 # Basic definitions about `≤` and `<`
