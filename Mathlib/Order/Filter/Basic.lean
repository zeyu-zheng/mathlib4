--- conflicted
+++ resolved
@@ -2399,13 +2399,10 @@
     Disjoint F (comap f G) ↔ Disjoint (map f F) G := by
   simp only [disjoint_iff, ← Filter.push_pull, map_eq_bot_iff]
 
-<<<<<<< HEAD
-=======
 theorem disjoint_comap_iff_map' {f : α → β} {F : Filter α} {G : Filter β} :
     Disjoint (comap f G) F ↔ Disjoint G (map f F) := by
   simp only [disjoint_iff, ← Filter.push_pull', map_eq_bot_iff]
 
->>>>>>> bbc4793a
 theorem neBot_inf_comap_iff_map {f : α → β} {F : Filter α} {G : Filter β} :
     NeBot (F ⊓ comap f G) ↔ NeBot (map f F ⊓ G) := by
   rw [← map_neBot_iff, Filter.push_pull]
