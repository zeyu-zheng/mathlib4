--- conflicted
+++ resolved
@@ -263,27 +263,17 @@
 
 theorem bot_mul : ⊥ * g = ⊥ :=
   map₂_bot_left
-<<<<<<< HEAD
-#align filter.bot_mul Filter.bot_mul
-=======
->>>>>>> 9a958e83
 
 theorem mul_bot : f * ⊥ = ⊥ :=
   map₂_bot_right
-<<<<<<< HEAD
-#align filter.mul_bot Filter.mul_bot
 
 instance {α : Type*} [Add α] : IsBotAbsorbing (Filter α) where
   bot_add _ := map₂_bot_left
   add_bot _ := map₂_bot_right
 
 protected theorem bot_add {α : Type*} [Add α] {g : Filter α} : ⊥ + g = ⊥ := by simp
-#align filter.bot_add Filter.bot_add
 
 protected theorem add_bot {α : Type*} [Add α] {f : Filter α} : f + ⊥ = ⊥ := by simp
-#align filter.add_bot Filter.add_bot
-=======
->>>>>>> 9a958e83
 
 attribute [to_additive existing] bot_mul mul_bot
 attribute [simp] bot_mul mul_bot
