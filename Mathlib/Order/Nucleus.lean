--- conflicted
+++ resolved
@@ -229,30 +229,18 @@
 the range to the original frame. -/
 def giRestrict (n : Nucleus X) : GaloisInsertion n.restrict Subtype.val := n.giAux
 
-<<<<<<< HEAD
-lemma factorizes_iff_le : n ∘ m = m ↔ n ≤ m where
-=======
 lemma comp_eq_right_iff_le : n ∘ m = m ↔ n ≤ m where
->>>>>>> 9c86e62b
   mpr h := funext_iff.mpr <| fun _ ↦ le_antisymm (le_trans (h (m _)) (m.idempotent' _)) le_apply
   mp h := by
     rw [← coe_le_coe, ← h]
     exact fun _ ↦ monotone le_apply
 
-<<<<<<< HEAD
-lemma range_subset_iff : range m ⊆ range n ↔ n ≤ m  where
-  mp h x := by
-    rw [← mem_range.mp (Set.range_subset_iff.mp h x)]
-    exact n.monotone (m.le_apply)
-  mpr h := range_subset_range_iff_exists_comp.mpr (Exists.intro ↑m ((factorizes_iff_le.mpr) h).symm)
-=======
 @[simp] lemma range_subset_range : range m ⊆ range n ↔ n ≤ m where
   mp h x := by
     rw [← mem_range.mp (Set.range_subset_iff.mp h x)]
     exact n.monotone m.le_apply
   mpr h :=
     range_subset_range_iff_exists_comp.mpr ⟨m, (comp_eq_right_iff_le.mpr h).symm⟩
->>>>>>> 9c86e62b
 
 end Frame
 end Nucleus