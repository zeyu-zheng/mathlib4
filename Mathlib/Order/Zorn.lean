/-
Copyright (c) 2017 Johannes Hölzl. All rights reserved.
Released under Apache 2.0 license as described in the file LICENSE.
Authors: Johannes Hölzl
-/
import Mathlib.Order.Chain
import Mathlib.Order.Minimal

/-!
# Zorn's lemmas

This file proves several formulations of Zorn's Lemma.

## Variants

The primary statement of Zorn's lemma is `exists_maximal_of_chains_bounded`. Then it is specialized
to particular relations:
* `(≤)` with `zorn_le`
* `(⊆)` with `zorn_subset`
* `(⊇)` with `zorn_superset`

Lemma names carry modifiers:
* `₀`: Quantifies over a set, as opposed to over a type.
* `_nonempty`: Doesn't ask to prove that the empty chain is bounded and lets you give an element
  that will be smaller than the maximal element found (the maximal element is no smaller than any
  other element, but it can also be incomparable to some).

## How-to

This file comes across as confusing to those who haven't yet used it, so here is a detailed
walkthrough:
1. Know what relation on which type/set you're looking for. See Variants above. You can discharge
  some conditions to Zorn's lemma directly using a `_nonempty` variant.
2. Write down the definition of your type/set, put a `suffices ∃ m, ∀ a, m ≺ a → a ≺ m by ...`
  (or whatever you actually need) followed by an `apply some_version_of_zorn`.
3. Fill in the details. This is where you start talking about chains.

A typical proof using Zorn could look like this
```lean
lemma zorny_lemma : zorny_statement := by
  let s : Set α := {x | whatever x}
  suffices ∃ x ∈ s, ∀ y ∈ s, y ⊆ x → y = x by -- or with another operator xxx
    proof_post_zorn
  apply zorn_subset -- or another variant
  rintro c hcs hc
  obtain rfl | hcnemp := c.eq_empty_or_nonempty -- you might need to disjunct on c empty or not
  · exact ⟨edge_case_construction,
      proof_that_edge_case_construction_respects_whatever,
      proof_that_edge_case_construction_contains_all_stuff_in_c⟩
  · exact ⟨construction,
      proof_that_construction_respects_whatever,
      proof_that_construction_contains_all_stuff_in_c⟩
```

## Notes

Originally ported from Isabelle/HOL. The
[original file](https://isabelle.in.tum.de/dist/library/HOL/HOL/Zorn.html) was written by Jacques D.
Fleuriot, Tobias Nipkow, Christian Sternagel.
-/

open Set

variable {α β : Type*} {r : α → α → Prop} {c : Set α}

/-- Local notation for the relation being considered. -/
local infixl:50 " ≺ " => r

/-- **Zorn's lemma**

If every chain has an upper bound, then there exists a maximal element. -/
theorem exists_maximal_of_chains_bounded (h : ∀ c, IsChain r c → ∃ ub, ∀ a ∈ c, a ≺ ub)
    (trans : ∀ {a b c}, a ≺ b → b ≺ c → a ≺ c) : ∃ m, ∀ a, m ≺ a → a ≺ m :=
  have : ∃ ub, ∀ a ∈ maxChain r, a ≺ ub := h _ <| maxChain_spec.left
  let ⟨ub, (hub : ∀ a ∈ maxChain r, a ≺ ub)⟩ := this
  ⟨ub, fun a ha =>
    have : IsChain r (insert a <| maxChain r) :=
      maxChain_spec.1.insert fun b hb _ => Or.inr <| trans (hub b hb) ha
    hub a <| by
      rw [maxChain_spec.right this (subset_insert _ _)]
      exact mem_insert _ _⟩

/-- A variant of Zorn's lemma. If every nonempty chain of a nonempty type has an upper bound, then
there is a maximal element.
-/
theorem exists_maximal_of_nonempty_chains_bounded [Nonempty α]
    (h : ∀ c, IsChain r c → c.Nonempty → ∃ ub, ∀ a ∈ c, a ≺ ub)
    (trans : ∀ {a b c}, a ≺ b → b ≺ c → a ≺ c) : ∃ m, ∀ a, m ≺ a → a ≺ m :=
  exists_maximal_of_chains_bounded
    (fun c hc =>
      (eq_empty_or_nonempty c).elim
        (fun h => ⟨Classical.arbitrary α, fun x hx => (h ▸ hx : x ∈ (∅ : Set α)).elim⟩) (h c hc))
    trans

section Preorder

variable [Preorder α]

theorem zorn_le (h : ∀ c : Set α, IsChain (· ≤ ·) c → BddAbove c) : ∃ m : α, IsMax m :=
  exists_maximal_of_chains_bounded h le_trans

theorem zorn_le_nonempty [Nonempty α]
    (h : ∀ c : Set α, IsChain (· ≤ ·) c → c.Nonempty → BddAbove c) : ∃ m : α, IsMax m :=
  exists_maximal_of_nonempty_chains_bounded h le_trans

theorem zorn_le₀ (s : Set α) (ih : ∀ c ⊆ s, IsChain (· ≤ ·) c → ∃ ub ∈ s, ∀ z ∈ c, z ≤ ub) :
    ∃ m, Maximal (· ∈ s) m :=
  let ⟨⟨m, hms⟩, h⟩ :=
    @zorn_le s _ fun c hc =>
      let ⟨ub, hubs, hub⟩ :=
        ih (Subtype.val '' c) (fun _ ⟨⟨_, hx⟩, _, h⟩ => h ▸ hx)
          (by
            rintro _ ⟨p, hpc, rfl⟩ _ ⟨q, hqc, rfl⟩ hpq
            exact hc hpc hqc fun t => hpq (Subtype.ext_iff.1 t))
<<<<<<< HEAD
      ⟨⟨ub, hubs⟩, fun ⟨y, hy⟩ hc => hub _ ⟨_, hc, rfl⟩⟩
=======
      ⟨⟨ub, hubs⟩, fun ⟨_, _⟩ hc => hub _ ⟨_, hc, rfl⟩⟩
>>>>>>> d0df76bd
  ⟨m, hms, fun z hzs hmz => @h ⟨z, hzs⟩ hmz⟩

theorem zorn_le_nonempty₀ (s : Set α)
    (ih : ∀ c ⊆ s, IsChain (· ≤ ·) c → ∀ y ∈ c, ∃ ub ∈ s, ∀ z ∈ c, z ≤ ub) (x : α) (hxs : x ∈ s) :
    ∃ m, x ≤ m ∧ Maximal (· ∈ s) m := by
  -- Porting note: the first three lines replace the following two lines in mathlib3.
  -- The mathlib3 `rcases` supports holes for proof obligations, this is not yet implemented in 4.
  -- rcases zorn_preorder₀ ({ y ∈ s | x ≤ y }) fun c hcs hc => ?_ with ⟨m, ⟨hms, hxm⟩, hm⟩
  -- · exact ⟨m, hms, hxm, fun z hzs hmz => hm _ ⟨hzs, hxm.trans hmz⟩ hmz⟩
  have H := zorn_le₀ ({ y ∈ s | x ≤ y }) fun c hcs hc => ?_
  · rcases H with ⟨m, ⟨hms, hxm⟩, hm⟩
    exact ⟨m, hxm, hms, fun z hzs hmz => @hm _ ⟨hzs, hxm.trans hmz⟩ hmz⟩
  · rcases c.eq_empty_or_nonempty with (rfl | ⟨y, hy⟩)
    · exact ⟨x, ⟨hxs, le_rfl⟩, fun z => False.elim⟩
    · rcases ih c (fun z hz => (hcs hz).1) hc y hy with ⟨z, hzs, hz⟩
      exact ⟨z, ⟨hzs, (hcs hy).2.trans <| hz _ hy⟩, hz⟩

theorem zorn_le_nonempty_Ici₀ (a : α)
    (ih : ∀ c ⊆ Ici a, IsChain (· ≤ ·) c → ∀ y ∈ c, ∃ ub, ∀ z ∈ c, z ≤ ub) (x : α) (hax : a ≤ x) :
    ∃ m, x ≤ m ∧ IsMax m   := by
  let ⟨m, hxm, ham, hm⟩ := zorn_le_nonempty₀ (Ici a) (fun c hca hc y hy ↦ ?_) x hax
  · exact ⟨m, hxm, fun z hmz => hm (ham.trans hmz) hmz⟩
  · have ⟨ub, hub⟩ := ih c hca hc y hy
    exact ⟨ub, (hca hy).trans (hub y hy), hub⟩

end Preorder

theorem zorn_subset (S : Set (Set α))
    (h : ∀ c ⊆ S, IsChain (· ⊆ ·) c → ∃ ub ∈ S, ∀ s ∈ c, s ⊆ ub) : ∃ m, Maximal (· ∈ S) m :=
  zorn_le₀ S h

theorem zorn_subset_nonempty (S : Set (Set α))
    (H : ∀ c ⊆ S, IsChain (· ⊆ ·) c → c.Nonempty → ∃ ub ∈ S, ∀ s ∈ c, s ⊆ ub) (x) (hx : x ∈ S) :
    ∃ m, x ⊆ m ∧ Maximal (· ∈ S) m :=
  zorn_le_nonempty₀ _ (fun _ cS hc y yc => H _ cS hc ⟨y, yc⟩) _ hx

theorem zorn_superset (S : Set (Set α))
    (h : ∀ c ⊆ S, IsChain (· ⊆ ·) c → ∃ lb ∈ S, ∀ s ∈ c, lb ⊆ s) : ∃ m, Minimal (· ∈ S) m :=
  (@zorn_le₀ (Set α)ᵒᵈ _ S) fun c cS hc => h c cS hc.symm

theorem zorn_superset_nonempty (S : Set (Set α))
    (H : ∀ c ⊆ S, IsChain (· ⊆ ·) c → c.Nonempty → ∃ lb ∈ S, ∀ s ∈ c, lb ⊆ s) (x) (hx : x ∈ S) :
    ∃ m, m ⊆ x ∧ Minimal (· ∈ S) m :=
  @zorn_le_nonempty₀ (Set α)ᵒᵈ _ S (fun _ cS hc y yc => H _ cS hc.symm ⟨y, yc⟩) _ hx

/-- Every chain is contained in a maximal chain. This generalizes Hausdorff's maximality principle.
-/
theorem IsChain.exists_maxChain (hc : IsChain r c) : ∃ M, @IsMaxChain _ r M ∧ c ⊆ M := by
  -- Porting note: the first three lines replace the following two lines in mathlib3.
  -- The mathlib3 `obtain` supports holes for proof obligations, this is not yet implemented in 4.
  -- obtain ⟨M, ⟨_, hM₀⟩, hM₁, hM₂⟩ :=
  --   zorn_subset_nonempty { s | c ⊆ s ∧ IsChain r s } _ c ⟨Subset.rfl, hc⟩
  have H := zorn_subset_nonempty { s | c ⊆ s ∧ IsChain r s } ?_ c ⟨Subset.rfl, hc⟩
  · obtain ⟨M, hcM, hM⟩ := H
    exact ⟨M, ⟨hM.prop.2, fun d hd hMd ↦ hM.eq_of_subset ⟨hcM.trans hMd, hd⟩ hMd⟩, hcM⟩
  rintro cs hcs₀ hcs₁ ⟨s, hs⟩
  refine
    ⟨⋃₀cs, ⟨fun _ ha => Set.mem_sUnion_of_mem ((hcs₀ hs).left ha) hs, ?_⟩, fun _ =>
      Set.subset_sUnion_of_mem⟩
  rintro y ⟨sy, hsy, hysy⟩ z ⟨sz, hsz, hzsz⟩ hyz
  obtain rfl | hsseq := eq_or_ne sy sz
  · exact (hcs₀ hsy).right hysy hzsz hyz
  cases' hcs₁ hsy hsz hsseq with h h
  · exact (hcs₀ hsz).right (h hysy) hzsz hyz
  · exact (hcs₀ hsy).right hysy (h hzsz) hyz<|MERGE_RESOLUTION|>--- conflicted
+++ resolved
@@ -112,11 +112,7 @@
           (by
             rintro _ ⟨p, hpc, rfl⟩ _ ⟨q, hqc, rfl⟩ hpq
             exact hc hpc hqc fun t => hpq (Subtype.ext_iff.1 t))
-<<<<<<< HEAD
-      ⟨⟨ub, hubs⟩, fun ⟨y, hy⟩ hc => hub _ ⟨_, hc, rfl⟩⟩
-=======
       ⟨⟨ub, hubs⟩, fun ⟨_, _⟩ hc => hub _ ⟨_, hc, rfl⟩⟩
->>>>>>> d0df76bd
   ⟨m, hms, fun z hzs hmz => @h ⟨z, hzs⟩ hmz⟩
 
 theorem zorn_le_nonempty₀ (s : Set α)
