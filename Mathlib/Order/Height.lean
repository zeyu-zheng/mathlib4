/-
Copyright (c) 2022 Andrew Yang. All rights reserved.
Released under Apache 2.0 license as described in the file LICENSE.
Authors: Andrew Yang
-/
import Mathlib.Data.ENat.Lattice
import Mathlib.Order.OrderIsoNat
import Mathlib.Tactic.TFAE

#align_import order.height from "leanprover-community/mathlib"@"bf27744463e9620ca4e4ebe951fe83530ae6949b"

/-!

# Maximal length of chains

This file contains lemmas to work with the maximal length of strictly descending finite
sequences (chains) in a partial order.

## Main definition

- `Set.subchain`: The set of strictly ascending lists of `α` contained in a `Set α`.
- `Set.chainHeight`: The maximal length of a strictly ascending sequence in a partial order.
This is defined as the maximum of the lengths of `Set.subchain`s, valued in `ℕ∞`.

## Main results

- `Set.exists_chain_of_le_chainHeight`: For each `n : ℕ` such that `n ≤ s.chainHeight`, there
  exists `s.subchain` of length `n`.
- `Set.chainHeight_mono`: If `s ⊆ t` then `s.chainHeight ≤ t.chainHeight`.
- `Set.chainHeight_image`: If `f` is an order embedding, then
  `(f '' s).chainHeight = s.chainHeight`.
- `Set.chainHeight_insert_of_forall_lt`: If `∀ y ∈ s, y < x`, then
  `(insert x s).chainHeight = s.chainHeight + 1`.
- `Set.chainHeight_insert_of_forall_gt`: If `∀ y ∈ s, x < y`, then
  `(insert x s).chainHeight = s.chainHeight + 1`.
- `Set.chainHeight_union_eq`: If `∀ x ∈ s, ∀ y ∈ t, s ≤ t`, then
  `(s ∪ t).chainHeight = s.chainHeight + t.chainHeight`.
- `Set.wellFoundedGT_of_chainHeight_ne_top`:
  If `s` has finite height, then `>` is well-founded on `s`.
- `Set.wellFoundedLT_of_chainHeight_ne_top`:
  If `s` has finite height, then `<` is well-founded on `s`.

-/


open List hiding le_antisymm
open OrderDual

universe u v

variable {α β : Type*}

namespace Set

section LT

variable [LT α] [LT β] (s t : Set α)

/-- The set of strictly ascending lists of `α` contained in a `Set α`. -/
def subchain : Set (List α) :=
  { l | l.Chain' (· < ·) ∧ ∀ i ∈ l, i ∈ s }
#align set.subchain Set.subchain

@[simp] -- porting note: new `simp`
theorem nil_mem_subchain : [] ∈ s.subchain := ⟨trivial, fun _ ↦ nofun⟩
#align set.nil_mem_subchain Set.nil_mem_subchain

variable {s} {l : List α} {a : α}

theorem cons_mem_subchain_iff :
    (a::l) ∈ s.subchain ↔ a ∈ s ∧ l ∈ s.subchain ∧ ∀ b ∈ l.head?, a < b := by
  simp only [subchain, mem_setOf_eq, forall_mem_cons, chain'_cons', and_left_comm, and_comm,
    and_assoc]
#align set.cons_mem_subchain_iff Set.cons_mem_subchain_iff

@[simp] -- Porting note (#10756): new lemma + `simp`
theorem singleton_mem_subchain_iff : [a] ∈ s.subchain ↔ a ∈ s := by simp [cons_mem_subchain_iff]

instance : Nonempty s.subchain :=
  ⟨⟨[], s.nil_mem_subchain⟩⟩

variable (s)

/-- The maximal length of a strictly ascending sequence in a partial order. -/
noncomputable def chainHeight : ℕ∞ :=
  ⨆ l ∈ s.subchain, length l
#align set.chain_height Set.chainHeight

theorem chainHeight_eq_iSup_subtype : s.chainHeight = ⨆ l : s.subchain, ↑l.1.length :=
  iSup_subtype'
#align set.chain_height_eq_supr_subtype Set.chainHeight_eq_iSup_subtype

theorem exists_chain_of_le_chainHeight {n : ℕ} (hn : ↑n ≤ s.chainHeight) :
    ∃ l ∈ s.subchain, length l = n := by
  rcases (le_top : s.chainHeight ≤ ⊤).eq_or_lt with ha | ha <;>
    rw [chainHeight_eq_iSup_subtype] at ha
  · obtain ⟨_, ⟨⟨l, h₁, h₂⟩, rfl⟩, h₃⟩ :=
      not_bddAbove_iff'.mp (WithTop.iSup_coe_eq_top.1 ha) n
    exact ⟨l.take n, ⟨h₁.take _, fun x h ↦ h₂ _ <| take_subset _ _ h⟩,
      (l.length_take n).trans <| min_eq_left <| le_of_not_ge h₃⟩
  · rw [ENat.iSup_coe_lt_top] at ha
    obtain ⟨⟨l, h₁, h₂⟩, e : l.length = _⟩ := Nat.sSup_mem (Set.range_nonempty _) ha
    refine'
      ⟨l.take n, ⟨h₁.take _, fun x h ↦ h₂ _ <| take_subset _ _ h⟩,
        (l.length_take n).trans <| min_eq_left <| _⟩
    rwa [e, ← Nat.cast_le (α := ℕ∞), sSup_range, ENat.coe_iSup ha, ← chainHeight_eq_iSup_subtype]
#align set.exists_chain_of_le_chain_height Set.exists_chain_of_le_chainHeight

theorem le_chainHeight_TFAE (n : ℕ) :
    TFAE [↑n ≤ s.chainHeight, ∃ l ∈ s.subchain, length l = n, ∃ l ∈ s.subchain, n ≤ length l] := by
  tfae_have 1 → 2; · exact s.exists_chain_of_le_chainHeight
  tfae_have 2 → 3; · rintro ⟨l, hls, he⟩; exact ⟨l, hls, he.ge⟩
  tfae_have 3 → 1; · rintro ⟨l, hs, hn⟩; exact le_iSup₂_of_le l hs (WithTop.coe_le_coe.2 hn)
  tfae_finish
#align set.le_chain_height_tfae Set.le_chainHeight_TFAE

variable {s t}

theorem le_chainHeight_iff {n : ℕ} : ↑n ≤ s.chainHeight ↔ ∃ l ∈ s.subchain, length l = n :=
  (le_chainHeight_TFAE s n).out 0 1
#align set.le_chain_height_iff Set.le_chainHeight_iff

theorem length_le_chainHeight_of_mem_subchain (hl : l ∈ s.subchain) : ↑l.length ≤ s.chainHeight :=
  le_chainHeight_iff.mpr ⟨l, hl, rfl⟩
#align set.length_le_chain_height_of_mem_subchain Set.length_le_chainHeight_of_mem_subchain

theorem chainHeight_eq_top_iff : s.chainHeight = ⊤ ↔ ∀ n, ∃ l ∈ s.subchain, length l = n := by
  refine' ⟨fun h n ↦ le_chainHeight_iff.1 (le_top.trans_eq h.symm), fun h ↦ _⟩
  contrapose! h; obtain ⟨n, hn⟩ := WithTop.ne_top_iff_exists.1 h
  exact ⟨n + 1, fun l hs ↦ (Nat.lt_succ_iff.2 <| Nat.cast_le.1 <|
    (length_le_chainHeight_of_mem_subchain hs).trans_eq hn.symm).ne⟩
#align set.chain_height_eq_top_iff Set.chainHeight_eq_top_iff

@[simp]
theorem one_le_chainHeight_iff : 1 ≤ s.chainHeight ↔ s.Nonempty := by
  rw [← Nat.cast_one, Set.le_chainHeight_iff]
  simp only [length_eq_one, @and_comm (_ ∈ _), @eq_comm _ _ [_], exists_exists_eq_and,
    singleton_mem_subchain_iff, Set.Nonempty]
#align set.one_le_chain_height_iff Set.one_le_chainHeight_iff

@[simp]
theorem chainHeight_eq_zero_iff : s.chainHeight = 0 ↔ s = ∅ := by
<<<<<<< HEAD
  rw [← not_iff_not, ← Ne.eq_def, ← ENat.one_le_iff_ne_zero, one_le_chainHeight_iff,
=======
  rw [← not_iff_not, ← Ne, ← ENat.one_le_iff_ne_zero, one_le_chainHeight_iff,
>>>>>>> 252575a0
    nonempty_iff_ne_empty]
#align set.chain_height_eq_zero_iff Set.chainHeight_eq_zero_iff

@[simp]
theorem chainHeight_empty : (∅ : Set α).chainHeight = 0 :=
  chainHeight_eq_zero_iff.2 rfl
#align set.chain_height_empty Set.chainHeight_empty

@[simp]
theorem chainHeight_of_isEmpty [IsEmpty α] : s.chainHeight = 0 :=
  chainHeight_eq_zero_iff.mpr (Subsingleton.elim _ _)
#align set.chain_height_of_is_empty Set.chainHeight_of_isEmpty

theorem le_chainHeight_add_nat_iff {n m : ℕ} :
    ↑n ≤ s.chainHeight + m ↔ ∃ l ∈ s.subchain, n ≤ length l + m := by
  simp_rw [← tsub_le_iff_right, ← ENat.coe_sub, (le_chainHeight_TFAE s (n - m)).out 0 2]
#align set.le_chain_height_add_nat_iff Set.le_chainHeight_add_nat_iff

theorem chainHeight_add_le_chainHeight_add (s : Set α) (t : Set β) (n m : ℕ) :
    s.chainHeight + n ≤ t.chainHeight + m ↔
      ∀ l ∈ s.subchain, ∃ l' ∈ t.subchain, length l + n ≤ length l' + m := by
  refine'
    ⟨fun e l h ↦
      le_chainHeight_add_nat_iff.1
        ((add_le_add_right (length_le_chainHeight_of_mem_subchain h) _).trans e),
      fun H ↦ _⟩
  by_cases h : s.chainHeight = ⊤
  · suffices t.chainHeight = ⊤ by
      rw [this, top_add]
      exact le_top
    rw [chainHeight_eq_top_iff] at h ⊢
    intro k
    have := (le_chainHeight_TFAE t k).out 1 2
    rw [this]
    obtain ⟨l, hs, hl⟩ := h (k + m)
    obtain ⟨l', ht, hl'⟩ := H l hs
    exact ⟨l', ht, (add_le_add_iff_right m).1 <| _root_.trans (hl.symm.trans_le le_self_add) hl'⟩
  · obtain ⟨k, hk⟩ := WithTop.ne_top_iff_exists.1 h
    obtain ⟨l, hs, hl⟩ := le_chainHeight_iff.1 hk.le
    rw [← hk, ← hl]
    exact le_chainHeight_add_nat_iff.2 (H l hs)
#align set.chain_height_add_le_chain_height_add Set.chainHeight_add_le_chainHeight_add

theorem chainHeight_le_chainHeight_TFAE (s : Set α) (t : Set β) :
    TFAE [s.chainHeight ≤ t.chainHeight, ∀ l ∈ s.subchain, ∃ l' ∈ t.subchain, length l = length l',
      ∀ l ∈ s.subchain, ∃ l' ∈ t.subchain, length l ≤ length l'] := by
  tfae_have 1 ↔ 3
  · convert ← chainHeight_add_le_chainHeight_add s t 0 0 <;> apply add_zero
  tfae_have 2 ↔ 3
  · refine' forall₂_congr fun l hl ↦ _
    simp_rw [← (le_chainHeight_TFAE t l.length).out 1 2, eq_comm]
  tfae_finish
#align set.chain_height_le_chain_height_tfae Set.chainHeight_le_chainHeight_TFAE

theorem chainHeight_le_chainHeight_iff {t : Set β} :
    s.chainHeight ≤ t.chainHeight ↔ ∀ l ∈ s.subchain, ∃ l' ∈ t.subchain, length l = length l' :=
  (chainHeight_le_chainHeight_TFAE s t).out 0 1
#align set.chain_height_le_chain_height_iff Set.chainHeight_le_chainHeight_iff

theorem chainHeight_le_chainHeight_iff_le {t : Set β} :
    s.chainHeight ≤ t.chainHeight ↔ ∀ l ∈ s.subchain, ∃ l' ∈ t.subchain, length l ≤ length l' :=
  (chainHeight_le_chainHeight_TFAE s t).out 0 2
#align set.chain_height_le_chain_height_iff_le Set.chainHeight_le_chainHeight_iff_le

theorem chainHeight_mono (h : s ⊆ t) : s.chainHeight ≤ t.chainHeight :=
  chainHeight_le_chainHeight_iff.2 fun l hl ↦ ⟨l, ⟨hl.1, fun i hi ↦ h <| hl.2 i hi⟩, rfl⟩
#align set.chain_height_mono Set.chainHeight_mono

theorem chainHeight_image (f : α → β) (hf : ∀ {x y}, x < y ↔ f x < f y) (s : Set α) :
    (f '' s).chainHeight = s.chainHeight := by
  apply le_antisymm <;> rw [chainHeight_le_chainHeight_iff]
  · suffices ∀ l ∈ (f '' s).subchain, ∃ l' ∈ s.subchain, map f l' = l by
      intro l hl
      obtain ⟨l', h₁, rfl⟩ := this l hl
      exact ⟨l', h₁, length_map _ _⟩
    intro l
    induction' l with x xs hx
    · exact fun _ ↦ ⟨nil, ⟨trivial, fun x h ↦ (not_mem_nil x h).elim⟩, rfl⟩
    · intro h
      rw [cons_mem_subchain_iff] at h
      obtain ⟨⟨x, hx', rfl⟩, h₁, h₂⟩ := h
      obtain ⟨l', h₃, rfl⟩ := hx h₁
      refine' ⟨x::l', Set.cons_mem_subchain_iff.mpr ⟨hx', h₃, _⟩, rfl⟩
      cases l'
      · simp
      · simpa [← hf] using h₂
  · intro l hl
    refine' ⟨l.map f, ⟨_, _⟩, _⟩
    · simp_rw [chain'_map, ← hf]
      exact hl.1
    · intro _ e
      obtain ⟨a, ha, rfl⟩ := mem_map.mp e
      exact Set.mem_image_of_mem _ (hl.2 _ ha)
    · rw [length_map]
#align set.chain_height_image Set.chainHeight_image

variable (s)

@[simp]
theorem chainHeight_dual : (ofDual ⁻¹' s).chainHeight = s.chainHeight := by
  apply le_antisymm <;>
  · rw [chainHeight_le_chainHeight_iff]
    rintro l ⟨h₁, h₂⟩
    exact ⟨l.reverse, ⟨chain'_reverse.mpr h₁, fun i h ↦ h₂ i (mem_reverse.mp h)⟩,
      (length_reverse _).symm⟩
#align set.chain_height_dual Set.chainHeight_dual

end LT

section Preorder

variable (s t : Set α) [Preorder α]

theorem chainHeight_eq_iSup_Ici : s.chainHeight = ⨆ i ∈ s, (s ∩ Set.Ici i).chainHeight := by
  apply le_antisymm
  · refine' iSup₂_le _
    rintro (_ | ⟨x, xs⟩) h
    · exact zero_le _
    · apply le_trans _ (le_iSup₂ x (cons_mem_subchain_iff.mp h).1)
      apply length_le_chainHeight_of_mem_subchain
      refine' ⟨h.1, fun i hi ↦ ⟨h.2 i hi, _⟩⟩
      cases hi
      · exact left_mem_Ici
      rename_i hi
      cases' chain'_iff_pairwise.mp h.1 with _ _ h'
      exact (h' _ hi).le
  · exact iSup₂_le fun i _ ↦ chainHeight_mono <| Set.inter_subset_left _ _
#align set.chain_height_eq_supr_Ici Set.chainHeight_eq_iSup_Ici

theorem chainHeight_eq_iSup_Iic : s.chainHeight = ⨆ i ∈ s, (s ∩ Set.Iic i).chainHeight := by
  simp_rw [← chainHeight_dual (_ ∩ _)]
  rw [← chainHeight_dual, chainHeight_eq_iSup_Ici]
  rfl
#align set.chain_height_eq_supr_Iic Set.chainHeight_eq_iSup_Iic

variable {s t}

theorem chainHeight_insert_of_forall_gt (a : α) (hx : ∀ b ∈ s, a < b) :
    (insert a s).chainHeight = s.chainHeight + 1 := by
  rw [← add_zero (insert a s).chainHeight]
  change (insert a s).chainHeight + (0 : ℕ) = s.chainHeight + (1 : ℕ)
  apply le_antisymm <;> rw [chainHeight_add_le_chainHeight_add]
  · rintro (_ | ⟨y, ys⟩) h
    · exact ⟨[], nil_mem_subchain _, zero_le _⟩
    · have h' := cons_mem_subchain_iff.mp h
      refine' ⟨ys, ⟨h'.2.1.1, fun i hi ↦ _⟩, by simp⟩
      apply (h'.2.1.2 i hi).resolve_left
      rintro rfl
      cases' chain'_iff_pairwise.mp h.1 with _ _ hy
      cases' h'.1 with h' h'
      exacts [(hy _ hi).ne h', not_le_of_gt (hy _ hi) (hx _ h').le]
  · intro l hl
    refine' ⟨a::l, ⟨_, _⟩, by simp⟩
    · rw [chain'_cons']
      exact ⟨fun y hy ↦ hx _ (hl.2 _ (mem_of_mem_head? hy)), hl.1⟩
    · -- Porting note: originally this was
        -- rintro x (rfl | hx)
        -- exacts [Or.inl (Set.mem_singleton x), Or.inr (hl.2 x hx)]
      -- but this fails because `List.Mem` is now an inductive prop.
      -- I couldn't work out how to drive `rcases` here but asked at
      -- https://leanprover.zulipchat.com/#narrow/stream/348111-std4/topic/rcases.3F/near/347976083
      rintro x (_ | _)
      exacts [Or.inl (Set.mem_singleton a), Or.inr (hl.2 x ‹_›)]
#align set.chain_height_insert_of_forall_gt Set.chainHeight_insert_of_forall_gt

theorem chainHeight_insert_of_forall_lt (a : α) (ha : ∀ b ∈ s, b < a) :
    (insert a s).chainHeight = s.chainHeight + 1 := by
  rw [← chainHeight_dual, ← chainHeight_dual s]
  exact chainHeight_insert_of_forall_gt _ ha
#align set.chain_height_insert_of_forall_lt Set.chainHeight_insert_of_forall_lt

theorem chainHeight_union_le : (s ∪ t).chainHeight ≤ s.chainHeight + t.chainHeight := by
  classical
    refine' iSup₂_le fun l hl ↦ _
    let l₁ := l.filter (· ∈ s)
    let l₂ := l.filter (· ∈ t)
    have hl₁ : ↑l₁.length ≤ s.chainHeight := by
      apply Set.length_le_chainHeight_of_mem_subchain
      exact ⟨hl.1.sublist (filter_sublist _), fun i h ↦ by simpa using (of_mem_filter h : _)⟩
    have hl₂ : ↑l₂.length ≤ t.chainHeight := by
      apply Set.length_le_chainHeight_of_mem_subchain
      exact ⟨hl.1.sublist (filter_sublist _), fun i h ↦ by simpa using (of_mem_filter h : _)⟩
    refine' le_trans _ (add_le_add hl₁ hl₂)
    simp_rw [l₁, l₂, ← Nat.cast_add, ← Multiset.coe_card, ← Multiset.card_add,
      ← Multiset.filter_coe]
    rw [Multiset.filter_add_filter, Multiset.filter_eq_self.mpr, Multiset.card_add, Nat.cast_add]
    exacts [le_add_right rfl.le, hl.2]
#align set.chain_height_union_le Set.chainHeight_union_le

theorem chainHeight_union_eq (s t : Set α) (H : ∀ a ∈ s, ∀ b ∈ t, a < b) :
    (s ∪ t).chainHeight = s.chainHeight + t.chainHeight := by
  cases h : t.chainHeight
  · rw [WithTop.none_eq_top, add_top, eq_top_iff, ← WithTop.none_eq_top, ← h]
    exact Set.chainHeight_mono (Set.subset_union_right _ _)
  apply le_antisymm
  · rw [← h]
    exact chainHeight_union_le
  rw [WithTop.some_eq_coe, ← add_zero (s ∪ t).chainHeight, ← WithTop.coe_zero,
    ENat.some_eq_coe, chainHeight_add_le_chainHeight_add]
  intro l hl
  obtain ⟨l', hl', rfl⟩ := exists_chain_of_le_chainHeight t h.symm.le
  refine' ⟨l ++ l', ⟨Chain'.append hl.1 hl'.1 fun x hx y hy ↦ _, fun i hi ↦ _⟩, by simp⟩
  · exact H x (hl.2 _ <| mem_of_mem_getLast? hx) y (hl'.2 _ <| mem_of_mem_head? hy)
  · rw [mem_append] at hi
    cases' hi with hi hi
    exacts [Or.inl (hl.2 _ hi), Or.inr (hl'.2 _ hi)]
#align set.chain_height_union_eq Set.chainHeight_union_eq

theorem wellFoundedGT_of_chainHeight_ne_top (s : Set α) (hs : s.chainHeight ≠ ⊤) :
    WellFoundedGT s := by
  -- Porting note: added
  haveI : IsTrans { x // x ∈ s } (↑· < ↑·) := inferInstance

  obtain ⟨n, hn⟩ := WithTop.ne_top_iff_exists.1 hs
  refine' ⟨RelEmbedding.wellFounded_iff_no_descending_seq.2 ⟨fun f ↦ _⟩⟩
  refine' n.lt_succ_self.not_le (WithTop.coe_le_coe.1 <| hn.symm ▸ _)
  refine'
    le_iSup₂_of_le _
      ⟨chain'_map_of_chain' ((↑) : {x // x ∈ s} → α) (fun _ _ ↦ id)
          (chain'_iff_pairwise.2 <| pairwise_ofFn.2 fun i j ↦ f.map_rel_iff.2),
        fun i h ↦ _⟩
      _
  · exact n.succ
  · obtain ⟨a, -, rfl⟩ := mem_map.1 h
    exact a.prop
  · rw [length_map, length_ofFn]
    exact le_rfl
#align set.well_founded_gt_of_chain_height_ne_top Set.wellFoundedGT_of_chainHeight_ne_top

theorem wellFoundedLT_of_chainHeight_ne_top (s : Set α) (hs : s.chainHeight ≠ ⊤) :
    WellFoundedLT s :=
  wellFoundedGT_of_chainHeight_ne_top (ofDual ⁻¹' s) <| by rwa [chainHeight_dual]
#align set.well_founded_lt_of_chain_height_ne_top Set.wellFoundedLT_of_chainHeight_ne_top

end Preorder

end Set<|MERGE_RESOLUTION|>--- conflicted
+++ resolved
@@ -140,11 +140,7 @@
 
 @[simp]
 theorem chainHeight_eq_zero_iff : s.chainHeight = 0 ↔ s = ∅ := by
-<<<<<<< HEAD
-  rw [← not_iff_not, ← Ne.eq_def, ← ENat.one_le_iff_ne_zero, one_le_chainHeight_iff,
-=======
   rw [← not_iff_not, ← Ne, ← ENat.one_le_iff_ne_zero, one_le_chainHeight_iff,
->>>>>>> 252575a0
     nonempty_iff_ne_empty]
 #align set.chain_height_eq_zero_iff Set.chainHeight_eq_zero_iff
 
