/-
Copyright (c) 2021 Aaron Anderson. All rights reserved.
Released under Apache 2.0 license as described in the file LICENSE.
Authors: Aaron Anderson
-/
import Mathlib.Data.Prod.Lex
import Mathlib.Data.Sigma.Lex
import Mathlib.Order.Antichain
import Mathlib.Order.OrderIsoNat
import Mathlib.Order.WellFounded
import Mathlib.Tactic.TFAE

/-!
# Well-founded sets

A well-founded subset of an ordered type is one on which the relation `<` is well-founded.

## Main Definitions
 * `Set.WellFoundedOn s r` indicates that the relation `r` is
  well-founded when restricted to the set `s`.
 * `Set.IsWF s` indicates that `<` is well-founded when restricted to `s`.
 * `Set.PartiallyWellOrderedOn s r` indicates that the relation `r` is
  partially well-ordered (also known as well quasi-ordered) when restricted to the set `s`.
 * `Set.IsPWO s` indicates that any infinite sequence of elements in `s` contains an infinite
  monotone subsequence. Note that this is equivalent to containing only two comparable elements.

## Main Results
 * Higman's Lemma, `Set.PartiallyWellOrderedOn.partiallyWellOrderedOn_sublistForall₂`,
  shows that if `r` is partially well-ordered on `s`, then `List.SublistForall₂` is partially
  well-ordered on the set of lists of elements of `s`. The result was originally published by
  Higman, but this proof more closely follows Nash-Williams.
 * `Set.wellFoundedOn_iff` relates `well_founded_on` to the well-foundedness of a relation on the
 original type, to avoid dealing with subtypes.
 * `Set.IsWF.mono` shows that a subset of a well-founded subset is well-founded.
 * `Set.IsWF.union` shows that the union of two well-founded subsets is well-founded.
 * `Finset.isWF` shows that all `Finset`s are well-founded.

## TODO

Prove that `s` is partial well ordered iff it has no infinite descending chain or antichain.

## References
 * [Higman, *Ordering by Divisibility in Abstract Algebras*][Higman52]
 * [Nash-Williams, *On Well-Quasi-Ordering Finite Trees*][Nash-Williams63]
-/

assert_not_exists OrderedSemiring

variable {ι α β γ : Type*} {π : ι → Type*}

namespace Set

/-! ### Relations well-founded on sets -/


/-- `s.WellFoundedOn r` indicates that the relation `r` is well-founded when restricted to `s`. -/
def WellFoundedOn (s : Set α) (r : α → α → Prop) : Prop :=
  WellFounded fun a b : s => r a b

@[simp]
theorem wellFoundedOn_empty (r : α → α → Prop) : WellFoundedOn ∅ r :=
  wellFounded_of_isEmpty _

section WellFoundedOn

variable {r r' : α → α → Prop}

section AnyRel

variable {f : β → α} {s t : Set α} {x y : α}

theorem wellFoundedOn_iff :
    s.WellFoundedOn r ↔ WellFounded fun a b : α => r a b ∧ a ∈ s ∧ b ∈ s := by
  have f : RelEmbedding (fun (a : s) (b : s) => r a b) fun a b : α => r a b ∧ a ∈ s ∧ b ∈ s :=
    ⟨⟨(↑), Subtype.coe_injective⟩, by simp⟩
  refine ⟨fun h => ?_, f.wellFounded⟩
  rw [WellFounded.wellFounded_iff_has_min]
  intro t ht
  by_cases hst : (s ∩ t).Nonempty
  · rw [← Subtype.preimage_coe_nonempty] at hst
    rcases h.has_min (Subtype.val ⁻¹' t) hst with ⟨⟨m, ms⟩, mt, hm⟩
    exact ⟨m, mt, fun x xt ⟨xm, xs, _⟩ => hm ⟨x, xs⟩ xt xm⟩
  · rcases ht with ⟨m, mt⟩
    exact ⟨m, mt, fun x _ ⟨_, _, ms⟩ => hst ⟨m, ⟨ms, mt⟩⟩⟩

@[simp]
theorem wellFoundedOn_univ : (univ : Set α).WellFoundedOn r ↔ WellFounded r := by
  simp [wellFoundedOn_iff]

theorem _root_.WellFounded.wellFoundedOn : WellFounded r → s.WellFoundedOn r :=
  InvImage.wf _

@[simp]
theorem wellFoundedOn_range : (range f).WellFoundedOn r ↔ WellFounded (r on f) := by
  let f' : β → range f := fun c => ⟨f c, c, rfl⟩
  refine ⟨fun h => (InvImage.wf f' h).mono fun c c' => id, fun h => ⟨?_⟩⟩
  rintro ⟨_, c, rfl⟩
  refine Acc.of_downward_closed f' ?_ _ ?_
  · rintro _ ⟨_, c', rfl⟩ -
    exact ⟨c', rfl⟩
  · exact h.apply _

@[simp]
theorem wellFoundedOn_image {s : Set β} : (f '' s).WellFoundedOn r ↔ s.WellFoundedOn (r on f) := by
  rw [image_eq_range]; exact wellFoundedOn_range

namespace WellFoundedOn

protected theorem induction (hs : s.WellFoundedOn r) (hx : x ∈ s) {P : α → Prop}
    (hP : ∀ y ∈ s, (∀ z ∈ s, r z y → P z) → P y) : P x := by
  let Q : s → Prop := fun y => P y
  change Q ⟨x, hx⟩
  refine WellFounded.induction hs ⟨x, hx⟩ ?_
  simpa only [Subtype.forall]

protected theorem mono (h : t.WellFoundedOn r') (hle : r ≤ r') (hst : s ⊆ t) :
    s.WellFoundedOn r := by
  rw [wellFoundedOn_iff] at *
  exact Subrelation.wf (fun xy => ⟨hle _ _ xy.1, hst xy.2.1, hst xy.2.2⟩) h

theorem mono' (h : ∀ (a) (_ : a ∈ s) (b) (_ : b ∈ s), r' a b → r a b) :
    s.WellFoundedOn r → s.WellFoundedOn r' :=
  Subrelation.wf @fun a b => h _ a.2 _ b.2

theorem subset (h : t.WellFoundedOn r) (hst : s ⊆ t) : s.WellFoundedOn r :=
  h.mono le_rfl hst

open Relation

open List in
/-- `a` is accessible under the relation `r` iff `r` is well-founded on the downward transitive
closure of `a` under `r` (including `a` or not). -/
theorem acc_iff_wellFoundedOn {α} {r : α → α → Prop} {a : α} :
    TFAE [Acc r a,
      WellFoundedOn { b | ReflTransGen r b a } r,
      WellFoundedOn { b | TransGen r b a } r] := by
  tfae_have 1 → 2 := by
    refine fun h => ⟨fun b => InvImage.accessible _ ?_⟩
    rw [← acc_transGen_iff] at h ⊢
    obtain h' | h' := reflTransGen_iff_eq_or_transGen.1 b.2
    · rwa [h'] at h
    · exact h.inv h'
  tfae_have 2 → 3 := fun h => h.subset fun _ => TransGen.to_reflTransGen
  tfae_have 3 → 1 := by
    refine fun h => Acc.intro _ (fun b hb => (h.apply ⟨b, .single hb⟩).of_fibration Subtype.val ?_)
    exact fun ⟨c, hc⟩ d h => ⟨⟨d, .head h hc⟩, h, rfl⟩
  tfae_finish

end WellFoundedOn

end AnyRel

section IsStrictOrder

variable [IsStrictOrder α r] {s t : Set α}

instance IsStrictOrder.subset : IsStrictOrder α fun a b : α => r a b ∧ a ∈ s ∧ b ∈ s where
  toIsIrrefl := ⟨fun a con => irrefl_of r a con.1⟩
  toIsTrans := ⟨fun _ _ _ ab bc => ⟨trans_of r ab.1 bc.1, ab.2.1, bc.2.2⟩⟩

theorem wellFoundedOn_iff_no_descending_seq :
    s.WellFoundedOn r ↔ ∀ f : ((· > ·) : ℕ → ℕ → Prop) ↪r r, ¬∀ n, f n ∈ s := by
  simp only [wellFoundedOn_iff, RelEmbedding.wellFounded_iff_no_descending_seq, ← not_exists, ←
    not_nonempty_iff, not_iff_not]
  constructor
  · rintro ⟨⟨f, hf⟩⟩
    have H : ∀ n, f n ∈ s := fun n => (hf.2 n.lt_succ_self).2.2
    refine ⟨⟨f, ?_⟩, H⟩
    simpa only [H, and_true] using @hf
  · rintro ⟨⟨f, hf⟩, hfs : ∀ n, f n ∈ s⟩
    refine ⟨⟨f, ?_⟩⟩
    simpa only [hfs, and_true] using @hf

theorem WellFoundedOn.union (hs : s.WellFoundedOn r) (ht : t.WellFoundedOn r) :
    (s ∪ t).WellFoundedOn r := by
  rw [wellFoundedOn_iff_no_descending_seq] at *
  rintro f hf
  rcases Nat.exists_subseq_of_forall_mem_union f hf with ⟨g, hg | hg⟩
  exacts [hs (g.dual.ltEmbedding.trans f) hg, ht (g.dual.ltEmbedding.trans f) hg]

@[simp]
theorem wellFoundedOn_union : (s ∪ t).WellFoundedOn r ↔ s.WellFoundedOn r ∧ t.WellFoundedOn r :=
  ⟨fun h => ⟨h.subset subset_union_left, h.subset subset_union_right⟩, fun h =>
    h.1.union h.2⟩

end IsStrictOrder

end WellFoundedOn

/-! ### Sets well-founded w.r.t. the strict inequality -/

section LT

variable [LT α] {s t : Set α}

/-- `s.IsWF` indicates that `<` is well-founded when restricted to `s`. -/
def IsWF (s : Set α) : Prop :=
  WellFoundedOn s (· < ·)

@[simp]
theorem isWF_empty : IsWF (∅ : Set α) :=
  wellFounded_of_isEmpty _

theorem isWF_univ_iff : IsWF (univ : Set α) ↔ WellFounded ((· < ·) : α → α → Prop) := by
  simp [IsWF, wellFoundedOn_iff]

theorem IsWF.mono (h : IsWF t) (st : s ⊆ t) : IsWF s := h.subset st

end LT

section Preorder

variable [Preorder α] {s t : Set α} {a : α}

protected nonrec theorem IsWF.union (hs : IsWF s) (ht : IsWF t) : IsWF (s ∪ t) := hs.union ht

@[simp] theorem isWF_union : IsWF (s ∪ t) ↔ IsWF s ∧ IsWF t := wellFoundedOn_union

end Preorder

section Preorder

variable [Preorder α] {s t : Set α} {a : α}

theorem isWF_iff_no_descending_seq :
    IsWF s ↔ ∀ f : ℕ → α, StrictAnti f → ¬∀ n, f (OrderDual.toDual n) ∈ s :=
  wellFoundedOn_iff_no_descending_seq.trans
    ⟨fun H f hf => H ⟨⟨f, hf.injective⟩, hf.lt_iff_lt⟩, fun H f => H f fun _ _ => f.map_rel_iff.2⟩

end Preorder

/-!
### Partially well-ordered sets

A set is partially well-ordered by a relation `r` when any infinite sequence contains two elements
where the first is related to the second by `r`. Equivalently, any antichain (see `IsAntichain`) is
finite, see `Set.partiallyWellOrderedOn_iff_finite_antichains`.
-/


/-- A subset is partially well-ordered by a relation `r` when any infinite sequence contains
  two elements where the first is related to the second by `r`. -/
def PartiallyWellOrderedOn (s : Set α) (r : α → α → Prop) : Prop :=
  ∀ f : ℕ → α, (∀ n, f n ∈ s) → ∃ m n : ℕ, m < n ∧ r (f m) (f n)

section PartiallyWellOrderedOn

variable {r : α → α → Prop} {r' : β → β → Prop} {f : α → β} {s : Set α} {t : Set α} {a : α}

theorem PartiallyWellOrderedOn.mono (ht : t.PartiallyWellOrderedOn r) (h : s ⊆ t) :
    s.PartiallyWellOrderedOn r := fun f hf => ht f fun n => h <| hf n

@[simp]
theorem partiallyWellOrderedOn_empty (r : α → α → Prop) : PartiallyWellOrderedOn ∅ r := fun _ h =>
  (h 0).elim

theorem PartiallyWellOrderedOn.union (hs : s.PartiallyWellOrderedOn r)
    (ht : t.PartiallyWellOrderedOn r) : (s ∪ t).PartiallyWellOrderedOn r := by
  rintro f hf
  rcases Nat.exists_subseq_of_forall_mem_union f hf with ⟨g, hgs | hgt⟩
  · rcases hs _ hgs with ⟨m, n, hlt, hr⟩
    exact ⟨g m, g n, g.strictMono hlt, hr⟩
  · rcases ht _ hgt with ⟨m, n, hlt, hr⟩
    exact ⟨g m, g n, g.strictMono hlt, hr⟩

@[simp]
theorem partiallyWellOrderedOn_union :
    (s ∪ t).PartiallyWellOrderedOn r ↔ s.PartiallyWellOrderedOn r ∧ t.PartiallyWellOrderedOn r :=
  ⟨fun h => ⟨h.mono subset_union_left, h.mono subset_union_right⟩, fun h =>
    h.1.union h.2⟩

theorem PartiallyWellOrderedOn.image_of_monotone_on (hs : s.PartiallyWellOrderedOn r)
    (hf : ∀ a₁ ∈ s, ∀ a₂ ∈ s, r a₁ a₂ → r' (f a₁) (f a₂)) : (f '' s).PartiallyWellOrderedOn r' := by
  intro g' hg'
  choose g hgs heq using hg'
  obtain rfl : f ∘ g = g' := funext heq
  obtain ⟨m, n, hlt, hmn⟩ := hs g hgs
  exact ⟨m, n, hlt, hf _ (hgs m) _ (hgs n) hmn⟩

theorem _root_.IsAntichain.finite_of_partiallyWellOrderedOn (ha : IsAntichain r s)
    (hp : s.PartiallyWellOrderedOn r) : s.Finite := by
  refine not_infinite.1 fun hi => ?_
  obtain ⟨m, n, hmn, h⟩ := hp (fun n => hi.natEmbedding _ n) fun n => (hi.natEmbedding _ n).2
  exact hmn.ne ((hi.natEmbedding _).injective <| Subtype.val_injective <|
    ha.eq (hi.natEmbedding _ m).2 (hi.natEmbedding _ n).2 h)

section IsRefl

variable [IsRefl α r]

protected theorem Finite.partiallyWellOrderedOn (hs : s.Finite) : s.PartiallyWellOrderedOn r := by
  intro f hf
  obtain ⟨m, n, hmn, h⟩ := hs.exists_lt_map_eq_of_forall_mem hf
  exact ⟨m, n, hmn, h.subst <| refl (f m)⟩

theorem _root_.IsAntichain.partiallyWellOrderedOn_iff (hs : IsAntichain r s) :
    s.PartiallyWellOrderedOn r ↔ s.Finite :=
  ⟨hs.finite_of_partiallyWellOrderedOn, Finite.partiallyWellOrderedOn⟩

@[simp]
theorem partiallyWellOrderedOn_singleton (a : α) : PartiallyWellOrderedOn {a} r :=
  (finite_singleton a).partiallyWellOrderedOn

@[nontriviality]
theorem Subsingleton.partiallyWellOrderedOn (hs : s.Subsingleton) : PartiallyWellOrderedOn s r :=
  hs.finite.partiallyWellOrderedOn

@[simp]
theorem partiallyWellOrderedOn_insert :
    PartiallyWellOrderedOn (insert a s) r ↔ PartiallyWellOrderedOn s r := by
  simp only [← singleton_union, partiallyWellOrderedOn_union,
    partiallyWellOrderedOn_singleton, true_and]

protected theorem PartiallyWellOrderedOn.insert (h : PartiallyWellOrderedOn s r) (a : α) :
    PartiallyWellOrderedOn (insert a s) r :=
  partiallyWellOrderedOn_insert.2 h

theorem partiallyWellOrderedOn_iff_finite_antichains [IsSymm α r] :
    s.PartiallyWellOrderedOn r ↔ ∀ t, t ⊆ s → IsAntichain r t → t.Finite := by
  refine ⟨fun h t ht hrt => hrt.finite_of_partiallyWellOrderedOn (h.mono ht), ?_⟩
  rintro hs f hf
  by_contra! H
  refine infinite_range_of_injective (fun m n hmn => ?_) (hs _ (range_subset_iff.2 hf) ?_)
  · obtain h | h | h := lt_trichotomy m n
    · refine (H _ _ h ?_).elim
      rw [hmn]
      exact refl _
    · exact h
    · refine (H _ _ h ?_).elim
      rw [hmn]
      exact refl _
  rintro _ ⟨m, hm, rfl⟩ _ ⟨n, hn, rfl⟩ hmn
  obtain h | h := (ne_of_apply_ne _ hmn).lt_or_lt
  · exact H _ _ h
  · exact mt symm (H _ _ h)

variable [IsTrans α r]

theorem PartiallyWellOrderedOn.exists_monotone_subseq (h : s.PartiallyWellOrderedOn r) (f : ℕ → α)
    (hf : ∀ n, f n ∈ s) : ∃ g : ℕ ↪o ℕ, ∀ m n : ℕ, m ≤ n → r (f (g m)) (f (g n)) := by
  obtain ⟨g, h1 | h2⟩ := exists_increasing_or_nonincreasing_subseq r f
  · refine ⟨g, fun m n hle => ?_⟩
    obtain hlt | rfl := hle.lt_or_eq
    exacts [h1 m n hlt, refl_of r _]
  · exfalso
    obtain ⟨m, n, hlt, hle⟩ := h (f ∘ g) fun n => hf _
    exact h2 m n hlt hle

theorem partiallyWellOrderedOn_iff_exists_monotone_subseq :
    s.PartiallyWellOrderedOn r ↔
      ∀ f : ℕ → α, (∀ n, f n ∈ s) → ∃ g : ℕ ↪o ℕ, ∀ m n : ℕ, m ≤ n → r (f (g m)) (f (g n)) := by
  constructor <;> intro h f hf
  · exact h.exists_monotone_subseq f hf
  · obtain ⟨g, gmon⟩ := h f hf
    exact ⟨g 0, g 1, g.lt_iff_lt.2 Nat.zero_lt_one, gmon _ _ (Nat.zero_le 1)⟩

protected theorem PartiallyWellOrderedOn.prod {t : Set β} (hs : PartiallyWellOrderedOn s r)
    (ht : PartiallyWellOrderedOn t r') :
    PartiallyWellOrderedOn (s ×ˢ t) fun x y : α × β => r x.1 y.1 ∧ r' x.2 y.2 := by
  intro f hf
  obtain ⟨g₁, h₁⟩ := hs.exists_monotone_subseq (Prod.fst ∘ f) fun n => (hf n).1
  obtain ⟨m, n, hlt, hle⟩ := ht (Prod.snd ∘ f ∘ g₁) fun n => (hf _).2
  exact ⟨g₁ m, g₁ n, g₁.strictMono hlt, h₁ _ _ hlt.le, hle⟩

end IsRefl

theorem PartiallyWellOrderedOn.wellFoundedOn [IsPreorder α r] (h : s.PartiallyWellOrderedOn r) :
    s.WellFoundedOn fun a b => r a b ∧ ¬r b a := by
  letI : Preorder α :=
    { le := r
      le_refl := refl_of r
      le_trans := fun _ _ _ => trans_of r }
  change s.WellFoundedOn (· < ·)
  replace h : s.PartiallyWellOrderedOn (· ≤ ·) := h -- Porting note: was `change _ at h`
  rw [wellFoundedOn_iff_no_descending_seq]
  intro f hf
  obtain ⟨m, n, hlt, hle⟩ := h f hf
  exact (f.map_rel_iff.2 hlt).not_le hle

end PartiallyWellOrderedOn

section IsPWO

variable [Preorder α] [Preorder β] {s t : Set α}

/-- A subset of a preorder is partially well-ordered when any infinite sequence contains
  a monotone subsequence of length 2 (or equivalently, an infinite monotone subsequence). -/
def IsPWO (s : Set α) : Prop :=
  PartiallyWellOrderedOn s (· ≤ ·)

nonrec theorem IsPWO.mono (ht : t.IsPWO) : s ⊆ t → s.IsPWO := ht.mono

nonrec theorem IsPWO.exists_monotone_subseq (h : s.IsPWO) (f : ℕ → α) (hf : ∀ n, f n ∈ s) :
    ∃ g : ℕ ↪o ℕ, Monotone (f ∘ g) :=
  h.exists_monotone_subseq f hf

theorem isPWO_iff_exists_monotone_subseq :
    s.IsPWO ↔ ∀ f : ℕ → α, (∀ n, f n ∈ s) → ∃ g : ℕ ↪o ℕ, Monotone (f ∘ g) :=
  partiallyWellOrderedOn_iff_exists_monotone_subseq

protected theorem IsPWO.isWF (h : s.IsPWO) : s.IsWF := by
  simpa only [← lt_iff_le_not_le] using h.wellFoundedOn

nonrec theorem IsPWO.prod {t : Set β} (hs : s.IsPWO) (ht : t.IsPWO) : IsPWO (s ×ˢ t) :=
  hs.prod ht

theorem IsPWO.image_of_monotoneOn (hs : s.IsPWO) {f : α → β} (hf : MonotoneOn f s) :
    IsPWO (f '' s) :=
  hs.image_of_monotone_on hf

theorem IsPWO.image_of_monotone (hs : s.IsPWO) {f : α → β} (hf : Monotone f) : IsPWO (f '' s) :=
  hs.image_of_monotone_on (hf.monotoneOn _)

protected nonrec theorem IsPWO.union (hs : IsPWO s) (ht : IsPWO t) : IsPWO (s ∪ t) :=
  hs.union ht

@[simp]
theorem isPWO_union : IsPWO (s ∪ t) ↔ IsPWO s ∧ IsPWO t :=
  partiallyWellOrderedOn_union

protected theorem Finite.isPWO (hs : s.Finite) : IsPWO s := hs.partiallyWellOrderedOn

@[simp] theorem isPWO_of_finite [Finite α] : s.IsPWO := s.toFinite.isPWO

@[simp] theorem isPWO_singleton (a : α) : IsPWO ({a} : Set α) := (finite_singleton a).isPWO

@[simp] theorem isPWO_empty : IsPWO (∅ : Set α) := finite_empty.isPWO

protected theorem Subsingleton.isPWO (hs : s.Subsingleton) : IsPWO s := hs.finite.isPWO

@[simp]
theorem isPWO_insert {a} : IsPWO (insert a s) ↔ IsPWO s := by
  simp only [← singleton_union, isPWO_union, isPWO_singleton, true_and]

protected theorem IsPWO.insert (h : IsPWO s) (a : α) : IsPWO (insert a s) :=
  isPWO_insert.2 h

protected theorem Finite.isWF (hs : s.Finite) : IsWF s := hs.isPWO.isWF

@[simp] theorem isWF_singleton {a : α} : IsWF ({a} : Set α) := (finite_singleton a).isWF

protected theorem Subsingleton.isWF (hs : s.Subsingleton) : IsWF s := hs.isPWO.isWF

@[simp]
theorem isWF_insert {a} : IsWF (insert a s) ↔ IsWF s := by
  simp only [← singleton_union, isWF_union, isWF_singleton, true_and]

protected theorem IsWF.insert (h : IsWF s) (a : α) : IsWF (insert a s) :=
  isWF_insert.2 h

end IsPWO

section WellFoundedOn

variable {r : α → α → Prop} [IsStrictOrder α r] {s : Set α} {a : α}

protected theorem Finite.wellFoundedOn (hs : s.Finite) : s.WellFoundedOn r :=
  letI := partialOrderOfSO r
  hs.isWF

@[simp]
theorem wellFoundedOn_singleton : WellFoundedOn ({a} : Set α) r :=
  (finite_singleton a).wellFoundedOn

protected theorem Subsingleton.wellFoundedOn (hs : s.Subsingleton) : s.WellFoundedOn r :=
  hs.finite.wellFoundedOn

@[simp]
theorem wellFoundedOn_insert : WellFoundedOn (insert a s) r ↔ WellFoundedOn s r := by
  simp only [← singleton_union, wellFoundedOn_union, wellFoundedOn_singleton, true_and]

@[simp]
theorem wellFoundedOn_sdiff_singleton : WellFoundedOn (s \ {a}) r ↔ WellFoundedOn s r := by
  simp only [← wellFoundedOn_insert (a := a), insert_diff_singleton, mem_insert_iff, true_or,
    insert_eq_of_mem]

protected theorem WellFoundedOn.insert (h : WellFoundedOn s r) (a : α) :
    WellFoundedOn (insert a s) r :=
  wellFoundedOn_insert.2 h

protected theorem WellFoundedOn.sdiff_singleton (h : WellFoundedOn s r) (a : α) :
    WellFoundedOn (s \ {a}) r :=
  wellFoundedOn_sdiff_singleton.2 h

lemma WellFoundedOn.mapsTo {α β : Type*} {r : α → α → Prop} (f : β → α)
    {s : Set α} {t : Set β} (h : MapsTo f t s) (hw : s.WellFoundedOn r) :
    t.WellFoundedOn (r on f) := by
  exact InvImage.wf (fun x : t ↦ ⟨f x, h x.prop⟩) hw

end WellFoundedOn

section LinearOrder

variable [LinearOrder α] {s : Set α}

protected theorem IsWF.isPWO (hs : s.IsWF) : s.IsPWO := by
  intro f hf
  lift f to ℕ → s using hf
  rcases hs.has_min (range f) (range_nonempty _) with ⟨_, ⟨m, rfl⟩, hm⟩
  simp only [forall_mem_range, not_lt] at hm
  exact ⟨m, m + 1, by omega, hm _⟩

/-- In a linear order, the predicates `Set.IsWF` and `Set.IsPWO` are equivalent. -/
theorem isWF_iff_isPWO : s.IsWF ↔ s.IsPWO :=
  ⟨IsWF.isPWO, IsPWO.isWF⟩

end LinearOrder

end Set

namespace Finset

variable {r : α → α → Prop}

@[simp]
protected theorem partiallyWellOrderedOn [IsRefl α r] (s : Finset α) :
    (s : Set α).PartiallyWellOrderedOn r :=
  s.finite_toSet.partiallyWellOrderedOn

@[simp]
protected theorem isPWO [Preorder α] (s : Finset α) : Set.IsPWO (↑s : Set α) :=
  s.partiallyWellOrderedOn

@[simp]
protected theorem isWF [Preorder α] (s : Finset α) : Set.IsWF (↑s : Set α) :=
  s.finite_toSet.isWF

@[simp]
protected theorem wellFoundedOn [IsStrictOrder α r] (s : Finset α) :
    Set.WellFoundedOn (↑s : Set α) r :=
  letI := partialOrderOfSO r
  s.isWF

theorem wellFoundedOn_sup [IsStrictOrder α r] (s : Finset ι) {f : ι → Set α} :
    (s.sup f).WellFoundedOn r ↔ ∀ i ∈ s, (f i).WellFoundedOn r :=
  Finset.cons_induction_on s (by simp) fun a s ha hs => by simp [-sup_set_eq_biUnion, hs]

theorem partiallyWellOrderedOn_sup (s : Finset ι) {f : ι → Set α} :
    (s.sup f).PartiallyWellOrderedOn r ↔ ∀ i ∈ s, (f i).PartiallyWellOrderedOn r :=
  Finset.cons_induction_on s (by simp) fun a s ha hs => by simp [-sup_set_eq_biUnion, hs]

theorem isWF_sup [Preorder α] (s : Finset ι) {f : ι → Set α} :
    (s.sup f).IsWF ↔ ∀ i ∈ s, (f i).IsWF :=
  s.wellFoundedOn_sup

theorem isPWO_sup [Preorder α] (s : Finset ι) {f : ι → Set α} :
    (s.sup f).IsPWO ↔ ∀ i ∈ s, (f i).IsPWO :=
  s.partiallyWellOrderedOn_sup

@[simp]
theorem wellFoundedOn_bUnion [IsStrictOrder α r] (s : Finset ι) {f : ι → Set α} :
    (⋃ i ∈ s, f i).WellFoundedOn r ↔ ∀ i ∈ s, (f i).WellFoundedOn r := by
  simpa only [Finset.sup_eq_iSup] using s.wellFoundedOn_sup

@[simp]
theorem partiallyWellOrderedOn_bUnion (s : Finset ι) {f : ι → Set α} :
    (⋃ i ∈ s, f i).PartiallyWellOrderedOn r ↔ ∀ i ∈ s, (f i).PartiallyWellOrderedOn r := by
  simpa only [Finset.sup_eq_iSup] using s.partiallyWellOrderedOn_sup

@[simp]
theorem isWF_bUnion [Preorder α] (s : Finset ι) {f : ι → Set α} :
    (⋃ i ∈ s, f i).IsWF ↔ ∀ i ∈ s, (f i).IsWF :=
  s.wellFoundedOn_bUnion

@[simp]
theorem isPWO_bUnion [Preorder α] (s : Finset ι) {f : ι → Set α} :
    (⋃ i ∈ s, f i).IsPWO ↔ ∀ i ∈ s, (f i).IsPWO :=
  s.partiallyWellOrderedOn_bUnion

end Finset

namespace Set

section Preorder

variable [Preorder α] {s t : Set α} {a : α}

/-- `Set.IsWF.min` returns a minimal element of a nonempty well-founded set. -/
noncomputable nonrec def IsWF.min (hs : IsWF s) (hn : s.Nonempty) : α :=
  hs.min univ (nonempty_iff_univ_nonempty.1 hn.to_subtype)

theorem IsWF.min_mem (hs : IsWF s) (hn : s.Nonempty) : hs.min hn ∈ s :=
  (WellFounded.min hs univ (nonempty_iff_univ_nonempty.1 hn.to_subtype)).2

nonrec theorem IsWF.not_lt_min (hs : IsWF s) (hn : s.Nonempty) (ha : a ∈ s) : ¬a < hs.min hn :=
  hs.not_lt_min univ (nonempty_iff_univ_nonempty.1 hn.to_subtype) (mem_univ (⟨a, ha⟩ : s))

theorem IsWF.min_of_subset_not_lt_min {hs : s.IsWF} {hsn : s.Nonempty} {ht : t.IsWF}
    {htn : t.Nonempty} (hst : s ⊆ t) : ¬hs.min hsn < ht.min htn :=
  ht.not_lt_min htn (hst (min_mem hs hsn))

@[simp]
theorem isWF_min_singleton (a) {hs : IsWF ({a} : Set α)} {hn : ({a} : Set α).Nonempty} :
    hs.min hn = a :=
  eq_of_mem_singleton (IsWF.min_mem hs hn)

theorem IsWF.min_eq_of_lt (hs : s.IsWF) (ha : a ∈ s) (hlt : ∀ b ∈ s, b ≠ a → a < b) :
    hs.min (nonempty_of_mem ha) = a := by
  by_contra h
  exact (hs.not_lt_min (nonempty_of_mem ha) ha) (hlt (hs.min (nonempty_of_mem ha))
    (hs.min_mem (nonempty_of_mem ha)) h)

end Preorder

section PartialOrder

<<<<<<< HEAD
theorem IsWF.min_eq_of_le [PartialOrder α] {s : Set α} {a : α} (hs : s.IsWF)
    (ha : a ∈ s) (hle : ∀ b ∈ s, a ≤ b) : hs.min (nonempty_of_mem ha) = a :=
  Eq.symm <| eq_of_le_of_not_lt (hle (hs.min (nonempty_of_mem ha))
    (min_mem hs (nonempty_of_mem ha))) (not_lt_min hs (nonempty_of_mem ha) ha)
=======
variable [PartialOrder α] {s : Set α} {a : α}

theorem IsWF.min_eq_of_le (hs : s.IsWF) (ha : a ∈ s) (hle : ∀ b ∈ s, a ≤ b) :
    hs.min (nonempty_of_mem ha) = a :=
  (eq_of_le_of_not_lt (hle (hs.min (nonempty_of_mem ha))
    (hs.min_mem (nonempty_of_mem ha))) (hs.not_lt_min (nonempty_of_mem ha) ha)).symm
>>>>>>> 08fa0e9d

end PartialOrder

section LinearOrder

variable [LinearOrder α] {s t : Set α} {a : α}

theorem IsWF.min_le (hs : s.IsWF) (hn : s.Nonempty) (ha : a ∈ s) : hs.min hn ≤ a :=
  le_of_not_lt (hs.not_lt_min hn ha)

theorem IsWF.le_min_iff (hs : s.IsWF) (hn : s.Nonempty) : a ≤ hs.min hn ↔ ∀ b, b ∈ s → a ≤ b :=
  ⟨fun ha _b hb => le_trans ha (hs.min_le hn hb), fun h => h _ (hs.min_mem _)⟩

theorem IsWF.min_le_min_of_subset {hs : s.IsWF} {hsn : s.Nonempty} {ht : t.IsWF} {htn : t.Nonempty}
    (hst : s ⊆ t) : ht.min htn ≤ hs.min hsn :=
  (IsWF.le_min_iff _ _).2 fun _b hb => ht.min_le htn (hst hb)

theorem IsWF.min_union (hs : s.IsWF) (hsn : s.Nonempty) (ht : t.IsWF) (htn : t.Nonempty) :
    (hs.union ht).min (union_nonempty.2 (Or.intro_left _ hsn)) =
      Min.min (hs.min hsn) (ht.min htn) := by
  refine le_antisymm (le_min (IsWF.min_le_min_of_subset subset_union_left)
    (IsWF.min_le_min_of_subset subset_union_right)) ?_
  rw [min_le_iff]
  exact ((mem_union _ _ _).1 ((hs.union ht).min_mem (union_nonempty.2 (.inl hsn)))).imp
    (hs.min_le _) (ht.min_le _)

end LinearOrder

end Set

open Set

section LocallyFiniteOrder

variable {s : Set α} [Preorder α] [LocallyFiniteOrder α]

theorem BddBelow.wellFoundedOn_lt : BddBelow s → s.WellFoundedOn (· < ·) := by
  rw [wellFoundedOn_iff_no_descending_seq]
  rintro ⟨a, ha⟩ f hf
  refine infinite_range_of_injective f.injective ?_
  exact (finite_Icc a <| f 0).subset <| range_subset_iff.2 <| fun n =>
    ⟨ha <| hf _,
      antitone_iff_forall_lt.2 (fun a b hab => (f.map_rel_iff.2 hab).le) <| Nat.zero_le _⟩

theorem BddAbove.wellFoundedOn_gt : BddAbove s → s.WellFoundedOn (· > ·) :=
  fun h => h.dual.wellFoundedOn_lt

end LocallyFiniteOrder

namespace Set.PartiallyWellOrderedOn

variable {r : α → α → Prop}

/-- In the context of partial well-orderings, a bad sequence is a nonincreasing sequence
  whose range is contained in a particular set `s`. One exists if and only if `s` is not
  partially well-ordered. -/
def IsBadSeq (r : α → α → Prop) (s : Set α) (f : ℕ → α) : Prop :=
  (∀ n, f n ∈ s) ∧ ∀ m n : ℕ, m < n → ¬r (f m) (f n)

theorem iff_forall_not_isBadSeq (r : α → α → Prop) (s : Set α) :
    s.PartiallyWellOrderedOn r ↔ ∀ f, ¬IsBadSeq r s f :=
  forall_congr' fun f => by simp [IsBadSeq]

/-- This indicates that every bad sequence `g` that agrees with `f` on the first `n`
  terms has `rk (f n) ≤ rk (g n)`. -/
def IsMinBadSeq (r : α → α → Prop) (rk : α → ℕ) (s : Set α) (n : ℕ) (f : ℕ → α) : Prop :=
  ∀ g : ℕ → α, (∀ m : ℕ, m < n → f m = g m) → rk (g n) < rk (f n) → ¬IsBadSeq r s g

/-- Given a bad sequence `f`, this constructs a bad sequence that agrees with `f` on the first `n`
  terms and is minimal at `n`.
-/
noncomputable def minBadSeqOfBadSeq (r : α → α → Prop) (rk : α → ℕ) (s : Set α) (n : ℕ) (f : ℕ → α)
    (hf : IsBadSeq r s f) :
    { g : ℕ → α // (∀ m : ℕ, m < n → f m = g m) ∧ IsBadSeq r s g ∧ IsMinBadSeq r rk s n g } := by
  classical
    have h : ∃ (k : ℕ) (g : ℕ → α), (∀ m, m < n → f m = g m) ∧ IsBadSeq r s g ∧ rk (g n) = k :=
      ⟨_, f, fun _ _ => rfl, hf, rfl⟩
    obtain ⟨h1, h2, h3⟩ := Classical.choose_spec (Nat.find_spec h)
    refine ⟨Classical.choose (Nat.find_spec h), h1, by convert h2, fun g hg1 hg2 con => ?_⟩
    refine Nat.find_min h ?_ ⟨g, fun m mn => (h1 m mn).trans (hg1 m mn), con, rfl⟩
    rwa [← h3]

theorem exists_min_bad_of_exists_bad (r : α → α → Prop) (rk : α → ℕ) (s : Set α) :
    (∃ f, IsBadSeq r s f) → ∃ f, IsBadSeq r s f ∧ ∀ n, IsMinBadSeq r rk s n f := by
  rintro ⟨f0, hf0 : IsBadSeq r s f0⟩
  let fs : ∀ n : ℕ, { f : ℕ → α // IsBadSeq r s f ∧ IsMinBadSeq r rk s n f } := by
    refine Nat.rec ?_ fun n fn => ?_
    · exact ⟨(minBadSeqOfBadSeq r rk s 0 f0 hf0).1, (minBadSeqOfBadSeq r rk s 0 f0 hf0).2.2⟩
    · exact ⟨(minBadSeqOfBadSeq r rk s (n + 1) fn.1 fn.2.1).1,
        (minBadSeqOfBadSeq r rk s (n + 1) fn.1 fn.2.1).2.2⟩
  have h : ∀ m n, m ≤ n → (fs m).1 m = (fs n).1 m := fun m n mn => by
    obtain ⟨k, rfl⟩ := Nat.exists_eq_add_of_le mn; clear mn
    induction' k with k ih
    · rfl
    · rw [ih, (minBadSeqOfBadSeq r rk s (m + k + 1) (fs (m + k)).1 (fs (m + k)).2.1).2.1 m
        (Nat.lt_succ_iff.2 (Nat.add_le_add_left k.zero_le m))]
      rfl
  refine ⟨fun n => (fs n).1 n, ⟨fun n => (fs n).2.1.1 n, fun m n mn => ?_⟩, fun n g hg1 hg2 => ?_⟩
  · dsimp
    rw [h m n mn.le]
    exact (fs n).2.1.2 m n mn
  · refine (fs n).2.2 g (fun m mn => ?_) hg2
    rw [← h m n mn.le, ← hg1 m mn]

theorem iff_not_exists_isMinBadSeq (rk : α → ℕ) {s : Set α} :
    s.PartiallyWellOrderedOn r ↔ ¬∃ f, IsBadSeq r s f ∧ ∀ n, IsMinBadSeq r rk s n f := by
  rw [iff_forall_not_isBadSeq, ← not_exists, not_congr]
  constructor
  · apply exists_min_bad_of_exists_bad
  · rintro ⟨f, hf1, -⟩
    exact ⟨f, hf1⟩

/-- Higman's Lemma, which states that for any reflexive, transitive relation `r` which is
  partially well-ordered on a set `s`, the relation `List.SublistForall₂ r` is partially
  well-ordered on the set of lists of elements of `s`. That relation is defined so that
  `List.SublistForall₂ r l₁ l₂` whenever `l₁` related pointwise by `r` to a sublist of `l₂`. -/
theorem partiallyWellOrderedOn_sublistForall₂ (r : α → α → Prop) [IsRefl α r] [IsTrans α r]
    {s : Set α} (h : s.PartiallyWellOrderedOn r) :
    { l : List α | ∀ x, x ∈ l → x ∈ s }.PartiallyWellOrderedOn (List.SublistForall₂ r) := by
  rcases isEmpty_or_nonempty α
  · exact subsingleton_of_subsingleton.partiallyWellOrderedOn
  inhabit α
  rw [iff_not_exists_isMinBadSeq List.length]
  rintro ⟨f, hf1, hf2⟩
  have hnil : ∀ n, f n ≠ List.nil := fun n con =>
    hf1.2 n n.succ n.lt_succ_self (con.symm ▸ List.SublistForall₂.nil)
  have : ∀ n, (f n).headI ∈ s :=
    fun n => hf1.1 n _ (List.head!_mem_self (hnil n))
  obtain ⟨g, hg⟩ := h.exists_monotone_subseq (fun n => (f n).headI) this
  have hf' :=
    hf2 (g 0) (fun n => if n < g 0 then f n else List.tail (f (g (n - g 0))))
      (fun m hm => (if_pos hm).symm) ?_
  swap
  · simp only [if_neg (lt_irrefl (g 0)), Nat.sub_self]
    rw [List.length_tail, ← Nat.pred_eq_sub_one]
    exact Nat.pred_lt fun con => hnil _ (List.length_eq_zero.1 con)
  rw [IsBadSeq] at hf'
  push_neg at hf'
  obtain ⟨m, n, mn, hmn⟩ := hf' fun n x hx => by
    split_ifs at hx with hn
    exacts [hf1.1 _ _ hx, hf1.1 _ _ (List.tail_subset _ hx)]
  by_cases hn : n < g 0
  · apply hf1.2 m n mn
    rwa [if_pos hn, if_pos (mn.trans hn)] at hmn
  · obtain ⟨n', rfl⟩ := Nat.exists_eq_add_of_le (not_lt.1 hn)
    rw [if_neg hn, add_comm (g 0) n', Nat.add_sub_cancel_right] at hmn
    split_ifs at hmn with hm
    · apply hf1.2 m (g n') (lt_of_lt_of_le hm (g.monotone n'.zero_le))
      exact _root_.trans hmn (List.tail_sublistForall₂_self _)
    · rw [← Nat.sub_lt_iff_lt_add (le_of_not_lt hm)] at mn
      apply hf1.2 _ _ (g.lt_iff_lt.2 mn)
      rw [← List.cons_head!_tail (hnil (g (m - g 0))), ← List.cons_head!_tail (hnil (g n'))]
      exact List.SublistForall₂.cons (hg _ _ (le_of_lt mn)) hmn

theorem subsetProdLex [PartialOrder α] [Preorder β] {s : Set (α ×ₗ β)}
    (hα : ((fun (x : α ×ₗ β) => (ofLex x).1)'' s).IsPWO)
    (hβ : ∀ a, {y | toLex (a, y) ∈ s}.IsPWO) : s.IsPWO := by
  intro f hf
  rw [isPWO_iff_exists_monotone_subseq] at hα
  obtain ⟨g, hg⟩ : ∃ (g : (ℕ ↪o ℕ)), Monotone fun n => (ofLex f (g n)).1 :=
    hα (fun n => (ofLex f n).1) (fun k => mem_image_of_mem (fun x => (ofLex x).1) (hf k))
  have hhg : ∀ n, (ofLex f (g 0)).1 ≤ (ofLex f (g n)).1 := fun n => hg n.zero_le
  by_cases hc : ∃ n, (ofLex f (g 0)).1 < (ofLex f (g n)).1
  · obtain ⟨n, hn⟩ := hc
    use (g 0), (g n)
    constructor
    · by_contra hx
      simp_all
    · exact (Prod.Lex.le_iff (f (g 0)) _).mpr <| Or.inl hn
  · have hhc : ∀ n, (ofLex f (g 0)).1 = (ofLex f (g n)).1 := by
      intro n
      rw [not_exists] at hc
      exact (hhg n).eq_of_not_lt (hc n)
    obtain ⟨g', hg'⟩ : ∃ g' : ℕ ↪o ℕ, Monotone ((fun n ↦ (ofLex f (g (g' n))).2)) := by
      simp_rw [isPWO_iff_exists_monotone_subseq] at hβ
      apply hβ (ofLex f (g 0)).1 fun n ↦ (ofLex f (g n)).2
      intro n
      rw [hhc n]
      simpa using hf _
    use (g (g' 0)), (g (g' 1))
    suffices (f (g (g' 0))) ≤ (f (g (g' 1))) by simpa
    · refine (Prod.Lex.le_iff (f (g (g' 0))) (f (g (g' 1)))).mpr ?_
      right
      constructor
      · exact (hhc (g' 0)).symm.trans (hhc (g' 1))
      · exact hg' (Nat.zero_le 1)

theorem imageProdLex [PartialOrder α] [Preorder β] {s : Set (α ×ₗ β)}
    (hαβ : s.IsPWO) : ((fun (x : α ×ₗ β) => (ofLex x).1)'' s).IsPWO :=
  IsPWO.image_of_monotone hαβ Prod.Lex.monotone_fst

theorem fiberProdLex [PartialOrder α] [Preorder β] {s : Set (α ×ₗ β)}
    (hαβ : s.IsPWO) (a : α) : {y | toLex (a, y) ∈ s}.IsPWO := by
  let f : α ×ₗ β → β := fun x => (ofLex x).2
  have h : {y | toLex (a, y) ∈ s} = f '' (s ∩ (fun x ↦ (ofLex x).1) ⁻¹' {a}) := by
    ext x
    simp [f]
  rw [h]
  apply IsPWO.image_of_monotoneOn (hαβ.mono inter_subset_left)
  rintro b ⟨-, hb⟩ c ⟨-, hc⟩ hbc
  simp only [mem_preimage, mem_singleton_iff] at hb hc
  have : (ofLex b).1 < (ofLex c).1 ∨ (ofLex b).1 = (ofLex c).1 ∧ f b ≤ f c :=
    (Prod.Lex.le_iff b c).mp hbc
  simp_all only [lt_self_iff_false, true_and, false_or]

theorem ProdLex_iff [PartialOrder α] [Preorder β] {s : Set (α ×ₗ β)} :
    s.IsPWO ↔
      ((fun (x : α ×ₗ β) ↦ (ofLex x).1) '' s).IsPWO ∧ ∀ a, {y | toLex (a, y) ∈ s}.IsPWO :=
  ⟨fun h ↦ ⟨imageProdLex h, fiberProdLex h⟩, fun h ↦ subsetProdLex h.1 h.2⟩

end Set.PartiallyWellOrderedOn

theorem WellFounded.isWF [LT α] (h : WellFounded ((· < ·) : α → α → Prop)) (s : Set α) : s.IsWF :=
  (Set.isWF_univ_iff.2 h).mono s.subset_univ

/-- A version of **Dickson's lemma** any subset of functions `Π s : σ, α s` is partially well
ordered, when `σ` is a `Fintype` and each `α s` is a linear well order.
This includes the classical case of Dickson's lemma that `ℕ ^ n` is a well partial order.
Some generalizations would be possible based on this proof, to include cases where the target is
partially well ordered, and also to consider the case of `Set.PartiallyWellOrderedOn` instead of
`Set.IsPWO`. -/
theorem Pi.isPWO {α : ι → Type*} [∀ i, LinearOrder (α i)] [∀ i, IsWellOrder (α i) (· < ·)]
    [Finite ι] (s : Set (∀ i, α i)) : s.IsPWO := by
  cases nonempty_fintype ι
  suffices ∀ (s : Finset ι) (f : ℕ → ∀ s, α s),
    ∃ g : ℕ ↪o ℕ, ∀ ⦃a b : ℕ⦄, a ≤ b → ∀ x, x ∈ s → (f ∘ g) a x ≤ (f ∘ g) b x by
    refine isPWO_iff_exists_monotone_subseq.2 fun f _ => ?_
    simpa only [Finset.mem_univ, true_imp_iff] using this Finset.univ f
  refine Finset.cons_induction ?_ ?_
  · intro f
    exists RelEmbedding.refl (· ≤ ·)
    simp only [IsEmpty.forall_iff, imp_true_iff, forall_const, Finset.not_mem_empty]
  · intro x s hx ih f
    obtain ⟨g, hg⟩ :=
      (IsWellFounded.wf.isWF univ).isPWO.exists_monotone_subseq (fun n => f n x) mem_univ
    obtain ⟨g', hg'⟩ := ih (f ∘ g)
    refine ⟨g'.trans g, fun a b hab => (Finset.forall_mem_cons _ _).2 ?_⟩
    exact ⟨hg (OrderHomClass.mono g' hab), hg' hab⟩

section ProdLex
variable {rα : α → α → Prop} {rβ : β → β → Prop} {f : γ → α} {g : γ → β} {s : Set γ}

/-- Stronger version of `WellFounded.prod_lex`. Instead of requiring `rβ on g` to be well-founded,
we only require it to be well-founded on fibers of `f`. -/
theorem WellFounded.prod_lex_of_wellFoundedOn_fiber (hα : WellFounded (rα on f))
    (hβ : ∀ a, (f ⁻¹' {a}).WellFoundedOn (rβ on g)) :
    WellFounded (Prod.Lex rα rβ on fun c => (f c, g c)) := by
  refine ((psigma_lex (wellFoundedOn_range.2 hα) fun a => hβ a).onFun
    (f := fun c => ⟨⟨_, c, rfl⟩, c, rfl⟩)).mono fun c c' h => ?_
  obtain h' | h' := Prod.lex_iff.1 h
  · exact PSigma.Lex.left _ _ h'
  · dsimp only [InvImage, (· on ·)] at h' ⊢
    convert PSigma.Lex.right (⟨_, c', rfl⟩ : range f) _ using 1; swap
    exacts [⟨c, h'.1⟩, PSigma.subtype_ext (Subtype.ext h'.1) rfl, h'.2]

theorem Set.WellFoundedOn.prod_lex_of_wellFoundedOn_fiber (hα : s.WellFoundedOn (rα on f))
    (hβ : ∀ a, (s ∩ f ⁻¹' {a}).WellFoundedOn (rβ on g)) :
    s.WellFoundedOn (Prod.Lex rα rβ on fun c => (f c, g c)) :=
  WellFounded.prod_lex_of_wellFoundedOn_fiber hα
    fun a ↦ ((hβ a).onFun (f := fun x => ⟨x, x.1.2, x.2⟩)).mono (fun _ _ h ↦ ‹_›)

end ProdLex

section SigmaLex

variable {rι : ι → ι → Prop} {rπ : ∀ i, π i → π i → Prop} {f : γ → ι} {g : ∀ i, γ → π i} {s : Set γ}

/-- Stronger version of `PSigma.lex_wf`. Instead of requiring `rπ on g` to be well-founded, we only
require it to be well-founded on fibers of `f`. -/
theorem WellFounded.sigma_lex_of_wellFoundedOn_fiber (hι : WellFounded (rι on f))
    (hπ : ∀ i, (f ⁻¹' {i}).WellFoundedOn (rπ i on g i)) :
    WellFounded (Sigma.Lex rι rπ on fun c => ⟨f c, g (f c) c⟩) := by
  refine ((psigma_lex (wellFoundedOn_range.2 hι) fun a => hπ a).onFun
    (f := fun c => ⟨⟨_, c, rfl⟩, c, rfl⟩)).mono fun c c' h => ?_
  obtain h' | ⟨h', h''⟩ := Sigma.lex_iff.1 h
  · exact PSigma.Lex.left _ _ h'
  · dsimp only [InvImage, (· on ·)] at h' ⊢
    convert PSigma.Lex.right (⟨_, c', rfl⟩ : range f) _ using 1; swap
    · exact ⟨c, h'⟩
    · exact PSigma.subtype_ext (Subtype.ext h') rfl
    · dsimp only [Subtype.coe_mk] at *
      revert h'
      generalize f c = d
      rintro rfl h''
      exact h''

theorem Set.WellFoundedOn.sigma_lex_of_wellFoundedOn_fiber (hι : s.WellFoundedOn (rι on f))
    (hπ : ∀ i, (s ∩ f ⁻¹' {i}).WellFoundedOn (rπ i on g i)) :
    s.WellFoundedOn (Sigma.Lex rι rπ on fun c => ⟨f c, g (f c) c⟩) := by
  show WellFounded (Sigma.Lex rι rπ on fun c : s => ⟨f c, g (f c) c⟩)
  exact
    @WellFounded.sigma_lex_of_wellFoundedOn_fiber _ s _ _ rπ (fun c => f c) (fun i c => g _ c) hι
      fun i => ((hπ i).onFun (f := fun x => ⟨x, x.1.2, x.2⟩)).mono (fun b c h => ‹_›)

end SigmaLex<|MERGE_RESOLUTION|>--- conflicted
+++ resolved
@@ -604,19 +604,12 @@
 
 section PartialOrder
 
-<<<<<<< HEAD
-theorem IsWF.min_eq_of_le [PartialOrder α] {s : Set α} {a : α} (hs : s.IsWF)
-    (ha : a ∈ s) (hle : ∀ b ∈ s, a ≤ b) : hs.min (nonempty_of_mem ha) = a :=
-  Eq.symm <| eq_of_le_of_not_lt (hle (hs.min (nonempty_of_mem ha))
-    (min_mem hs (nonempty_of_mem ha))) (not_lt_min hs (nonempty_of_mem ha) ha)
-=======
 variable [PartialOrder α] {s : Set α} {a : α}
 
 theorem IsWF.min_eq_of_le (hs : s.IsWF) (ha : a ∈ s) (hle : ∀ b ∈ s, a ≤ b) :
     hs.min (nonempty_of_mem ha) = a :=
   (eq_of_le_of_not_lt (hle (hs.min (nonempty_of_mem ha))
     (hs.min_mem (nonempty_of_mem ha))) (hs.not_lt_min (nonempty_of_mem ha) ha)).symm
->>>>>>> 08fa0e9d
 
 end PartialOrder
 
