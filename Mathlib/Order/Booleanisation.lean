/-
Copyright (c) 2023 Yaël Dillies. All rights reserved.
Released under Apache 2.0 license as described in the file LICENSE.
Authors: Yaël Dillies
-/
import Mathlib.Order.Hom.Lattice

/-!
# Adding complements to a generalized Boolean algebra

This file embeds any generalized Boolean algebra into a Boolean algebra.

This concretely proves that any equation holding true in the theory of Boolean algebras that does
not reference `ᶜ` also holds true in the theory of generalized Boolean algebras. Put another way,
one does not need the existence of complements to prove something which does not talk about
complements.

## Main declarations

* `Booleanisation`: Boolean algebra containing a given generalised Boolean algebra as a sublattice.
* `Booleanisation.liftLatticeHom`: Boolean algebra containing a given generalised Boolean algebra as
  a sublattice.

## Future work

If mathlib ever acquires `GenBoolAlg`, the category of generalised Boolean algebras, then one could
show that `Booleanisation` is the free functor from `GenBoolAlg` to `BoolAlg`.
-/

open Function

variable {α : Type*}

/-- Boolean algebra containing a given generalised Boolean algebra `α` as a sublattice.

This should be thought of as made of a copy of `α` (representing elements of `α`) living under
another copy of `α` (representing complements of elements of `α`). -/
def Booleanisation (α : Type*) := α ⊕ α

namespace Booleanisation

instance instDecidableEq [DecidableEq α] : DecidableEq (Booleanisation α) :=
  inferInstanceAs <| DecidableEq (α ⊕ α)

/-- The natural inclusion `a ↦ a` from a generalized Boolean algebra to its generated Boolean
algebra. -/
@[match_pattern] def lift : α → Booleanisation α := Sum.inl

/-- The inclusion `a ↦ aᶜ from a generalized Boolean algebra to its generated Boolean algebra. -/
@[match_pattern] def comp : α → Booleanisation α := Sum.inr

/-- The complement operator on `Booleanisation α` sends `a` to `aᶜ` and `aᶜ` to `a`, for `a : α`. -/
instance instCompl : HasCompl (Booleanisation α) where
  compl x := match x with
    | lift a => comp a
    | comp a => lift a

@[simp] lemma compl_lift (a : α) : (lift a)ᶜ = comp a := rfl
@[simp] lemma compl_comp (a : α) : (comp a)ᶜ = lift a := rfl

<<<<<<< HEAD
variable [GeneralizedBooleanAlgebra α] {x y : Booleanisation α} {a b : α}
=======
variable [GeneralizedBooleanAlgebra α] {a b : α}
>>>>>>> d0df76bd

/-- The order on `Booleanisation α` is as follows: For `a b : α`,
* `a ≤ b` iff `a ≤ b` in `α`
* `a ≤ bᶜ` iff `a` and `b` are disjoint in `α`
* `aᶜ ≤ bᶜ` iff `b ≤ a` in `α`
* `¬ aᶜ ≤ b` -/
protected inductive LE : Booleanisation α → Booleanisation α → Prop
  | protected lift {a b} : a ≤ b → Booleanisation.LE (lift a) (lift b)
  | protected comp {a b} : a ≤ b → Booleanisation.LE (comp b) (comp a)
  | protected sep {a b} : Disjoint a b → Booleanisation.LE (lift a) (comp b)

/-- The order on `Booleanisation α` is as follows: For `a b : α`,
* `a < b` iff `a < b` in `α`
* `a < bᶜ` iff `a` and `b` are disjoint in `α`
* `aᶜ < bᶜ` iff `b < a` in `α`
* `¬ aᶜ < b` -/
protected inductive LT : Booleanisation α → Booleanisation α → Prop
  | protected lift {a b} : a < b → Booleanisation.LT (lift a) (lift b)
  | protected comp {a b} : a < b → Booleanisation.LT (comp b) (comp a)
  | protected sep {a b} : Disjoint a b → Booleanisation.LT (lift a) (comp b)

@[inherit_doc Booleanisation.LE]
instance instLE : LE (Booleanisation α) where
  le := Booleanisation.LE

@[inherit_doc Booleanisation.LT]
instance instLT : LT (Booleanisation α) where
  lt := Booleanisation.LT

/-- The supremum on `Booleanisation α` is as follows: For `a b : α`,
* `a ⊔ b` is `a ⊔ b`
* `a ⊔ bᶜ` is `(b \ a)ᶜ`
* `aᶜ ⊔ b` is `(a \ b)ᶜ`
* `aᶜ ⊔ bᶜ` is `(a ⊓ b)ᶜ` -/
instance instSup : Max (Booleanisation α) where
  max x y := match x, y with
    | lift a, lift b => lift (a ⊔ b)
    | lift a, comp b => comp (b \ a)
    | comp a, lift b => comp (a \ b)
    | comp a, comp b => comp (a ⊓ b)

/-- The infimum on `Booleanisation α` is as follows: For `a b : α`,
* `a ⊓ b` is `a ⊓ b`
* `a ⊓ bᶜ` is `a \ b`
* `aᶜ ⊓ b` is `b \ a`
* `aᶜ ⊓ bᶜ` is `(a ⊔ b)ᶜ` -/
instance instInf : Min (Booleanisation α) where
  min x y := match x, y with
    | lift a, lift b => lift (a ⊓ b)
    | lift a, comp b => lift (a \ b)
    | comp a, lift b => lift (b \ a)
    | comp a, comp b => comp (a ⊔ b)

/-- The bottom element of `Booleanisation α` is the bottom element of `α`. -/
instance instBot : Bot (Booleanisation α) where
  bot := lift ⊥

/-- The top element of `Booleanisation α` is the complement of the bottom element of `α`. -/
instance instTop : Top (Booleanisation α) where
  top := comp ⊥

/-- The difference operator on `Booleanisation α` is as follows: For `a b : α`,
* `a \ b` is `a \ b`
* `a \ bᶜ` is `a ⊓ b`
* `aᶜ \ b` is `(a ⊔ b)ᶜ`
* `aᶜ \ bᶜ` is `b \ a` -/
instance instSDiff : SDiff (Booleanisation α) where
  sdiff x y := match x, y with
    | lift a, lift b => lift (a \ b)
    | lift a, comp b => lift (a ⊓ b)
    | comp a, lift b => comp (a ⊔ b)
    | comp a, comp b => lift (b \ a)

@[simp] lemma lift_le_lift : lift a ≤ lift b ↔ a ≤ b := ⟨by rintro ⟨_⟩; assumption, LE.lift⟩
@[simp] lemma comp_le_comp : comp a ≤ comp b ↔ b ≤ a := ⟨by rintro ⟨_⟩; assumption, LE.comp⟩
@[simp] lemma lift_le_comp : lift a ≤ comp b ↔ Disjoint a b := ⟨by rintro ⟨_⟩; assumption, LE.sep⟩
@[simp] lemma not_comp_le_lift : ¬ comp a ≤ lift b := fun h ↦ nomatch h

@[simp] lemma lift_lt_lift : lift a < lift b ↔ a < b := ⟨by rintro ⟨_⟩; assumption, LT.lift⟩
@[simp] lemma comp_lt_comp : comp a < comp b ↔ b < a := ⟨by rintro ⟨_⟩; assumption, LT.comp⟩
@[simp] lemma lift_lt_comp : lift a < comp b ↔ Disjoint a b := ⟨by rintro ⟨_⟩; assumption, LT.sep⟩
@[simp] lemma not_comp_lt_lift : ¬ comp a < lift b := fun h ↦ nomatch h

@[simp] lemma lift_sup_lift (a b : α) : lift a ⊔ lift b = lift (a ⊔ b) := rfl
@[simp] lemma lift_sup_comp (a b : α) : lift a ⊔ comp b = comp (b \ a) := rfl
@[simp] lemma comp_sup_lift (a b : α) : comp a ⊔ lift b = comp (a \ b) := rfl
@[simp] lemma comp_sup_comp (a b : α) : comp a ⊔ comp b = comp (a ⊓ b) := rfl

@[simp] lemma lift_inf_lift (a b : α) : lift a ⊓ lift b = lift (a ⊓ b) := rfl
@[simp] lemma lift_inf_comp (a b : α) : lift a ⊓ comp b = lift (a \ b) := rfl
@[simp] lemma comp_inf_lift (a b : α) : comp a ⊓ lift b = lift (b \ a) := rfl
@[simp] lemma comp_inf_comp (a b : α) : comp a ⊓ comp b = comp (a ⊔ b) := rfl

@[simp] lemma lift_bot : lift (⊥ : α) = ⊥ := rfl
@[simp] lemma comp_bot : comp (⊥ : α) = ⊤ := rfl

@[simp] lemma lift_sdiff_lift (a b : α) : lift a \ lift b = lift (a \ b) := rfl
@[simp] lemma lift_sdiff_comp (a b : α) : lift a \ comp b = lift (a ⊓ b) := rfl
@[simp] lemma comp_sdiff_lift (a b : α) : comp a \ lift b = comp (a ⊔ b) := rfl
@[simp] lemma comp_sdiff_comp (a b : α) : comp a \ comp b = lift (b \ a) := rfl

instance instPreorder : Preorder (Booleanisation α) where
  lt := (· < ·)
  lt_iff_le_not_le x y := match x, y with
    | lift a, lift b => by simp [lt_iff_le_not_le]
    | lift a, comp b => by simp
    | comp a, lift b => by simp
    | comp a, comp b => by simp [lt_iff_le_not_le]
  le_refl x := match x with
    | lift _ => LE.lift le_rfl
    | comp _ => LE.comp le_rfl
  le_trans x y z hxy hyz := match x, y, z, hxy, hyz with
    | lift _, lift _, lift _, LE.lift hab, LE.lift hbc => LE.lift <| hab.trans hbc
    | lift _, lift _, comp _, LE.lift hab, LE.sep hbc => LE.sep <| hbc.mono_left hab
    | lift _, comp _, comp _, LE.sep hab, LE.comp hcb => LE.sep <| hab.mono_right hcb
    | comp _, comp _, comp _, LE.comp hba, LE.comp hcb => LE.comp <| hcb.trans hba

instance instPartialOrder : PartialOrder (Booleanisation α) where
  le_antisymm x y hxy hyx := match x, y, hxy, hyx with
    | lift a, lift b, LE.lift hab, LE.lift hba => by rw [hab.antisymm hba]
    | comp a, comp b, LE.comp hab, LE.comp hba => by rw [hab.antisymm hba]

-- The linter significantly hinders readability here.
set_option linter.unusedVariables false in
instance instSemilatticeSup : SemilatticeSup (Booleanisation α) where
  sup x y := max x y
  le_sup_left x y := match x, y with
    | lift a, lift b => LE.lift le_sup_left
    | lift a, comp b => LE.sep disjoint_sdiff_self_right
    | comp a, lift b => LE.comp sdiff_le
    | comp a, comp b => LE.comp inf_le_left
  le_sup_right x y := match x, y with
    | lift a, lift b => LE.lift le_sup_right
    | lift a, comp b => LE.comp sdiff_le
    | comp a, lift b => LE.sep disjoint_sdiff_self_right
    | comp a, comp b => LE.comp inf_le_right
  sup_le x y z hxz hyz := match x, y, z, hxz, hyz with
    | lift a, lift b, lift c, LE.lift hac, LE.lift hbc => LE.lift <| sup_le hac hbc
    | lift a, lift b, comp c, LE.sep hac, LE.sep hbc => LE.sep <| hac.sup_left hbc
    | lift a, comp b, comp c, LE.sep hac, LE.comp hcb => LE.comp <| le_sdiff.2 ⟨hcb, hac.symm⟩
    | comp a, lift b, comp c, LE.comp hca, LE.sep hbc => LE.comp <| le_sdiff.2 ⟨hca, hbc.symm⟩
    | comp a, comp b, comp c, LE.comp hca, LE.comp hcb => LE.comp <| le_inf hca hcb

-- The linter significantly hinders readability here.
set_option linter.unusedVariables false in
instance instSemilatticeInf : SemilatticeInf (Booleanisation α) where
  inf x y := min x y
  inf_le_left x y := match x, y with
    | lift a, lift b => LE.lift inf_le_left
    | lift a, comp b => LE.lift sdiff_le
    | comp a, lift b => LE.sep disjoint_sdiff_self_left
    | comp a, comp b => LE.comp le_sup_left
  inf_le_right x y := match x, y with
    | lift a, lift b => LE.lift inf_le_right
    | lift a, comp b => LE.sep disjoint_sdiff_self_left
    | comp a, lift b => LE.lift sdiff_le
    | comp a, comp b => LE.comp le_sup_right
  le_inf x y z hxz hyz := match x, y, z, hxz, hyz with
    | lift a, lift b, lift c, LE.lift hab, LE.lift hac => LE.lift <| le_inf hab hac
    | lift a, lift b, comp c, LE.lift hab, LE.sep hac => LE.lift <| le_sdiff.2 ⟨hab, hac⟩
    | lift a, comp b, lift c, LE.sep hab, LE.lift hac => LE.lift <| le_sdiff.2 ⟨hac, hab⟩
    | lift a, comp b, comp c, LE.sep hab, LE.sep hac => LE.sep <| hab.sup_right hac
    | comp a, comp b, comp c, LE.comp hba, LE.comp hca => LE.comp <| sup_le hba hca

instance instDistribLattice : DistribLattice (Booleanisation α) where
  inf_le_left _ _ := inf_le_left
  inf_le_right _ _ := inf_le_right
  le_inf _ _ _ := le_inf
  le_sup_inf x y z := match x, y, z with
    | lift _, lift _, lift _ => LE.lift le_sup_inf
    | lift a, lift b, comp c => LE.lift <| by simp [sup_left_comm, sup_comm, sup_assoc]
    | lift a, comp b, lift c => LE.lift <| by
      simp [sup_left_comm (a := b \ a), sup_comm (a := b \ a)]
    | lift a, comp b, comp c => LE.comp <| by rw [sup_sdiff]
    | comp a, lift b, lift c => LE.comp <| by rw [sdiff_inf]
    | comp a, lift b, comp c => LE.comp <| by rw [sdiff_sdiff_right']
    | comp a, comp b, lift c => LE.comp <| by rw [sdiff_sdiff_right', sup_comm]
    | comp _, comp _, comp _ => LE.comp (inf_sup_left _ _ _).le

-- The linter significantly hinders readability here.
set_option linter.unusedVariables false in
instance instBoundedOrder : BoundedOrder (Booleanisation α) where
  le_top x := match x with
    | lift a => LE.sep disjoint_bot_right
    | comp a => LE.comp bot_le
  bot_le x := match x with
    | lift a => LE.lift bot_le
    | comp a => LE.sep disjoint_bot_left

instance instBooleanAlgebra : BooleanAlgebra (Booleanisation α) where
  le_top _ := le_top
  bot_le _ := bot_le
  inf_compl_le_bot x := match x with
    | lift a => by simp
    | comp a => by simp
  top_le_sup_compl x := match x with
    | lift a => by simp
    | comp a => by simp
  sdiff_eq x y := match x, y with
    | lift a, lift b => by simp
    | lift a, comp b => by simp
    | comp a, lift b => by simp
    | comp a, comp b => by simp

/-- The embedding from a generalised Boolean algebra to its generated Boolean algebra. -/
def liftLatticeHom : LatticeHom α (Booleanisation α) where
  toFun := lift
  map_sup' _ _ := rfl
  map_inf' _ _ := rfl

lemma liftLatticeHom_injective : Injective (liftLatticeHom (α := α)) := Sum.inl_injective

end Booleanisation<|MERGE_RESOLUTION|>--- conflicted
+++ resolved
@@ -58,11 +58,7 @@
 @[simp] lemma compl_lift (a : α) : (lift a)ᶜ = comp a := rfl
 @[simp] lemma compl_comp (a : α) : (comp a)ᶜ = lift a := rfl
 
-<<<<<<< HEAD
-variable [GeneralizedBooleanAlgebra α] {x y : Booleanisation α} {a b : α}
-=======
 variable [GeneralizedBooleanAlgebra α] {a b : α}
->>>>>>> d0df76bd
 
 /-- The order on `Booleanisation α` is as follows: For `a b : α`,
 * `a ≤ b` iff `a ≤ b` in `α`
