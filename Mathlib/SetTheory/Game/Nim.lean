/-
Copyright (c) 2020 Fox Thomson. All rights reserved.
Released under Apache 2.0 license as described in the file LICENSE.
Authors: Fox Thomson, Markus Himmel
-/
import Mathlib.SetTheory.Game.Birthday
import Mathlib.SetTheory.Game.Impartial
import Mathlib.SetTheory.Nimber.Basic

/-!
# Nim and the Sprague-Grundy theorem

This file contains the definition for nim for any ordinal `o`. In the game of `nim o₁` both players
may move to `nim o₂` for any `o₂ < o₁`.
We also define a Grundy value for an impartial game `G` and prove the Sprague-Grundy theorem, that
`G` is equivalent to `nim (grundyValue G)`.
Finally, we prove that the grundy value of a sum `G + H` corresponds to the nimber sum of the
individual grundy values.

## Implementation details

The pen-and-paper definition of nim defines the possible moves of `nim o` to be `Set.Iio o`.
However, this definition does not work for us because it would make the type of nim
`Ordinal.{u} → SetTheory.PGame.{u + 1}`, which would make it impossible for us to state the
Sprague-Grundy theorem, since that requires the type of `nim` to be
`Ordinal.{u} → SetTheory.PGame.{u}`. For this reason, we
instead use `o.toType` for the possible moves. You can use `to_left_moves_nim` and
`to_right_moves_nim` to convert an ordinal less than `o` into a left or right move of `nim o`, and
vice versa.
-/


noncomputable section

universe u

namespace SetTheory

open scoped PGame
<<<<<<< HEAD
open Ordinal
=======
open Ordinal Nimber
>>>>>>> d0df76bd

namespace PGame

/-- The definition of single-heap nim, which can be viewed as a pile of stones where each player can
  take a positive number of stones from it on their turn. -/
noncomputable def nim (o : Ordinal.{u}) : PGame.{u} :=
  ⟨o.toType, o.toType,
    fun x => nim ((enumIsoToType o).symm x).val,
    fun x => nim ((enumIsoToType o).symm x).val⟩
termination_by o
decreasing_by all_goals exact ((enumIsoToType o).symm x).prop

theorem nim_def (o : Ordinal) : nim o =
    ⟨o.toType, o.toType,
      fun x => nim ((enumIsoToType o).symm x).val,
      fun x => nim ((enumIsoToType o).symm x).val⟩ := by
  rw [nim]

theorem leftMoves_nim (o : Ordinal) : (nim o).LeftMoves = o.toType := by rw [nim_def]; rfl
theorem rightMoves_nim (o : Ordinal) : (nim o).RightMoves = o.toType := by rw [nim_def]; rfl

theorem moveLeft_nim_hEq (o : Ordinal) :
    HEq (nim o).moveLeft fun i : o.toType => nim ((enumIsoToType o).symm i) := by rw [nim_def]; rfl

theorem moveRight_nim_hEq (o : Ordinal) :
    HEq (nim o).moveRight fun i : o.toType => nim ((enumIsoToType o).symm i) := by rw [nim_def]; rfl

/-- Turns an ordinal less than `o` into a left move for `nim o` and vice versa. -/
noncomputable def toLeftMovesNim {o : Ordinal} : Set.Iio o ≃ (nim o).LeftMoves :=
  (enumIsoToType o).toEquiv.trans (Equiv.cast (leftMoves_nim o).symm)

/-- Turns an ordinal less than `o` into a right move for `nim o` and vice versa. -/
noncomputable def toRightMovesNim {o : Ordinal} : Set.Iio o ≃ (nim o).RightMoves :=
  (enumIsoToType o).toEquiv.trans (Equiv.cast (rightMoves_nim o).symm)

@[simp]
theorem toLeftMovesNim_symm_lt {o : Ordinal} (i : (nim o).LeftMoves) :
    toLeftMovesNim.symm i < o :=
  (toLeftMovesNim.symm i).prop

@[simp]
theorem toRightMovesNim_symm_lt {o : Ordinal} (i : (nim o).RightMoves) :
    toRightMovesNim.symm i < o :=
  (toRightMovesNim.symm i).prop

@[simp]
theorem moveLeft_nim' {o : Ordinal} (i) : (nim o).moveLeft i = nim (toLeftMovesNim.symm i).val :=
  (congr_heq (moveLeft_nim_hEq o).symm (cast_heq _ i)).symm

theorem moveLeft_nim {o : Ordinal} (i) : (nim o).moveLeft (toLeftMovesNim i) = nim i := by simp

@[simp]
theorem moveRight_nim' {o : Ordinal} (i) : (nim o).moveRight i = nim (toRightMovesNim.symm i).val :=
  (congr_heq (moveRight_nim_hEq o).symm (cast_heq _ i)).symm

theorem moveRight_nim {o : Ordinal} (i) : (nim o).moveRight (toRightMovesNim i) = nim i := by simp

/-- A recursion principle for left moves of a nim game. -/
@[elab_as_elim]
def leftMovesNimRecOn {o : Ordinal} {P : (nim o).LeftMoves → Sort*} (i : (nim o).LeftMoves)
    (H : ∀ a (H : a < o), P <| toLeftMovesNim ⟨a, H⟩) : P i := by
  rw [← toLeftMovesNim.apply_symm_apply i]; apply H

/-- A recursion principle for right moves of a nim game. -/
@[elab_as_elim]
def rightMovesNimRecOn {o : Ordinal} {P : (nim o).RightMoves → Sort*} (i : (nim o).RightMoves)
    (H : ∀ a (H : a < o), P <| toRightMovesNim ⟨a, H⟩) : P i := by
  rw [← toRightMovesNim.apply_symm_apply i]; apply H

instance isEmpty_nim_zero_leftMoves : IsEmpty (nim 0).LeftMoves := by
  rw [nim_def]
  exact isEmpty_toType_zero

instance isEmpty_nim_zero_rightMoves : IsEmpty (nim 0).RightMoves := by
  rw [nim_def]
  exact isEmpty_toType_zero

/-- `nim 0` has exactly the same moves as `0`. -/
def nimZeroRelabelling : nim 0 ≡r 0 :=
  Relabelling.isEmpty _

theorem nim_zero_equiv : nim 0 ≈ 0 :=
  Equiv.isEmpty _

noncomputable instance uniqueNimOneLeftMoves : Unique (nim 1).LeftMoves :=
  (Equiv.cast <| leftMoves_nim 1).unique

noncomputable instance uniqueNimOneRightMoves : Unique (nim 1).RightMoves :=
  (Equiv.cast <| rightMoves_nim 1).unique

@[simp]
theorem default_nim_one_leftMoves_eq :
    (default : (nim 1).LeftMoves) = @toLeftMovesNim 1 ⟨0, Set.mem_Iio.mpr zero_lt_one⟩ :=
  rfl

@[simp]
theorem default_nim_one_rightMoves_eq :
    (default : (nim 1).RightMoves) = @toRightMovesNim 1 ⟨0, Set.mem_Iio.mpr zero_lt_one⟩ :=
  rfl

@[simp]
theorem toLeftMovesNim_one_symm (i) :
    (@toLeftMovesNim 1).symm i = ⟨0, Set.mem_Iio.mpr zero_lt_one⟩ := by
  simp [eq_iff_true_of_subsingleton]

@[simp]
theorem toRightMovesNim_one_symm (i) :
    (@toRightMovesNim 1).symm i = ⟨0, Set.mem_Iio.mpr zero_lt_one⟩ := by
  simp [eq_iff_true_of_subsingleton]

theorem nim_one_moveLeft (x) : (nim 1).moveLeft x = nim 0 := by simp

theorem nim_one_moveRight (x) : (nim 1).moveRight x = nim 0 := by simp

/-- `nim 1` has exactly the same moves as `star`. -/
def nimOneRelabelling : nim 1 ≡r star := by
  rw [nim_def]
  refine ⟨?_, ?_, fun i => ?_, fun j => ?_⟩
  any_goals dsimp; apply Equiv.equivOfUnique
  all_goals simpa [enumIsoToType] using nimZeroRelabelling

theorem nim_one_equiv : nim 1 ≈ star :=
  nimOneRelabelling.equiv

@[simp]
theorem nim_birthday (o : Ordinal) : (nim o).birthday = o := by
  induction' o using Ordinal.induction with o IH
  rw [nim_def, birthday_def]
  dsimp
  rw [max_eq_right le_rfl]
  convert lsub_typein o with i
  exact IH _ (typein_lt_self i)

@[simp]
theorem neg_nim (o : Ordinal) : -nim o = nim o := by
  induction' o using Ordinal.induction with o IH
  rw [nim_def]; dsimp; congr <;> funext i <;> exact IH _ (Ordinal.typein_lt_self i)

instance nim_impartial (o : Ordinal) : Impartial (nim o) := by
  induction' o using Ordinal.induction with o IH
  rw [impartial_def, neg_nim]
  refine ⟨equiv_rfl, fun i => ?_, fun i => ?_⟩ <;> simpa using IH _ (typein_lt_self _)

theorem nim_fuzzy_zero_of_ne_zero {o : Ordinal} (ho : o ≠ 0) : nim o ‖ 0 := by
  rw [Impartial.fuzzy_zero_iff_lf, lf_zero_le]
  use toRightMovesNim ⟨0, Ordinal.pos_iff_ne_zero.2 ho⟩
  simp

@[simp]
theorem nim_add_equiv_zero_iff (o₁ o₂ : Ordinal) : (nim o₁ + nim o₂ ≈ 0) ↔ o₁ = o₂ := by
  constructor
  · refine not_imp_not.1 fun hne : _ ≠ _ => (Impartial.not_equiv_zero_iff (nim o₁ + nim o₂)).2 ?_
    wlog h : o₁ < o₂
    · exact (fuzzy_congr_left add_comm_equiv).1 (this _ _ hne.symm (hne.lt_or_lt.resolve_left h))
    rw [Impartial.fuzzy_zero_iff_gf, zero_lf_le]
    use toLeftMovesAdd (Sum.inr <| toLeftMovesNim ⟨_, h⟩)
    · simpa using (Impartial.add_self (nim o₁)).2
  · rintro rfl
    exact Impartial.add_self (nim o₁)

@[simp]
theorem nim_add_fuzzy_zero_iff {o₁ o₂ : Ordinal} : nim o₁ + nim o₂ ‖ 0 ↔ o₁ ≠ o₂ := by
  rw [iff_not_comm, Impartial.not_fuzzy_zero_iff, nim_add_equiv_zero_iff]

@[simp]
theorem nim_equiv_iff_eq {o₁ o₂ : Ordinal} : (nim o₁ ≈ nim o₂) ↔ o₁ = o₂ := by
  rw [Impartial.equiv_iff_add_equiv_zero, nim_add_equiv_zero_iff]

/-- The Grundy value of an impartial game is recursively defined as the minimum excluded value
(the infimum of the complement) of the Grundy values of either its left or right options.
<<<<<<< HEAD

This is the ordinal which corresponds to the game of nim that the game is equivalent to. -/
noncomputable def grundyValue (G : PGame.{u}) : Ordinal.{u} :=
=======

This is the ordinal which corresponds to the game of nim that the game is equivalent to.

This function takes a value in `Nimber`. This is a type synonym for the ordinals which has the same
ordering, but addition in `Nimber` is such that it corresponds to the grundy value of the addition
of games. See that file for more information on nimbers and their arithmetic. -/
noncomputable def grundyValue (G : PGame.{u}) : Nimber.{u} :=
>>>>>>> d0df76bd
  sInf (Set.range fun i => grundyValue (G.moveLeft i))ᶜ
termination_by G

theorem grundyValue_eq_sInf_moveLeft (G : PGame) :
    grundyValue G = sInf (Set.range (grundyValue ∘ G.moveLeft))ᶜ := by
  rw [grundyValue]; rfl

<<<<<<< HEAD
=======
set_option linter.deprecated false in
>>>>>>> d0df76bd
@[deprecated grundyValue_eq_sInf_moveLeft (since := "2024-09-16")]
theorem grundyValue_eq_mex_left (G : PGame) :
    grundyValue G = Ordinal.mex fun i => grundyValue (G.moveLeft i) :=
  grundyValue_eq_sInf_moveLeft G

theorem grundyValue_ne_moveLeft {G : PGame} (i : G.LeftMoves) :
    grundyValue (G.moveLeft i) ≠ grundyValue G := by
  conv_rhs => rw [grundyValue_eq_sInf_moveLeft]
  have := csInf_mem (nonempty_of_not_bddAbove <|
<<<<<<< HEAD
    not_bddAbove_compl_of_small (Set.range fun i => grundyValue (G.moveLeft i)))
  rw [Set.mem_compl_iff, Set.mem_range, not_exists] at this
  exact this _

theorem le_grundyValue_of_Iio_subset_moveLeft {G : PGame} {o : Ordinal}
=======
    Nimber.not_bddAbove_compl_of_small (Set.range fun i => grundyValue (G.moveLeft i)))
  rw [Set.mem_compl_iff, Set.mem_range, not_exists] at this
  exact this _

theorem le_grundyValue_of_Iio_subset_moveLeft {G : PGame} {o : Nimber}
>>>>>>> d0df76bd
    (h : Set.Iio o ⊆ Set.range (grundyValue ∘ G.moveLeft)) : o ≤ grundyValue G := by
  by_contra! ho
  obtain ⟨i, hi⟩ := h ho
  exact grundyValue_ne_moveLeft i hi

<<<<<<< HEAD
theorem exists_grundyValue_moveLeft_of_lt {G : PGame} {o : Ordinal} (h : o < grundyValue G) :
=======
theorem exists_grundyValue_moveLeft_of_lt {G : PGame} {o : Nimber} (h : o < grundyValue G) :
>>>>>>> d0df76bd
    ∃ i, grundyValue (G.moveLeft i) = o := by
  rw [grundyValue_eq_sInf_moveLeft] at h
  by_contra ha
  exact h.not_le (csInf_le' ha)

<<<<<<< HEAD
theorem grundyValue_le_of_forall_moveLeft {G : PGame} {o : Ordinal}
=======
theorem grundyValue_le_of_forall_moveLeft {G : PGame} {o : Nimber}
>>>>>>> d0df76bd
    (h : ∀ i, grundyValue (G.moveLeft i) ≠ o) : G.grundyValue ≤ o := by
  contrapose! h
  exact exists_grundyValue_moveLeft_of_lt h

/-- The **Sprague-Grundy theorem** states that every impartial game is equivalent to a game of nim,
namely the game of nim corresponding to the game's Grundy value. -/
<<<<<<< HEAD
theorem equiv_nim_grundyValue (G : PGame.{u}) [G.Impartial] : G ≈ nim (grundyValue G) := by
=======
theorem equiv_nim_grundyValue (G : PGame.{u}) [G.Impartial] :
    G ≈ nim (toOrdinal (grundyValue G)) := by
>>>>>>> d0df76bd
  rw [Impartial.equiv_iff_add_equiv_zero, ← Impartial.forall_leftMoves_fuzzy_iff_equiv_zero]
  intro x
  apply leftMoves_add_cases x <;>
  intro i
  · rw [add_moveLeft_inl,
      ← fuzzy_congr_left (add_congr_left (Equiv.symm (equiv_nim_grundyValue _))),
      nim_add_fuzzy_zero_iff]
    exact grundyValue_ne_moveLeft i
  · rw [add_moveLeft_inr, ← Impartial.exists_left_move_equiv_iff_fuzzy_zero]
    obtain ⟨j, hj⟩ := exists_grundyValue_moveLeft_of_lt <| toLeftMovesNim_symm_lt i
    use toLeftMovesAdd (Sum.inl j)
    rw [add_moveLeft_inl, moveLeft_nim']
    exact Equiv.trans (add_congr_left (equiv_nim_grundyValue _)) (hj ▸ Impartial.add_self _)
termination_by G

<<<<<<< HEAD
theorem grundyValue_eq_iff_equiv_nim {G : PGame} [G.Impartial] {o : Ordinal} :
    grundyValue G = o ↔ G ≈ nim o :=
=======
theorem grundyValue_eq_iff_equiv_nim {G : PGame} [G.Impartial] {o : Nimber} :
    grundyValue G = o ↔ G ≈ nim (toOrdinal o) :=
>>>>>>> d0df76bd
  ⟨by rintro rfl; exact equiv_nim_grundyValue G,
   by intro h; rw [← nim_equiv_iff_eq]; exact Equiv.trans (Equiv.symm (equiv_nim_grundyValue G)) h⟩

@[simp]
theorem nim_grundyValue (o : Ordinal.{u}) : grundyValue (nim o) = ∗o :=
  grundyValue_eq_iff_equiv_nim.2 PGame.equiv_rfl

theorem grundyValue_eq_iff_equiv (G H : PGame) [G.Impartial] [H.Impartial] :
    grundyValue G = grundyValue H ↔ (G ≈ H) :=
  grundyValue_eq_iff_equiv_nim.trans (equiv_congr_left.1 (equiv_nim_grundyValue H) _).symm

@[simp]
theorem grundyValue_zero : grundyValue 0 = 0 :=
  grundyValue_eq_iff_equiv_nim.2 (Equiv.symm nim_zero_equiv)

theorem grundyValue_iff_equiv_zero (G : PGame) [G.Impartial] : grundyValue G = 0 ↔ G ≈ 0 := by
  rw [← grundyValue_eq_iff_equiv, grundyValue_zero]

@[simp]
theorem grundyValue_star : grundyValue star = 1 :=
  grundyValue_eq_iff_equiv_nim.2 (Equiv.symm nim_one_equiv)

@[simp]
theorem grundyValue_neg (G : PGame) [G.Impartial] : grundyValue (-G) = grundyValue G := by
  rw [grundyValue_eq_iff_equiv_nim, neg_equiv_iff, neg_nim, ← grundyValue_eq_iff_equiv_nim]

theorem grundyValue_eq_sInf_moveRight (G : PGame) [G.Impartial] :
    grundyValue G = sInf (Set.range (grundyValue ∘ G.moveRight))ᶜ := by
  obtain ⟨l, r, L, R⟩ := G
  rw [← grundyValue_neg, grundyValue_eq_sInf_moveLeft]
  iterate 3 apply congr_arg
  ext i
  exact @grundyValue_neg _ (@Impartial.moveRight_impartial ⟨l, r, L, R⟩ _ _)

<<<<<<< HEAD
=======
set_option linter.deprecated false in
>>>>>>> d0df76bd
@[deprecated grundyValue_eq_sInf_moveRight (since := "2024-09-16")]
theorem grundyValue_eq_mex_right (G : PGame) [G.Impartial] :
    grundyValue G = Ordinal.mex.{u, u} fun i => grundyValue (G.moveRight i) :=
  grundyValue_eq_sInf_moveRight G

theorem grundyValue_ne_moveRight {G : PGame} [G.Impartial] (i : G.RightMoves) :
    grundyValue (G.moveRight i) ≠ grundyValue G := by
  convert grundyValue_ne_moveLeft (toLeftMovesNeg i) using 1 <;> simp

<<<<<<< HEAD
theorem le_grundyValue_of_Iio_subset_moveRight {G : PGame} [G.Impartial] {o : Ordinal}
=======
theorem le_grundyValue_of_Iio_subset_moveRight {G : PGame} [G.Impartial] {o : Nimber}
>>>>>>> d0df76bd
    (h : Set.Iio o ⊆ Set.range (grundyValue ∘ G.moveRight)) : o ≤ grundyValue G := by
  by_contra! ho
  obtain ⟨i, hi⟩ := h ho
  exact grundyValue_ne_moveRight i hi

<<<<<<< HEAD
theorem exists_grundyValue_moveRight_of_lt {G : PGame} [G.Impartial] {o : Ordinal}
=======
theorem exists_grundyValue_moveRight_of_lt {G : PGame} [G.Impartial] {o : Nimber}
>>>>>>> d0df76bd
    (h : o < grundyValue G) : ∃ i, grundyValue (G.moveRight i) = o := by
  rw [← grundyValue_neg] at h
  obtain ⟨i, hi⟩ := exists_grundyValue_moveLeft_of_lt h
  use toLeftMovesNeg.symm i
  rwa [← grundyValue_neg, ← moveLeft_neg']

<<<<<<< HEAD
theorem grundyValue_le_of_forall_moveRight {G : PGame} [G.Impartial] {o : Ordinal}
=======
theorem grundyValue_le_of_forall_moveRight {G : PGame} [G.Impartial] {o : Nimber}
>>>>>>> d0df76bd
    (h : ∀ i, grundyValue (G.moveRight i) ≠ o) : G.grundyValue ≤ o := by
  contrapose! h
  exact exists_grundyValue_moveRight_of_lt h

<<<<<<< HEAD
-- Todo: redefine `grundyValue` as a nimber, and prove `grundyValue (nim a + nim b) = a + b` for all
-- nimbers.

/-- The Grundy value of the sum of two nim games with natural numbers of piles equals their bitwise
xor. -/
@[simp]
theorem grundyValue_nim_add_nim (n m : ℕ) : grundyValue (nim.{u} n + nim.{u} m) = n ^^^ m := by
  apply (grundyValue_le_of_forall_moveLeft _).antisymm (le_grundyValue_of_Iio_subset_moveLeft _)
  -- Since XOR is injective, no left moves of `nim n + nim m` will have `n ^^^ m` as a Grundy value.
  · intro i
    apply leftMoves_add_cases i
    all_goals
      intro j
      have hj := toLeftMovesNim_symm_lt j
      obtain ⟨k, hk⟩ := lt_omega.1 (hj.trans (nat_lt_omega _))
      rw [hk, Nat.cast_lt] at hj
      have := hj.ne
      have := hj -- The termination checker doesn't work without this.
    · rwa [add_moveLeft_inl, moveLeft_nim', ne_eq, hk, grundyValue_nim_add_nim, Nat.cast_inj,
        Nat.xor_left_inj]
    · rwa [add_moveLeft_inr, moveLeft_nim', ne_eq, hk, grundyValue_nim_add_nim, Nat.cast_inj,
        Nat.xor_right_inj]
  -- For any `k < n ^^^ m`, either `nim (k ^^^ m) + nim m` or `nim n + nim (k ^^^ n)` is a left
  -- option with Grundy value `k`.
  · intro k hk
    obtain ⟨k, rfl⟩ := Ordinal.lt_omega.1 (hk.trans (Ordinal.nat_lt_omega _))
    rw [Set.mem_Iio, Nat.cast_lt] at hk
    obtain hk | hk := Nat.lt_xor_cases hk <;> rw [← natCast_lt] at hk
    · use toLeftMovesAdd (Sum.inl (toLeftMovesNim ⟨_, hk⟩))
      rw [Function.comp_apply, add_moveLeft_inl, moveLeft_nim', Equiv.symm_apply_apply,
        grundyValue_nim_add_nim, Nat.xor_cancel_right]
    · use toLeftMovesAdd (Sum.inr (toLeftMovesNim ⟨_, hk⟩))
      rw [Function.comp_apply, add_moveLeft_inr, moveLeft_nim', Equiv.symm_apply_apply,
        grundyValue_nim_add_nim, Nat.xor_comm, Nat.xor_cancel_right]
termination_by (n, m)

theorem nim_add_nim_equiv {n m : ℕ} : nim n + nim m ≈ nim (n ^^^ m) := by
=======
/-- The Grundy value of the sum of two nim games equals their nimber addition. -/
theorem grundyValue_nim_add_nim (x y : Ordinal) : grundyValue (nim x + nim y) = ∗x + ∗y := by
  apply (grundyValue_le_of_forall_moveLeft _).antisymm (le_grundyValue_of_Iio_subset_moveLeft _)
  · intro i
    apply leftMoves_add_cases i <;> intro j <;> have := (toLeftMovesNim_symm_lt j).ne
    · simpa [grundyValue_nim_add_nim (toLeftMovesNim.symm j) y]
    · simpa [grundyValue_nim_add_nim x (toLeftMovesNim.symm j)]
  · intro k hk
    obtain h | h := Nimber.lt_add_cases hk
    · let a := toOrdinal (k + ∗y)
      use toLeftMovesAdd (Sum.inl (toLeftMovesNim ⟨a, h⟩))
      simp [a, grundyValue_nim_add_nim a y]
    · let a := toOrdinal (k + ∗x)
      use toLeftMovesAdd (Sum.inr (toLeftMovesNim ⟨a, h⟩))
      simp [a, grundyValue_nim_add_nim x a, add_comm (∗x)]
termination_by (x, y)

theorem nim_add_nim_equiv (x y : Ordinal) :
    nim x + nim y ≈ nim (toOrdinal (∗x + ∗y)) := by
>>>>>>> d0df76bd
  rw [← grundyValue_eq_iff_equiv_nim, grundyValue_nim_add_nim]

@[simp]
theorem grundyValue_add (G H : PGame) [G.Impartial] [H.Impartial] :
    grundyValue (G + H) = grundyValue G + grundyValue H := by
  rw [← (grundyValue G).toOrdinal_toNimber, ← (grundyValue H).toOrdinal_toNimber,
    ← grundyValue_nim_add_nim, grundyValue_eq_iff_equiv]
  exact add_congr (equiv_nim_grundyValue G) (equiv_nim_grundyValue H)

end PGame

end SetTheory<|MERGE_RESOLUTION|>--- conflicted
+++ resolved
@@ -37,11 +37,7 @@
 namespace SetTheory
 
 open scoped PGame
-<<<<<<< HEAD
-open Ordinal
-=======
 open Ordinal Nimber
->>>>>>> d0df76bd
 
 namespace PGame
 
@@ -212,11 +208,6 @@
 
 /-- The Grundy value of an impartial game is recursively defined as the minimum excluded value
 (the infimum of the complement) of the Grundy values of either its left or right options.
-<<<<<<< HEAD
-
-This is the ordinal which corresponds to the game of nim that the game is equivalent to. -/
-noncomputable def grundyValue (G : PGame.{u}) : Ordinal.{u} :=
-=======
 
 This is the ordinal which corresponds to the game of nim that the game is equivalent to.
 
@@ -224,7 +215,6 @@
 ordering, but addition in `Nimber` is such that it corresponds to the grundy value of the addition
 of games. See that file for more information on nimbers and their arithmetic. -/
 noncomputable def grundyValue (G : PGame.{u}) : Nimber.{u} :=
->>>>>>> d0df76bd
   sInf (Set.range fun i => grundyValue (G.moveLeft i))ᶜ
 termination_by G
 
@@ -232,10 +222,7 @@
     grundyValue G = sInf (Set.range (grundyValue ∘ G.moveLeft))ᶜ := by
   rw [grundyValue]; rfl
 
-<<<<<<< HEAD
-=======
 set_option linter.deprecated false in
->>>>>>> d0df76bd
 @[deprecated grundyValue_eq_sInf_moveLeft (since := "2024-09-16")]
 theorem grundyValue_eq_mex_left (G : PGame) :
     grundyValue G = Ordinal.mex fun i => grundyValue (G.moveLeft i) :=
@@ -245,51 +232,31 @@
     grundyValue (G.moveLeft i) ≠ grundyValue G := by
   conv_rhs => rw [grundyValue_eq_sInf_moveLeft]
   have := csInf_mem (nonempty_of_not_bddAbove <|
-<<<<<<< HEAD
-    not_bddAbove_compl_of_small (Set.range fun i => grundyValue (G.moveLeft i)))
-  rw [Set.mem_compl_iff, Set.mem_range, not_exists] at this
-  exact this _
-
-theorem le_grundyValue_of_Iio_subset_moveLeft {G : PGame} {o : Ordinal}
-=======
     Nimber.not_bddAbove_compl_of_small (Set.range fun i => grundyValue (G.moveLeft i)))
   rw [Set.mem_compl_iff, Set.mem_range, not_exists] at this
   exact this _
 
 theorem le_grundyValue_of_Iio_subset_moveLeft {G : PGame} {o : Nimber}
->>>>>>> d0df76bd
     (h : Set.Iio o ⊆ Set.range (grundyValue ∘ G.moveLeft)) : o ≤ grundyValue G := by
   by_contra! ho
   obtain ⟨i, hi⟩ := h ho
   exact grundyValue_ne_moveLeft i hi
 
-<<<<<<< HEAD
-theorem exists_grundyValue_moveLeft_of_lt {G : PGame} {o : Ordinal} (h : o < grundyValue G) :
-=======
 theorem exists_grundyValue_moveLeft_of_lt {G : PGame} {o : Nimber} (h : o < grundyValue G) :
->>>>>>> d0df76bd
     ∃ i, grundyValue (G.moveLeft i) = o := by
   rw [grundyValue_eq_sInf_moveLeft] at h
   by_contra ha
   exact h.not_le (csInf_le' ha)
 
-<<<<<<< HEAD
-theorem grundyValue_le_of_forall_moveLeft {G : PGame} {o : Ordinal}
-=======
 theorem grundyValue_le_of_forall_moveLeft {G : PGame} {o : Nimber}
->>>>>>> d0df76bd
     (h : ∀ i, grundyValue (G.moveLeft i) ≠ o) : G.grundyValue ≤ o := by
   contrapose! h
   exact exists_grundyValue_moveLeft_of_lt h
 
 /-- The **Sprague-Grundy theorem** states that every impartial game is equivalent to a game of nim,
 namely the game of nim corresponding to the game's Grundy value. -/
-<<<<<<< HEAD
-theorem equiv_nim_grundyValue (G : PGame.{u}) [G.Impartial] : G ≈ nim (grundyValue G) := by
-=======
 theorem equiv_nim_grundyValue (G : PGame.{u}) [G.Impartial] :
     G ≈ nim (toOrdinal (grundyValue G)) := by
->>>>>>> d0df76bd
   rw [Impartial.equiv_iff_add_equiv_zero, ← Impartial.forall_leftMoves_fuzzy_iff_equiv_zero]
   intro x
   apply leftMoves_add_cases x <;>
@@ -305,13 +272,8 @@
     exact Equiv.trans (add_congr_left (equiv_nim_grundyValue _)) (hj ▸ Impartial.add_self _)
 termination_by G
 
-<<<<<<< HEAD
-theorem grundyValue_eq_iff_equiv_nim {G : PGame} [G.Impartial] {o : Ordinal} :
-    grundyValue G = o ↔ G ≈ nim o :=
-=======
 theorem grundyValue_eq_iff_equiv_nim {G : PGame} [G.Impartial] {o : Nimber} :
     grundyValue G = o ↔ G ≈ nim (toOrdinal o) :=
->>>>>>> d0df76bd
   ⟨by rintro rfl; exact equiv_nim_grundyValue G,
    by intro h; rw [← nim_equiv_iff_eq]; exact Equiv.trans (Equiv.symm (equiv_nim_grundyValue G)) h⟩
 
@@ -346,10 +308,7 @@
   ext i
   exact @grundyValue_neg _ (@Impartial.moveRight_impartial ⟨l, r, L, R⟩ _ _)
 
-<<<<<<< HEAD
-=======
 set_option linter.deprecated false in
->>>>>>> d0df76bd
 @[deprecated grundyValue_eq_sInf_moveRight (since := "2024-09-16")]
 theorem grundyValue_eq_mex_right (G : PGame) [G.Impartial] :
     grundyValue G = Ordinal.mex.{u, u} fun i => grundyValue (G.moveRight i) :=
@@ -359,75 +318,24 @@
     grundyValue (G.moveRight i) ≠ grundyValue G := by
   convert grundyValue_ne_moveLeft (toLeftMovesNeg i) using 1 <;> simp
 
-<<<<<<< HEAD
-theorem le_grundyValue_of_Iio_subset_moveRight {G : PGame} [G.Impartial] {o : Ordinal}
-=======
 theorem le_grundyValue_of_Iio_subset_moveRight {G : PGame} [G.Impartial] {o : Nimber}
->>>>>>> d0df76bd
     (h : Set.Iio o ⊆ Set.range (grundyValue ∘ G.moveRight)) : o ≤ grundyValue G := by
   by_contra! ho
   obtain ⟨i, hi⟩ := h ho
   exact grundyValue_ne_moveRight i hi
 
-<<<<<<< HEAD
-theorem exists_grundyValue_moveRight_of_lt {G : PGame} [G.Impartial] {o : Ordinal}
-=======
 theorem exists_grundyValue_moveRight_of_lt {G : PGame} [G.Impartial] {o : Nimber}
->>>>>>> d0df76bd
     (h : o < grundyValue G) : ∃ i, grundyValue (G.moveRight i) = o := by
   rw [← grundyValue_neg] at h
   obtain ⟨i, hi⟩ := exists_grundyValue_moveLeft_of_lt h
   use toLeftMovesNeg.symm i
   rwa [← grundyValue_neg, ← moveLeft_neg']
 
-<<<<<<< HEAD
-theorem grundyValue_le_of_forall_moveRight {G : PGame} [G.Impartial] {o : Ordinal}
-=======
 theorem grundyValue_le_of_forall_moveRight {G : PGame} [G.Impartial] {o : Nimber}
->>>>>>> d0df76bd
     (h : ∀ i, grundyValue (G.moveRight i) ≠ o) : G.grundyValue ≤ o := by
   contrapose! h
   exact exists_grundyValue_moveRight_of_lt h
 
-<<<<<<< HEAD
--- Todo: redefine `grundyValue` as a nimber, and prove `grundyValue (nim a + nim b) = a + b` for all
--- nimbers.
-
-/-- The Grundy value of the sum of two nim games with natural numbers of piles equals their bitwise
-xor. -/
-@[simp]
-theorem grundyValue_nim_add_nim (n m : ℕ) : grundyValue (nim.{u} n + nim.{u} m) = n ^^^ m := by
-  apply (grundyValue_le_of_forall_moveLeft _).antisymm (le_grundyValue_of_Iio_subset_moveLeft _)
-  -- Since XOR is injective, no left moves of `nim n + nim m` will have `n ^^^ m` as a Grundy value.
-  · intro i
-    apply leftMoves_add_cases i
-    all_goals
-      intro j
-      have hj := toLeftMovesNim_symm_lt j
-      obtain ⟨k, hk⟩ := lt_omega.1 (hj.trans (nat_lt_omega _))
-      rw [hk, Nat.cast_lt] at hj
-      have := hj.ne
-      have := hj -- The termination checker doesn't work without this.
-    · rwa [add_moveLeft_inl, moveLeft_nim', ne_eq, hk, grundyValue_nim_add_nim, Nat.cast_inj,
-        Nat.xor_left_inj]
-    · rwa [add_moveLeft_inr, moveLeft_nim', ne_eq, hk, grundyValue_nim_add_nim, Nat.cast_inj,
-        Nat.xor_right_inj]
-  -- For any `k < n ^^^ m`, either `nim (k ^^^ m) + nim m` or `nim n + nim (k ^^^ n)` is a left
-  -- option with Grundy value `k`.
-  · intro k hk
-    obtain ⟨k, rfl⟩ := Ordinal.lt_omega.1 (hk.trans (Ordinal.nat_lt_omega _))
-    rw [Set.mem_Iio, Nat.cast_lt] at hk
-    obtain hk | hk := Nat.lt_xor_cases hk <;> rw [← natCast_lt] at hk
-    · use toLeftMovesAdd (Sum.inl (toLeftMovesNim ⟨_, hk⟩))
-      rw [Function.comp_apply, add_moveLeft_inl, moveLeft_nim', Equiv.symm_apply_apply,
-        grundyValue_nim_add_nim, Nat.xor_cancel_right]
-    · use toLeftMovesAdd (Sum.inr (toLeftMovesNim ⟨_, hk⟩))
-      rw [Function.comp_apply, add_moveLeft_inr, moveLeft_nim', Equiv.symm_apply_apply,
-        grundyValue_nim_add_nim, Nat.xor_comm, Nat.xor_cancel_right]
-termination_by (n, m)
-
-theorem nim_add_nim_equiv {n m : ℕ} : nim n + nim m ≈ nim (n ^^^ m) := by
-=======
 /-- The Grundy value of the sum of two nim games equals their nimber addition. -/
 theorem grundyValue_nim_add_nim (x y : Ordinal) : grundyValue (nim x + nim y) = ∗x + ∗y := by
   apply (grundyValue_le_of_forall_moveLeft _).antisymm (le_grundyValue_of_Iio_subset_moveLeft _)
@@ -447,7 +355,6 @@
 
 theorem nim_add_nim_equiv (x y : Ordinal) :
     nim x + nim y ≈ nim (toOrdinal (∗x + ∗y)) := by
->>>>>>> d0df76bd
   rw [← grundyValue_eq_iff_equiv_nim, grundyValue_nim_add_nim]
 
 @[simp]
