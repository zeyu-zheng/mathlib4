/-
Copyright (c) 2019 Mario Carneiro. All rights reserved.
Released under Apache 2.0 license as described in the file LICENSE.
Authors: Reid Barton, Mario Carneiro, Isabel Longbottom, Kim Morrison, Yuyang Zhao
-/
import Mathlib.Algebra.Order.ZeroLEOne
import Mathlib.Logic.Relation
import Mathlib.Logic.Small.Defs
import Mathlib.Order.Antisymmetrization
import Mathlib.Order.GameAdd

/-!
# Combinatorial (pre-)games.

The basic theory of combinatorial games, following Conway's book `On Numbers and Games`. We
construct "pregames", define an ordering and arithmetic operations on them, then show that the
operations descend to "games", which are the quotient by the antisymmetrization relation
`p ≈ q ↔ p ≤ q ∧ q ≤ p`.

The surreal numbers will be built as a quotient of a subtype of pregames.

A pregame (`SetTheory.PGame` below) is axiomatised via an inductive type, whose sole constructor
takes two types (thought of as indexing the possible moves for the players Left and Right), and a
pair of functions out of these types to `SetTheory.PGame` (thought of as describing the resulting
game after making a move).

We may denote a game as $\{L | R\}$, where $L$ and $R$ stand for the collections of left and right
moves. This notation is not currently used in Mathlib.

Combinatorial games themselves, as a quotient of pregames, are constructed in
`Mathlib.SetTheory.Game.Basic`.

## Conway induction

By construction, the induction principle for pregames is exactly "Conway induction". That is, to
prove some predicate `SetTheory.PGame → Prop` holds for all pregames, it suffices to prove
that for every pregame `g`, if the predicate holds for every game resulting from making a move,
then it also holds for `g`.

While it is often convenient to work "by induction" on pregames, in some situations this becomes
awkward, so we also define accessor functions `SetTheory.PGame.LeftMoves`,
`SetTheory.PGame.RightMoves`, `SetTheory.PGame.moveLeft` and `SetTheory.PGame.moveRight`.
There is a relation `PGame.Subsequent p q`, saying that
`p` can be reached by playing some non-empty sequence of moves starting from `q`, an instance
`WellFounded Subsequent`, and a local tactic `pgame_wf_tac` which is helpful for discharging proof
obligations in inductive proofs relying on this relation.

## Order properties

Pregames have both a `≤` and a `<` relation, satisfying the usual properties of a `Preorder`. The
relation `0 < x` means that `x` can always be won by Left, while `0 ≤ x` means that `x` can be won
by Left as the second player.

It turns out to be quite convenient to define various relations on top of these. We define the "less
or fuzzy" relation `x ⧏ y` as `¬ y ≤ x`, the equivalence relation `x ≈ y` as `x ≤ y ∧ y ≤ x`, and
the fuzzy relation `x ‖ y` as `x ⧏ y ∧ y ⧏ x`. If `0 ⧏ x`, then `x` can be won by Left as the
first player. If `x ≈ 0`, then `x` can be won by the second player. If `x ‖ 0`, then `x` can be won
by the first player.

Statements like `zero_le_lf`, `zero_lf_le`, etc. unfold these definitions. The theorems `le_def` and
`lf_def` give a recursive characterisation of each relation in terms of themselves two moves later.
The theorems `zero_le`, `zero_lf`, etc. also take into account that `0` has no moves.

## Algebraic structures

We next turn to defining the operations necessary to make games into a commutative additive group.
Addition is defined for $x = \{xL | xR\}$ and $y = \{yL | yR\}$ by $x + y = \{xL + y, x + yL | xR +
y, x + yR\}$. Negation is defined by $\{xL | xR\} = \{-xR | -xL\}$.

The order structures interact in the expected way with addition, so we have
```
theorem le_iff_sub_nonneg {x y : PGame} : x ≤ y ↔ 0 ≤ y - x := sorry
theorem lt_iff_sub_pos {x y : PGame} : x < y ↔ 0 < y - x := sorry
```

We show that these operations respect the equivalence relation, and hence descend to games. At the
level of games, these operations satisfy all the laws of a commutative group. To prove the necessary
equivalence relations at the level of pregames, we introduce the notion of a `Relabelling` of a
game, and show, for example, that there is a relabelling between `x + (y + z)` and `(x + y) + z`.

## Future work

* The theory of dominated and reversible positions, and unique normal form for short games.
* Analysis of basic domineering positions.
* Hex.
* Temperature.
* The development of surreal numbers, based on this development of combinatorial games, is still
  quite incomplete.

## References

The material here is all drawn from
* [Conway, *On numbers and games*][conway2001]

An interested reader may like to formalise some of the material from
* [Andreas Blass, *A game semantics for linear logic*][MR1167694]
* [André Joyal, *Remarques sur la théorie des jeux à deux personnes*][joyal1997]
-/

namespace SetTheory

open Function Relation

/-! ### Pre-game moves -/

universe u

/-- The type of pre-games, before we have quotiented
  by equivalence (`PGame.Setoid`). In ZFC, a combinatorial game is constructed from
  two sets of combinatorial games that have been constructed at an earlier
  stage. To do this in type theory, we say that a pre-game is built
  inductively from two families of pre-games indexed over any type
  in Type u. The resulting type `PGame.{u}` lives in `Type (u+1)`,
  reflecting that it is a proper class in ZFC. -/
inductive PGame : Type (u + 1)
  | mk : ∀ α β : Type u, (α → PGame) → (β → PGame) → PGame
compile_inductive% PGame

namespace PGame

/-- The indexing type for allowable moves by Left. -/
def LeftMoves : PGame → Type u
  | mk l _ _ _ => l

/-- The indexing type for allowable moves by Right. -/
def RightMoves : PGame → Type u
  | mk _ r _ _ => r

/-- The new game after Left makes an allowed move. -/
def moveLeft : ∀ g : PGame, LeftMoves g → PGame
  | mk _l _ L _ => L

/-- The new game after Right makes an allowed move. -/
def moveRight : ∀ g : PGame, RightMoves g → PGame
  | mk _ _r _ R => R

@[simp]
theorem leftMoves_mk {xl xr xL xR} : (⟨xl, xr, xL, xR⟩ : PGame).LeftMoves = xl :=
  rfl

@[simp]
theorem moveLeft_mk {xl xr xL xR} : (⟨xl, xr, xL, xR⟩ : PGame).moveLeft = xL :=
  rfl

@[simp]
theorem rightMoves_mk {xl xr xL xR} : (⟨xl, xr, xL, xR⟩ : PGame).RightMoves = xr :=
  rfl

@[simp]
theorem moveRight_mk {xl xr xL xR} : (⟨xl, xr, xL, xR⟩ : PGame).moveRight = xR :=
  rfl

lemma ext {x y : PGame} (hl : x.LeftMoves = y.LeftMoves) (hr : x.RightMoves = y.RightMoves)
    (hL : ∀ i j, HEq i j → x.moveLeft i = y.moveLeft j)
    (hR : ∀ i j, HEq i j → x.moveRight i = y.moveRight j) :
    x = y := by
  cases x
  cases y
  subst hl hr
  simp only [leftMoves_mk, rightMoves_mk, heq_eq_eq, forall_eq', mk.injEq, true_and] at *
  exact ⟨funext hL, funext hR⟩

-- TODO define this at the level of games, as well, and perhaps also for finsets of games.
/-- Construct a pre-game from list of pre-games describing the available moves for Left and Right.
-/
def ofLists (L R : List PGame.{u}) : PGame.{u} :=
  mk (ULift (Fin L.length)) (ULift (Fin R.length)) (fun i => L[i.down.1]) fun j ↦ R[j.down.1]

theorem leftMoves_ofLists (L R : List PGame) : (ofLists L R).LeftMoves = ULift (Fin L.length) :=
  rfl

theorem rightMoves_ofLists (L R : List PGame) : (ofLists L R).RightMoves = ULift (Fin R.length) :=
  rfl

/-- Converts a number into a left move for `ofLists`.

This is just an abbreviation for `Equiv.ulift.symm` -/
abbrev toOfListsLeftMoves {L R : List PGame} : Fin L.length ≃ (ofLists L R).LeftMoves :=
  Equiv.ulift.symm

/-- Converts a number into a right move for `ofLists`.

This is just an abbreviation for `Equiv.ulift.symm` -/
abbrev toOfListsRightMoves {L R : List PGame} : Fin R.length ≃ (ofLists L R).RightMoves :=
  Equiv.ulift.symm

@[simp]
theorem ofLists_moveLeft' {L R : List PGame} (i : (ofLists L R).LeftMoves) :
    (ofLists L R).moveLeft i = L[i.down.val] :=
  rfl

theorem ofLists_moveLeft {L R : List PGame} (i : Fin L.length) :
    (ofLists L R).moveLeft (ULift.up i) = L[i] :=
  rfl

@[simp]
theorem ofLists_moveRight' {L R : List PGame} (i : (ofLists L R).RightMoves) :
    (ofLists L R).moveRight i = R[i.down.val] :=
  rfl

theorem ofLists_moveRight {L R : List PGame} (i : Fin R.length) :
    (ofLists L R).moveRight (ULift.up i) = R[i] :=
  rfl

/-- A variant of `PGame.recOn` expressed in terms of `PGame.moveLeft` and `PGame.moveRight`.

Both this and `PGame.recOn` describe Conway induction on games. -/
@[elab_as_elim]
def moveRecOn {C : PGame → Sort*} (x : PGame)
    (IH : ∀ y : PGame, (∀ i, C (y.moveLeft i)) → (∀ j, C (y.moveRight j)) → C y) : C x :=
  x.recOn fun yl yr yL yR => IH (mk yl yr yL yR)

/-- `IsOption x y` means that `x` is either a left or right option for `y`. -/
@[mk_iff]
inductive IsOption : PGame → PGame → Prop
  | moveLeft {x : PGame} (i : x.LeftMoves) : IsOption (x.moveLeft i) x
  | moveRight {x : PGame} (i : x.RightMoves) : IsOption (x.moveRight i) x

theorem IsOption.mk_left {xl xr : Type u} (xL : xl → PGame) (xR : xr → PGame) (i : xl) :
    (xL i).IsOption (mk xl xr xL xR) :=
  @IsOption.moveLeft (mk _ _ _ _) i

theorem IsOption.mk_right {xl xr : Type u} (xL : xl → PGame) (xR : xr → PGame) (i : xr) :
    (xR i).IsOption (mk xl xr xL xR) :=
  @IsOption.moveRight (mk _ _ _ _) i

theorem wf_isOption : WellFounded IsOption :=
  ⟨fun x =>
    moveRecOn x fun x IHl IHr =>
      Acc.intro x fun y h => by
        induction h with
        | moveLeft i => exact IHl i
        | moveRight j => exact IHr j⟩

/-- `Subsequent x y` says that `x` can be obtained by playing some nonempty sequence of moves from
`y`. It is the transitive closure of `IsOption`. -/
def Subsequent : PGame → PGame → Prop :=
  TransGen IsOption

instance : IsTrans _ Subsequent :=
  inferInstanceAs <| IsTrans _ (TransGen _)

@[trans]
theorem Subsequent.trans {x y z} : Subsequent x y → Subsequent y z → Subsequent x z :=
  TransGen.trans

theorem wf_subsequent : WellFounded Subsequent :=
  wf_isOption.transGen

instance : WellFoundedRelation PGame :=
  ⟨_, wf_subsequent⟩

@[simp]
theorem Subsequent.moveLeft {x : PGame} (i : x.LeftMoves) : Subsequent (x.moveLeft i) x :=
  TransGen.single (IsOption.moveLeft i)

@[simp]
theorem Subsequent.moveRight {x : PGame} (j : x.RightMoves) : Subsequent (x.moveRight j) x :=
  TransGen.single (IsOption.moveRight j)

@[simp]
theorem Subsequent.mk_left {xl xr} (xL : xl → PGame) (xR : xr → PGame) (i : xl) :
    Subsequent (xL i) (mk xl xr xL xR) :=
  @Subsequent.moveLeft (mk _ _ _ _) i

@[simp]
theorem Subsequent.mk_right {xl xr} (xL : xl → PGame) (xR : xr → PGame) (j : xr) :
    Subsequent (xR j) (mk xl xr xL xR) :=
  @Subsequent.moveRight (mk _ _ _ _) j

/--
Discharges proof obligations of the form `⊢ Subsequent ..` arising in termination proofs
of definitions using well-founded recursion on `PGame`.
-/
macro "pgame_wf_tac" : tactic =>
  `(tactic| solve_by_elim (config := { maxDepth := 8 })
    [Prod.Lex.left, Prod.Lex.right, PSigma.Lex.left, PSigma.Lex.right,
    Subsequent.moveLeft, Subsequent.moveRight, Subsequent.mk_left, Subsequent.mk_right,
    Subsequent.trans] )

-- Register some consequences of pgame_wf_tac as simp-lemmas for convenience
-- (which are applied by default for WF goals)

variable {xl xr : Type u}

-- This is different from mk_right from the POV of the simplifier,
-- because the unifier can't solve `xr =?= RightMoves (mk xl xr xL xR)` at reducible transparency.
@[simp]
theorem Subsequent.mk_right' (xL : xl → PGame) (xR : xr → PGame) (j : RightMoves (mk xl xr xL xR)) :
    Subsequent (xR j) (mk xl xr xL xR) := by
  pgame_wf_tac

@[simp] theorem Subsequent.moveRight_mk_left {xR : xr → PGame} {i : xl} (xL : xl → PGame) (j) :
    Subsequent ((xL i).moveRight j) (mk xl xr xL xR) := by
  pgame_wf_tac

@[simp] theorem Subsequent.moveRight_mk_right {xL : xl → PGame} {i : xr} (xR : xr → PGame) (j) :
    Subsequent ((xR i).moveRight j) (mk xl xr xL xR) := by
  pgame_wf_tac

@[simp] theorem Subsequent.moveLeft_mk_left {xR : xr → PGame} {i : xl} (xL : xl → PGame) (j) :
    Subsequent ((xL i).moveLeft j) (mk xl xr xL xR) := by
  pgame_wf_tac

@[simp] theorem Subsequent.moveLeft_mk_right {xL : xl → PGame} {i : xr} (xR : xr → PGame) (j) :
    Subsequent ((xR i).moveLeft j) (mk xl xr xL xR) := by
  pgame_wf_tac

/-! ### Basic pre-games -/


/-- The pre-game `Zero` is defined by `0 = { | }`. -/
instance : Zero PGame :=
  ⟨⟨PEmpty, PEmpty, PEmpty.elim, PEmpty.elim⟩⟩

@[simp]
theorem zero_leftMoves : LeftMoves 0 = PEmpty :=
  rfl

@[simp]
theorem zero_rightMoves : RightMoves 0 = PEmpty :=
  rfl

instance isEmpty_zero_leftMoves : IsEmpty (LeftMoves 0) :=
  PEmpty.instIsEmpty

instance isEmpty_zero_rightMoves : IsEmpty (RightMoves 0) :=
  PEmpty.instIsEmpty

instance : Inhabited PGame :=
  ⟨0⟩

/-- The pre-game `One` is defined by `1 = { 0 | }`. -/
instance instOnePGame : One PGame :=
  ⟨⟨PUnit, PEmpty, fun _ => 0, PEmpty.elim⟩⟩

@[simp]
theorem one_leftMoves : LeftMoves 1 = PUnit :=
  rfl

@[simp]
theorem one_moveLeft (x) : moveLeft 1 x = 0 :=
  rfl

@[simp]
theorem one_rightMoves : RightMoves 1 = PEmpty :=
  rfl

instance uniqueOneLeftMoves : Unique (LeftMoves 1) :=
  PUnit.instUnique

instance isEmpty_one_rightMoves : IsEmpty (RightMoves 1) :=
  PEmpty.instIsEmpty

/-! ### Identity -/

/-- Two pre-games are identical if their left and right sets are identical.
That is, `Identical x y` if every left move of `x` is identical to some left move of `y`,
every right move of `x` is identical to some right move of `y`, and vice versa. -/
def Identical : PGame.{u} → PGame.{u} → Prop
  | mk _ _ xL xR, mk _ _ yL yR =>
    Relator.BiTotal (fun i j ↦ Identical (xL i) (yL j)) ∧
      Relator.BiTotal (fun i j ↦ Identical (xR i) (yR j))

@[inherit_doc] scoped infix:50 " ≡ " => PGame.Identical

theorem identical_iff : ∀ {x y : PGame}, x ≡ y ↔
    Relator.BiTotal (x.moveLeft · ≡ y.moveLeft ·) ∧ Relator.BiTotal (x.moveRight · ≡ y.moveRight ·)
  | mk _ _ _ _, mk _ _ _ _ => Iff.rfl

@[refl, simp] protected theorem Identical.refl (x) : x ≡ x :=
  PGame.recOn x fun _ _ _ _ IHL IHR ↦ ⟨Relator.BiTotal.refl IHL, Relator.BiTotal.refl IHR⟩

protected theorem Identical.rfl {x} : x ≡ x := Identical.refl x

@[symm] protected theorem Identical.symm : ∀ {x y}, x ≡ y → y ≡ x
  | mk _ _ _ _, mk _ _ _ _, ⟨hL, hR⟩ => ⟨hL.symm fun _ _ h ↦ h.symm, hR.symm fun _ _ h ↦ h.symm⟩

theorem identical_comm {x y} : x ≡ y ↔ y ≡ x :=
  ⟨.symm, .symm⟩

@[trans] protected theorem Identical.trans : ∀ {x y z}, x ≡ y → y ≡ z → x ≡ z
  | mk _ _ _ _, mk _ _ _ _, mk _ _ _ _, ⟨hL₁, hR₁⟩, ⟨hL₂, hR₂⟩ =>
    ⟨hL₁.trans (fun _ _ _ h₁ h₂ ↦ h₁.trans h₂) hL₂, hR₁.trans (fun _ _ _ h₁ h₂ ↦ h₁.trans h₂) hR₂⟩

/-- `x ∈ₗ y` if `x` is identical to some left move of `y`. -/
def memₗ (x y : PGame.{u}) : Prop := ∃ b, x ≡ y.moveLeft b

/-- `x ∈ᵣ y` if `x` is identical to some right move of `y`. -/
def memᵣ (x y : PGame.{u}) : Prop := ∃ b, x ≡ y.moveRight b

@[inherit_doc] scoped infix:50 " ∈ₗ " => PGame.memₗ
@[inherit_doc] scoped infix:50 " ∈ᵣ " => PGame.memᵣ
@[inherit_doc PGame.memₗ] binder_predicate x " ∈ₗ " y:term => `($x ∈ₗ $y)
@[inherit_doc PGame.memᵣ] binder_predicate x " ∈ᵣ " y:term => `($x ∈ᵣ $y)

theorem memₗ_def {x y : PGame} : x ∈ₗ y ↔ ∃ b, x ≡ y.moveLeft b := .rfl
theorem memᵣ_def {x y : PGame} : x ∈ᵣ y ↔ ∃ b, x ≡ y.moveRight b := .rfl
theorem moveLeft_memₗ (x : PGame) (b) : x.moveLeft b ∈ₗ x := ⟨_, .rfl⟩
theorem moveRight_memᵣ (x : PGame) (b) : x.moveRight b ∈ᵣ x := ⟨_, .rfl⟩

theorem identical_of_isEmpty (x y : PGame)
    [IsEmpty x.LeftMoves] [IsEmpty x.RightMoves]
    [IsEmpty y.LeftMoves] [IsEmpty y.RightMoves] : x ≡ y :=
  identical_iff.2 (by simp [biTotal_empty])

/-- `Identical` as a `Setoid`. -/
def identicalSetoid : Setoid PGame :=
  ⟨Identical, Identical.refl, Identical.symm, Identical.trans⟩

instance : IsRefl PGame (· ≡ ·) := ⟨Identical.refl⟩
instance : IsSymm PGame (· ≡ ·) := ⟨fun _ _ ↦ Identical.symm⟩
instance : IsTrans PGame (· ≡ ·) := ⟨fun _ _ _ ↦ Identical.trans⟩
instance : IsEquiv PGame (· ≡ ·) := { }

/-- If `x` and `y` are identical, then a left move of `x` is identical to some left move of `y`. -/
lemma Identical.moveLeft : ∀ {x y}, x ≡ y →
    ∀ i, ∃ j, x.moveLeft i ≡ y.moveLeft j
  | mk _ _ _ _, mk _ _ _ _, ⟨hl, _⟩, i => hl.1 i

/-- If `x` and `y` are identical, then a right move of `x` is identical to some right move of `y`.
-/
lemma Identical.moveRight : ∀ {x y}, x ≡ y →
    ∀ i, ∃ j, x.moveRight i ≡ y.moveRight j
  | mk _ _ _ _, mk _ _ _ _, ⟨_, hr⟩, i => hr.1 i

theorem identical_of_eq {x y : PGame} (h : x = y) : x ≡ y := by subst h; rfl

/-- Uses `∈ₗ` and `∈ᵣ` instead of `≡`. -/
theorem identical_iff' : ∀ {x y : PGame}, x ≡ y ↔
    ((∀ i, x.moveLeft i ∈ₗ y) ∧ (∀ j, y.moveLeft j ∈ₗ x)) ∧
      ((∀ i, x.moveRight i ∈ᵣ y) ∧ (∀ j, y.moveRight j ∈ᵣ x))
  | mk xl xr xL xR, mk yl yr yL yR => by
    convert identical_iff <;>
    dsimp [Relator.BiTotal, Relator.LeftTotal, Relator.RightTotal] <;>
    congr! <;>
    exact exists_congr <| fun _ ↦ identical_comm

theorem memₗ.congr_right : ∀ {x y : PGame},
    x ≡ y → (∀ {w : PGame}, w ∈ₗ x ↔ w ∈ₗ y)
  | mk _ _ _ _, mk _ _ _ _, ⟨⟨h₁, h₂⟩, _⟩, _w =>
    ⟨fun ⟨i, hi⟩ ↦ (h₁ i).imp (fun _ ↦ hi.trans),
      fun ⟨j, hj⟩ ↦ (h₂ j).imp (fun _ hi ↦ hj.trans hi.symm)⟩

theorem memᵣ.congr_right : ∀ {x y : PGame},
    x ≡ y → (∀ {w : PGame}, w ∈ᵣ x ↔ w ∈ᵣ y)
  | mk _ _ _ _, mk _ _ _ _, ⟨_, ⟨h₁, h₂⟩⟩, _w =>
    ⟨fun ⟨i, hi⟩ ↦ (h₁ i).imp (fun _ ↦ hi.trans),
      fun ⟨j, hj⟩ ↦ (h₂ j).imp (fun _ hi ↦ hj.trans hi.symm)⟩

theorem memₗ.congr_left : ∀ {x y : PGame},
    x ≡ y → (∀ {w : PGame}, x ∈ₗ w ↔ y ∈ₗ w)
  | _, _, h, mk _ _ _ _ => ⟨fun ⟨i, hi⟩ ↦ ⟨i, h.symm.trans hi⟩, fun ⟨i, hi⟩ ↦ ⟨i, h.trans hi⟩⟩

theorem memᵣ.congr_left : ∀ {x y : PGame},
    x ≡ y → (∀ {w : PGame}, x ∈ᵣ w ↔ y ∈ᵣ w)
  | _, _, h, mk _ _ _ _ => ⟨fun ⟨i, hi⟩ ↦ ⟨i, h.symm.trans hi⟩, fun ⟨i, hi⟩ ↦ ⟨i, h.trans hi⟩⟩

lemma Identical.ext : ∀ {x y}, (∀ z, z ∈ₗ x ↔ z ∈ₗ y) → (∀ z, z ∈ᵣ x ↔ z ∈ᵣ y) → x ≡ y
  | mk _ _ _ _, mk _ _ _ _, hl, hr => identical_iff'.mpr
    ⟨⟨fun i ↦ (hl _).mp ⟨i, refl _⟩, fun j ↦ (hl _).mpr ⟨j, refl _⟩⟩,
      ⟨fun i ↦ (hr _).mp ⟨i, refl _⟩, fun j ↦ (hr _).mpr ⟨j, refl _⟩⟩⟩

lemma Identical.ext_iff {x y} : x ≡ y ↔ (∀ z, z ∈ₗ x ↔ z ∈ₗ y) ∧ (∀ z, z ∈ᵣ x ↔ z ∈ᵣ y) :=
  ⟨fun h ↦ ⟨@memₗ.congr_right _ _ h, @memᵣ.congr_right _ _ h⟩, fun h ↦ h.elim Identical.ext⟩

lemma Identical.congr_right {x y z} (h : x ≡ y) : z ≡ x ↔ z ≡ y :=
  ⟨fun hz ↦ hz.trans h, fun hz ↦ hz.trans h.symm⟩

lemma Identical.congr_left {x y z} (h : x ≡ y) : x ≡ z ↔ y ≡ z :=
  ⟨fun hz ↦ h.symm.trans hz, fun hz ↦ h.trans hz⟩

/-- Show `x ≡ y` by giving an explicit correspondence between the moves of `x` and `y`. -/
lemma Identical.of_fn {x y : PGame}
    (l : x.LeftMoves → y.LeftMoves) (il : y.LeftMoves → x.LeftMoves)
    (r : x.RightMoves → y.RightMoves) (ir : y.RightMoves → x.RightMoves)
    (hl : ∀ i, x.moveLeft i ≡ y.moveLeft (l i))
    (hil : ∀ i, x.moveLeft (il i) ≡ y.moveLeft i)
    (hr : ∀ i, x.moveRight i ≡ y.moveRight (r i))
    (hir : ∀ i, x.moveRight (ir i) ≡ y.moveRight i) : x ≡ y :=
  identical_iff.mpr
    ⟨⟨fun i ↦ ⟨l i, hl i⟩, fun i ↦ ⟨il i, hil i⟩⟩, ⟨fun i ↦ ⟨r i, hr i⟩, fun i ↦ ⟨ir i, hir i⟩⟩⟩

lemma Identical.of_equiv {x y : PGame}
    (l : x.LeftMoves ≃ y.LeftMoves) (r : x.RightMoves ≃ y.RightMoves)
    (hl : ∀ i, x.moveLeft i ≡ y.moveLeft (l i)) (hr : ∀ i, x.moveRight i ≡ y.moveRight (r i)) :
    x ≡ y :=
  .of_fn l l.symm r r.symm hl (by simpa using hl <| l.symm ·) hr (by simpa using hr <| r.symm ·)

/-! ### Pre-game order relations -/


/-- The less or equal relation on pre-games.

If `0 ≤ x`, then Left can win `x` as the second player. `x ≤ y` means that `0 ≤ y - x`.
See `PGame.le_iff_sub_nonneg`. -/
instance le : LE PGame :=
  ⟨Sym2.GameAdd.fix wf_isOption fun x y le =>
      (∀ i, ¬le y (x.moveLeft i) (Sym2.GameAdd.snd_fst <| IsOption.moveLeft i)) ∧
        ∀ j, ¬le (y.moveRight j) x (Sym2.GameAdd.fst_snd <| IsOption.moveRight j)⟩

/-- The less or fuzzy relation on pre-games. `x ⧏ y` is defined as `¬ y ≤ x`.

If `0 ⧏ x`, then Left can win `x` as the first player. `x ⧏ y` means that `0 ⧏ y - x`.
See `PGame.lf_iff_sub_zero_lf`. -/
def LF (x y : PGame) : Prop :=
  ¬y ≤ x

@[inherit_doc]
scoped infixl:50 " ⧏ " => PGame.LF

@[simp]
protected theorem not_le {x y : PGame} : ¬x ≤ y ↔ y ⧏ x :=
  Iff.rfl

@[simp]
theorem not_lf {x y : PGame} : ¬x ⧏ y ↔ y ≤ x :=
  Classical.not_not

theorem _root_.LE.le.not_gf {x y : PGame} : x ≤ y → ¬y ⧏ x :=
  not_lf.2

theorem LF.not_ge {x y : PGame} : x ⧏ y → ¬y ≤ x :=
  id

/-- Definition of `x ≤ y` on pre-games, in terms of `⧏`.

The ordering here is chosen so that `And.left` refer to moves by Left, and `And.right` refer to
moves by Right. -/
theorem le_iff_forall_lf {x y : PGame} :
    x ≤ y ↔ (∀ i, x.moveLeft i ⧏ y) ∧ ∀ j, x ⧏ y.moveRight j := by
  unfold LE.le le
  simp only
  rw [Sym2.GameAdd.fix_eq]
  rfl

/-- Definition of `x ≤ y` on pre-games built using the constructor. -/
@[simp]
theorem mk_le_mk {xl xr xL xR yl yr yL yR} :
    mk xl xr xL xR ≤ mk yl yr yL yR ↔ (∀ i, xL i ⧏ mk yl yr yL yR) ∧ ∀ j, mk xl xr xL xR ⧏ yR j :=
  le_iff_forall_lf

theorem le_of_forall_lf {x y : PGame} (h₁ : ∀ i, x.moveLeft i ⧏ y) (h₂ : ∀ j, x ⧏ y.moveRight j) :
    x ≤ y :=
  le_iff_forall_lf.2 ⟨h₁, h₂⟩

/-- Definition of `x ⧏ y` on pre-games, in terms of `≤`.

The ordering here is chosen so that `or.inl` refer to moves by Left, and `or.inr` refer to
moves by Right. -/
theorem lf_iff_exists_le {x y : PGame} :
    x ⧏ y ↔ (∃ i, x ≤ y.moveLeft i) ∨ ∃ j, x.moveRight j ≤ y := by
  rw [LF, le_iff_forall_lf, not_and_or]
  simp

/-- Definition of `x ⧏ y` on pre-games built using the constructor. -/
@[simp]
theorem mk_lf_mk {xl xr xL xR yl yr yL yR} :
    mk xl xr xL xR ⧏ mk yl yr yL yR ↔ (∃ i, mk xl xr xL xR ≤ yL i) ∨ ∃ j, xR j ≤ mk yl yr yL yR :=
  lf_iff_exists_le

theorem le_or_gf (x y : PGame) : x ≤ y ∨ y ⧏ x := by
  rw [← PGame.not_le]
  apply em

theorem moveLeft_lf_of_le {x y : PGame} (h : x ≤ y) (i) : x.moveLeft i ⧏ y :=
  (le_iff_forall_lf.1 h).1 i

alias _root_.LE.le.moveLeft_lf := moveLeft_lf_of_le

theorem lf_moveRight_of_le {x y : PGame} (h : x ≤ y) (j) : x ⧏ y.moveRight j :=
  (le_iff_forall_lf.1 h).2 j

alias _root_.LE.le.lf_moveRight := lf_moveRight_of_le

theorem lf_of_moveRight_le {x y : PGame} {j} (h : x.moveRight j ≤ y) : x ⧏ y :=
  lf_iff_exists_le.2 <| Or.inr ⟨j, h⟩

theorem lf_of_le_moveLeft {x y : PGame} {i} (h : x ≤ y.moveLeft i) : x ⧏ y :=
  lf_iff_exists_le.2 <| Or.inl ⟨i, h⟩

theorem lf_of_le_mk {xl xr xL xR y} : mk xl xr xL xR ≤ y → ∀ i, xL i ⧏ y :=
  moveLeft_lf_of_le

theorem lf_of_mk_le {x yl yr yL yR} : x ≤ mk yl yr yL yR → ∀ j, x ⧏ yR j :=
  lf_moveRight_of_le

theorem mk_lf_of_le {xl xr y j} (xL) {xR : xr → PGame} : xR j ≤ y → mk xl xr xL xR ⧏ y :=
  @lf_of_moveRight_le (mk _ _ _ _) y j

theorem lf_mk_of_le {x yl yr} {yL : yl → PGame} (yR) {i} : x ≤ yL i → x ⧏ mk yl yr yL yR :=
  @lf_of_le_moveLeft x (mk _ _ _ _) i

/- We prove that `x ≤ y → y ≤ z → x ≤ z` inductively, by also simultaneously proving its cyclic
reorderings. This auxiliary lemma is used during said induction. -/
private theorem le_trans_aux {x y z : PGame}
    (h₁ : ∀ {i}, y ≤ z → z ≤ x.moveLeft i → y ≤ x.moveLeft i)
    (h₂ : ∀ {j}, z.moveRight j ≤ x → x ≤ y → z.moveRight j ≤ y) (hxy : x ≤ y) (hyz : y ≤ z) :
    x ≤ z :=
  le_of_forall_lf (fun i => PGame.not_le.1 fun h => (h₁ hyz h).not_gf <| hxy.moveLeft_lf i)
    fun j => PGame.not_le.1 fun h => (h₂ h hxy).not_gf <| hyz.lf_moveRight j

instance : Preorder PGame :=
  { PGame.le with
    le_refl := fun x => by
      induction x with | mk _ _ _ _ IHl IHr => _
      exact
        le_of_forall_lf (fun i => lf_of_le_moveLeft (IHl i)) fun i => lf_of_moveRight_le (IHr i)
    le_trans := by
      suffices
        ∀ {x y z : PGame},
          (x ≤ y → y ≤ z → x ≤ z) ∧ (y ≤ z → z ≤ x → y ≤ x) ∧ (z ≤ x → x ≤ y → z ≤ y) from
        fun x y z => this.1
      intro x y z
      induction' x with xl xr xL xR IHxl IHxr generalizing y z
      induction' y with yl yr yL yR IHyl IHyr generalizing z
      induction' z with zl zr zL zR IHzl IHzr
      exact
        ⟨le_trans_aux (fun {i} => (IHxl i).2.1) fun {j} => (IHzr j).2.2,
          le_trans_aux (fun {i} => (IHyl i).2.2) fun {j} => (IHxr j).1,
          le_trans_aux (fun {i} => (IHzl i).1) fun {j} => (IHyr j).2.1⟩
    lt := fun x y => x ≤ y ∧ x ⧏ y }

lemma Identical.le : ∀ {x y}, x ≡ y → x ≤ y
  | mk _ _ _ _, mk _ _ _ _, ⟨hL, hR⟩ => le_of_forall_lf
    (fun i ↦ let ⟨_, hj⟩ := hL.1 i; lf_of_le_moveLeft hj.le)
    (fun i ↦ let ⟨_, hj⟩ := hR.2 i; lf_of_moveRight_le hj.le)

lemma Identical.ge {x y} (h : x ≡ y) : y ≤ x := h.symm.le

theorem lt_iff_le_and_lf {x y : PGame} : x < y ↔ x ≤ y ∧ x ⧏ y :=
  Iff.rfl

theorem lt_of_le_of_lf {x y : PGame} (h₁ : x ≤ y) (h₂ : x ⧏ y) : x < y :=
  ⟨h₁, h₂⟩

theorem lf_of_lt {x y : PGame} (h : x < y) : x ⧏ y :=
  h.2

alias _root_.LT.lt.lf := lf_of_lt

theorem lf_irrefl (x : PGame) : ¬x ⧏ x :=
  le_rfl.not_gf

instance : IsIrrefl _ (· ⧏ ·) :=
  ⟨lf_irrefl⟩

protected theorem not_lt {x y : PGame} : ¬ x < y ↔ y ⧏ x ∨ y ≤ x := not_lt_iff_not_le_or_ge

@[trans]
theorem lf_of_le_of_lf {x y z : PGame} (h₁ : x ≤ y) (h₂ : y ⧏ z) : x ⧏ z := by
  rw [← PGame.not_le] at h₂ ⊢
  exact fun h₃ => h₂ (h₃.trans h₁)

-- Porting note (https://github.com/leanprover-community/mathlib4/issues/10754): added instance
instance : Trans (· ≤ ·) (· ⧏ ·) (· ⧏ ·) := ⟨lf_of_le_of_lf⟩

@[trans]
theorem lf_of_lf_of_le {x y z : PGame} (h₁ : x ⧏ y) (h₂ : y ≤ z) : x ⧏ z := by
  rw [← PGame.not_le] at h₁ ⊢
  exact fun h₃ => h₁ (h₂.trans h₃)

-- Porting note (https://github.com/leanprover-community/mathlib4/issues/10754): added instance
instance : Trans (· ⧏ ·) (· ≤ ·) (· ⧏ ·) := ⟨lf_of_lf_of_le⟩

alias _root_.LE.le.trans_lf := lf_of_le_of_lf

alias LF.trans_le := lf_of_lf_of_le

@[trans]
theorem lf_of_lt_of_lf {x y z : PGame} (h₁ : x < y) (h₂ : y ⧏ z) : x ⧏ z :=
  h₁.le.trans_lf h₂

@[trans]
theorem lf_of_lf_of_lt {x y z : PGame} (h₁ : x ⧏ y) (h₂ : y < z) : x ⧏ z :=
  h₁.trans_le h₂.le

alias _root_.LT.lt.trans_lf := lf_of_lt_of_lf

alias LF.trans_lt := lf_of_lf_of_lt

theorem moveLeft_lf {x : PGame} : ∀ i, x.moveLeft i ⧏ x :=
  le_rfl.moveLeft_lf

theorem lf_moveRight {x : PGame} : ∀ j, x ⧏ x.moveRight j :=
  le_rfl.lf_moveRight

theorem lf_mk {xl xr} (xL : xl → PGame) (xR : xr → PGame) (i) : xL i ⧏ mk xl xr xL xR :=
  @moveLeft_lf (mk _ _ _ _) i

theorem mk_lf {xl xr} (xL : xl → PGame) (xR : xr → PGame) (j) : mk xl xr xL xR ⧏ xR j :=
  @lf_moveRight (mk _ _ _ _) j

/-- This special case of `PGame.le_of_forall_lf` is useful when dealing with surreals, where `<` is
preferred over `⧏`. -/
theorem le_of_forall_lt {x y : PGame} (h₁ : ∀ i, x.moveLeft i < y) (h₂ : ∀ j, x < y.moveRight j) :
    x ≤ y :=
  le_of_forall_lf (fun i => (h₁ i).lf) fun i => (h₂ i).lf

/-- The definition of `x ≤ y` on pre-games, in terms of `≤` two moves later.

Note that it's often more convenient to use `le_iff_forall_lf`, which only unfolds the definition by
one step. -/
theorem le_def {x y : PGame} :
    x ≤ y ↔
      (∀ i, (∃ i', x.moveLeft i ≤ y.moveLeft i') ∨ ∃ j, (x.moveLeft i).moveRight j ≤ y) ∧
        ∀ j, (∃ i, x ≤ (y.moveRight j).moveLeft i) ∨ ∃ j', x.moveRight j' ≤ y.moveRight j := by
  rw [le_iff_forall_lf]
  conv =>
    lhs
    simp only [lf_iff_exists_le]

/-- The definition of `x ⧏ y` on pre-games, in terms of `⧏` two moves later.

Note that it's often more convenient to use `lf_iff_exists_le`, which only unfolds the definition by
one step. -/
theorem lf_def {x y : PGame} :
    x ⧏ y ↔
      (∃ i, (∀ i', x.moveLeft i' ⧏ y.moveLeft i) ∧ ∀ j, x ⧏ (y.moveLeft i).moveRight j) ∨
        ∃ j, (∀ i, (x.moveRight j).moveLeft i ⧏ y) ∧ ∀ j', x.moveRight j ⧏ y.moveRight j' := by
  rw [lf_iff_exists_le]
  conv =>
    lhs
    simp only [le_iff_forall_lf]

/-- The definition of `0 ≤ x` on pre-games, in terms of `0 ⧏`. -/
theorem zero_le_lf {x : PGame} : 0 ≤ x ↔ ∀ j, 0 ⧏ x.moveRight j := by
  rw [le_iff_forall_lf]
  simp

/-- The definition of `x ≤ 0` on pre-games, in terms of `⧏ 0`. -/
theorem le_zero_lf {x : PGame} : x ≤ 0 ↔ ∀ i, x.moveLeft i ⧏ 0 := by
  rw [le_iff_forall_lf]
  simp

/-- The definition of `0 ⧏ x` on pre-games, in terms of `0 ≤`. -/
theorem zero_lf_le {x : PGame} : 0 ⧏ x ↔ ∃ i, 0 ≤ x.moveLeft i := by
  rw [lf_iff_exists_le]
  simp

/-- The definition of `x ⧏ 0` on pre-games, in terms of `≤ 0`. -/
theorem lf_zero_le {x : PGame} : x ⧏ 0 ↔ ∃ j, x.moveRight j ≤ 0 := by
  rw [lf_iff_exists_le]
  simp

/-- The definition of `0 ≤ x` on pre-games, in terms of `0 ≤` two moves later. -/
theorem zero_le {x : PGame} : 0 ≤ x ↔ ∀ j, ∃ i, 0 ≤ (x.moveRight j).moveLeft i := by
  rw [le_def]
  simp

/-- The definition of `x ≤ 0` on pre-games, in terms of `≤ 0` two moves later. -/
theorem le_zero {x : PGame} : x ≤ 0 ↔ ∀ i, ∃ j, (x.moveLeft i).moveRight j ≤ 0 := by
  rw [le_def]
  simp

/-- The definition of `0 ⧏ x` on pre-games, in terms of `0 ⧏` two moves later. -/
theorem zero_lf {x : PGame} : 0 ⧏ x ↔ ∃ i, ∀ j, 0 ⧏ (x.moveLeft i).moveRight j := by
  rw [lf_def]
  simp

/-- The definition of `x ⧏ 0` on pre-games, in terms of `⧏ 0` two moves later. -/
theorem lf_zero {x : PGame} : x ⧏ 0 ↔ ∃ j, ∀ i, (x.moveRight j).moveLeft i ⧏ 0 := by
  rw [lf_def]
  simp

@[simp]
theorem zero_le_of_isEmpty_rightMoves (x : PGame) [IsEmpty x.RightMoves] : 0 ≤ x :=
  zero_le.2 isEmptyElim

@[simp]
theorem le_zero_of_isEmpty_leftMoves (x : PGame) [IsEmpty x.LeftMoves] : x ≤ 0 :=
  le_zero.2 isEmptyElim

/-- Given a game won by the right player when they play second, provide a response to any move by
left. -/
noncomputable def rightResponse {x : PGame} (h : x ≤ 0) (i : x.LeftMoves) :
    (x.moveLeft i).RightMoves :=
  Classical.choose <| (le_zero.1 h) i

/-- Show that the response for right provided by `rightResponse` preserves the right-player-wins
condition. -/
theorem rightResponse_spec {x : PGame} (h : x ≤ 0) (i : x.LeftMoves) :
    (x.moveLeft i).moveRight (rightResponse h i) ≤ 0 :=
  Classical.choose_spec <| (le_zero.1 h) i

/-- Given a game won by the left player when they play second, provide a response to any move by
right. -/
noncomputable def leftResponse {x : PGame} (h : 0 ≤ x) (j : x.RightMoves) :
    (x.moveRight j).LeftMoves :=
  Classical.choose <| (zero_le.1 h) j

/-- Show that the response for left provided by `leftResponse` preserves the left-player-wins
condition. -/
theorem leftResponse_spec {x : PGame} (h : 0 ≤ x) (j : x.RightMoves) :
    0 ≤ (x.moveRight j).moveLeft (leftResponse h j) :=
  Classical.choose_spec <| (zero_le.1 h) j

/-- A small family of pre-games is bounded above. -/
lemma bddAbove_range_of_small {ι : Type*} [Small.{u} ι] (f : ι → PGame.{u}) :
    BddAbove (Set.range f) := by
  let x : PGame.{u} := ⟨Σ i, (f <| (equivShrink.{u} ι).symm i).LeftMoves, PEmpty,
    fun x ↦ moveLeft _ x.2, PEmpty.elim⟩
  refine ⟨x, Set.forall_mem_range.2 fun i ↦ ?_⟩
  rw [← (equivShrink ι).symm_apply_apply i, le_iff_forall_lf]
  simpa [x] using fun j ↦ @moveLeft_lf x ⟨equivShrink ι i, j⟩

/-- A small set of pre-games is bounded above. -/
lemma bddAbove_of_small (s : Set PGame.{u}) [Small.{u} s] : BddAbove s := by
  simpa using bddAbove_range_of_small (Subtype.val : s → PGame.{u})

/-- A small family of pre-games is bounded below. -/
lemma bddBelow_range_of_small {ι : Type*} [Small.{u} ι] (f : ι → PGame.{u}) :
    BddBelow (Set.range f) := by
  let x : PGame.{u} := ⟨PEmpty, Σ i, (f <| (equivShrink.{u} ι).symm i).RightMoves, PEmpty.elim,
    fun x ↦ moveRight _ x.2⟩
  refine ⟨x, Set.forall_mem_range.2 fun i ↦ ?_⟩
  rw [← (equivShrink ι).symm_apply_apply i, le_iff_forall_lf]
  simpa [x] using fun j ↦ @lf_moveRight x ⟨equivShrink ι i, j⟩

/-- A small set of pre-games is bounded below. -/
lemma bddBelow_of_small (s : Set PGame.{u}) [Small.{u} s] : BddBelow s := by
  simpa using bddBelow_range_of_small (Subtype.val : s → PGame.{u})

/-- The equivalence relation on pre-games. Two pre-games `x`, `y` are equivalent if `x ≤ y` and
`y ≤ x`.

If `x ≈ 0`, then the second player can always win `x`. -/
@[deprecated AntisymmRel (since := "2025-01-26")]
def Equiv (x y : PGame) : Prop :=
  x ≤ y ∧ y ≤ x

instance setoid : Setoid PGame :=
  AntisymmRel.setoid _ (· ≤ ·)

theorem equiv_def {x y : PGame} : x ≈ y ↔ x ≤ y ∧ y ≤ x := Iff.rfl

@[deprecated AntisymmRel.le (since := "2025-01-26")]
theorem Equiv.le {x y : PGame} (h : x ≈ y) : x ≤ y := h.le

@[deprecated AntisymmRel.ge (since := "2025-01-26")]
theorem Equiv.ge {x y : PGame} (h : x ≈ y) : y ≤ x := h.ge

<<<<<<< HEAD
@[deprecated antisymmRel_rfl (since := "2025-01-26")]
theorem equiv_rfl {x : PGame} : x ≈ x := by rfl
=======
theorem equiv_rfl {x : PGame} : x ≈ x :=
  refl x
>>>>>>> b77fbf37

@[deprecated antisymmRel_refl (since := "2025-01-26")]
theorem equiv_refl (x : PGame) : x ≈ x := by rfl

@[deprecated AntisymmRel.symm (since := "2025-01-26")]
protected theorem Equiv.symm {x y : PGame} : (x ≈ y) → (y ≈ x) := symm

@[deprecated AntisymmRel.trans (since := "2025-01-26")]
protected theorem Equiv.trans {x y z : PGame} : (x ≈ y) → (y ≈ z) → (x ≈ z) := _root_.trans

@[deprecated antisymmRel_comm (since := "2025-01-26")]
protected theorem equiv_comm {x y : PGame} : (x ≈ y) ↔ (y ≈ x) := comm

@[deprecated antisymmRel_refl (since := "2025-01-26")]
theorem equiv_of_eq {x y : PGame} (h : x = y) : x ≈ y := by subst h; rfl

lemma Identical.equiv {x y} (h : x ≡ y) : x ≈ y := ⟨h.le, h.ge⟩

@[deprecated le_of_le_of_antisymmRel (since := "2025-01-26")]
theorem le_of_le_of_equiv {x y z : PGame} (h₁ : x ≤ y) (h₂ : y ≈ z) : x ≤ z :=
  h₁.trans_antisymmRel h₂

instance : @Trans PGame PGame PGame (· ≤ ·) (· ≈ ·) (· ≤ ·) :=
  inferInstanceAs (Trans (· ≤ ·) (AntisymmRel (· ≤ ·)) (· ≤ ·))

@[deprecated le_of_antisymmRel_of_le (since := "2025-01-26")]
theorem le_of_equiv_of_le {x y z : PGame} (h₁ : x ≈ y) : y ≤ z → x ≤ z :=
  h₁.trans_le

instance : @Trans PGame PGame PGame (· ≈ ·) (· ≤ ·) (· ≤ ·) :=
  inferInstanceAs (Trans (AntisymmRel (· ≤ ·)) (· ≤ ·) (· ≤ ·))

theorem LF.not_equiv {x y : PGame} (h : x ⧏ y) : ¬(x ≈ y) := fun h' => h.not_ge h'.2

theorem LF.not_equiv' {x y : PGame} (h : x ⧏ y) : ¬(y ≈ x) := fun h' => h.not_ge h'.1

theorem LF.not_gt {x y : PGame} (h : x ⧏ y) : ¬y < x := fun h' => h.not_ge h'.le

@[deprecated AntisymmRel.le_congr (since := "2025-01-26")]
theorem le_congr_imp {x₁ y₁ x₂ y₂ : PGame} (hx : x₁ ≈ x₂) (hy : y₁ ≈ y₂) (h : x₁ ≤ y₁) : x₂ ≤ y₂ :=
  (hx.le_congr hy).1 h

@[deprecated AntisymmRel.le_congr (since := "2025-01-26")]
theorem le_congr {x₁ y₁ x₂ y₂ : PGame} (hx : x₁ ≈ x₂) (hy : y₁ ≈ y₂) : x₁ ≤ y₁ ↔ x₂ ≤ y₂ :=
  hx.le_congr hy

@[deprecated AntisymmRel.le_congr_left (since := "2025-01-26")]
theorem le_congr_left {x₁ x₂ y : PGame} (hx : x₁ ≈ x₂) : x₁ ≤ y ↔ x₂ ≤ y :=
  hx.le_congr_left

@[deprecated AntisymmRel.le_congr_right (since := "2025-01-26")]
theorem le_congr_right {x y₁ y₂ : PGame} (hy : y₁ ≈ y₂) : x ≤ y₁ ↔ x ≤ y₂ :=
  hy.le_congr_right

theorem lf_congr {x₁ y₁ x₂ y₂ : PGame} (hx : x₁ ≈ x₂) (hy : y₁ ≈ y₂) : x₁ ⧏ y₁ ↔ x₂ ⧏ y₂ :=
  PGame.not_le.symm.trans <| (not_congr (hy.le_congr hx)).trans PGame.not_le

theorem lf_congr_imp {x₁ y₁ x₂ y₂ : PGame} (hx : x₁ ≈ x₂) (hy : y₁ ≈ y₂) : x₁ ⧏ y₁ → x₂ ⧏ y₂ :=
  (lf_congr hx hy).1

theorem lf_congr_left {x₁ x₂ y : PGame} (hx : x₁ ≈ x₂) : x₁ ⧏ y ↔ x₂ ⧏ y :=
  lf_congr hx antisymmRel_rfl

theorem lf_congr_right {x y₁ y₂ : PGame} (hy : y₁ ≈ y₂) : x ⧏ y₁ ↔ x ⧏ y₂ :=
  lf_congr antisymmRel_rfl hy

@[trans]
theorem lf_of_lf_of_equiv {x y z : PGame} (h₁ : x ⧏ y) (h₂ : y ≈ z) : x ⧏ z :=
  lf_congr_imp antisymmRel_rfl h₂ h₁

instance : Trans (· ⧏ ·) (· ≈ ·) (· ⧏ ·) := ⟨lf_of_lf_of_equiv⟩

@[trans]
theorem lf_of_equiv_of_lf {x y z : PGame} (h₁ : x ≈ y) : y ⧏ z → x ⧏ z :=
  lf_congr_imp h₁.symm antisymmRel_rfl

instance : Trans (· ≈ ·) (· ⧏ ·) (· ⧏ ·) := ⟨lf_of_equiv_of_lf⟩

@[deprecated lt_of_lt_of_antisymmRel (since := "2025-01-26")]
theorem lt_of_lt_of_equiv {x y z : PGame} (h₁ : x < y) (h₂ : y ≈ z) : x < z :=
  h₁.trans_antisymmRel h₂

instance : @Trans PGame PGame PGame (· < ·) (· ≈ ·) (· < ·) :=
  inferInstanceAs (Trans (· < ·) (AntisymmRel (· ≤ ·)) (· < ·))

@[deprecated lt_of_antisymmRel_of_lt (since := "2025-01-26")]
theorem lt_of_equiv_of_lt {x y z : PGame} (h₁ : x ≈ y) : y < z → x < z :=
  h₁.trans_lt

instance : @Trans PGame PGame PGame (· ≈ ·) (· < ·) (· < ·) :=
  inferInstanceAs (Trans (AntisymmRel (· ≤ ·)) (· < ·) (· < ·))

@[deprecated AntisymmRel.lt_congr (since := "2025-01-26")]
theorem lt_congr_imp {x₁ y₁ x₂ y₂ : PGame} (hx : x₁ ≈ x₂) (hy : y₁ ≈ y₂) (h : x₁ < y₁) : x₂ < y₂ :=
  (hx.lt_congr hy).1 h

@[deprecated AntisymmRel.lt_congr (since := "2025-01-26")]
theorem lt_congr {x₁ y₁ x₂ y₂ : PGame} (hx : x₁ ≈ x₂) (hy : y₁ ≈ y₂) : x₁ < y₁ ↔ x₂ < y₂ :=
  hx.lt_congr hy

@[deprecated AntisymmRel.lt_congr_left (since := "2025-01-26")]
theorem lt_congr_left {x₁ x₂ y : PGame} (hx : x₁ ≈ x₂) : x₁ < y ↔ x₂ < y :=
  hx.lt_congr_left

@[deprecated AntisymmRel.lt_congr_right (since := "2025-01-26")]
theorem lt_congr_right {x y₁ y₂ : PGame} (hy : y₁ ≈ y₂) : x < y₁ ↔ x < y₂ :=
  hy.lt_congr_right

@[deprecated le_iff_lt_or_antisymmRel (since := "2025-01-26")]
theorem lt_or_equiv_of_le {x y : PGame} (h : x ≤ y) : x < y ∨ (x ≈ y) :=
  le_iff_lt_or_antisymmRel.1 h

theorem lf_or_equiv_or_gf (x y : PGame) : x ⧏ y ∨ (x ≈ y) ∨ y ⧏ x := by
  rw [← PGame.not_le]
  tauto

@[deprecated AntisymmRel.antisymmRel_congr_right (since := "2025-01-26")]
theorem equiv_congr_left {y₁ y₂ : PGame} : y₁ ≈ y₂ ↔ ∀ x₁, x₁ ≈ y₁ ↔ x₁ ≈ y₂ where
  mp h _ := h.antisymmRel_congr_right
  mpr h := (h y₁).1 antisymmRel_rfl

@[deprecated AntisymmRel.antisymmRel_congr_left (since := "2025-01-26")]
theorem equiv_congr_right {x₁ x₂ : PGame} : (x₁ ≈ x₂) ↔ ∀ y₁, x₁ ≈ y₁ ↔ x₂ ≈ y₁ where
  mp h _ := h.antisymmRel_congr_left
  mpr h := (h x₂).2 antisymmRel_rfl

theorem equiv_of_exists {x y : PGame}
    (hl₁ : ∀ i, ∃ j, x.moveLeft i ≈ y.moveLeft j) (hr₁ : ∀ i, ∃ j, x.moveRight i ≈ y.moveRight j)
    (hl₂ : ∀ j, ∃ i, x.moveLeft i ≈ y.moveLeft j) (hr₂ : ∀ j, ∃ i, x.moveRight i ≈ y.moveRight j) :
    x ≈ y := by
  constructor <;> refine le_def.2 ⟨?_, ?_⟩ <;> intro i
  · obtain ⟨j, hj⟩ := hl₁ i
    exact Or.inl ⟨j, hj.le⟩
  · obtain ⟨j, hj⟩ := hr₂ i
    exact Or.inr ⟨j, hj.le⟩
  · obtain ⟨j, hj⟩ := hl₂ i
    exact Or.inl ⟨j, hj.ge⟩
  · obtain ⟨j, hj⟩ := hr₁ i
    exact Or.inr ⟨j, hj.ge⟩

theorem equiv_of_equiv {x y : PGame} (L : x.LeftMoves ≃ y.LeftMoves)
    (R : x.RightMoves ≃ y.RightMoves) (hl : ∀ i, x.moveLeft i ≈ y.moveLeft (L i))
    (hr : ∀ j, x.moveRight j ≈ y.moveRight (R j)) : x ≈ y := by
  apply equiv_of_exists <;> intro i
  exacts [⟨_, hl i⟩, ⟨_, hr i⟩,
    ⟨_, by simpa using hl (L.symm i)⟩, ⟨_, by simpa using hr (R.symm i)⟩]

@[deprecated (since := "2025-01-26")] alias Equiv.of_exists := equiv_of_exists
@[deprecated (since := "2025-01-26")] alias Equiv.of_equiv := equiv_of_equiv
@[deprecated (since := "2024-09-26")] alias equiv_of_mk_equiv := Equiv.of_equiv

/-- The fuzzy, confused, or incomparable relation on pre-games.

If `x ‖ 0`, then the first player can always win `x`. -/
def Fuzzy (x y : PGame) : Prop :=
  x ⧏ y ∧ y ⧏ x

@[inherit_doc]
scoped infixl:50 " ‖ " => PGame.Fuzzy

@[symm]
theorem Fuzzy.swap {x y : PGame} : x ‖ y → y ‖ x :=
  And.symm

instance : IsSymm _ (· ‖ ·) :=
  ⟨fun _ _ => Fuzzy.swap⟩

theorem Fuzzy.swap_iff {x y : PGame} : x ‖ y ↔ y ‖ x :=
  ⟨Fuzzy.swap, Fuzzy.swap⟩

theorem fuzzy_irrefl (x : PGame) : ¬x ‖ x := fun h => lf_irrefl x h.1

instance : IsIrrefl _ (· ‖ ·) :=
  ⟨fuzzy_irrefl⟩

theorem lf_iff_lt_or_fuzzy {x y : PGame} : x ⧏ y ↔ x < y ∨ x ‖ y := by
  simp only [lt_iff_le_and_lf, Fuzzy, ← PGame.not_le]
  tauto

theorem lf_of_fuzzy {x y : PGame} (h : x ‖ y) : x ⧏ y :=
  lf_iff_lt_or_fuzzy.2 (Or.inr h)

alias Fuzzy.lf := lf_of_fuzzy

theorem lt_or_fuzzy_of_lf {x y : PGame} : x ⧏ y → x < y ∨ x ‖ y :=
  lf_iff_lt_or_fuzzy.1

theorem Fuzzy.not_equiv {x y : PGame} (h : x ‖ y) : ¬(x ≈ y) := fun h' => h'.1.not_gf h.2

theorem Fuzzy.not_equiv' {x y : PGame} (h : x ‖ y) : ¬(y ≈ x) := fun h' => h'.2.not_gf h.2

theorem not_fuzzy_of_le {x y : PGame} (h : x ≤ y) : ¬x ‖ y := fun h' => h'.2.not_ge h

theorem not_fuzzy_of_ge {x y : PGame} (h : y ≤ x) : ¬x ‖ y := fun h' => h'.1.not_ge h

theorem Equiv.not_fuzzy {x y : PGame} (h : x ≈ y) : ¬x ‖ y :=
  not_fuzzy_of_le h.1

theorem Equiv.not_fuzzy' {x y : PGame} (h : x ≈ y) : ¬y ‖ x :=
  not_fuzzy_of_le h.2

theorem fuzzy_congr {x₁ y₁ x₂ y₂ : PGame} (hx : x₁ ≈ x₂) (hy : y₁ ≈ y₂) : x₁ ‖ y₁ ↔ x₂ ‖ y₂ :=
  show _ ∧ _ ↔ _ ∧ _ by rw [lf_congr hx hy, lf_congr hy hx]

theorem fuzzy_congr_imp {x₁ y₁ x₂ y₂ : PGame} (hx : x₁ ≈ x₂) (hy : y₁ ≈ y₂) : x₁ ‖ y₁ → x₂ ‖ y₂ :=
  (fuzzy_congr hx hy).1

theorem fuzzy_congr_left {x₁ x₂ y : PGame} (hx : x₁ ≈ x₂) : x₁ ‖ y ↔ x₂ ‖ y :=
  fuzzy_congr hx antisymmRel_rfl

theorem fuzzy_congr_right {x y₁ y₂ : PGame} (hy : y₁ ≈ y₂) : x ‖ y₁ ↔ x ‖ y₂ :=
  fuzzy_congr antisymmRel_rfl hy

@[trans]
theorem fuzzy_of_fuzzy_of_equiv {x y z : PGame} (h₁ : x ‖ y) (h₂ : y ≈ z) : x ‖ z :=
  (fuzzy_congr_right h₂).1 h₁

@[trans]
theorem fuzzy_of_equiv_of_fuzzy {x y z : PGame} (h₁ : x ≈ y) (h₂ : y ‖ z) : x ‖ z :=
  (fuzzy_congr_left h₁).2 h₂

/-- Exactly one of the following is true (although we don't prove this here). -/
theorem lt_or_equiv_or_gt_or_fuzzy (x y : PGame) : x < y ∨ (x ≈ y) ∨ y < x ∨ x ‖ y := by
  cases' le_or_gf x y with h₁ h₁ <;> cases' le_or_gf y x with h₂ h₂
  · right
    left
    exact ⟨h₁, h₂⟩
  · left
    exact ⟨h₁, h₂⟩
  · right
    right
    left
    exact ⟨h₂, h₁⟩
  · right
    right
    right
    exact ⟨h₂, h₁⟩

theorem lt_or_equiv_or_gf (x y : PGame) : x < y ∨ (x ≈ y) ∨ y ⧏ x := by
  rw [lf_iff_lt_or_fuzzy, Fuzzy.swap_iff]
  exact lt_or_equiv_or_gt_or_fuzzy x y

/-! ### Relabellings -/


/-- `Relabelling x y` says that `x` and `y` are really the same game, just dressed up differently.
Specifically, there is a bijection between the moves for Left in `x` and in `y`, and similarly
for Right, and under these bijections we inductively have `Relabelling`s for the consequent games.
-/
inductive Relabelling : PGame.{u} → PGame.{u} → Type (u + 1)
  |
  mk :
    ∀ {x y : PGame} (L : x.LeftMoves ≃ y.LeftMoves) (R : x.RightMoves ≃ y.RightMoves),
      (∀ i, Relabelling (x.moveLeft i) (y.moveLeft (L i))) →
        (∀ j, Relabelling (x.moveRight j) (y.moveRight (R j))) → Relabelling x y

@[inherit_doc]
scoped infixl:50 " ≡r " => PGame.Relabelling

namespace Relabelling

variable {x y : PGame.{u}}

/-- A constructor for relabellings swapping the equivalences. -/
def mk' (L : y.LeftMoves ≃ x.LeftMoves) (R : y.RightMoves ≃ x.RightMoves)
    (hL : ∀ i, x.moveLeft (L i) ≡r y.moveLeft i) (hR : ∀ j, x.moveRight (R j) ≡r y.moveRight j) :
    x ≡r y :=
  ⟨L.symm, R.symm, fun i => by simpa using hL (L.symm i), fun j => by simpa using hR (R.symm j)⟩

/-- The equivalence between left moves of `x` and `y` given by the relabelling. -/
def leftMovesEquiv : x ≡r y → x.LeftMoves ≃ y.LeftMoves
  | ⟨L,_, _,_⟩ => L

@[simp]
theorem mk_leftMovesEquiv {x y L R hL hR} : (@Relabelling.mk x y L R hL hR).leftMovesEquiv = L :=
  rfl

@[simp]
theorem mk'_leftMovesEquiv {x y L R hL hR} :
    (@Relabelling.mk' x y L R hL hR).leftMovesEquiv = L.symm :=
  rfl

/-- The equivalence between right moves of `x` and `y` given by the relabelling. -/
def rightMovesEquiv : x ≡r y → x.RightMoves ≃ y.RightMoves
  | ⟨_, R, _, _⟩ => R

@[simp]
theorem mk_rightMovesEquiv {x y L R hL hR} : (@Relabelling.mk x y L R hL hR).rightMovesEquiv = R :=
  rfl

@[simp]
theorem mk'_rightMovesEquiv {x y L R hL hR} :
    (@Relabelling.mk' x y L R hL hR).rightMovesEquiv = R.symm :=
  rfl

/-- A left move of `x` is a relabelling of a left move of `y`. -/
def moveLeft : ∀ (r : x ≡r y) (i : x.LeftMoves), x.moveLeft i ≡r y.moveLeft (r.leftMovesEquiv i)
  | ⟨_, _, hL, _⟩ => hL

/-- A left move of `y` is a relabelling of a left move of `x`. -/
def moveLeftSymm :
    ∀ (r : x ≡r y) (i : y.LeftMoves), x.moveLeft (r.leftMovesEquiv.symm i) ≡r y.moveLeft i
  | ⟨L, R, hL, hR⟩, i => by simpa using hL (L.symm i)

/-- A right move of `x` is a relabelling of a right move of `y`. -/
def moveRight :
    ∀ (r : x ≡r y) (i : x.RightMoves), x.moveRight i ≡r y.moveRight (r.rightMovesEquiv i)
  | ⟨_, _, _, hR⟩ => hR

/-- A right move of `y` is a relabelling of a right move of `x`. -/
def moveRightSymm :
    ∀ (r : x ≡r y) (i : y.RightMoves), x.moveRight (r.rightMovesEquiv.symm i) ≡r y.moveRight i
  | ⟨L, R, hL, hR⟩, i => by simpa using hR (R.symm i)

/-- The identity relabelling. -/
@[refl]
def refl (x : PGame) : x ≡r x :=
  ⟨Equiv.refl _, Equiv.refl _, fun _ => refl _, fun _ => refl _⟩
termination_by x

instance (x : PGame) : Inhabited (x ≡r x) :=
  ⟨refl _⟩

/-- Flip a relabelling. -/
@[symm]
def symm : ∀ {x y : PGame}, x ≡r y → y ≡r x
  | _, _, ⟨L, R, hL, hR⟩ => mk' L R (fun i => (hL i).symm) fun j => (hR j).symm

theorem le {x y : PGame} (r : x ≡r y) : x ≤ y :=
  le_def.2
    ⟨fun i => Or.inl ⟨_, (r.moveLeft i).le⟩, fun j =>
      Or.inr ⟨_, (r.moveRightSymm j).le⟩⟩
termination_by x

theorem ge {x y : PGame} (r : x ≡r y) : y ≤ x :=
  r.symm.le

/-- A relabelling lets us prove equivalence of games. -/
theorem equiv (r : x ≡r y) : x ≈ y :=
  ⟨r.le, r.ge⟩

/-- Transitivity of relabelling. -/
@[trans]
def trans : ∀ {x y z : PGame}, x ≡r y → y ≡r z → x ≡r z
  | _, _, _, ⟨L₁, R₁, hL₁, hR₁⟩, ⟨L₂, R₂, hL₂, hR₂⟩ =>
    ⟨L₁.trans L₂, R₁.trans R₂, fun i => (hL₁ i).trans (hL₂ _), fun j => (hR₁ j).trans (hR₂ _)⟩

/-- Any game without left or right moves is a relabelling of 0. -/
def isEmpty (x : PGame) [IsEmpty x.LeftMoves] [IsEmpty x.RightMoves] : x ≡r 0 :=
  ⟨Equiv.equivPEmpty _, Equiv.equivOfIsEmpty _ _, isEmptyElim, isEmptyElim⟩

end Relabelling

theorem Equiv.isEmpty (x : PGame) [IsEmpty x.LeftMoves] [IsEmpty x.RightMoves] : x ≈ 0 :=
  (Relabelling.isEmpty x).equiv

instance {x y : PGame} : Coe (x ≡r y) (x ≈ y) :=
  ⟨Relabelling.equiv⟩

/-- Replace the types indexing the next moves for Left and Right by equivalent types. -/
def relabel {x : PGame} {xl' xr'} (el : xl' ≃ x.LeftMoves) (er : xr' ≃ x.RightMoves) : PGame :=
  ⟨xl', xr', x.moveLeft ∘ el, x.moveRight ∘ er⟩

@[simp]
theorem relabel_moveLeft' {x : PGame} {xl' xr'} (el : xl' ≃ x.LeftMoves) (er : xr' ≃ x.RightMoves)
    (i : xl') : moveLeft (relabel el er) i = x.moveLeft (el i) :=
  rfl

theorem relabel_moveLeft {x : PGame} {xl' xr'} (el : xl' ≃ x.LeftMoves) (er : xr' ≃ x.RightMoves)
    (i : x.LeftMoves) : moveLeft (relabel el er) (el.symm i) = x.moveLeft i := by simp

@[simp]
theorem relabel_moveRight' {x : PGame} {xl' xr'} (el : xl' ≃ x.LeftMoves) (er : xr' ≃ x.RightMoves)
    (j : xr') : moveRight (relabel el er) j = x.moveRight (er j) :=
  rfl

theorem relabel_moveRight {x : PGame} {xl' xr'} (el : xl' ≃ x.LeftMoves) (er : xr' ≃ x.RightMoves)
    (j : x.RightMoves) : moveRight (relabel el er) (er.symm j) = x.moveRight j := by simp

/-- The game obtained by relabelling the next moves is a relabelling of the original game. -/
def relabelRelabelling {x : PGame} {xl' xr'} (el : xl' ≃ x.LeftMoves) (er : xr' ≃ x.RightMoves) :
    x ≡r relabel el er :=
  -- Porting note: needed to add `rfl`
  Relabelling.mk' el er (fun i => by simp; rfl) (fun j => by simp; rfl)

/-! ### Negation -/


/-- The negation of `{L | R}` is `{-R | -L}`. -/
def neg : PGame → PGame
  | ⟨l, r, L, R⟩ => ⟨r, l, fun i => neg (R i), fun i => neg (L i)⟩

instance : Neg PGame :=
  ⟨neg⟩

@[simp]
theorem neg_def {xl xr xL xR} : -mk xl xr xL xR = mk xr xl (-xR ·) (-xL ·) :=
  rfl

instance : InvolutiveNeg PGame :=
  { inferInstanceAs (Neg PGame) with
    neg_neg := fun x => by
      induction' x with xl xr xL xR ihL ihR
      simp_rw [neg_def, ihL, ihR] }

instance : NegZeroClass PGame :=
  { inferInstanceAs (Zero PGame), inferInstanceAs (Neg PGame) with
    neg_zero := by
      dsimp [Zero.zero, Neg.neg, neg]
      congr <;> funext i <;> cases i }

@[simp]
theorem neg_ofLists (L R : List PGame) :
    -ofLists L R = ofLists (R.map fun x => -x) (L.map fun x => -x) := by
  simp only [ofLists, neg_def, List.getElem_map, mk.injEq, List.length_map, true_and]
  constructor
  all_goals
    apply hfunext
    · simp
    · rintro ⟨⟨a, ha⟩⟩ ⟨⟨b, hb⟩⟩ h
      have :
        ∀ {m n} (_ : m = n) {b : ULift (Fin m)} {c : ULift (Fin n)} (_ : HEq b c),
          (b.down : ℕ) = ↑c.down := by
        rintro m n rfl b c
        simp only [heq_eq_eq]
        rintro rfl
        rfl
      simp only [heq_eq_eq]
      congr 5
      exact this (List.length_map _ _).symm h

theorem isOption_neg {x y : PGame} : IsOption x (-y) ↔ IsOption (-x) y := by
  rw [isOption_iff, isOption_iff, or_comm]
  cases y
  apply or_congr <;>
    · apply exists_congr
      intro
      rw [neg_eq_iff_eq_neg]
      rfl

@[simp]
theorem isOption_neg_neg {x y : PGame} : IsOption (-x) (-y) ↔ IsOption x y := by
  rw [isOption_neg, neg_neg]

/-- Use `toLeftMovesNeg` to cast between these two types. -/
theorem leftMoves_neg : ∀ x : PGame, (-x).LeftMoves = x.RightMoves
  | ⟨_, _, _, _⟩ => rfl

/-- Use `toRightMovesNeg` to cast between these two types. -/
theorem rightMoves_neg : ∀ x : PGame, (-x).RightMoves = x.LeftMoves
  | ⟨_, _, _, _⟩ => rfl

/-- Turns a right move for `x` into a left move for `-x` and vice versa.

Even though these types are the same (not definitionally so), this is the preferred way to convert
between them. -/
def toLeftMovesNeg {x : PGame} : x.RightMoves ≃ (-x).LeftMoves :=
  Equiv.cast (leftMoves_neg x).symm

/-- Turns a left move for `x` into a right move for `-x` and vice versa.

Even though these types are the same (not definitionally so), this is the preferred way to convert
between them. -/
def toRightMovesNeg {x : PGame} : x.LeftMoves ≃ (-x).RightMoves :=
  Equiv.cast (rightMoves_neg x).symm

@[simp]
theorem moveLeft_neg {x : PGame} (i) :
    (-x).moveLeft i = -x.moveRight (toLeftMovesNeg.symm i) := by
  cases x
  rfl

@[deprecated moveLeft_neg (since := "2024-10-30")]
alias moveLeft_neg' := moveLeft_neg

theorem moveLeft_neg_toLeftMovesNeg {x : PGame} (i) :
    (-x).moveLeft (toLeftMovesNeg i) = -x.moveRight i := by simp

@[simp]
theorem moveRight_neg {x : PGame} (i) :
    (-x).moveRight i = -x.moveLeft (toRightMovesNeg.symm i) := by
  cases x
  rfl

@[deprecated moveRight_neg (since := "2024-10-30")]
alias moveRight_neg' := moveRight_neg

theorem moveRight_neg_toRightMovesNeg {x : PGame} (i) :
    (-x).moveRight (toRightMovesNeg i) = -x.moveLeft i := by simp

@[deprecated moveRight_neg (since := "2024-10-30")]
theorem moveLeft_neg_symm {x : PGame} (i) :
    x.moveLeft (toRightMovesNeg.symm i) = -(-x).moveRight i := by simp

@[deprecated moveRight_neg (since := "2024-10-30")]
theorem moveLeft_neg_symm' {x : PGame} (i) :
    x.moveLeft i = -(-x).moveRight (toRightMovesNeg i) := by simp

@[deprecated moveLeft_neg (since := "2024-10-30")]
theorem moveRight_neg_symm {x : PGame} (i) :
    x.moveRight (toLeftMovesNeg.symm i) = -(-x).moveLeft i := by simp

@[deprecated moveLeft_neg (since := "2024-10-30")]
theorem moveRight_neg_symm' {x : PGame} (i) :
    x.moveRight i = -(-x).moveLeft (toLeftMovesNeg i) := by simp

@[simp]
theorem forall_leftMoves_neg {x : PGame} {p : (-x).LeftMoves → Prop} :
    (∀ i : (-x).LeftMoves, p i) ↔ (∀ i : x.RightMoves, p (toLeftMovesNeg i)) :=
  toLeftMovesNeg.forall_congr_right.symm

@[simp]
theorem exists_leftMoves_neg {x : PGame} {p : (-x).LeftMoves → Prop} :
    (∃ i : (-x).LeftMoves, p i) ↔ (∃ i : x.RightMoves, p (toLeftMovesNeg i)) :=
  toLeftMovesNeg.exists_congr_right.symm

@[simp]
theorem forall_rightMoves_neg {x : PGame} {p : (-x).RightMoves → Prop} :
    (∀ i : (-x).RightMoves, p i) ↔ (∀ i : x.LeftMoves, p (toRightMovesNeg i)) :=
  toRightMovesNeg.forall_congr_right.symm

@[simp]
theorem exists_rightMoves_neg {x : PGame} {p : (-x).RightMoves → Prop} :
    (∃ i : (-x).RightMoves, p i) ↔ (∃ i : x.LeftMoves, p (toRightMovesNeg i)) :=
  toRightMovesNeg.exists_congr_right.symm

theorem leftMoves_neg_cases {x : PGame} (k) {P : (-x).LeftMoves → Prop}
    (h : ∀ i, P <| toLeftMovesNeg i) :
    P k := by
  rw [← toLeftMovesNeg.apply_symm_apply k]
  exact h _

theorem rightMoves_neg_cases {x : PGame} (k) {P : (-x).RightMoves → Prop}
    (h : ∀ i, P <| toRightMovesNeg i) :
    P k := by
  rw [← toRightMovesNeg.apply_symm_apply k]
  exact h _

/-- If `x` has the same moves as `y`, then `-x` has the sames moves as `-y`. -/
lemma Identical.neg : ∀ {x₁ x₂ : PGame}, x₁ ≡ x₂ → -x₁ ≡ -x₂
  | mk _ _ _ _, mk _ _ _ _, ⟨⟨hL₁, hL₂⟩, ⟨hR₁, hR₂⟩⟩ =>
    ⟨⟨fun i ↦ (hR₁ i).imp (fun _ ↦ Identical.neg), fun j ↦ (hR₂ j).imp (fun _ ↦ Identical.neg)⟩,
      ⟨fun i ↦ (hL₁ i).imp (fun _ ↦ Identical.neg), fun j ↦ (hL₂ j).imp (fun _ ↦ Identical.neg)⟩⟩

/-- If `-x` has the same moves as `-y`, then `x` has the sames moves as `y`. -/
lemma Identical.of_neg : ∀ {x₁ x₂ : PGame}, -x₁ ≡ -x₂ → x₁ ≡ x₂
  | mk x₁l x₁r x₁L x₁R, mk x₂l x₂r x₂L x₂R => by
    simpa using Identical.neg (x₁ := mk _ _ (-x₁R ·) (-x₁L ·)) (x₂ := mk _ _ (-x₂R ·) (-x₂L ·))

lemma memₗ_neg_iff : ∀ {x y : PGame},
    x ∈ₗ -y ↔ ∃ z ∈ᵣ y, x ≡ -z
  | mk _ _ _ _, mk _ _ _ _ =>
    ⟨fun ⟨_i, hi⟩ ↦ ⟨_, ⟨_, refl _⟩, hi⟩, fun ⟨_, ⟨i, hi⟩, h⟩ ↦ ⟨i, h.trans hi.neg⟩⟩

lemma memᵣ_neg_iff : ∀ {x y : PGame},
    x ∈ᵣ -y ↔ ∃ z ∈ₗ y, x ≡ -z
  | mk _ _ _ _, mk _ _ _ _ =>
    ⟨fun ⟨_i, hi⟩ ↦ ⟨_, ⟨_, refl _⟩, hi⟩, fun ⟨_, ⟨i, hi⟩, h⟩ ↦ ⟨i, h.trans hi.neg⟩⟩

/-- If `x` has the same moves as `y`, then `-x` has the same moves as `-y`. -/
def Relabelling.negCongr : ∀ {x y : PGame}, x ≡r y → -x ≡r -y
  | ⟨_, _, _, _⟩, ⟨_, _, _, _⟩, ⟨L, R, hL, hR⟩ =>
    ⟨R, L, fun j => (hR j).negCongr, fun i => (hL i).negCongr⟩

private theorem neg_le_lf_neg_iff : ∀ {x y : PGame.{u}}, (-y ≤ -x ↔ x ≤ y) ∧ (-y ⧏ -x ↔ x ⧏ y)
  | mk xl xr xL xR, mk yl yr yL yR => by
    simp_rw [neg_def, mk_le_mk, mk_lf_mk, ← neg_def]
    constructor
    · rw [and_comm]
      apply and_congr <;> exact forall_congr' fun _ => neg_le_lf_neg_iff.2
    · rw [or_comm]
      apply or_congr <;> exact exists_congr fun _ => neg_le_lf_neg_iff.1
termination_by x y => (x, y)

@[simp]
theorem neg_le_neg_iff {x y : PGame} : -y ≤ -x ↔ x ≤ y :=
  neg_le_lf_neg_iff.1

@[simp]
theorem neg_lf_neg_iff {x y : PGame} : -y ⧏ -x ↔ x ⧏ y :=
  neg_le_lf_neg_iff.2

@[simp]
theorem neg_lt_neg_iff {x y : PGame} : -y < -x ↔ x < y := by
  rw [lt_iff_le_and_lf, lt_iff_le_and_lf, neg_le_neg_iff, neg_lf_neg_iff]

@[simp]
theorem neg_identical_neg {x y : PGame} : -x ≡ -y ↔ x ≡ y :=
  ⟨Identical.of_neg, Identical.neg⟩

@[simp]
theorem neg_equiv_neg_iff {x y : PGame} : -x ≈ -y ↔ x ≈ y := by
  simp_rw [equiv_def, neg_le_neg_iff, and_comm]

@[simp]
theorem neg_fuzzy_neg_iff {x y : PGame} : -x ‖ -y ↔ x ‖ y := by
  rw [Fuzzy, Fuzzy, neg_lf_neg_iff, neg_lf_neg_iff, and_comm]

theorem neg_le_iff {x y : PGame} : -y ≤ x ↔ -x ≤ y := by rw [← neg_neg x, neg_le_neg_iff, neg_neg]

theorem neg_lf_iff {x y : PGame} : -y ⧏ x ↔ -x ⧏ y := by rw [← neg_neg x, neg_lf_neg_iff, neg_neg]

theorem neg_lt_iff {x y : PGame} : -y < x ↔ -x < y := by rw [← neg_neg x, neg_lt_neg_iff, neg_neg]

theorem neg_equiv_iff {x y : PGame} : (-x ≈ y) ↔ (x ≈ -y) := by
  rw [← neg_neg y, neg_equiv_neg_iff, neg_neg]

theorem neg_fuzzy_iff {x y : PGame} : -x ‖ y ↔ x ‖ -y := by
  rw [← neg_neg y, neg_fuzzy_neg_iff, neg_neg]

theorem le_neg_iff {x y : PGame} : y ≤ -x ↔ x ≤ -y := by rw [← neg_neg x, neg_le_neg_iff, neg_neg]

theorem lf_neg_iff {x y : PGame} : y ⧏ -x ↔ x ⧏ -y := by rw [← neg_neg x, neg_lf_neg_iff, neg_neg]

theorem lt_neg_iff {x y : PGame} : y < -x ↔ x < -y := by rw [← neg_neg x, neg_lt_neg_iff, neg_neg]

@[simp]
theorem neg_le_zero_iff {x : PGame} : -x ≤ 0 ↔ 0 ≤ x := by rw [neg_le_iff, neg_zero]

@[simp]
theorem zero_le_neg_iff {x : PGame} : 0 ≤ -x ↔ x ≤ 0 := by rw [le_neg_iff, neg_zero]

@[simp]
theorem neg_lf_zero_iff {x : PGame} : -x ⧏ 0 ↔ 0 ⧏ x := by rw [neg_lf_iff, neg_zero]

@[simp]
theorem zero_lf_neg_iff {x : PGame} : 0 ⧏ -x ↔ x ⧏ 0 := by rw [lf_neg_iff, neg_zero]

@[simp]
theorem neg_lt_zero_iff {x : PGame} : -x < 0 ↔ 0 < x := by rw [neg_lt_iff, neg_zero]

@[simp]
theorem zero_lt_neg_iff {x : PGame} : 0 < -x ↔ x < 0 := by rw [lt_neg_iff, neg_zero]

@[simp]
theorem neg_equiv_zero_iff {x : PGame} : (-x ≈ 0) ↔ (x ≈ 0) := by rw [neg_equiv_iff, neg_zero]

@[simp]
theorem neg_fuzzy_zero_iff {x : PGame} : -x ‖ 0 ↔ x ‖ 0 := by rw [neg_fuzzy_iff, neg_zero]

@[simp]
theorem zero_equiv_neg_iff {x : PGame} : (0 ≈ -x) ↔ (0 ≈ x) := by rw [← neg_equiv_iff, neg_zero]

@[simp]
theorem zero_fuzzy_neg_iff {x : PGame} : 0 ‖ -x ↔ 0 ‖ x := by rw [← neg_fuzzy_iff, neg_zero]

/-! ### Addition and subtraction -/

/-- The sum of `x = {xL | xR}` and `y = {yL | yR}` is `{xL + y, x + yL | xR + y, x + yR}`. -/
instance : Add PGame.{u} :=
  ⟨fun x y => by
    induction x generalizing y with | mk xl xr _ _ IHxl IHxr => _
    induction y with | mk yl yr yL yR IHyl IHyr => _
    have y := mk yl yr yL yR
    refine ⟨xl ⊕ yl, xr ⊕ yr, Sum.rec ?_ ?_, Sum.rec ?_ ?_⟩
    · exact fun i => IHxl i y
    · exact IHyl
    · exact fun i => IHxr i y
    · exact IHyr⟩

theorem mk_add_moveLeft {xl xr yl yr} {xL xR yL yR} {i} :
    (mk xl xr xL xR + mk yl yr yL yR).moveLeft i =
      i.rec (xL · + mk yl yr yL yR) (mk xl xr xL xR + yL ·) :=
  rfl

theorem mk_add_moveRight {xl xr yl yr} {xL xR yL yR} {i} :
    (mk xl xr xL xR + mk yl yr yL yR).moveRight i =
      i.rec (xR · + mk yl yr yL yR) (mk xl xr xL xR + yR ·) :=
  rfl

/-- The pre-game `((0 + 1) + ⋯) + 1`.

Note that this is **not** the usual recursive definition `n = {0, 1, … | }`. For instance,
`2 = 0 + 1 + 1 = {0 + 0 + 1, 0 + 1 + 0 | }` does not contain any left option equivalent to `0`. For
an implementation of said definition, see `Ordinal.toPGame`. For the proof that these games are
equivalent, see `Ordinal.toPGame_natCast`. -/
instance : NatCast PGame :=
  ⟨Nat.unaryCast⟩

@[simp]
protected theorem nat_succ (n : ℕ) : ((n + 1 : ℕ) : PGame) = n + 1 :=
  rfl

instance isEmpty_leftMoves_add (x y : PGame.{u}) [IsEmpty x.LeftMoves] [IsEmpty y.LeftMoves] :
    IsEmpty (x + y).LeftMoves := by
  cases x
  cases y
  apply isEmpty_sum.2 ⟨_, _⟩
  assumption'

instance isEmpty_rightMoves_add (x y : PGame.{u}) [IsEmpty x.RightMoves] [IsEmpty y.RightMoves] :
    IsEmpty (x + y).RightMoves := by
  cases x
  cases y
  apply isEmpty_sum.2 ⟨_, _⟩
  assumption'

/-- `x + 0` has exactly the same moves as `x`. -/
def addZeroRelabelling : ∀ x : PGame.{u}, x + 0 ≡r x
  | ⟨xl, xr, xL, xR⟩ => by
    refine ⟨Equiv.sumEmpty xl PEmpty, Equiv.sumEmpty xr PEmpty, ?_, ?_⟩ <;> rintro (⟨i⟩ | ⟨⟨⟩⟩) <;>
      apply addZeroRelabelling
termination_by x => x

/-- `x + 0` is equivalent to `x`. -/
theorem add_zero_equiv (x : PGame.{u}) : x + 0 ≈ x :=
  (addZeroRelabelling x).equiv

/-- `0 + x` has exactly the same moves as `x`. -/
def zeroAddRelabelling : ∀ x : PGame.{u}, 0 + x ≡r x
  | ⟨xl, xr, xL, xR⟩ => by
    refine ⟨Equiv.emptySum PEmpty xl, Equiv.emptySum PEmpty xr, ?_, ?_⟩ <;> rintro (⟨⟨⟩⟩ | ⟨i⟩) <;>
      apply zeroAddRelabelling

/-- `0 + x` is equivalent to `x`. -/
theorem zero_add_equiv (x : PGame.{u}) : 0 + x ≈ x :=
  (zeroAddRelabelling x).equiv

/-- Use `toLeftMovesAdd` to cast between these two types. -/
theorem leftMoves_add : ∀ x y : PGame.{u}, (x + y).LeftMoves = (x.LeftMoves ⊕ y.LeftMoves)
  | ⟨_, _, _, _⟩, ⟨_, _, _, _⟩ => rfl

/-- Use `toRightMovesAdd` to cast between these two types. -/
theorem rightMoves_add : ∀ x y : PGame.{u}, (x + y).RightMoves = (x.RightMoves ⊕ y.RightMoves)
  | ⟨_, _, _, _⟩, ⟨_, _, _, _⟩ => rfl

/-- Converts a left move for `x` or `y` into a left move for `x + y` and vice versa.

Even though these types are the same (not definitionally so), this is the preferred way to convert
between them. -/
def toLeftMovesAdd {x y : PGame} : x.LeftMoves ⊕ y.LeftMoves ≃ (x + y).LeftMoves :=
  Equiv.cast (leftMoves_add x y).symm

/-- Converts a right move for `x` or `y` into a right move for `x + y` and vice versa.

Even though these types are the same (not definitionally so), this is the preferred way to convert
between them. -/
def toRightMovesAdd {x y : PGame} : x.RightMoves ⊕ y.RightMoves ≃ (x + y).RightMoves :=
  Equiv.cast (rightMoves_add x y).symm

@[simp]
theorem mk_add_moveLeft_inl {xl xr yl yr} {xL xR yL yR} {i} :
    (mk xl xr xL xR + mk yl yr yL yR).moveLeft (Sum.inl i) =
      (mk xl xr xL xR).moveLeft i + mk yl yr yL yR :=
  rfl

@[simp]
theorem add_moveLeft_inl {x : PGame} (y : PGame) (i) :
    (x + y).moveLeft (toLeftMovesAdd (Sum.inl i)) = x.moveLeft i + y := by
  cases x
  cases y
  rfl

@[simp]
theorem mk_add_moveRight_inl {xl xr yl yr} {xL xR yL yR} {i} :
    (mk xl xr xL xR + mk yl yr yL yR).moveRight (Sum.inl i) =
      (mk xl xr xL xR).moveRight i + mk yl yr yL yR :=
  rfl

@[simp]
theorem add_moveRight_inl {x : PGame} (y : PGame) (i) :
    (x + y).moveRight (toRightMovesAdd (Sum.inl i)) = x.moveRight i + y := by
  cases x
  cases y
  rfl

@[simp]
theorem mk_add_moveLeft_inr {xl xr yl yr} {xL xR yL yR} {i} :
    (mk xl xr xL xR + mk yl yr yL yR).moveLeft (Sum.inr i) =
      mk xl xr xL xR + (mk yl yr yL yR).moveLeft i :=
  rfl

@[simp]
theorem add_moveLeft_inr (x : PGame) {y : PGame} (i) :
    (x + y).moveLeft (toLeftMovesAdd (Sum.inr i)) = x + y.moveLeft i := by
  cases x
  cases y
  rfl

@[simp]
theorem mk_add_moveRight_inr {xl xr yl yr} {xL xR yL yR} {i} :
    (mk xl xr xL xR + mk yl yr yL yR).moveRight (Sum.inr i) =
      mk xl xr xL xR + (mk yl yr yL yR).moveRight i :=
  rfl

@[simp]
theorem add_moveRight_inr (x : PGame) {y : PGame} (i) :
    (x + y).moveRight (toRightMovesAdd (Sum.inr i)) = x + y.moveRight i := by
  cases x
  cases y
  rfl

/-- Case on possible left moves of `x + y`. -/
theorem leftMoves_add_cases {x y : PGame} (k) {P : (x + y).LeftMoves → Prop}
    (hl : ∀ i, P <| toLeftMovesAdd (Sum.inl i)) (hr : ∀ i, P <| toLeftMovesAdd (Sum.inr i)) :
    P k := by
  rw [← toLeftMovesAdd.apply_symm_apply k]
  cases' toLeftMovesAdd.symm k with i i
  · exact hl i
  · exact hr i

/-- Case on possible right moves of `x + y`. -/
theorem rightMoves_add_cases {x y : PGame} (k) {P : (x + y).RightMoves → Prop}
    (hl : ∀ j, P <| toRightMovesAdd (Sum.inl j)) (hr : ∀ j, P <| toRightMovesAdd (Sum.inr j)) :
    P k := by
  rw [← toRightMovesAdd.apply_symm_apply k]
  cases' toRightMovesAdd.symm k with i i
  · exact hl i
  · exact hr i

instance isEmpty_nat_rightMoves : ∀ n : ℕ, IsEmpty (RightMoves n)
  | 0 => inferInstanceAs (IsEmpty PEmpty)
  | n + 1 => by
    haveI := isEmpty_nat_rightMoves n
    rw [PGame.nat_succ, rightMoves_add]
    infer_instance

/-- `x + y` has exactly the same moves as `y + x`. -/
protected lemma add_comm (x y : PGame) : x + y ≡ y + x :=
  match x, y with
  | mk xl xr xL xR, mk yl yr yL yR => by
    refine Identical.of_equiv (Equiv.sumComm _ _) (Equiv.sumComm _ _) ?_ ?_ <;>
    · rintro (_ | _) <;>
      · dsimp; exact PGame.add_comm _ _
  termination_by (x, y)

/-- `(x + y) + z` has exactly the same moves as `x + (y + z)`. -/
protected lemma add_assoc (x y z : PGame) : x + y + z ≡ x + (y + z) :=
  match x, y, z with
  | mk xl xr xL xR, mk yl yr yL yR, mk zl zr zL zR => by
    refine Identical.of_equiv (Equiv.sumAssoc _ _ _) (Equiv.sumAssoc _ _ _) ?_ ?_ <;>
    · rintro ((_ | _) | _)
      · exact PGame.add_assoc _ _ _
      · exact PGame.add_assoc (mk _ _ _ _) _ _
      · exact PGame.add_assoc (mk _ _ _ _) (mk _ _ _ _) _
  termination_by (x, y, z)

/-- `x + 0` has exactly the same moves as `x`. -/
protected lemma add_zero : ∀ (x : PGame), x + 0 ≡ x
  | mk xl xr xL xR => by
    refine Identical.of_equiv (Equiv.sumEmpty _ _) (Equiv.sumEmpty _ _) ?_ ?_ <;>
    · rintro (_ | ⟨⟨⟩⟩)
      exact PGame.add_zero _

/-- `0 + x` has exactly the same moves as `x`. -/
protected lemma zero_add (x : PGame) : 0 + x ≡ x :=
  (PGame.add_comm _ _).trans x.add_zero

/-- `-(x + y)` has exactly the same moves as `-x + -y`. -/
protected lemma neg_add (x y : PGame) : -(x + y) = -x + -y :=
  match x, y with
  | mk xl xr xL xR, mk yl yr yL yR => by
    refine ext rfl rfl ?_ ?_ <;>
    · rintro (i | i) _ ⟨rfl⟩
      · exact PGame.neg_add _ _
      · simpa [Equiv.refl, mk_add_moveLeft, mk_add_moveRight] using PGame.neg_add _ _
  termination_by (x, y)

/-- `-(x + y)` has exactly the same moves as `-y + -x`. -/
protected lemma neg_add_rev (x y : PGame) : -(x + y) ≡ -y + -x :=
  Identical.trans (of_eq (x.neg_add y)) (PGame.add_comm _ _)

lemma identical_zero_iff : ∀ (x : PGame),
    x ≡ 0 ↔ IsEmpty x.LeftMoves ∧ IsEmpty x.RightMoves
  | mk xl xr xL xR => by
    constructor
    · rintro ⟨h₁, h₂⟩
      dsimp [Relator.BiTotal, Relator.LeftTotal, Relator.RightTotal] at h₁ h₂
      simp_rw [IsEmpty.forall_iff, and_true, IsEmpty.exists_iff] at h₁ h₂
      exact ⟨⟨h₁⟩, ⟨h₂⟩⟩
    · rintro ⟨h₁, h₂⟩
      exact identical_of_isEmpty _ _

/-- Any game without left or right moves is identical to 0. -/
lemma identical_zero (x : PGame) [IsEmpty x.LeftMoves] [IsEmpty x.RightMoves] : x ≡ 0 :=
  x.identical_zero_iff.mpr ⟨by infer_instance, by infer_instance⟩

protected lemma add_eq_zero : ∀ {x y : PGame}, x + y ≡ 0 ↔ x ≡ 0 ∧ y ≡ 0
  | mk xl xr xL xR, mk yl yr yL yR => by
    simp_rw [identical_zero_iff, leftMoves_add, rightMoves_add, isEmpty_sum]
    tauto

lemma Identical.add_right {x₁ x₂ y} : x₁ ≡ x₂ → x₁ + y ≡ x₂ + y :=
  match x₁, x₂, y with
  | mk x₁l x₁r x₁L x₁R, mk x₂l x₂r x₂L x₂R, mk yl yr yL yR => by
    intro h
    refine ⟨⟨?_, ?_⟩, ⟨?_, ?_⟩⟩ <;> rintro (_ | _) <;> try exact ⟨.inr _, h.add_right⟩
    · exact (h.1.1 _).elim (⟨.inl ·, ·.add_right⟩)
    · exact (h.1.2 _).elim (⟨.inl ·, ·.add_right⟩)
    · exact (h.2.1 _).elim (⟨.inl ·, ·.add_right⟩)
    · exact (h.2.2 _).elim (⟨.inl ·, ·.add_right⟩)
  termination_by (x₁, x₂, y)

lemma Identical.add_left {x y₁ y₂} (hy : y₁ ≡ y₂) : x + y₁ ≡ x + y₂ :=
  (x.add_comm y₁).trans (hy.add_right.trans (y₂.add_comm x))

/-- If `w` has the same moves as `x` and `y` has the same moves as `z`,
then `w + y` has the same moves as `x + z`. -/
lemma Identical.add {x₁ x₂ y₁ y₂ : PGame.{u}} (hx : x₁ ≡ x₂) (hy : y₁ ≡ y₂) : x₁ + y₁ ≡ x₂ + y₂ :=
  hx.add_right.trans hy.add_left

lemma memₗ_add_iff {x y₁ y₂ : PGame} :
    x ∈ₗ y₁ + y₂ ↔ (∃ z ∈ₗ y₁, x ≡ z + y₂) ∨ (∃ z ∈ₗ y₂, x ≡ y₁ + z) := by
  cases' y₁ with y₁l y₁r y₁L y₁R
  cases' y₂ with y₂l y₂r y₂L y₂R
  constructor
  · rintro ⟨(i | i), hi⟩
    exacts [.inl ⟨y₁L i, moveLeft_memₗ _ _, hi⟩, .inr ⟨y₂L i, moveLeft_memₗ _ _, hi⟩]
  · rintro (⟨_, ⟨i, hi⟩, h⟩ | ⟨_, ⟨i, hi⟩, h⟩)
    exacts [⟨.inl i, h.trans hi.add_right⟩, ⟨.inr i, h.trans hi.add_left⟩]

lemma memᵣ_add_iff {x y₁ y₂ : PGame} :
    x ∈ᵣ y₁ + y₂ ↔ (∃ z ∈ᵣ y₁, x ≡ z + y₂) ∨ (∃ z ∈ᵣ y₂, x ≡ y₁ + z) := by
  cases' y₁ with y₁l y₁r y₁L y₁R
  cases' y₂ with y₂l y₂r y₂L y₂R
  constructor
  · rintro ⟨(i | i), hi⟩
    exacts [.inl ⟨y₁R i, moveRight_memᵣ _ _, hi⟩, .inr ⟨y₂R i, moveRight_memᵣ _ _, hi⟩]
  · rintro (⟨_, ⟨i, hi⟩, h⟩ | ⟨_, ⟨i, hi⟩, h⟩)
    exacts [⟨.inl i, h.trans hi.add_right⟩, ⟨.inr i, h.trans hi.add_left⟩]

/-- If `w` has the same moves as `x` and `y` has the same moves as `z`,
then `w + y` has the same moves as `x + z`. -/
def Relabelling.addCongr : ∀ {w x y z : PGame.{u}}, w ≡r x → y ≡r z → w + y ≡r x + z
  | ⟨wl, wr, wL, wR⟩, ⟨xl, xr, xL, xR⟩, ⟨yl, yr, yL, yR⟩, ⟨zl, zr, zL, zR⟩, ⟨L₁, R₁, hL₁, hR₁⟩,
    ⟨L₂, R₂, hL₂, hR₂⟩ => by
    let Hwx : ⟨wl, wr, wL, wR⟩ ≡r ⟨xl, xr, xL, xR⟩ := ⟨L₁, R₁, hL₁, hR₁⟩
    let Hyz : ⟨yl, yr, yL, yR⟩ ≡r ⟨zl, zr, zL, zR⟩ := ⟨L₂, R₂, hL₂, hR₂⟩
    refine ⟨Equiv.sumCongr L₁ L₂, Equiv.sumCongr R₁ R₂, ?_, ?_⟩ <;> rintro (i | j)
    · exact (hL₁ i).addCongr Hyz
    · exact Hwx.addCongr (hL₂ j)
    · exact (hR₁ i).addCongr Hyz
    · exact Hwx.addCongr (hR₂ j)
termination_by _ x _ z => (x, z)

instance : Sub PGame :=
  ⟨fun x y => x + -y⟩

@[simp]
theorem sub_zero_eq_add_zero (x : PGame) : x - 0 = x + 0 :=
  show x + -0 = x + 0 by rw [neg_zero]

protected lemma sub_zero (x : PGame) : x - 0 ≡ x :=
  _root_.trans (of_eq x.sub_zero_eq_add_zero) x.add_zero

/-- This lemma is named to match `neg_sub'`. -/
protected lemma neg_sub' (x y : PGame) : -(x - y) = -x - -y := PGame.neg_add _ _

/-- If `w` has the same moves as `x` and `y` has the same moves as `z`,
then `w - y` has the same moves as `x - z`. -/
lemma Identical.sub {x₁ x₂ y₁ y₂ : PGame.{u}} (hx : x₁ ≡ x₂) (hy : y₁ ≡ y₂) : x₁ - y₁ ≡ x₂ - y₂ :=
  hx.add hy.neg

/-- If `w` has the same moves as `x` and `y` has the same moves as `z`,
then `w - y` has the same moves as `x - z`. -/
def Relabelling.subCongr {w x y z : PGame} (h₁ : w ≡r x) (h₂ : y ≡r z) : w - y ≡r x - z :=
  h₁.addCongr h₂.negCongr

/-- `-(x + y)` has exactly the same moves as `-x + -y`. -/
def negAddRelabelling : ∀ x y : PGame, -(x + y) ≡r -x + -y
  | ⟨xl, xr, xL, xR⟩, ⟨yl, yr, yL, yR⟩ => by
    refine ⟨Equiv.refl _, Equiv.refl _, ?_, ?_⟩
    all_goals
      exact fun j =>
        Sum.casesOn j (fun j => negAddRelabelling _ _) fun j =>
          negAddRelabelling ⟨xl, xr, xL, xR⟩ _
termination_by x y => (x, y)

theorem neg_add_le {x y : PGame} : -(x + y) ≤ -x + -y :=
  (negAddRelabelling x y).le

/-- `x + y` has exactly the same moves as `y + x`. -/
def addCommRelabelling : ∀ x y : PGame.{u}, x + y ≡r y + x
  | mk xl xr xL xR, mk yl yr yL yR => by
    refine ⟨Equiv.sumComm _ _, Equiv.sumComm _ _, ?_, ?_⟩ <;> rintro (_ | _) <;>
      · dsimp
        apply addCommRelabelling
termination_by x y => (x, y)

theorem add_comm_le {x y : PGame} : x + y ≤ y + x :=
  (addCommRelabelling x y).le

theorem add_comm_equiv {x y : PGame} : x + y ≈ y + x :=
  (addCommRelabelling x y).equiv

/-- `(x + y) + z` has exactly the same moves as `x + (y + z)`. -/
def addAssocRelabelling : ∀ x y z : PGame.{u}, x + y + z ≡r x + (y + z)
  | ⟨xl, xr, xL, xR⟩, ⟨yl, yr, yL, yR⟩, ⟨zl, zr, zL, zR⟩ => by
    refine ⟨Equiv.sumAssoc _ _ _, Equiv.sumAssoc _ _ _, ?_, ?_⟩
    · rintro (⟨i | i⟩ | i)
      · apply addAssocRelabelling
      · apply addAssocRelabelling ⟨xl, xr, xL, xR⟩ (yL i)
      · apply addAssocRelabelling ⟨xl, xr, xL, xR⟩ ⟨yl, yr, yL, yR⟩ (zL i)
    · rintro (⟨i | i⟩ | i)
      · apply addAssocRelabelling
      · apply addAssocRelabelling ⟨xl, xr, xL, xR⟩ (yR i)
      · apply addAssocRelabelling ⟨xl, xr, xL, xR⟩ ⟨yl, yr, yL, yR⟩ (zR i)
termination_by x y z => (x, y, z)

theorem add_assoc_equiv {x y z : PGame} : x + y + z ≈ x + (y + z) :=
  (addAssocRelabelling x y z).equiv

theorem neg_add_cancel_le_zero : ∀ x : PGame, -x + x ≤ 0
  | ⟨xl, xr, xL, xR⟩ =>
    le_zero.2 fun i => by
      cases' i with i i
      · -- If Left played in -x, Right responds with the same move in x.
        refine ⟨@toRightMovesAdd _ ⟨_, _, _, _⟩ (Sum.inr i), ?_⟩
        convert @neg_add_cancel_le_zero (xR i)
        apply add_moveRight_inr
      · -- If Left in x, Right responds with the same move in -x.
        dsimp
        refine ⟨@toRightMovesAdd ⟨_, _, _, _⟩ _ (Sum.inl i), ?_⟩
        convert @neg_add_cancel_le_zero (xL i)
        apply add_moveRight_inl

theorem zero_le_neg_add_cancel (x : PGame) : 0 ≤ -x + x := by
  rw [← neg_le_neg_iff, neg_zero]
  exact neg_add_le.trans (neg_add_cancel_le_zero _)

theorem neg_add_cancel_equiv (x : PGame) : -x + x ≈ 0 :=
  ⟨neg_add_cancel_le_zero x, zero_le_neg_add_cancel x⟩

theorem add_neg_cancel_le_zero (x : PGame) : x + -x ≤ 0 :=
  add_comm_le.trans (neg_add_cancel_le_zero x)

theorem zero_le_add_neg_cancel (x : PGame) : 0 ≤ x + -x :=
  (zero_le_neg_add_cancel x).trans add_comm_le

theorem add_neg_cancel_equiv (x : PGame) : x + -x ≈ 0 :=
  ⟨add_neg_cancel_le_zero x, zero_le_add_neg_cancel x⟩

theorem sub_self_equiv : ∀ (x : PGame), x - x ≈ 0 :=
  add_neg_cancel_equiv

private theorem add_le_add_right' : ∀ {x y z : PGame}, x ≤ y → x + z ≤ y + z
  | mk xl xr xL xR, mk yl yr yL yR, mk zl zr zL zR => fun h => by
    refine le_def.2 ⟨fun i => ?_, fun i => ?_⟩ <;> cases' i with i i
    · rw [le_def] at h
      cases' h with h_left h_right
      rcases h_left i with (⟨i', ih⟩ | ⟨j, jh⟩)
      · exact Or.inl ⟨toLeftMovesAdd (Sum.inl i'), add_le_add_right' ih⟩
      · refine Or.inr ⟨toRightMovesAdd (Sum.inl j), ?_⟩
        convert add_le_add_right' jh
        apply add_moveRight_inl
    · exact Or.inl ⟨@toLeftMovesAdd _ ⟨_, _, _, _⟩ (Sum.inr i), add_le_add_right' h⟩
    · rw [le_def] at h
      rcases h.right i with (⟨i, ih⟩ | ⟨j', jh⟩)
      · refine Or.inl ⟨toLeftMovesAdd (Sum.inl i), ?_⟩
        convert add_le_add_right' ih
        apply add_moveLeft_inl
      · exact Or.inr ⟨toRightMovesAdd (Sum.inl j'), add_le_add_right' jh⟩
    · exact
        Or.inr ⟨@toRightMovesAdd _ ⟨_, _, _, _⟩ (Sum.inr i), add_le_add_right' h⟩
termination_by x y z => (x, y, z)

instance addRightMono : AddRightMono PGame :=
  ⟨fun _ _ _ => add_le_add_right'⟩

instance addLeftMono : AddLeftMono PGame :=
  ⟨fun x _ _ h => (add_comm_le.trans (add_le_add_right h x)).trans add_comm_le⟩

theorem add_lf_add_right {y z : PGame} (h : y ⧏ z) (x) : y + x ⧏ z + x :=
  suffices z + x ≤ y + x → z ≤ y by
    rw [← PGame.not_le] at h ⊢
    exact mt this h
  fun w =>
  calc
    z ≤ z + 0 := (addZeroRelabelling _).symm.le
    _ ≤ z + (x + -x) := add_le_add_left (zero_le_add_neg_cancel x) _
    _ ≤ z + x + -x := (addAssocRelabelling _ _ _).symm.le
    _ ≤ y + x + -x := add_le_add_right w _
    _ ≤ y + (x + -x) := (addAssocRelabelling _ _ _).le
    _ ≤ y + 0 := add_le_add_left (add_neg_cancel_le_zero x) _
    _ ≤ y := (addZeroRelabelling _).le

theorem add_lf_add_left {y z : PGame} (h : y ⧏ z) (x) : x + y ⧏ x + z := by
  rw [lf_congr add_comm_equiv add_comm_equiv]
  apply add_lf_add_right h

instance addRightStrictMono : AddRightStrictMono PGame :=
  ⟨fun x _ _ h => ⟨add_le_add_right h.1 x, add_lf_add_right h.2 x⟩⟩

instance addLeftStrictMono : AddLeftStrictMono PGame :=
  ⟨fun x _ _ h => ⟨add_le_add_left h.1 x, add_lf_add_left h.2 x⟩⟩

theorem add_lf_add_of_lf_of_le {w x y z : PGame} (hwx : w ⧏ x) (hyz : y ≤ z) : w + y ⧏ x + z :=
  lf_of_lf_of_le (add_lf_add_right hwx y) (add_le_add_left hyz x)

theorem add_lf_add_of_le_of_lf {w x y z : PGame} (hwx : w ≤ x) (hyz : y ⧏ z) : w + y ⧏ x + z :=
  lf_of_le_of_lf (add_le_add_right hwx y) (add_lf_add_left hyz x)

theorem add_congr {w x y z : PGame} (h₁ : w ≈ x) (h₂ : y ≈ z) : w + y ≈ x + z :=
  ⟨(add_le_add_left h₂.1 w).trans (add_le_add_right h₁.1 z),
    (add_le_add_left h₂.2 x).trans (add_le_add_right h₁.2 y)⟩

theorem add_congr_left {x y z : PGame} (h : x ≈ y) : x + z ≈ y + z :=
  add_congr h antisymmRel_rfl

theorem add_congr_right {x y z : PGame} : (y ≈ z) → (x + y ≈ x + z) :=
  add_congr antisymmRel_rfl

theorem sub_congr {w x y z : PGame} (h₁ : w ≈ x) (h₂ : y ≈ z) : w - y ≈ x - z :=
  add_congr h₁ (neg_equiv_neg_iff.2 h₂)

theorem sub_congr_left {x y z : PGame} (h : x ≈ y) : x - z ≈ y - z :=
  sub_congr h antisymmRel_rfl

theorem sub_congr_right {x y z : PGame} : (y ≈ z) → (x - y ≈ x - z) :=
  sub_congr antisymmRel_rfl

theorem le_iff_sub_nonneg {x y : PGame} : x ≤ y ↔ 0 ≤ y - x :=
  ⟨fun h => (zero_le_add_neg_cancel x).trans (add_le_add_right h _), fun h =>
    calc
      x ≤ 0 + x := (zeroAddRelabelling x).symm.le
      _ ≤ y - x + x := add_le_add_right h _
      _ ≤ y + (-x + x) := (addAssocRelabelling _ _ _).le
      _ ≤ y + 0 := add_le_add_left (neg_add_cancel_le_zero x) _
      _ ≤ y := (addZeroRelabelling y).le
      ⟩

theorem lf_iff_sub_zero_lf {x y : PGame} : x ⧏ y ↔ 0 ⧏ y - x :=
  ⟨fun h => (zero_le_add_neg_cancel x).trans_lf (add_lf_add_right h _), fun h =>
    calc
      x ≤ 0 + x := (zeroAddRelabelling x).symm.le
      _ ⧏ y - x + x := add_lf_add_right h _
      _ ≤ y + (-x + x) := (addAssocRelabelling _ _ _).le
      _ ≤ y + 0 := add_le_add_left (neg_add_cancel_le_zero x) _
      _ ≤ y := (addZeroRelabelling y).le
      ⟩

theorem lt_iff_sub_pos {x y : PGame} : x < y ↔ 0 < y - x :=
  ⟨fun h => lt_of_le_of_lt (zero_le_add_neg_cancel x) (add_lt_add_right h _), fun h =>
    calc
      x ≤ 0 + x := (zeroAddRelabelling x).symm.le
      _ < y - x + x := add_lt_add_right h _
      _ ≤ y + (-x + x) := (addAssocRelabelling _ _ _).le
      _ ≤ y + 0 := add_le_add_left (neg_add_cancel_le_zero x) _
      _ ≤ y := (addZeroRelabelling y).le
      ⟩

/-! ### Inserting an option -/

/-- The pregame constructed by inserting `x'` as a new left option into x. -/
def insertLeft (x x' : PGame.{u}) : PGame :=
  match x with
  | mk xl xr xL xR => mk (xl ⊕ PUnit) xr (Sum.elim xL fun _ => x') xR

/-- A new left option cannot hurt Left. -/
lemma le_insertLeft (x x' : PGame) : x ≤ insertLeft x x' := by
  rw [le_def]
  constructor
  · intro i
    left
    rcases x with ⟨xl, xr, xL, xR⟩
    simp only [insertLeft, leftMoves_mk, moveLeft_mk, Sum.exists, Sum.elim_inl]
    left
    use i
  · intro j
    right
    rcases x with ⟨xl, xr, xL, xR⟩
    simp only [rightMoves_mk, moveRight_mk, insertLeft]
    use j

/-- Adding a gift horse left option does not change the value of `x`. A gift horse left option is
 a game `x'` with `x' ⧏ x`. It is called "gift horse" because it seems like Left has gotten the
 "gift" of a new option, but actually the value of the game did not change. -/
lemma insertLeft_equiv_of_lf {x x' : PGame} (h : x' ⧏ x) : insertLeft x x' ≈ x := by
  rw [equiv_def]
  constructor
  · rw [le_def]
    constructor
    · intro i
      rcases x with ⟨xl, xr, xL, xR⟩
      simp only [insertLeft, leftMoves_mk, moveLeft_mk] at i ⊢
      rcases i with i | _
      · simp only [Sum.elim_inl]
        left
        use i
      · simp only [Sum.elim_inr]
        rw [lf_iff_exists_le] at h
        simp only [leftMoves_mk, moveLeft_mk] at h
        exact h
    · intro j
      right
      rcases x with ⟨xl, xr, xL, xR⟩
      simp only [insertLeft, rightMoves_mk, moveRight_mk]
      use j
  · apply le_insertLeft

/-- The pregame constructed by inserting `x'` as a new right option into x. -/
def insertRight (x x' : PGame.{u}) : PGame :=
  match x with
  | mk xl xr xL xR => mk xl (xr ⊕ PUnit) xL (Sum.elim xR fun _ => x')

theorem neg_insertRight_neg (x x' : PGame.{u}) : (-x).insertRight (-x') = -x.insertLeft x' := by
  cases x
  cases x'
  dsimp [insertRight, insertLeft]
  congr! with (i | j)

theorem neg_insertLeft_neg (x x' : PGame.{u}) : (-x).insertLeft (-x') = -x.insertRight x' := by
  rw [← neg_eq_iff_eq_neg, ← neg_insertRight_neg, neg_neg, neg_neg]

/-- A new right option cannot hurt Right. -/
lemma insertRight_le (x x' : PGame) : insertRight x x' ≤ x := by
  rw [← neg_le_neg_iff, ← neg_insertLeft_neg]
  exact le_insertLeft _ _

/-- Adding a gift horse right option does not change the value of `x`. A gift horse right option is
 a game `x'` with `x ⧏ x'`. It is called "gift horse" because it seems like Right has gotten the
 "gift" of a new option, but actually the value of the game did not change. -/
lemma insertRight_equiv_of_lf {x x' : PGame} (h : x ⧏ x') : insertRight x x' ≈ x := by
  rw [← neg_equiv_neg_iff, ← neg_insertLeft_neg]
  exact insertLeft_equiv_of_lf (neg_lf_neg_iff.mpr h)

/-- Inserting on the left and right commutes. -/
theorem insertRight_insertLeft {x x' x'' : PGame} :
    insertRight (insertLeft x x') x'' = insertLeft (insertRight x x'') x' := by
  cases x; cases x'; cases x''
  dsimp [insertLeft, insertRight]

/-! ### Special pre-games -/


/-- The pre-game `star`, which is fuzzy with zero. -/
def star : PGame.{u} :=
  ⟨PUnit, PUnit, fun _ => 0, fun _ => 0⟩

@[simp]
theorem star_leftMoves : star.LeftMoves = PUnit :=
  rfl

@[simp]
theorem star_rightMoves : star.RightMoves = PUnit :=
  rfl

@[simp]
theorem star_moveLeft (x) : star.moveLeft x = 0 :=
  rfl

@[simp]
theorem star_moveRight (x) : star.moveRight x = 0 :=
  rfl

instance uniqueStarLeftMoves : Unique star.LeftMoves :=
  PUnit.instUnique

instance uniqueStarRightMoves : Unique star.RightMoves :=
  PUnit.instUnique

theorem zero_lf_star : 0 ⧏ star := by
  rw [zero_lf]
  use default
  rintro ⟨⟩

theorem star_lf_zero : star ⧏ 0 := by
  rw [lf_zero]
  use default
  rintro ⟨⟩

theorem star_fuzzy_zero : star ‖ 0 :=
  ⟨star_lf_zero, zero_lf_star⟩

@[simp]
theorem neg_star : -star = star := by simp [star]

@[simp]
protected theorem zero_lt_one : (0 : PGame) < 1 :=
  lt_of_le_of_lf (zero_le_of_isEmpty_rightMoves 1) (zero_lf_le.2 ⟨default, le_rfl⟩)

/-- The pre-game `up` -/
def up : PGame.{u} :=
  ⟨PUnit, PUnit, fun _ => 0, fun _ => star⟩

@[simp]
theorem up_leftMoves : up.LeftMoves = PUnit :=
  rfl

@[simp]
theorem up_rightMoves : up.RightMoves = PUnit :=
  rfl

@[simp]
theorem up_moveLeft (x) : up.moveLeft x = 0 :=
  rfl

@[simp]
theorem up_moveRight (x) : up.moveRight x = star :=
  rfl

@[simp]
theorem up_neg : 0 < up := by
  rw [lt_iff_le_and_lf, zero_lf]
  simp [zero_le_lf, zero_lf_star]

theorem star_fuzzy_up : star ‖ up := by
  unfold Fuzzy
  simp only [← PGame.not_le]
  simp [le_iff_forall_lf]

/-- The pre-game `down` -/
def down : PGame.{u} :=
  ⟨PUnit, PUnit, fun _ => star, fun _ => 0⟩

@[simp]
theorem down_leftMoves : down.LeftMoves = PUnit :=
  rfl

@[simp]
theorem down_rightMoves : down.RightMoves = PUnit :=
  rfl

@[simp]
theorem down_moveLeft (x) : down.moveLeft x = star :=
  rfl

@[simp]
theorem down_moveRight (x) : down.moveRight x = 0 :=
  rfl

@[simp]
theorem down_neg : down < 0 := by
  rw [lt_iff_le_and_lf, lf_zero]
  simp [le_zero_lf, star_lf_zero]

@[simp]
theorem neg_down : -down = up := by simp [up, down]

@[simp]
theorem neg_up : -up = down := by simp [up, down]

theorem star_fuzzy_down : star ‖ down := by
  rw [← neg_fuzzy_neg_iff, neg_down, neg_star]
  exact star_fuzzy_up

instance : ZeroLEOneClass PGame :=
  ⟨PGame.zero_lt_one.le⟩

@[simp]
theorem zero_lf_one : (0 : PGame) ⧏ 1 :=
  PGame.zero_lt_one.lf

end PGame

end SetTheory

set_option linter.style.longFile 2300<|MERGE_RESOLUTION|>--- conflicted
+++ resolved
@@ -840,13 +840,8 @@
 @[deprecated AntisymmRel.ge (since := "2025-01-26")]
 theorem Equiv.ge {x y : PGame} (h : x ≈ y) : y ≤ x := h.ge
 
-<<<<<<< HEAD
-@[deprecated antisymmRel_rfl (since := "2025-01-26")]
+@[deprecated AntisymmRel.rfl (since := "2025-01-26")]
 theorem equiv_rfl {x : PGame} : x ≈ x := by rfl
-=======
-theorem equiv_rfl {x : PGame} : x ≈ x :=
-  refl x
->>>>>>> b77fbf37
 
 @[deprecated antisymmRel_refl (since := "2025-01-26")]
 theorem equiv_refl (x : PGame) : x ≈ x := by rfl
@@ -908,20 +903,20 @@
   (lf_congr hx hy).1
 
 theorem lf_congr_left {x₁ x₂ y : PGame} (hx : x₁ ≈ x₂) : x₁ ⧏ y ↔ x₂ ⧏ y :=
-  lf_congr hx antisymmRel_rfl
+  lf_congr hx AntisymmRel.rfl
 
 theorem lf_congr_right {x y₁ y₂ : PGame} (hy : y₁ ≈ y₂) : x ⧏ y₁ ↔ x ⧏ y₂ :=
-  lf_congr antisymmRel_rfl hy
+  lf_congr AntisymmRel.rfl hy
 
 @[trans]
 theorem lf_of_lf_of_equiv {x y z : PGame} (h₁ : x ⧏ y) (h₂ : y ≈ z) : x ⧏ z :=
-  lf_congr_imp antisymmRel_rfl h₂ h₁
+  lf_congr_imp AntisymmRel.rfl h₂ h₁
 
 instance : Trans (· ⧏ ·) (· ≈ ·) (· ⧏ ·) := ⟨lf_of_lf_of_equiv⟩
 
 @[trans]
 theorem lf_of_equiv_of_lf {x y z : PGame} (h₁ : x ≈ y) : y ⧏ z → x ⧏ z :=
-  lf_congr_imp h₁.symm antisymmRel_rfl
+  lf_congr_imp h₁.symm AntisymmRel.rfl
 
 instance : Trans (· ≈ ·) (· ⧏ ·) (· ⧏ ·) := ⟨lf_of_equiv_of_lf⟩
 
@@ -966,12 +961,12 @@
 @[deprecated AntisymmRel.antisymmRel_congr_right (since := "2025-01-26")]
 theorem equiv_congr_left {y₁ y₂ : PGame} : y₁ ≈ y₂ ↔ ∀ x₁, x₁ ≈ y₁ ↔ x₁ ≈ y₂ where
   mp h _ := h.antisymmRel_congr_right
-  mpr h := (h y₁).1 antisymmRel_rfl
+  mpr h := (h y₁).1 AntisymmRel.rfl
 
 @[deprecated AntisymmRel.antisymmRel_congr_left (since := "2025-01-26")]
 theorem equiv_congr_right {x₁ x₂ : PGame} : (x₁ ≈ x₂) ↔ ∀ y₁, x₁ ≈ y₁ ↔ x₂ ≈ y₁ where
   mp h _ := h.antisymmRel_congr_left
-  mpr h := (h x₂).2 antisymmRel_rfl
+  mpr h := (h x₂).2 AntisymmRel.rfl
 
 theorem equiv_of_exists {x y : PGame}
     (hl₁ : ∀ i, ∃ j, x.moveLeft i ≈ y.moveLeft j) (hr₁ : ∀ i, ∃ j, x.moveRight i ≈ y.moveRight j)
@@ -1055,10 +1050,10 @@
   (fuzzy_congr hx hy).1
 
 theorem fuzzy_congr_left {x₁ x₂ y : PGame} (hx : x₁ ≈ x₂) : x₁ ‖ y ↔ x₂ ‖ y :=
-  fuzzy_congr hx antisymmRel_rfl
+  fuzzy_congr hx AntisymmRel.rfl
 
 theorem fuzzy_congr_right {x y₁ y₂ : PGame} (hy : y₁ ≈ y₂) : x ‖ y₁ ↔ x ‖ y₂ :=
-  fuzzy_congr antisymmRel_rfl hy
+  fuzzy_congr AntisymmRel.rfl hy
 
 @[trans]
 theorem fuzzy_of_fuzzy_of_equiv {x y z : PGame} (h₁ : x ‖ y) (h₂ : y ≈ z) : x ‖ z :=
@@ -1944,19 +1939,19 @@
     (add_le_add_left h₂.2 x).trans (add_le_add_right h₁.2 y)⟩
 
 theorem add_congr_left {x y z : PGame} (h : x ≈ y) : x + z ≈ y + z :=
-  add_congr h antisymmRel_rfl
+  add_congr h AntisymmRel.rfl
 
 theorem add_congr_right {x y z : PGame} : (y ≈ z) → (x + y ≈ x + z) :=
-  add_congr antisymmRel_rfl
+  add_congr AntisymmRel.rfl
 
 theorem sub_congr {w x y z : PGame} (h₁ : w ≈ x) (h₂ : y ≈ z) : w - y ≈ x - z :=
   add_congr h₁ (neg_equiv_neg_iff.2 h₂)
 
 theorem sub_congr_left {x y z : PGame} (h : x ≈ y) : x - z ≈ y - z :=
-  sub_congr h antisymmRel_rfl
+  sub_congr h AntisymmRel.rfl
 
 theorem sub_congr_right {x y z : PGame} : (y ≈ z) → (x - y ≈ x - z) :=
-  sub_congr antisymmRel_rfl
+  sub_congr AntisymmRel.rfl
 
 theorem le_iff_sub_nonneg {x y : PGame} : x ≤ y ↔ 0 ≤ y - x :=
   ⟨fun h => (zero_le_add_neg_cancel x).trans (add_le_add_right h _), fun h =>
