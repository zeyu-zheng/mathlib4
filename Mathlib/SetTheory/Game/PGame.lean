--- conflicted
+++ resolved
@@ -996,7 +996,7 @@
   ⟨fun h _ => ⟨fun h' => Equiv.trans (Equiv.symm h) h', fun h' => Equiv.trans h h'⟩,
    fun h => (h x₂).2 <| equiv_rfl⟩
 
-<<<<<<< HEAD
+
 theorem Equiv.ext {x y : PGame}
     (hl : Relator.BiTotal (fun i j ↦ x.moveLeft i ≈ y.moveLeft j))
     (hr : Relator.BiTotal (fun i j ↦ x.moveRight i ≈ y.moveRight j)) : x ≈ y := by
@@ -1032,7 +1032,7 @@
   · exact ⟨i, Equiv.trans hi.symm.equiv h⟩
   · exact ⟨i, Equiv.trans h hi.equiv⟩
   · exact ⟨i, Equiv.trans hi.symm.equiv h⟩
-=======
+
 theorem Equiv.of_exists {x y : PGame}
     (hl₁ : ∀ i, ∃ j, x.moveLeft i ≈ y.moveLeft j) (hr₁ : ∀ i, ∃ j, x.moveRight i ≈ y.moveRight j)
     (hl₂ : ∀ j, ∃ i, x.moveLeft i ≈ y.moveLeft j) (hr₂ : ∀ j, ∃ i, x.moveRight i ≈ y.moveRight j) :
@@ -1046,14 +1046,6 @@
     exact Or.inl ⟨j, Equiv.ge hj⟩
   · obtain ⟨j, hj⟩ := hr₁ i
     exact Or.inr ⟨j, Equiv.ge hj⟩
-
-theorem Equiv.of_equiv {x y : PGame} (L : x.LeftMoves ≃ y.LeftMoves)
-    (R : x.RightMoves ≃ y.RightMoves) (hl : ∀ i, x.moveLeft i ≈ y.moveLeft (L i))
-    (hr : ∀ j, x.moveRight j ≈ y.moveRight (R j)) : x ≈ y := by
-  apply Equiv.of_exists <;> intro i
-  exacts [⟨_, hl i⟩, ⟨_, hr i⟩,
-    ⟨_, by simpa using hl (L.symm i)⟩, ⟨_, by simpa using hr (R.symm i)⟩]
->>>>>>> b4c2e269
 
 @[deprecated (since := "2024-09-26")] alias equiv_of_mk_equiv := Equiv.of_equiv
 
@@ -1429,31 +1421,6 @@
   apply isEmpty_sum.2 ⟨_, _⟩
   assumption'
 
-<<<<<<< HEAD
-=======
-/-- `x + 0` has exactly the same moves as `x`. -/
-def addZeroRelabelling : ∀ x : PGame.{u}, x + 0 ≡r x
-  | ⟨xl, xr, xL, xR⟩ => by
-    refine ⟨Equiv.sumEmpty xl PEmpty, Equiv.sumEmpty xr PEmpty, ?_, ?_⟩ <;> rintro (⟨i⟩ | ⟨⟨⟩⟩) <;>
-      apply addZeroRelabelling
-termination_by x => x
-
-/-- `x + 0` is equivalent to `x`. -/
-theorem add_zero_equiv (x : PGame.{u}) : x + 0 ≈ x :=
-  (addZeroRelabelling x).equiv
-
-/-- `0 + x` has exactly the same moves as `x`. -/
-def zeroAddRelabelling : ∀ x : PGame.{u}, 0 + x ≡r x
-  | ⟨xl, xr, xL, xR⟩ => by
-    refine ⟨Equiv.emptySum PEmpty xl, Equiv.emptySum PEmpty xr, ?_, ?_⟩ <;> rintro (⟨⟨⟩⟩ | ⟨i⟩) <;>
-      apply zeroAddRelabelling
-
-/-- `0 + x` is equivalent to `x`. -/
-theorem zero_add_equiv (x : PGame.{u}) : 0 + x ≈ x :=
-  (zeroAddRelabelling x).equiv
-
-/-- Use `toLeftMovesAdd` to cast between these two types. -/
->>>>>>> b4c2e269
 theorem leftMoves_add : ∀ x y : PGame.{u}, (x + y).LeftMoves = (x.LeftMoves ⊕ y.LeftMoves)
   | ⟨_, _, _, _⟩, ⟨_, _, _, _⟩ => rfl
 
