--- conflicted
+++ resolved
@@ -28,14 +28,8 @@
 
 /-- The definition for an impartial game, defined using Conway induction. -/
 def ImpartialAux : PGame → Prop
-<<<<<<< HEAD
   | G => (G ≡ -G) ∧ (∀ i, ImpartialAux (G.moveLeft i)) ∧ ∀ j, ImpartialAux (G.moveRight j)
-termination_by _ G => G -- Porting note: Added `termination_by`
-decreasing_by pgame_wf_tac
-=======
-  | G => (G ≈ -G) ∧ (∀ i, ImpartialAux (G.moveLeft i)) ∧ ∀ j, ImpartialAux (G.moveRight j)
 termination_by G => G -- Porting note: Added `termination_by`
->>>>>>> 4214c488
 #align pgame.impartial_aux SetTheory.PGame.ImpartialAux
 
 theorem impartialAux_def {G : PGame} :
@@ -90,29 +84,17 @@
 theorem impartial_congr : ∀ {G H : PGame} (_ : G ≡ H) [G.Impartial], H.Impartial
   | G, H => fun e h => by
     exact impartial_def.2
-<<<<<<< HEAD
       ⟨e.symm.trans ((neg_identical_self G).trans e.neg),
         fun i => (e.moveLeft_symm i).elim fun _ ↦ (impartial_congr ·),
         fun j => (e.moveRight_symm j).elim fun _ ↦ (impartial_congr ·)⟩
-termination_by _ G H => (G, H)
-decreasing_by pgame_wf_tac
-=======
-      ⟨Equiv.trans e.symm.equiv (Equiv.trans (neg_equiv_self G) (neg_equiv_neg_iff.2 e.equiv)),
-        fun i => impartial_congr (e.moveLeftSymm i), fun j => impartial_congr (e.moveRightSymm j)⟩
 termination_by G H => (G, H)
->>>>>>> 4214c488
 #align pgame.impartial.impartial_congr SetTheory.PGame.Impartial.impartial_congr
 
 instance impartial_add : ∀ (G H : PGame) [G.Impartial] [H.Impartial], (G + H).Impartial
   | G, H, _, _ => by
     rw [impartial_def]
-<<<<<<< HEAD
-    refine' ⟨((neg_identical_self G).add (neg_identical_self _)).trans <| of_eq (neg_add _ _).symm,
-      fun k => _, fun k => _⟩
-=======
-    refine ⟨Equiv.trans (add_congr (neg_equiv_self G) (neg_equiv_self _))
-        (Equiv.symm (negAddRelabelling _ _).equiv), fun k => ?_, fun k => ?_⟩
->>>>>>> 4214c488
+    refine ⟨((neg_identical_self G).add (neg_identical_self _)).trans <| of_eq (neg_add _ _).symm,
+      fun k => ?_, fun k => ?_⟩
     · apply leftMoves_add_cases k
       all_goals
         intro i; simp only [add_moveLeft_inl, add_moveLeft_inr]
