/-
Copyright (c) 2020 Fox Thomson. All rights reserved.
Released under Apache 2.0 license as described in the file LICENSE.
Authors: Fox Thomson
-/
import Mathlib.SetTheory.Game.Basic
import Mathlib.Tactic.NthRewrite

/-!
# Basic definitions about impartial (pre-)games

We will define an impartial game, one in which left and right can make exactly the same moves.
Our definition differs slightly by saying that the game is always equivalent to its negative,
no matter what moves are played. This allows for games such as poker-nim to be classified as
impartial.
-/


universe u

namespace SetTheory

open scoped PGame

namespace PGame

/-- The definition for an impartial game, defined using Conway induction. -/
def ImpartialAux (G : PGame) : Prop :=
  (G ≡ -G) ∧ (∀ i, ImpartialAux (G.moveLeft i)) ∧ ∀ j, ImpartialAux (G.moveRight j)
termination_by G

theorem impartialAux_def {G : PGame} : G.ImpartialAux ↔
    (G ≡ -G) ∧ (∀ i, ImpartialAux (G.moveLeft i)) ∧ ∀ j, ImpartialAux (G.moveRight j) := by
  rw [ImpartialAux]

/-- A typeclass on impartial games. -/
class Impartial (G : PGame) : Prop where
  out : ImpartialAux G

theorem impartial_iff_aux {G : PGame} : G.Impartial ↔ G.ImpartialAux :=
  ⟨fun h => h.1, fun h => ⟨h⟩⟩

theorem impartial_def {G : PGame} :
    G.Impartial ↔ (G ≡ -G) ∧ (∀ i, Impartial (G.moveLeft i)) ∧ ∀ j, Impartial (G.moveRight j) := by
  simpa only [impartial_iff_aux] using impartialAux_def

namespace Impartial

instance impartial_zero : Impartial 0 := by
  rw [impartial_def]
  simp

instance impartial_star : Impartial star := by
  rw [impartial_def]
  simpa using Impartial.impartial_zero

theorem neg_identical_self (G : PGame) [h : G.Impartial] : G ≡ -G :=
  (impartial_def.1 h).1

@[simp]
theorem mk'_neg_equiv_self (G : PGame) [G.Impartial] : -(⟦G⟧ : Quotient setoid) = ⟦G⟧ :=
  game_eq (neg_identical_self G).symm.equiv

instance moveLeft_impartial {G : PGame} [h : G.Impartial] (i : G.LeftMoves) :
    (G.moveLeft i).Impartial :=
  (impartial_def.1 h).2.1 i

instance moveRight_impartial {G : PGame} [h : G.Impartial] (j : G.RightMoves) :
    (G.moveRight j).Impartial :=
  (impartial_def.1 h).2.2 j

theorem impartial_congr {G H : PGame} (e : G ≡ H) [G.Impartial] : H.Impartial :=
  impartial_def.2
    ⟨e.symm.trans ((neg_identical_self G).trans e.neg),
      fun i => (e.moveLeft_symm i).elim fun _ ↦ (impartial_congr ·),
      fun j => (e.moveRight_symm j).elim fun _ ↦ (impartial_congr ·)⟩
termination_by G H => (G, H)

instance impartial_add (G H : PGame) [G.Impartial] [H.Impartial] : (G + H).Impartial := by
  rw [impartial_def]
  refine ⟨((neg_identical_self G).add (neg_identical_self _)).trans <|
      of_eq (PGame.neg_add _ _).symm, fun k => ?_, fun k => ?_⟩
  · apply leftMoves_add_cases k
    all_goals
      intro i; simp only [add_moveLeft_inl, add_moveLeft_inr]
      apply impartial_add
  · apply rightMoves_add_cases k
    all_goals
      intro i; simp only [add_moveRight_inl, add_moveRight_inr]
      apply impartial_add
termination_by (G, H)

instance impartial_neg (G : PGame) [G.Impartial] : (-G).Impartial := by
  rw [impartial_def]
  refine ⟨?_, fun i => ?_, fun i => ?_⟩
  · rw [neg_neg]
<<<<<<< HEAD
    exact (neg_identical_self G).symm
  · rw [moveLeft_neg']
=======
    exact Equiv.symm (neg_equiv_self G)
  · rw [moveLeft_neg]
>>>>>>> 510fdca8
    exact impartial_neg _
  · rw [moveRight_neg]
    exact impartial_neg _
termination_by G

variable (G : PGame) [Impartial G]

theorem nonpos : ¬0 < G := by
  intro h
  have h' := neg_lt_neg_iff.2 h
  rw [neg_zero, lt_congr_left (neg_identical_self G).symm.equiv] at h'
  exact (h.trans h').false

theorem nonneg : ¬G < 0 := by
  intro h
  have h' := neg_lt_neg_iff.2 h
  rw [neg_zero, lt_congr_right (neg_identical_self G).symm.equiv] at h'
  exact (h.trans h').false

/-- In an impartial game, either the first player always wins, or the second player always wins. -/
theorem equiv_or_fuzzy_zero : (G ≈ 0) ∨ G ‖ 0 := by
  rcases lt_or_equiv_or_gt_or_fuzzy G 0 with (h | h | h | h)
  · exact ((nonneg G) h).elim
  · exact Or.inl h
  · exact ((nonpos G) h).elim
  · exact Or.inr h

@[simp]
theorem not_equiv_zero_iff : ¬(G ≈ 0) ↔ G ‖ 0 :=
  ⟨(equiv_or_fuzzy_zero G).resolve_left, Fuzzy.not_equiv⟩

@[simp]
theorem not_fuzzy_zero_iff : ¬G ‖ 0 ↔ (G ≈ 0) :=
  ⟨(equiv_or_fuzzy_zero G).resolve_right, Equiv.not_fuzzy⟩

theorem add_self : G + G ≈ 0 :=
  Equiv.trans (add_congr_left (neg_identical_self G).equiv) (neg_add_cancel_equiv G)

@[simp]
theorem mk'_add_self : (⟦G⟧ : Game) + ⟦G⟧ = 0 :=
  game_eq (add_self G)

/-- This lemma doesn't require `H` to be impartial. -/
theorem equiv_iff_add_equiv_zero (H : PGame) : (H ≈ G) ↔ (H + G ≈ 0) := by
  rw [equiv_iff_game_eq, ← add_right_cancel_iff (a := ⟦G⟧), mk'_add_self, ← quot_add,
    equiv_iff_game_eq, quot_zero]

/-- This lemma doesn't require `H` to be impartial. -/
theorem equiv_iff_add_equiv_zero' (H : PGame) : (G ≈ H) ↔ (G + H ≈ 0) := by
  rw [equiv_iff_game_eq, ← add_left_cancel_iff, mk'_add_self, ← quot_add, equiv_iff_game_eq,
    Eq.comm, quot_zero]

theorem le_zero_iff {G : PGame} [G.Impartial] : G ≤ 0 ↔ 0 ≤ G := by
  rw [← zero_le_neg_iff, le_congr_right (neg_identical_self G).equiv]

theorem lf_zero_iff {G : PGame} [G.Impartial] : G ⧏ 0 ↔ 0 ⧏ G := by
  rw [← zero_lf_neg_iff, lf_congr_right (neg_identical_self G).equiv]

theorem equiv_zero_iff_le : (G ≈ 0) ↔ G ≤ 0 :=
  ⟨And.left, fun h => ⟨h, le_zero_iff.1 h⟩⟩

theorem fuzzy_zero_iff_lf : G ‖ 0 ↔ G ⧏ 0 :=
  ⟨And.left, fun h => ⟨h, lf_zero_iff.1 h⟩⟩

theorem equiv_zero_iff_ge : (G ≈ 0) ↔ 0 ≤ G :=
  ⟨And.right, fun h => ⟨le_zero_iff.2 h, h⟩⟩

theorem fuzzy_zero_iff_gf : G ‖ 0 ↔ 0 ⧏ G :=
  ⟨And.right, fun h => ⟨lf_zero_iff.2 h, h⟩⟩

theorem forall_leftMoves_fuzzy_iff_equiv_zero : (∀ i, G.moveLeft i ‖ 0) ↔ (G ≈ 0) := by
  refine ⟨fun hb => ?_, fun hp i => ?_⟩
  · rw [equiv_zero_iff_le G, le_zero_lf]
    exact fun i => (hb i).1
  · rw [fuzzy_zero_iff_lf]
    exact hp.1.moveLeft_lf i

theorem forall_rightMoves_fuzzy_iff_equiv_zero : (∀ j, G.moveRight j ‖ 0) ↔ (G ≈ 0) := by
  refine ⟨fun hb => ?_, fun hp i => ?_⟩
  · rw [equiv_zero_iff_ge G, zero_le_lf]
    exact fun i => (hb i).2
  · rw [fuzzy_zero_iff_gf]
    exact hp.2.lf_moveRight i

theorem exists_left_move_equiv_iff_fuzzy_zero : (∃ i, G.moveLeft i ≈ 0) ↔ G ‖ 0 := by
  refine ⟨fun ⟨i, hi⟩ => (fuzzy_zero_iff_gf G).2 (lf_of_le_moveLeft hi.2), fun hn => ?_⟩
  rw [fuzzy_zero_iff_gf G, zero_lf_le] at hn
  cases' hn with i hi
  exact ⟨i, (equiv_zero_iff_ge _).2 hi⟩

theorem exists_right_move_equiv_iff_fuzzy_zero : (∃ j, G.moveRight j ≈ 0) ↔ G ‖ 0 := by
  refine ⟨fun ⟨i, hi⟩ => (fuzzy_zero_iff_lf G).2 (lf_of_moveRight_le hi.1), fun hn => ?_⟩
  rw [fuzzy_zero_iff_lf G, lf_zero_le] at hn
  cases' hn with i hi
  exact ⟨i, (equiv_zero_iff_le _).2 hi⟩

end Impartial

end PGame

end SetTheory<|MERGE_RESOLUTION|>--- conflicted
+++ resolved
@@ -94,13 +94,8 @@
   rw [impartial_def]
   refine ⟨?_, fun i => ?_, fun i => ?_⟩
   · rw [neg_neg]
-<<<<<<< HEAD
     exact (neg_identical_self G).symm
   · rw [moveLeft_neg']
-=======
-    exact Equiv.symm (neg_equiv_self G)
-  · rw [moveLeft_neg]
->>>>>>> 510fdca8
     exact impartial_neg _
   · rw [moveRight_neg]
     exact impartial_neg _
