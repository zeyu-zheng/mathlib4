/-
Copyright (c) 2018 Mario Carneiro. All rights reserved.
Released under Apache 2.0 license as described in the file LICENSE.
Authors: Mario Carneiro
-/
import Mathlib.Data.Set.Lattice
import Mathlib.Logic.Small.Basic
import Mathlib.Logic.Function.OfArity
import Mathlib.Order.WellFounded

/-!
# A model of ZFC

In this file, we model Zermelo-Fraenkel set theory (+ Choice) using Lean's underlying type theory.
We do this in four main steps:
* Define pre-sets inductively.
* Define extensional equivalence on pre-sets and give it a `setoid` instance.
* Define ZFC sets by quotienting pre-sets by extensional equivalence.
* Define classes as sets of ZFC sets.
Then the rest is usual set theory.

## The model

* `PSet`: Pre-set. A pre-set is inductively defined by its indexing type and its members, which are
  themselves pre-sets.
* `ZFSet`: ZFC set. Defined as `PSet` quotiented by `PSet.Equiv`, the extensional equivalence.
* `Class`: Class. Defined as `Set ZFSet`.
* `ZFSet.choice`: Axiom of choice. Proved from Lean's axiom of choice.

## Other definitions

* `PSet.Type`: Underlying type of a pre-set.
* `PSet.Func`: Underlying family of pre-sets of a pre-set.
* `PSet.Equiv`: Extensional equivalence of pre-sets. Defined inductively.
* `PSet.omega`, `ZFSet.omega`: The von Neumann ordinal `ω` as a `PSet`, as a `Set`.
* `PSet.Arity.Equiv`: Extensional equivalence of `n`-ary `PSet`-valued functions. Extension of
  `PSet.Equiv`.
* `PSet.Resp`: Collection of `n`-ary `PSet`-valued functions that respect extensional equivalence.
* `PSet.eval`: Turns a `PSet`-valued function that respect extensional equivalence into a
  `ZFSet`-valued function.
* `Classical.allDefinable`: All functions are classically definable.
* `ZFSet.IsFunc` : Predicate that a ZFC set is a subset of `x × y` that can be considered as a ZFC
  function `x → y`. That is, each member of `x` is related by the ZFC set to exactly one member of
  `y`.
* `ZFSet.funs`: ZFC set of ZFC functions `x → y`.
* `ZFSet.Hereditarily p x`: Predicate that every set in the transitive closure of `x` has property
  `p`.
* `Class.iota`: Definite description operator.

## Notes

To avoid confusion between the Lean `Set` and the ZFC `Set`, docstrings in this file refer to them
respectively as "`Set`" and "ZFC set".

## TODO

Prove `ZFSet.mapDefinableAux` computably.
-/


universe u v

open Function (OfArity)

/-- The type of pre-sets in universe `u`. A pre-set
  is a family of pre-sets indexed by a type in `Type u`.
  The ZFC universe is defined as a quotient of this
  to ensure extensionality. -/
inductive PSet : Type (u + 1)
  | mk (α : Type u) (A : α → PSet) : PSet

namespace PSet

/-- The underlying type of a pre-set -/
def «Type» : PSet → Type u
  | ⟨α, _⟩ => α

/-- The underlying pre-set family of a pre-set -/
def Func : ∀ x : PSet, x.Type → PSet
  | ⟨_, A⟩ => A

@[simp]
theorem mk_type (α A) : «Type» ⟨α, A⟩ = α :=
  rfl

@[simp]
theorem mk_func (α A) : Func ⟨α, A⟩ = A :=
  rfl

@[simp]
theorem eta : ∀ x : PSet, mk x.Type x.Func = x
  | ⟨_, _⟩ => rfl

/-- Two pre-sets are extensionally equivalent if every element of the first family is extensionally
equivalent to some element of the second family and vice-versa. -/
def Equiv : PSet → PSet → Prop
  | ⟨_, A⟩, ⟨_, B⟩ => (∀ a, ∃ b, Equiv (A a) (B b)) ∧ (∀ b, ∃ a, Equiv (A a) (B b))

theorem equiv_iff :
    ∀ {x y : PSet},
      Equiv x y ↔ (∀ i, ∃ j, Equiv (x.Func i) (y.Func j)) ∧ ∀ j, ∃ i, Equiv (x.Func i) (y.Func j)
  | ⟨_, _⟩, ⟨_, _⟩ => Iff.rfl

theorem Equiv.exists_left {x y : PSet} (h : Equiv x y) : ∀ i, ∃ j, Equiv (x.Func i) (y.Func j) :=
  (equiv_iff.1 h).1

theorem Equiv.exists_right {x y : PSet} (h : Equiv x y) : ∀ j, ∃ i, Equiv (x.Func i) (y.Func j) :=
  (equiv_iff.1 h).2

@[refl]
protected theorem Equiv.refl : ∀ x, Equiv x x
  | ⟨_, _⟩ => ⟨fun a => ⟨a, Equiv.refl _⟩, fun a => ⟨a, Equiv.refl _⟩⟩

protected theorem Equiv.rfl {x} : Equiv x x :=
  Equiv.refl x

protected theorem Equiv.euc : ∀ {x y z}, Equiv x y → Equiv z y → Equiv x z
  | ⟨_, _⟩, ⟨_, _⟩, ⟨_, _⟩, ⟨αβ, βα⟩, ⟨γβ, βγ⟩ =>
    ⟨ fun a =>
        let ⟨b, ab⟩ := αβ a
        let ⟨c, bc⟩ := βγ b
        ⟨c, Equiv.euc ab bc⟩,
      fun c =>
        let ⟨b, cb⟩ := γβ c
        let ⟨a, ba⟩ := βα b
        ⟨a, Equiv.euc ba cb⟩ ⟩

@[symm]
protected theorem Equiv.symm {x y} : Equiv x y → Equiv y x :=
  (Equiv.refl y).euc

protected theorem Equiv.comm {x y} : Equiv x y ↔ Equiv y x :=
  ⟨Equiv.symm, Equiv.symm⟩

@[trans]
protected theorem Equiv.trans {x y z} (h1 : Equiv x y) (h2 : Equiv y z) : Equiv x z :=
  h1.euc h2.symm

protected theorem equiv_of_isEmpty (x y : PSet) [IsEmpty x.Type] [IsEmpty y.Type] : Equiv x y :=
  equiv_iff.2 <| by simp

instance setoid : Setoid PSet :=
  ⟨PSet.Equiv, Equiv.refl, Equiv.symm, Equiv.trans⟩

/-- A pre-set is a subset of another pre-set if every element of the first family is extensionally
equivalent to some element of the second family. -/
protected def Subset (x y : PSet) : Prop :=
  ∀ a, ∃ b, Equiv (x.Func a) (y.Func b)

instance : HasSubset PSet :=
  ⟨PSet.Subset⟩

instance : IsRefl PSet (· ⊆ ·) :=
  ⟨fun _ a => ⟨a, Equiv.refl _⟩⟩

instance : IsTrans PSet (· ⊆ ·) :=
  ⟨fun x y z hxy hyz a => by
    cases' hxy a with b hb
    cases' hyz b with c hc
    exact ⟨c, hb.trans hc⟩⟩

theorem Equiv.ext : ∀ x y : PSet, Equiv x y ↔ x ⊆ y ∧ y ⊆ x
  | ⟨_, _⟩, ⟨_, _⟩ =>
    ⟨fun ⟨αβ, βα⟩ =>
      ⟨αβ, fun b =>
        let ⟨a, h⟩ := βα b
        ⟨a, Equiv.symm h⟩⟩,
      fun ⟨αβ, βα⟩ =>
      ⟨αβ, fun b =>
        let ⟨a, h⟩ := βα b
        ⟨a, Equiv.symm h⟩⟩⟩

theorem Subset.congr_left : ∀ {x y z : PSet}, Equiv x y → (x ⊆ z ↔ y ⊆ z)
  | ⟨_, _⟩, ⟨_, _⟩, ⟨_, _⟩, ⟨αβ, βα⟩ =>
    ⟨fun αγ b =>
      let ⟨a, ba⟩ := βα b
      let ⟨c, ac⟩ := αγ a
      ⟨c, (Equiv.symm ba).trans ac⟩,
      fun βγ a =>
      let ⟨b, ab⟩ := αβ a
      let ⟨c, bc⟩ := βγ b
      ⟨c, Equiv.trans ab bc⟩⟩

theorem Subset.congr_right : ∀ {x y z : PSet}, Equiv x y → (z ⊆ x ↔ z ⊆ y)
  | ⟨_, _⟩, ⟨_, _⟩, ⟨_, _⟩, ⟨αβ, βα⟩ =>
    ⟨fun γα c =>
      let ⟨a, ca⟩ := γα c
      let ⟨b, ab⟩ := αβ a
      ⟨b, ca.trans ab⟩,
      fun γβ c =>
      let ⟨b, cb⟩ := γβ c
      let ⟨a, ab⟩ := βα b
      ⟨a, cb.trans (Equiv.symm ab)⟩⟩

/-- `x ∈ y` as pre-sets if `x` is extensionally equivalent to a member of the family `y`. -/
protected def Mem (y x : PSet.{u}) : Prop :=
  ∃ b, Equiv x (y.Func b)

instance : Membership PSet PSet :=
  ⟨PSet.Mem⟩

theorem Mem.mk {α : Type u} (A : α → PSet) (a : α) : A a ∈ mk α A :=
  ⟨a, Equiv.refl (A a)⟩

theorem func_mem (x : PSet) (i : x.Type) : x.Func i ∈ x := by
  cases x
  apply Mem.mk

theorem Mem.ext : ∀ {x y : PSet.{u}}, (∀ w : PSet.{u}, w ∈ x ↔ w ∈ y) → Equiv x y
  | ⟨_, A⟩, ⟨_, B⟩, h =>
    ⟨fun a => (h (A a)).1 (Mem.mk A a), fun b =>
      let ⟨a, ha⟩ := (h (B b)).2 (Mem.mk B b)
      ⟨a, ha.symm⟩⟩

theorem Mem.congr_right : ∀ {x y : PSet.{u}}, Equiv x y → ∀ {w : PSet.{u}}, w ∈ x ↔ w ∈ y
  | ⟨_, _⟩, ⟨_, _⟩, ⟨αβ, βα⟩, _ =>
    ⟨fun ⟨a, ha⟩ =>
      let ⟨b, hb⟩ := αβ a
      ⟨b, ha.trans hb⟩,
      fun ⟨b, hb⟩ =>
      let ⟨a, ha⟩ := βα b
      ⟨a, hb.euc ha⟩⟩

theorem equiv_iff_mem {x y : PSet.{u}} : Equiv x y ↔ ∀ {w : PSet.{u}}, w ∈ x ↔ w ∈ y :=
  ⟨Mem.congr_right,
    match x, y with
    | ⟨_, A⟩, ⟨_, B⟩ => fun h =>
      ⟨fun a => h.1 (Mem.mk A a), fun b =>
        let ⟨a, h⟩ := h.2 (Mem.mk B b)
        ⟨a, h.symm⟩⟩⟩

theorem Mem.congr_left : ∀ {x y : PSet.{u}}, Equiv x y → ∀ {w : PSet.{u}}, x ∈ w ↔ y ∈ w
  | _, _, h, ⟨_, _⟩ => ⟨fun ⟨a, ha⟩ => ⟨a, h.symm.trans ha⟩, fun ⟨a, ha⟩ => ⟨a, h.trans ha⟩⟩

theorem mem_of_subset {x y z : PSet} : x ⊆ y → z ∈ x → z ∈ y
  | h₁, ⟨a, h₂⟩ => (h₁ a).elim fun b h₃ => ⟨b, h₂.trans h₃⟩

theorem subset_iff {x y : PSet} : x ⊆ y ↔ ∀ ⦃z⦄, z ∈ x → z ∈ y :=
  ⟨fun h _ => mem_of_subset h, fun h a => h (Mem.mk _ a)⟩

private theorem mem_wf_aux : ∀ {x y : PSet.{u}}, Equiv x y → Acc (· ∈ ·) y
  | ⟨α, A⟩, ⟨β, B⟩, H =>
    ⟨_, by
      rintro ⟨γ, C⟩ ⟨b, hc⟩
      cases' H.exists_right b with a ha
      have H := ha.trans hc.symm
      rw [mk_func] at H
      exact mem_wf_aux H⟩

theorem mem_wf : @WellFounded PSet (· ∈ ·) :=
  ⟨fun x => mem_wf_aux <| Equiv.refl x⟩

instance : IsWellFounded PSet (· ∈ ·) :=
  ⟨mem_wf⟩

instance : WellFoundedRelation PSet :=
  ⟨_, mem_wf⟩

theorem mem_asymm {x y : PSet} : x ∈ y → y ∉ x :=
  asymm_of (· ∈ ·)

theorem mem_irrefl (x : PSet) : x ∉ x :=
  irrefl_of (· ∈ ·) x

/-- Convert a pre-set to a `Set` of pre-sets. -/
def toSet (u : PSet.{u}) : Set PSet.{u} :=
  { x | x ∈ u }

@[simp]
theorem mem_toSet (a u : PSet.{u}) : a ∈ u.toSet ↔ a ∈ u :=
  Iff.rfl

/-- A nonempty set is one that contains some element. -/
protected def Nonempty (u : PSet) : Prop :=
  u.toSet.Nonempty

theorem nonempty_def (u : PSet) : u.Nonempty ↔ ∃ x, x ∈ u :=
  Iff.rfl

theorem nonempty_of_mem {x u : PSet} (h : x ∈ u) : u.Nonempty :=
  ⟨x, h⟩

@[simp]
theorem nonempty_toSet_iff {u : PSet} : u.toSet.Nonempty ↔ u.Nonempty :=
  Iff.rfl

theorem nonempty_type_iff_nonempty {x : PSet} : Nonempty x.Type ↔ PSet.Nonempty x :=
  ⟨fun ⟨i⟩ => ⟨_, func_mem _ i⟩, fun ⟨_, j, _⟩ => ⟨j⟩⟩

theorem nonempty_of_nonempty_type (x : PSet) [h : Nonempty x.Type] : PSet.Nonempty x :=
  nonempty_type_iff_nonempty.1 h

/-- Two pre-sets are equivalent iff they have the same members. -/
theorem Equiv.eq {x y : PSet} : Equiv x y ↔ toSet x = toSet y :=
  equiv_iff_mem.trans Set.ext_iff.symm

instance : Coe PSet (Set PSet) :=
  ⟨toSet⟩

/-- The empty pre-set -/
protected def empty : PSet :=
  ⟨_, PEmpty.elim⟩

instance : EmptyCollection PSet :=
  ⟨PSet.empty⟩

instance : Inhabited PSet :=
  ⟨∅⟩

instance : IsEmpty («Type» ∅) :=
  ⟨PEmpty.elim⟩

@[simp]
theorem not_mem_empty (x : PSet.{u}) : x ∉ (∅ : PSet.{u}) :=
  IsEmpty.exists_iff.1

@[simp]
theorem toSet_empty : toSet ∅ = ∅ := by simp [toSet]

@[simp]
theorem empty_subset (x : PSet.{u}) : (∅ : PSet) ⊆ x := fun x => x.elim

@[simp]
theorem not_nonempty_empty : ¬PSet.Nonempty ∅ := by simp [PSet.Nonempty]

protected theorem equiv_empty (x : PSet) [IsEmpty x.Type] : Equiv x ∅ :=
  PSet.equiv_of_isEmpty x _

/-- Insert an element into a pre-set -/
protected def insert (x y : PSet) : PSet :=
  ⟨Option y.Type, fun o => Option.casesOn o x y.Func⟩

instance : Insert PSet PSet :=
  ⟨PSet.insert⟩

instance : Singleton PSet PSet :=
  ⟨fun s => insert s ∅⟩

instance : LawfulSingleton PSet PSet :=
  ⟨fun _ => rfl⟩

instance (x y : PSet) : Inhabited (insert x y).Type :=
  inferInstanceAs (Inhabited <| Option y.Type)

@[simp]
theorem mem_insert_iff : ∀ {x y z : PSet.{u}}, x ∈ insert y z ↔ Equiv x y ∨ x ∈ z
  | x, y, ⟨α, A⟩ =>
    show (x ∈ PSet.mk (Option α) fun o => Option.rec y A o) ↔ Equiv x y ∨ x ∈ PSet.mk α A from
      ⟨fun m =>
        match m with
        | ⟨some a, ha⟩ => Or.inr ⟨a, ha⟩
        | ⟨none, h⟩ => Or.inl h,
        fun m =>
        match m with
        | Or.inr ⟨a, ha⟩ => ⟨some a, ha⟩
        | Or.inl h => ⟨none, h⟩⟩

theorem mem_insert (x y : PSet) : x ∈ insert x y :=
  mem_insert_iff.2 <| Or.inl Equiv.rfl

theorem mem_insert_of_mem {y z : PSet} (x) (h : z ∈ y) : z ∈ insert x y :=
  mem_insert_iff.2 <| Or.inr h

@[simp]
theorem mem_singleton {x y : PSet} : x ∈ ({y} : PSet) ↔ Equiv x y :=
  mem_insert_iff.trans
    ⟨fun o => Or.rec id (fun n => absurd n (not_mem_empty _)) o, Or.inl⟩

theorem mem_pair {x y z : PSet} : x ∈ ({y, z} : PSet) ↔ Equiv x y ∨ Equiv x z := by
  simp

/-- The n-th von Neumann ordinal -/
def ofNat : ℕ → PSet
  | 0 => ∅
  | n + 1 => insert (ofNat n) (ofNat n)

/-- The von Neumann ordinal ω -/
def omega : PSet :=
  ⟨ULift ℕ, fun n => ofNat n.down⟩

/-- The pre-set separation operation `{x ∈ a | p x}` -/
protected def sep (p : PSet → Prop) (x : PSet) : PSet :=
  ⟨{ a // p (x.Func a) }, fun y => x.Func y.1⟩

instance : Sep PSet PSet :=
  ⟨PSet.sep⟩

theorem mem_sep {p : PSet → Prop} (H : ∀ x y, Equiv x y → p x → p y) :
    ∀ {x y : PSet}, y ∈ PSet.sep p x ↔ y ∈ x ∧ p y
  | ⟨_, _⟩, _ =>
    ⟨fun ⟨⟨a, pa⟩, h⟩ => ⟨⟨a, h⟩, H _ _ h.symm pa⟩, fun ⟨⟨a, h⟩, pa⟩ =>
      ⟨⟨a, H _ _ h pa⟩, h⟩⟩

/-- The pre-set powerset operator -/
def powerset (x : PSet) : PSet :=
  ⟨Set x.Type, fun p => ⟨{ a // p a }, fun y => x.Func y.1⟩⟩

@[simp]
theorem mem_powerset : ∀ {x y : PSet}, y ∈ powerset x ↔ y ⊆ x
  | ⟨_, A⟩, ⟨_, B⟩ =>
    ⟨fun ⟨_, e⟩ => (Subset.congr_left e).2 fun ⟨a, _⟩ => ⟨a, Equiv.refl (A a)⟩, fun βα =>
      ⟨{ a | ∃ b, Equiv (B b) (A a) }, fun b =>
        let ⟨a, ba⟩ := βα b
        ⟨⟨a, b, ba⟩, ba⟩,
        fun ⟨_, b, ba⟩ => ⟨b, ba⟩⟩⟩

/-- The pre-set union operator -/
def sUnion (a : PSet) : PSet :=
  ⟨Σx, (a.Func x).Type, fun ⟨x, y⟩ => (a.Func x).Func y⟩

@[inherit_doc]
prefix:110 "⋃₀ " => sUnion

@[simp]
theorem mem_sUnion : ∀ {x y : PSet.{u}}, y ∈ ⋃₀ x ↔ ∃ z ∈ x, y ∈ z
  | ⟨α, A⟩, y =>
    ⟨fun ⟨⟨a, c⟩, (e : Equiv y ((A a).Func c))⟩ =>
      have : Func (A a) c ∈ mk (A a).Type (A a).Func := Mem.mk (A a).Func c
      ⟨_, Mem.mk _ _, (Mem.congr_left e).2 (by rwa [eta] at this)⟩,
      fun ⟨⟨β, B⟩, ⟨a, (e : Equiv (mk β B) (A a))⟩, ⟨b, yb⟩⟩ => by
      rw [← eta (A a)] at e
      exact
        let ⟨βt, _⟩ := e
        let ⟨c, bc⟩ := βt b
        ⟨⟨a, c⟩, yb.trans bc⟩⟩

@[simp]
theorem toSet_sUnion (x : PSet.{u}) : (⋃₀ x).toSet = ⋃₀ (toSet '' x.toSet) := by
  ext
  simp

/-- The image of a function from pre-sets to pre-sets. -/
def image (f : PSet.{u} → PSet.{u}) (x : PSet.{u}) : PSet :=
  ⟨x.Type, f ∘ x.Func⟩

-- Porting note: H arguments made explicit.
theorem mem_image {f : PSet.{u} → PSet.{u}} (H : ∀ x y, Equiv x y → Equiv (f x) (f y)) :
    ∀ {x y : PSet.{u}}, y ∈ image f x ↔ ∃ z ∈ x, Equiv y (f z)
  | ⟨_, A⟩, _ =>
    ⟨fun ⟨a, ya⟩ => ⟨A a, Mem.mk A a, ya⟩, fun ⟨_, ⟨a, za⟩, yz⟩ => ⟨a, yz.trans <| H _ _ za⟩⟩

/-- Universe lift operation -/
protected def Lift : PSet.{u} → PSet.{max u v}
  | ⟨α, A⟩ => ⟨ULift.{v, u} α, fun ⟨x⟩ => PSet.Lift (A x)⟩

-- intended to be used with explicit universe parameters
/-- Embedding of one universe in another -/
@[nolint checkUnivs]
def embed : PSet.{max (u + 1) v} :=
  ⟨ULift.{v, u + 1} PSet, fun ⟨x⟩ => PSet.Lift.{u, max (u + 1) v} x⟩

theorem lift_mem_embed : ∀ x : PSet.{u}, PSet.Lift.{u, max (u + 1) v} x ∈ embed.{u, v} := fun x =>
  ⟨⟨x⟩, Equiv.rfl⟩

/-- Function equivalence is defined so that `f ~ g` iff `∀ x y, x ~ y → f x ~ g y`. This extends to
equivalence of `n`-ary functions. -/
def Arity.Equiv : ∀ {n}, OfArity PSet.{u} PSet.{u} n → OfArity PSet.{u} PSet.{u} n → Prop
  | 0, a, b => PSet.Equiv a b
  | _ + 1, a, b => ∀ x y : PSet, PSet.Equiv x y → Arity.Equiv (a x) (b y)

theorem Arity.equiv_const {a : PSet.{u}} :
    ∀ n, Arity.Equiv (OfArity.const PSet.{u} a n) (OfArity.const PSet.{u} a n)
  | 0 => Equiv.rfl
  | _ + 1 => fun _ _ _ => Arity.equiv_const _

/-- `resp n` is the collection of n-ary functions on `PSet` that respect
  equivalence, i.e. when the inputs are equivalent the output is as well. -/
def Resp (n) :=
  { x : OfArity PSet.{u} PSet.{u} n // Arity.Equiv x x }

instance Resp.inhabited {n} : Inhabited (Resp n) :=
  ⟨⟨OfArity.const _ default _, Arity.equiv_const _⟩⟩

/-- The `n`-ary image of a `(n + 1)`-ary function respecting equivalence as a function respecting
equivalence. -/
def Resp.f {n} (f : Resp (n + 1)) (x : PSet) : Resp n :=
  ⟨f.1 x, f.2 _ _ <| Equiv.refl x⟩

/-- Function equivalence for functions respecting equivalence. See `PSet.Arity.Equiv`. -/
def Resp.Equiv {n} (a b : Resp n) : Prop :=
  Arity.Equiv a.1 b.1

@[refl]
protected theorem Resp.Equiv.refl {n} (a : Resp n) : Resp.Equiv a a :=
  a.2

protected theorem Resp.Equiv.euc :
    ∀ {n} {a b c : Resp n}, Resp.Equiv a b → Resp.Equiv c b → Resp.Equiv a c
  | 0, _, _, _, hab, hcb => PSet.Equiv.euc hab hcb
  | n + 1, a, b, c, hab, hcb => fun x y h =>
    @Resp.Equiv.euc n (a.f x) (b.f y) (c.f y) (hab _ _ h) (hcb _ _ <| PSet.Equiv.refl y)

@[symm]
protected theorem Resp.Equiv.symm {n} {a b : Resp n} : Resp.Equiv a b → Resp.Equiv b a :=
  (Resp.Equiv.refl b).euc

@[trans]
protected theorem Resp.Equiv.trans {n} {x y z : Resp n} (h1 : Resp.Equiv x y)
    (h2 : Resp.Equiv y z) : Resp.Equiv x z :=
  h1.euc h2.symm

instance Resp.setoid {n} : Setoid (Resp n) :=
  ⟨Resp.Equiv, Resp.Equiv.refl, Resp.Equiv.symm, Resp.Equiv.trans⟩

end PSet

/-- The ZFC universe of sets consists of the type of pre-sets,
  quotiented by extensional equivalence. -/
def ZFSet : Type (u + 1) :=
  Quotient PSet.setoid.{u}

namespace PSet

namespace Resp

/-- Helper function for `PSet.eval`. -/
def evalAux :
    ∀ {n},
      { f : Resp n → OfArity ZFSet.{u} ZFSet.{u} n // ∀ a b : Resp n, Resp.Equiv a b → f a = f b }
  | 0 => ⟨fun a => ⟦a.1⟧, fun _ _ h => Quotient.sound h⟩
  | n + 1 =>
    let F : Resp (n + 1) → OfArity ZFSet ZFSet (n + 1) := fun a =>
      @Quotient.lift _ _ PSet.setoid (fun x => evalAux.1 (a.f x)) fun _ _ h =>
        evalAux.2 _ _ (a.2 _ _ h)
    ⟨F, fun b c h =>
      funext <|
        (@Quotient.ind _ _ fun q => F b q = F c q) fun z =>
          evalAux.2 (Resp.f b z) (Resp.f c z) (h _ _ (PSet.Equiv.refl z))⟩

/-- An equivalence-respecting function yields an n-ary ZFC set function. -/
def eval (n) : Resp n → OfArity ZFSet.{u} ZFSet.{u} n :=
  evalAux.1

theorem eval_val {n f x} :
    (@eval (n + 1) f : ZFSet → OfArity ZFSet ZFSet n) ⟦x⟧ = eval n (Resp.f f x) :=
  rfl

end Resp

/-- A set function is "definable" if it is the image of some n-ary pre-set
  function. This isn't exactly definability, but is useful as a sufficient
  condition for functions that have a computable image. -/
class inductive Definable (n) : OfArity ZFSet.{u} ZFSet.{u} n → Type (u + 1)
  | mk (f) : Definable n (Resp.eval n f)

attribute [instance] Definable.mk

/-- The evaluation of a function respecting equivalence is definable, by that same function. -/
def Definable.EqMk {n} (f) :
    ∀ {s : OfArity ZFSet.{u} ZFSet.{u} n} (_ : Resp.eval _ f = s), Definable n s
  | _, rfl => ⟨f⟩

/-- Turns a definable function into a function that respects equivalence. -/
def Definable.Resp {n} : ∀ (s : OfArity ZFSet.{u} ZFSet.{u} n) [Definable n s], Resp n
  | _, ⟨f⟩ => f

theorem Definable.eq {n} :
    ∀ (s : OfArity ZFSet.{u} ZFSet.{u} n) [H : Definable n s], (@Definable.Resp n s H).eval _ = s
  | _, ⟨_⟩ => rfl

end PSet

namespace Classical

open PSet

/-- All functions are classically definable. -/
noncomputable def allDefinable : ∀ {n} (F : OfArity ZFSet ZFSet n), Definable n F
  | 0, F =>
    let p := @Quotient.exists_rep PSet _ F
    @Definable.EqMk 0 ⟨choose p, Equiv.rfl⟩ _ (choose_spec p)
  | n + 1, (F : OfArity ZFSet ZFSet (n + 1)) => by
    have I : (x : ZFSet) → Definable n (F x) := fun x => allDefinable (F x)
    refine @Definable.EqMk (n + 1) ⟨fun x : PSet => (@Definable.Resp _ _ (I ⟦x⟧)).1, ?_⟩ _ ?_
    · dsimp [Arity.Equiv]
      intro x y h
      rw [@Quotient.sound PSet _ _ _ h]
      exact (Definable.Resp (F ⟦y⟧)).2
    refine funext fun q => Quotient.inductionOn q fun x => ?_
    simp_rw [Resp.eval_val, Resp.f]
    exact @Definable.eq _ (F ⟦x⟧) (I ⟦x⟧)

end Classical

namespace ZFSet

open PSet

/-- Turns a pre-set into a ZFC set. -/
def mk : PSet → ZFSet :=
  Quotient.mk''

@[simp]
theorem mk_eq (x : PSet) : @Eq ZFSet ⟦x⟧ (mk x) :=
  rfl

@[simp]
theorem mk_out : ∀ x : ZFSet, mk x.out = x :=
  Quotient.out_eq

theorem eq {x y : PSet} : mk x = mk y ↔ Equiv x y :=
  Quotient.eq

theorem sound {x y : PSet} (h : PSet.Equiv x y) : mk x = mk y :=
  Quotient.sound h

theorem exact {x y : PSet} : mk x = mk y → PSet.Equiv x y :=
  Quotient.exact

@[simp]
theorem eval_mk {n f x} :
    (@Resp.eval (n + 1) f : ZFSet → OfArity ZFSet ZFSet n) (mk x) = Resp.eval n (Resp.f f x) :=
  rfl

/-- The membership relation for ZFC sets is inherited from the membership relation for pre-sets. -/
protected def Mem : ZFSet → ZFSet → Prop :=
  Quotient.lift₂ (· ∈ ·) fun _ _ _ _ hx hy =>
    propext ((Mem.congr_left hx).trans (Mem.congr_right hy))

instance : Membership ZFSet ZFSet where
  mem t s := ZFSet.Mem s t

@[simp]
theorem mk_mem_iff {x y : PSet} : mk x ∈ mk y ↔ x ∈ y :=
  Iff.rfl

/-- Convert a ZFC set into a `Set` of ZFC sets -/
def toSet (u : ZFSet.{u}) : Set ZFSet.{u} :=
  { x | x ∈ u }

@[simp]
theorem mem_toSet (a u : ZFSet.{u}) : a ∈ u.toSet ↔ a ∈ u :=
  Iff.rfl

instance small_toSet (x : ZFSet.{u}) : Small.{u} x.toSet :=
  Quotient.inductionOn x fun a => by
    let f : a.Type → (mk a).toSet := fun i => ⟨mk <| a.Func i, func_mem a i⟩
    suffices Function.Surjective f by exact small_of_surjective this
    rintro ⟨y, hb⟩
    induction y using Quotient.inductionOn
    cases' hb with i h
    exact ⟨i, Subtype.coe_injective (Quotient.sound h.symm)⟩

/-- A nonempty set is one that contains some element. -/
protected def Nonempty (u : ZFSet) : Prop :=
  u.toSet.Nonempty

theorem nonempty_def (u : ZFSet) : u.Nonempty ↔ ∃ x, x ∈ u :=
  Iff.rfl

theorem nonempty_of_mem {x u : ZFSet} (h : x ∈ u) : u.Nonempty :=
  ⟨x, h⟩

@[simp]
theorem nonempty_toSet_iff {u : ZFSet} : u.toSet.Nonempty ↔ u.Nonempty :=
  Iff.rfl

/-- `x ⊆ y` as ZFC sets means that all members of `x` are members of `y`. -/
protected def Subset (x y : ZFSet.{u}) :=
  ∀ ⦃z⦄, z ∈ x → z ∈ y

instance hasSubset : HasSubset ZFSet :=
  ⟨ZFSet.Subset⟩

theorem subset_def {x y : ZFSet.{u}} : x ⊆ y ↔ ∀ ⦃z⦄, z ∈ x → z ∈ y :=
  Iff.rfl

instance : IsRefl ZFSet (· ⊆ ·) :=
  ⟨fun _ _ => id⟩

instance : IsTrans ZFSet (· ⊆ ·) :=
  ⟨fun _ _ _ hxy hyz _ ha => hyz (hxy ha)⟩

@[simp]
theorem subset_iff : ∀ {x y : PSet}, mk x ⊆ mk y ↔ x ⊆ y
  | ⟨_, A⟩, ⟨_, _⟩ =>
    ⟨fun h a => @h ⟦A a⟧ (Mem.mk A a), fun h z =>
      Quotient.inductionOn z fun _ ⟨a, za⟩ =>
        let ⟨b, ab⟩ := h a
        ⟨b, za.trans ab⟩⟩

@[simp]
theorem toSet_subset_iff {x y : ZFSet} : x.toSet ⊆ y.toSet ↔ x ⊆ y := by
  simp [subset_def, Set.subset_def]

@[ext]
theorem ext {x y : ZFSet.{u}} : (∀ z : ZFSet.{u}, z ∈ x ↔ z ∈ y) → x = y :=
  Quotient.inductionOn₂ x y fun _ _ h => Quotient.sound (Mem.ext fun w => h ⟦w⟧)

theorem toSet_injective : Function.Injective toSet := fun _ _ h => ext <| Set.ext_iff.1 h

@[simp]
theorem toSet_inj {x y : ZFSet} : x.toSet = y.toSet ↔ x = y :=
  toSet_injective.eq_iff

instance : IsAntisymm ZFSet (· ⊆ ·) :=
  ⟨fun _ _ hab hba => ext fun c => ⟨@hab c, @hba c⟩⟩

/-- The empty ZFC set -/
protected def empty : ZFSet :=
  mk ∅

instance : EmptyCollection ZFSet :=
  ⟨ZFSet.empty⟩

instance : Inhabited ZFSet :=
  ⟨∅⟩

@[simp]
theorem not_mem_empty (x) : x ∉ (∅ : ZFSet.{u}) :=
  Quotient.inductionOn x PSet.not_mem_empty

@[simp]
theorem toSet_empty : toSet ∅ = ∅ := by simp [toSet]

@[simp]
theorem empty_subset (x : ZFSet.{u}) : (∅ : ZFSet) ⊆ x :=
  Quotient.inductionOn x fun y => subset_iff.2 <| PSet.empty_subset y

@[simp]
theorem not_nonempty_empty : ¬ZFSet.Nonempty ∅ := by simp [ZFSet.Nonempty]

@[simp]
theorem nonempty_mk_iff {x : PSet} : (mk x).Nonempty ↔ x.Nonempty := by
  refine ⟨?_, fun ⟨a, h⟩ => ⟨mk a, h⟩⟩
  rintro ⟨a, h⟩
  induction a using Quotient.inductionOn
  exact ⟨_, h⟩

theorem eq_empty (x : ZFSet.{u}) : x = ∅ ↔ ∀ y : ZFSet.{u}, y ∉ x := by
  simp [ZFSet.ext_iff]

theorem eq_empty_or_nonempty (u : ZFSet) : u = ∅ ∨ u.Nonempty := by
  rw [eq_empty, ← not_exists]
  apply em'

/-- `Insert x y` is the set `{x} ∪ y` -/
protected def Insert : ZFSet → ZFSet → ZFSet :=
  Resp.eval 2
    ⟨PSet.insert, fun _ _ uv ⟨_, _⟩ ⟨_, _⟩ ⟨αβ, βα⟩ =>
      ⟨fun o =>
        match o with
        | some a =>
          let ⟨b, hb⟩ := αβ a
          ⟨some b, hb⟩
        | none => ⟨none, uv⟩,
        fun o =>
        match o with
        | some b =>
          let ⟨a, ha⟩ := βα b
          ⟨some a, ha⟩
        | none => ⟨none, uv⟩⟩⟩

instance : Insert ZFSet ZFSet :=
  ⟨ZFSet.Insert⟩

instance : Singleton ZFSet ZFSet :=
  ⟨fun x => insert x ∅⟩

instance : LawfulSingleton ZFSet ZFSet :=
  ⟨fun _ => rfl⟩

@[simp]
theorem mem_insert_iff {x y z : ZFSet.{u}} : x ∈ insert y z ↔ x = y ∨ x ∈ z :=
  Quotient.inductionOn₃ x y z fun _ _ _ => PSet.mem_insert_iff.trans (or_congr_left eq.symm)

theorem mem_insert (x y : ZFSet) : x ∈ insert x y :=
  mem_insert_iff.2 <| Or.inl rfl

theorem mem_insert_of_mem {y z : ZFSet} (x) (h : z ∈ y) : z ∈ insert x y :=
  mem_insert_iff.2 <| Or.inr h

@[simp]
theorem toSet_insert (x y : ZFSet) : (insert x y).toSet = insert x y.toSet := by
  ext
  simp

@[simp]
theorem mem_singleton {x y : ZFSet.{u}} : x ∈ @singleton ZFSet.{u} ZFSet.{u} _ y ↔ x = y :=
  Quotient.inductionOn₂ x y fun _ _ => PSet.mem_singleton.trans eq.symm

@[simp]
theorem toSet_singleton (x : ZFSet) : ({x} : ZFSet).toSet = {x} := by
  ext
  simp

theorem insert_nonempty (u v : ZFSet) : (insert u v).Nonempty :=
  ⟨u, mem_insert u v⟩

theorem singleton_nonempty (u : ZFSet) : ZFSet.Nonempty {u} :=
  insert_nonempty u ∅

theorem mem_pair {x y z : ZFSet.{u}} : x ∈ ({y, z} : ZFSet) ↔ x = y ∨ x = z := by
  simp

/-- `omega` is the first infinite von Neumann ordinal -/
def omega : ZFSet :=
  mk PSet.omega

@[simp]
theorem omega_zero : ∅ ∈ omega :=
  ⟨⟨0⟩, Equiv.rfl⟩

@[simp]
theorem omega_succ {n} : n ∈ omega.{u} → insert n n ∈ omega.{u} :=
  Quotient.inductionOn n fun x ⟨⟨n⟩, h⟩ =>
    ⟨⟨n + 1⟩,
      ZFSet.exact <|
        show insert (mk x) (mk x) = insert (mk <| ofNat n) (mk <| ofNat n) by
          rw [ZFSet.sound h]
          rfl⟩

/-- `{x ∈ a | p x}` is the set of elements in `a` satisfying `p` -/
protected def sep (p : ZFSet → Prop) : ZFSet → ZFSet :=
  Resp.eval 1
    ⟨PSet.sep fun y => p (mk y), fun ⟨α, A⟩ ⟨β, B⟩ ⟨αβ, βα⟩ =>
      ⟨fun ⟨a, pa⟩ =>
        let ⟨b, hb⟩ := αβ a
        ⟨⟨b, by simpa only [mk_func, ← ZFSet.sound hb]⟩, hb⟩,
        fun ⟨b, pb⟩ =>
        let ⟨a, ha⟩ := βα b
        ⟨⟨a, by simpa only [mk_func, ZFSet.sound ha]⟩, ha⟩⟩⟩

-- Porting note: the { x | p x } notation appears to be disabled in Lean 4.
instance : Sep ZFSet ZFSet :=
  ⟨ZFSet.sep⟩

@[simp]
theorem mem_sep {p : ZFSet.{u} → Prop} {x y : ZFSet.{u}} :
    y ∈ ZFSet.sep p x ↔ y ∈ x ∧ p y :=
  Quotient.inductionOn₂ x y fun _ _ =>
    PSet.mem_sep (p := p ∘ mk) fun _ _ h => (Quotient.sound h).subst

@[simp]
theorem sep_empty (p : ZFSet → Prop) : (∅ : ZFSet).sep p = ∅ :=
  (eq_empty _).mpr fun _ h ↦ not_mem_empty _ (mem_sep.mp h).1

@[simp]
theorem toSet_sep (a : ZFSet) (p : ZFSet → Prop) :
    (ZFSet.sep p a).toSet = { x ∈ a.toSet | p x } := by
  ext
  simp

/-- The powerset operation, the collection of subsets of a ZFC set -/
def powerset : ZFSet → ZFSet :=
  Resp.eval 1
    ⟨PSet.powerset, fun ⟨_, A⟩ ⟨_, B⟩ ⟨αβ, βα⟩ =>
      ⟨fun p =>
        ⟨{ b | ∃ a, p a ∧ Equiv (A a) (B b) }, fun ⟨a, pa⟩ =>
          let ⟨b, ab⟩ := αβ a
          ⟨⟨b, a, pa, ab⟩, ab⟩,
          fun ⟨_, a, pa, ab⟩ => ⟨⟨a, pa⟩, ab⟩⟩,
        fun q =>
        ⟨{ a | ∃ b, q b ∧ Equiv (A a) (B b) }, fun ⟨_, b, qb, ab⟩ => ⟨⟨b, qb⟩, ab⟩, fun ⟨b, qb⟩ =>
          let ⟨a, ab⟩ := βα b
          ⟨⟨a, b, qb, ab⟩, ab⟩⟩⟩⟩

@[simp]
theorem mem_powerset {x y : ZFSet.{u}} : y ∈ powerset x ↔ y ⊆ x :=
  Quotient.inductionOn₂ x y fun _ _ => PSet.mem_powerset.trans subset_iff.symm

theorem sUnion_lem {α β : Type u} (A : α → PSet) (B : β → PSet) (αβ : ∀ a, ∃ b, Equiv (A a) (B b)) :
    ∀ a, ∃ b, Equiv ((sUnion ⟨α, A⟩).Func a) ((sUnion ⟨β, B⟩).Func b)
  | ⟨a, c⟩ => by
    let ⟨b, hb⟩ := αβ a
    induction' ea : A a with γ Γ
    induction' eb : B b with δ Δ
    rw [ea, eb] at hb
    cases' hb with γδ δγ
    let c : (A a).Type := c
    let ⟨d, hd⟩ := γδ (by rwa [ea] at c)
    use ⟨b, Eq.ndrec d (Eq.symm eb)⟩
    change PSet.Equiv ((A a).Func c) ((B b).Func (Eq.ndrec d eb.symm))
    match A a, B b, ea, eb, c, d, hd with
    | _, _, rfl, rfl, _, _, hd => exact hd

/-- The union operator, the collection of elements of elements of a ZFC set -/
def sUnion : ZFSet → ZFSet :=
  Resp.eval 1
    ⟨PSet.sUnion, fun ⟨_, A⟩ ⟨_, B⟩ ⟨αβ, βα⟩ =>
      ⟨sUnion_lem A B αβ, fun a =>
        Exists.elim
          (sUnion_lem B A (fun b => Exists.elim (βα b) fun c hc => ⟨c, PSet.Equiv.symm hc⟩) a)
          fun b hb => ⟨b, PSet.Equiv.symm hb⟩⟩⟩

@[inherit_doc]
prefix:110 "⋃₀ " => ZFSet.sUnion

/-- The intersection operator, the collection of elements in all of the elements of a ZFC set. We
define `⋂₀ ∅ = ∅`. -/
def sInter (x : ZFSet) : ZFSet := (⋃₀ x).sep (fun y => ∀ z ∈ x, y ∈ z)

@[inherit_doc]
prefix:110 "⋂₀ " => ZFSet.sInter

@[simp]
theorem mem_sUnion {x y : ZFSet.{u}} : y ∈ ⋃₀ x ↔ ∃ z ∈ x, y ∈ z :=
  Quotient.inductionOn₂ x y fun _ _ => PSet.mem_sUnion.trans
    ⟨fun ⟨z, h⟩ => ⟨⟦z⟧, h⟩, fun ⟨z, h⟩ => Quotient.inductionOn z (fun z h => ⟨z, h⟩) h⟩

theorem mem_sInter {x y : ZFSet} (h : x.Nonempty) : y ∈ ⋂₀ x ↔ ∀ z ∈ x, y ∈ z := by
  unfold sInter
  simp only [and_iff_right_iff_imp, mem_sep]
  intro mem
  apply mem_sUnion.mpr
  replace ⟨s, h⟩ := h
  exact ⟨_, h, mem _ h⟩

@[simp]
theorem sUnion_empty : ⋃₀ (∅ : ZFSet.{u}) = ∅ := by
  ext
  simp

@[simp]
theorem sInter_empty : ⋂₀ (∅ : ZFSet) = ∅ := by simp [sInter]

theorem mem_of_mem_sInter {x y z : ZFSet} (hy : y ∈ ⋂₀ x) (hz : z ∈ x) : y ∈ z := by
  rcases eq_empty_or_nonempty x with (rfl | hx)
  · exact (not_mem_empty z hz).elim
  · exact (mem_sInter hx).1 hy z hz

theorem mem_sUnion_of_mem {x y z : ZFSet} (hy : y ∈ z) (hz : z ∈ x) : y ∈ ⋃₀ x :=
  mem_sUnion.2 ⟨z, hz, hy⟩

theorem not_mem_sInter_of_not_mem {x y z : ZFSet} (hy : ¬y ∈ z) (hz : z ∈ x) : ¬y ∈ ⋂₀ x :=
  fun hx => hy <| mem_of_mem_sInter hx hz

@[simp]
theorem sUnion_singleton {x : ZFSet.{u}} : ⋃₀ ({x} : ZFSet) = x :=
  ext fun y => by simp_rw [mem_sUnion, mem_singleton, exists_eq_left]

@[simp]
theorem sInter_singleton {x : ZFSet.{u}} : ⋂₀ ({x} : ZFSet) = x :=
  ext fun y => by simp_rw [mem_sInter (singleton_nonempty x), mem_singleton, forall_eq]

@[simp]
theorem toSet_sUnion (x : ZFSet.{u}) : (⋃₀ x).toSet = ⋃₀ (toSet '' x.toSet) := by
  ext
  simp

theorem toSet_sInter {x : ZFSet.{u}} (h : x.Nonempty) : (⋂₀ x).toSet = ⋂₀ (toSet '' x.toSet) := by
  ext
  simp [mem_sInter h]

theorem singleton_injective : Function.Injective (@singleton ZFSet ZFSet _) := fun x y H => by
  let this := congr_arg sUnion H
  rwa [sUnion_singleton, sUnion_singleton] at this

@[simp]
theorem singleton_inj {x y : ZFSet} : ({x} : ZFSet) = {y} ↔ x = y :=
  singleton_injective.eq_iff

/-- The binary union operation -/
protected def union (x y : ZFSet.{u}) : ZFSet.{u} :=
  ⋃₀ {x, y}

/-- The binary intersection operation -/
protected def inter (x y : ZFSet.{u}) : ZFSet.{u} :=
  ZFSet.sep (fun z => z ∈ y) x -- { z ∈ x | z ∈ y }

/-- The set difference operation -/
protected def diff (x y : ZFSet.{u}) : ZFSet.{u} :=
  ZFSet.sep (fun z => z ∉ y) x -- { z ∈ x | z ∉ y }

instance : Union ZFSet :=
  ⟨ZFSet.union⟩

instance : Inter ZFSet :=
  ⟨ZFSet.inter⟩

instance : SDiff ZFSet :=
  ⟨ZFSet.diff⟩

@[simp]
theorem toSet_union (x y : ZFSet.{u}) : (x ∪ y).toSet = x.toSet ∪ y.toSet := by
  change (⋃₀ {x, y}).toSet = _
  simp

@[simp]
theorem toSet_inter (x y : ZFSet.{u}) : (x ∩ y).toSet = x.toSet ∩ y.toSet := by
  change (ZFSet.sep (fun z => z ∈ y) x).toSet = _
  ext
  simp

@[simp]
theorem toSet_sdiff (x y : ZFSet.{u}) : (x \ y).toSet = x.toSet \ y.toSet := by
  change (ZFSet.sep (fun z => z ∉ y) x).toSet = _
  ext
  simp

@[simp]
theorem mem_union {x y z : ZFSet.{u}} : z ∈ x ∪ y ↔ z ∈ x ∨ z ∈ y := by
  rw [← mem_toSet]
  simp

@[simp]
theorem mem_inter {x y z : ZFSet.{u}} : z ∈ x ∩ y ↔ z ∈ x ∧ z ∈ y :=
  @mem_sep (fun z : ZFSet.{u} => z ∈ y) x z

@[simp]
theorem mem_diff {x y z : ZFSet.{u}} : z ∈ x \ y ↔ z ∈ x ∧ z ∉ y :=
  @mem_sep (fun z : ZFSet.{u} => z ∉ y) x z

@[simp]
theorem sUnion_pair {x y : ZFSet.{u}} : ⋃₀ ({x, y} : ZFSet.{u}) = x ∪ y :=
  rfl

theorem mem_wf : @WellFounded ZFSet (· ∈ ·) :=
  (wellFounded_lift₂_iff (H := fun a b c d hx hy =>
    propext ((@Mem.congr_left a c hx).trans (@Mem.congr_right b d hy _)))).mpr PSet.mem_wf

/-- Induction on the `∈` relation. -/
@[elab_as_elim]
theorem inductionOn {p : ZFSet → Prop} (x) (h : ∀ x, (∀ y ∈ x, p y) → p x) : p x :=
  mem_wf.induction x h

instance : IsWellFounded ZFSet (· ∈ ·) :=
  ⟨mem_wf⟩

instance : WellFoundedRelation ZFSet :=
  ⟨_, mem_wf⟩

theorem mem_asymm {x y : ZFSet} : x ∈ y → y ∉ x :=
  asymm_of (· ∈ ·)

theorem mem_irrefl (x : ZFSet) : x ∉ x :=
  irrefl_of (· ∈ ·) x

theorem regularity (x : ZFSet.{u}) (h : x ≠ ∅) : ∃ y ∈ x, x ∩ y = ∅ :=
  by_contradiction fun ne =>
    h <| (eq_empty x).2 fun y =>
      @inductionOn (fun z => z ∉ x) y fun z IH zx =>
        ne ⟨z, zx, (eq_empty _).2 fun w wxz =>
          let ⟨wx, wz⟩ := mem_inter.1 wxz
          IH w wz wx⟩

/-- The image of a (definable) ZFC set function -/
def image (f : ZFSet → ZFSet) [Definable 1 f] : ZFSet → ZFSet :=
  let ⟨r, hr⟩ := @Definable.Resp 1 f _
  Resp.eval 1
    ⟨PSet.image r, fun _ _ e =>
      Mem.ext fun _ =>
        (mem_image hr).trans <|
          Iff.trans
              ⟨fun ⟨w, h1, h2⟩ => ⟨w, (Mem.congr_right e).1 h1, h2⟩, fun ⟨w, h1, h2⟩ =>
                ⟨w, (Mem.congr_right e).2 h1, h2⟩⟩ <|
            (mem_image hr).symm⟩

theorem image.mk :
    ∀ (f : ZFSet.{u} → ZFSet.{u}) [H : Definable 1 f] (x) {y} (_ : y ∈ x), f y ∈ @image f H x
  | _, ⟨F⟩, x, y => Quotient.inductionOn₂ x y fun ⟨_, _⟩ _ ⟨a, ya⟩ => ⟨a, F.2 _ _ ya⟩

@[simp]
theorem mem_image :
    ∀ {f : ZFSet.{u} → ZFSet.{u}} [H : Definable 1 f] {x y : ZFSet.{u}},
      y ∈ @image f H x ↔ ∃ z ∈ x, f z = y
  | _, ⟨_⟩, x, y =>
    Quotient.inductionOn₂ x y fun ⟨_, A⟩ _ =>
      ⟨fun ⟨a, ya⟩ => ⟨⟦A a⟧, Mem.mk A a, Eq.symm <| Quotient.sound ya⟩, fun ⟨_, hz, e⟩ =>
        e ▸ image.mk _ _ hz⟩

@[simp]
theorem toSet_image (f : ZFSet → ZFSet) [H : Definable 1 f] (x : ZFSet) :
    (image f x).toSet = f '' x.toSet := by
  ext
  simp

/-- The range of a type-indexed family of sets. -/
noncomputable def range {α} [Small.{u} α] (f : α → ZFSet.{u}) : ZFSet.{u} :=
<<<<<<< HEAD
  ⟦⟨Shrink α, Quotient.out ∘ f ∘ (equivShrink α).symm⟩⟧
=======
  ⟦⟨_, Quotient.out ∘ f ∘ (equivShrink α).symm⟩⟧
>>>>>>> fbf18925

@[simp]
theorem mem_range {α} [Small.{u} α] {f : α → ZFSet.{u}} {x : ZFSet.{u}} :
    x ∈ range f ↔ x ∈ Set.range f :=
  Quotient.inductionOn x fun y => by
    constructor
    · rintro ⟨z, hz⟩
      exact ⟨(equivShrink α).symm z, Quotient.eq_mk_iff_out.2 hz.symm⟩
    · rintro ⟨z, hz⟩
      use equivShrink α z
      simpa [hz] using PSet.Equiv.symm (Quotient.mk_out y)

@[simp]
theorem toSet_range {α} [Small.{u} α] (f : α → ZFSet.{u}) :
    (range f).toSet = Set.range f := by
  ext
  simp

theorem mem_range_self {α} [Small.{u} α] {f : α → ZFSet.{u}} (a : α) : f a ∈ range f := by
  rw [← mem_toSet, toSet_range]
  exact Set.mem_range_self a

/-- Kuratowski ordered pair -/
def pair (x y : ZFSet.{u}) : ZFSet.{u} :=
  {{x}, {x, y}}

@[simp]
theorem toSet_pair (x y : ZFSet.{u}) : (pair x y).toSet = {{x}, {x, y}} := by simp [pair]

/-- A subset of pairs `{(a, b) ∈ x × y | p a b}` -/
def pairSep (p : ZFSet.{u} → ZFSet.{u} → Prop) (x y : ZFSet.{u}) : ZFSet.{u} :=
  ZFSet.sep (fun z => ∃ a ∈ x, ∃ b ∈ y, z = pair a b ∧ p a b) (powerset (powerset (x ∪ y)))

@[simp]
theorem mem_pairSep {p} {x y z : ZFSet.{u}} :
    z ∈ pairSep p x y ↔ ∃ a ∈ x, ∃ b ∈ y, z = pair a b ∧ p a b := by
  refine mem_sep.trans ⟨And.right, fun e => ⟨?_, e⟩⟩
  rcases e with ⟨a, ax, b, bY, rfl, pab⟩
  simp only [mem_powerset, subset_def, mem_union, pair, mem_pair]
  rintro u (rfl | rfl) v <;> simp only [mem_singleton, mem_pair]
  · rintro rfl
    exact Or.inl ax
  · rintro (rfl | rfl) <;> [left; right] <;> assumption

theorem pair_injective : Function.Injective2 pair := fun x x' y y' H => by
  have ae := ZFSet.ext_iff.1 H
  simp only [pair, mem_pair] at ae
  obtain rfl : x = x' := by
    cases' (ae {x}).1 (by simp) with h h
    · exact singleton_injective h
    · have m : x' ∈ ({x} : ZFSet) := by simp [h]
      rw [mem_singleton.mp m]
  have he : x = y → y = y' := by
    rintro rfl
    cases' (ae {x, y'}).2 (by simp only [eq_self_iff_true, or_true]) with xy'x xy'xx
    · rw [eq_comm, ← mem_singleton, ← xy'x, mem_pair]
      exact Or.inr rfl
    · simpa [eq_comm] using (ZFSet.ext_iff.1 xy'xx y').1 (by simp)
  obtain xyx | xyy' := (ae {x, y}).1 (by simp)
  · obtain rfl := mem_singleton.mp ((ZFSet.ext_iff.1 xyx y).1 <| by simp)
    simp [he rfl]
  · obtain rfl | yy' := mem_pair.mp ((ZFSet.ext_iff.1 xyy' y).1 <| by simp)
    · simp [he rfl]
    · simp [yy']

@[simp]
theorem pair_inj {x y x' y' : ZFSet} : pair x y = pair x' y' ↔ x = x' ∧ y = y' :=
  pair_injective.eq_iff

/-- The cartesian product, `{(a, b) | a ∈ x, b ∈ y}` -/
def prod : ZFSet.{u} → ZFSet.{u} → ZFSet.{u} :=
  pairSep fun _ _ => True

@[simp]
theorem mem_prod {x y z : ZFSet.{u}} : z ∈ prod x y ↔ ∃ a ∈ x, ∃ b ∈ y, z = pair a b := by
  simp [prod]

theorem pair_mem_prod {x y a b : ZFSet.{u}} : pair a b ∈ prod x y ↔ a ∈ x ∧ b ∈ y := by
  simp

/-- `isFunc x y f` is the assertion that `f` is a subset of `x × y` which relates to each element
of `x` a unique element of `y`, so that we can consider `f` as a ZFC function `x → y`. -/
def IsFunc (x y f : ZFSet.{u}) : Prop :=
  f ⊆ prod x y ∧ ∀ z : ZFSet.{u}, z ∈ x → ∃! w, pair z w ∈ f

/-- `funs x y` is `y ^ x`, the set of all set functions `x → y` -/
def funs (x y : ZFSet.{u}) : ZFSet.{u} :=
  ZFSet.sep (IsFunc x y) (powerset (prod x y))

@[simp]
theorem mem_funs {x y f : ZFSet.{u}} : f ∈ funs x y ↔ IsFunc x y f := by simp [funs, IsFunc]

-- TODO(Mario): Prove this computably
/- Porting note: the `Definable` argument in `mapDefinableAux` is unused, though the TODO remark
   suggests it shouldn't be. -/
@[nolint unusedArguments]
noncomputable instance mapDefinableAux (f : ZFSet → ZFSet) [Definable 1 f] :
    Definable 1 fun (y : ZFSet) => pair y (f y) :=
  @Classical.allDefinable 1 _

/-- Graph of a function: `map f x` is the ZFC function which maps `a ∈ x` to `f a` -/
noncomputable def map (f : ZFSet → ZFSet) [Definable 1 f] : ZFSet → ZFSet :=
  image fun y => pair y (f y)

@[simp]
theorem mem_map {f : ZFSet → ZFSet} [Definable 1 f] {x y : ZFSet} :
    y ∈ map f x ↔ ∃ z ∈ x, pair z (f z) = y :=
  mem_image

theorem map_unique {f : ZFSet.{u} → ZFSet.{u}} [H : Definable 1 f] {x z : ZFSet.{u}}
    (zx : z ∈ x) : ∃! w, pair z w ∈ map f x :=
  ⟨f z, image.mk _ _ zx, fun y yx => by
    let ⟨w, _, we⟩ := mem_image.1 yx
    let ⟨wz, fy⟩ := pair_injective we
    rw [← fy, wz]⟩

@[simp]
theorem map_isFunc {f : ZFSet → ZFSet} [Definable 1 f] {x y : ZFSet} :
    IsFunc x y (map f x) ↔ ∀ z ∈ x, f z ∈ y :=
  ⟨fun ⟨ss, h⟩ z zx =>
    let ⟨_, t1, t2⟩ := h z zx
    (t2 (f z) (image.mk _ _ zx)).symm ▸ (pair_mem_prod.1 (ss t1)).right,
    fun h =>
    ⟨fun _ yx =>
      let ⟨z, zx, ze⟩ := mem_image.1 yx
      ze ▸ pair_mem_prod.2 ⟨zx, h z zx⟩,
      fun _ => map_unique⟩⟩

/-- Given a predicate `p` on ZFC sets. `Hereditarily p x` means that `x` has property `p` and the
members of `x` are all `Hereditarily p`. -/
def Hereditarily (p : ZFSet → Prop) (x : ZFSet) : Prop :=
  p x ∧ ∀ y ∈ x, Hereditarily p y
termination_by x

section Hereditarily

variable {p : ZFSet.{u} → Prop} {x y : ZFSet.{u}}

theorem hereditarily_iff : Hereditarily p x ↔ p x ∧ ∀ y ∈ x, Hereditarily p y := by
  rw [← Hereditarily]

alias ⟨Hereditarily.def, _⟩ := hereditarily_iff

theorem Hereditarily.self (h : x.Hereditarily p) : p x :=
  h.def.1

theorem Hereditarily.mem (h : x.Hereditarily p) (hy : y ∈ x) : y.Hereditarily p :=
  h.def.2 _ hy

theorem Hereditarily.empty : Hereditarily p x → p ∅ := by
  apply @ZFSet.inductionOn _ x
  intro y IH h
  rcases ZFSet.eq_empty_or_nonempty y with (rfl | ⟨a, ha⟩)
  · exact h.self
  · exact IH a ha (h.mem ha)

end Hereditarily

end ZFSet

/-- The collection of all classes.
We define `Class` as `Set ZFSet`, as this allows us to get many instances automatically. However, in
practice, we treat it as (the definitionally equal) `ZFSet → Prop`. This means, the preferred way to
state that `x : ZFSet` belongs to `A : Class` is to write `A x`. -/
def Class :=
  Set ZFSet deriving HasSubset, EmptyCollection, Nonempty, Union, Inter, HasCompl, SDiff

instance : Insert ZFSet Class :=
  ⟨Set.insert⟩

namespace Class

-- Porting note: this is no longer an automatically derived instance.
/-- `{x ∈ A | p x}` is the class of elements in `A` satisfying `p` -/
protected def sep (p : ZFSet → Prop) (A : Class) : Class :=
  {y | A y ∧ p y}

@[ext]
theorem ext {x y : Class.{u}} : (∀ z : ZFSet.{u}, x z ↔ y z) → x = y :=
  Set.ext

/-- Coerce a ZFC set into a class -/
@[coe]
def ofSet (x : ZFSet.{u}) : Class.{u} :=
  { y | y ∈ x }

instance : Coe ZFSet Class :=
  ⟨ofSet⟩

/-- The universal class -/
def univ : Class :=
  Set.univ

/-- Assert that `A` is a ZFC set satisfying `B` -/
def ToSet (B : Class.{u}) (A : Class.{u}) : Prop :=
  ∃ x : ZFSet, ↑x = A ∧ B x

/-- `A ∈ B` if `A` is a ZFC set which satisfies `B` -/
protected def Mem (B A : Class.{u}) : Prop :=
  ToSet.{u} B A

instance : Membership Class Class :=
  ⟨Class.Mem⟩

theorem mem_def (A B : Class.{u}) : A ∈ B ↔ ∃ x : ZFSet, ↑x = A ∧ B x :=
  Iff.rfl

@[simp]
theorem not_mem_empty (x : Class.{u}) : x ∉ (∅ : Class.{u}) := fun ⟨_, _, h⟩ => h

@[simp]
theorem not_empty_hom (x : ZFSet.{u}) : ¬(∅ : Class.{u}) x :=
  id

@[simp]
theorem mem_univ {A : Class.{u}} : A ∈ univ.{u} ↔ ∃ x : ZFSet.{u}, ↑x = A :=
  exists_congr fun _ => iff_of_eq (and_true _)

@[simp]
theorem mem_univ_hom (x : ZFSet.{u}) : univ.{u} x :=
  trivial

theorem eq_univ_iff_forall {A : Class.{u}} : A = univ ↔ ∀ x : ZFSet, A x :=
  Set.eq_univ_iff_forall

theorem eq_univ_of_forall {A : Class.{u}} : (∀ x : ZFSet, A x) → A = univ :=
  Set.eq_univ_of_forall

theorem mem_wf : @WellFounded Class.{u} (· ∈ ·) :=
  ⟨by
    have H : ∀ x : ZFSet.{u}, @Acc Class.{u} (· ∈ ·) ↑x := by
      refine fun a => ZFSet.inductionOn a fun x IH => ⟨_, ?_⟩
      rintro A ⟨z, rfl, hz⟩
      exact IH z hz
    refine fun A => ⟨A, ?_⟩
    rintro B ⟨x, rfl, _⟩
    exact H x⟩

instance : IsWellFounded Class (· ∈ ·) :=
  ⟨mem_wf⟩

instance : WellFoundedRelation Class :=
  ⟨_, mem_wf⟩

theorem mem_asymm {x y : Class} : x ∈ y → y ∉ x :=
  asymm_of (· ∈ ·)

theorem mem_irrefl (x : Class) : x ∉ x :=
  irrefl_of (· ∈ ·) x

/-- **There is no universal set.**
This is stated as `univ ∉ univ`, meaning that `univ` (the class of all sets) is proper (does not
belong to the class of all sets). -/
theorem univ_not_mem_univ : univ ∉ univ :=
  mem_irrefl _

/-- Convert a conglomerate (a collection of classes) into a class -/
def congToClass (x : Set Class.{u}) : Class.{u} :=
  { y | ↑y ∈ x }

@[simp]
theorem congToClass_empty : congToClass ∅ = ∅ := by
  ext z
  simp only [congToClass, not_empty_hom, iff_false]
  exact Set.not_mem_empty z

/-- Convert a class into a conglomerate (a collection of classes) -/
def classToCong (x : Class.{u}) : Set Class.{u} :=
  { y | y ∈ x }

@[simp]
theorem classToCong_empty : classToCong ∅ = ∅ := by
  ext
  simp [classToCong]

/-- The power class of a class is the class of all subclasses that are ZFC sets -/
def powerset (x : Class) : Class :=
  congToClass (Set.powerset x)

/-- The union of a class is the class of all members of ZFC sets in the class -/
def sUnion (x : Class) : Class :=
  ⋃₀ classToCong x

@[inherit_doc]
prefix:110 "⋃₀ " => Class.sUnion

/-- The intersection of a class is the class of all members of ZFC sets in the class -/
def sInter (x : Class) : Class :=
  ⋂₀ classToCong x

@[inherit_doc]
prefix:110 "⋂₀ " => Class.sInter

theorem ofSet.inj {x y : ZFSet.{u}} (h : (x : Class.{u}) = y) : x = y :=
  ZFSet.ext fun z => by
    change (x : Class.{u}) z ↔ (y : Class.{u}) z
    rw [h]

@[simp]
theorem toSet_of_ZFSet (A : Class.{u}) (x : ZFSet.{u}) : ToSet A x ↔ A x :=
  ⟨fun ⟨y, yx, py⟩ => by rwa [ofSet.inj yx] at py, fun px => ⟨x, rfl, px⟩⟩

@[simp, norm_cast]
theorem coe_mem {x : ZFSet.{u}} {A : Class.{u}} : ↑x ∈ A ↔ A x :=
  toSet_of_ZFSet _ _

@[simp]
theorem coe_apply {x y : ZFSet.{u}} : (y : Class.{u}) x ↔ x ∈ y :=
  Iff.rfl

@[simp, norm_cast]
theorem coe_subset (x y : ZFSet.{u}) : (x : Class.{u}) ⊆ y ↔ x ⊆ y :=
  Iff.rfl

@[simp, norm_cast]
theorem coe_sep (p : Class.{u}) (x : ZFSet.{u}) :
    (ZFSet.sep p x : Class) = { y ∈ x | p y } :=
  ext fun _ => ZFSet.mem_sep

@[simp, norm_cast]
theorem coe_empty : ↑(∅ : ZFSet.{u}) = (∅ : Class.{u}) :=
  ext fun y => iff_false _ ▸ ZFSet.not_mem_empty y

@[simp, norm_cast]
theorem coe_insert (x y : ZFSet.{u}) : ↑(insert x y) = @insert ZFSet.{u} Class.{u} _ x y :=
  ext fun _ => ZFSet.mem_insert_iff

@[simp, norm_cast]
theorem coe_union (x y : ZFSet.{u}) : ↑(x ∪ y) = (x : Class.{u}) ∪ y :=
  ext fun _ => ZFSet.mem_union

@[simp, norm_cast]
theorem coe_inter (x y : ZFSet.{u}) : ↑(x ∩ y) = (x : Class.{u}) ∩ y :=
  ext fun _ => ZFSet.mem_inter

@[simp, norm_cast]
theorem coe_diff (x y : ZFSet.{u}) : ↑(x \ y) = (x : Class.{u}) \ y :=
  ext fun _ => ZFSet.mem_diff

@[simp, norm_cast]
theorem coe_powerset (x : ZFSet.{u}) : ↑x.powerset = powerset.{u} x :=
  ext fun _ => ZFSet.mem_powerset

@[simp]
theorem powerset_apply {A : Class.{u}} {x : ZFSet.{u}} : powerset A x ↔ ↑x ⊆ A :=
  Iff.rfl

@[simp]
theorem sUnion_apply {x : Class} {y : ZFSet} : (⋃₀ x) y ↔ ∃ z : ZFSet, x z ∧ y ∈ z := by
  constructor
  · rintro ⟨-, ⟨z, rfl, hxz⟩, hyz⟩
    exact ⟨z, hxz, hyz⟩
  · exact fun ⟨z, hxz, hyz⟩ => ⟨_, coe_mem.2 hxz, hyz⟩

@[simp, norm_cast]
theorem coe_sUnion (x : ZFSet.{u}) : ↑(⋃₀ x : ZFSet) = ⋃₀ (x : Class.{u}) :=
  ext fun y =>
    ZFSet.mem_sUnion.trans (sUnion_apply.trans <| by rfl).symm

@[simp]
theorem mem_sUnion {x y : Class.{u}} : y ∈ ⋃₀ x ↔ ∃ z, z ∈ x ∧ y ∈ z := by
  constructor
  · rintro ⟨w, rfl, z, hzx, hwz⟩
    exact ⟨z, hzx, coe_mem.2 hwz⟩
  · rintro ⟨w, hwx, z, rfl, hwz⟩
    exact ⟨z, rfl, w, hwx, hwz⟩

theorem sInter_apply {x : Class.{u}} {y : ZFSet.{u}} : (⋂₀ x) y ↔ ∀ z : ZFSet.{u}, x z → y ∈ z := by
  refine ⟨fun hxy z hxz => hxy _ ⟨z, rfl, hxz⟩, ?_⟩
  rintro H - ⟨z, rfl, hxz⟩
  exact H _ hxz

@[simp, norm_cast]
theorem coe_sInter {x : ZFSet.{u}} (h : x.Nonempty) : ↑(⋂₀ x : ZFSet) = ⋂₀ (x : Class.{u}) :=
  Set.ext fun _ => (ZFSet.mem_sInter h).trans sInter_apply.symm

theorem mem_of_mem_sInter {x y z : Class} (hy : y ∈ ⋂₀ x) (hz : z ∈ x) : y ∈ z := by
  obtain ⟨w, rfl, hw⟩ := hy
  exact coe_mem.2 (hw z hz)

theorem mem_sInter {x y : Class.{u}} (h : x.Nonempty) : y ∈ ⋂₀ x ↔ ∀ z, z ∈ x → y ∈ z := by
  refine ⟨fun hy z => mem_of_mem_sInter hy, fun H => ?_⟩
  simp_rw [mem_def, sInter_apply]
  obtain ⟨z, hz⟩ := h
  obtain ⟨y, rfl, _⟩ := H z (coe_mem.2 hz)
  refine ⟨y, rfl, fun w hxw => ?_⟩
  simpa only [coe_mem, coe_apply] using H w (coe_mem.2 hxw)

@[simp]
theorem sUnion_empty : ⋃₀ (∅ : Class.{u}) = (∅ : Class.{u}) := by
  ext
  simp

@[simp]
theorem sInter_empty : ⋂₀ (∅ : Class.{u}) = univ := by
  rw [sInter, classToCong_empty, Set.sInter_empty, univ]

/-- An induction principle for sets. If every subset of a class is a member, then the class is
  universal. -/
theorem eq_univ_of_powerset_subset {A : Class} (hA : powerset A ⊆ A) : A = univ :=
  eq_univ_of_forall
    (by
      by_contra! hnA
      exact
        WellFounded.min_mem ZFSet.mem_wf _ hnA
          (hA fun x hx =>
            Classical.not_not.1 fun hB =>
              WellFounded.not_lt_min ZFSet.mem_wf _ hnA hB <| coe_apply.1 hx))

/-- The definite description operator, which is `{x}` if `{y | A y} = {x}` and `∅` otherwise. -/
def iota (A : Class) : Class :=
  ⋃₀ { x | ∀ y, A y ↔ y = x }

theorem iota_val (A : Class) (x : ZFSet) (H : ∀ y, A y ↔ y = x) : iota A = ↑x :=
  ext fun y =>
    ⟨fun ⟨_, ⟨x', rfl, h⟩, yx'⟩ => by rwa [← (H x').1 <| (h x').2 rfl], fun yx =>
      ⟨_, ⟨x, rfl, H⟩, yx⟩⟩

/-- Unlike the other set constructors, the `iota` definite descriptor
  is a set for any set input, but not constructively so, so there is no
  associated `Class → Set` function. -/
theorem iota_ex (A) : iota.{u} A ∈ univ.{u} :=
  mem_univ.2 <|
    Or.elim (Classical.em <| ∃ x, ∀ y, A y ↔ y = x) (fun ⟨x, h⟩ => ⟨x, Eq.symm <| iota_val A x h⟩)
      fun hn =>
      ⟨∅, ext fun _ => coe_empty.symm ▸ ⟨False.rec, fun ⟨_, ⟨x, rfl, H⟩, _⟩ => hn ⟨x, H⟩⟩⟩

/-- Function value -/
def fval (F A : Class.{u}) : Class.{u} :=
  iota fun y => ToSet (fun x => F (ZFSet.pair x y)) A

@[inherit_doc]
infixl:100 " ′ " => fval

theorem fval_ex (F A : Class.{u}) : F ′ A ∈ univ.{u} :=
  iota_ex _

end Class

namespace ZFSet

@[simp]
theorem map_fval {f : ZFSet.{u} → ZFSet.{u}} [H : PSet.Definable 1 f] {x y : ZFSet.{u}}
    (h : y ∈ x) : (ZFSet.map f x ′ y : Class.{u}) = f y :=
  Class.iota_val _ _ fun z => by
    rw [Class.toSet_of_ZFSet, Class.coe_apply, mem_map]
    exact
      ⟨fun ⟨w, _, pr⟩ => by
        let ⟨wy, fw⟩ := ZFSet.pair_injective pr
        rw [← fw, wy], fun e => by
        subst e
        exact ⟨_, h, rfl⟩⟩

variable (x : ZFSet.{u})

/-- A choice function on the class of nonempty ZFC sets. -/
noncomputable def choice : ZFSet :=
  @map (fun y => Classical.epsilon fun z => z ∈ y) (Classical.allDefinable _) x

theorem choice_mem_aux (h : ∅ ∉ x) (y : ZFSet.{u}) (yx : y ∈ x) :
    (Classical.epsilon fun z : ZFSet.{u} => z ∈ y) ∈ y :=
  (@Classical.epsilon_spec _ fun z : ZFSet.{u} => z ∈ y) <|
    by_contradiction fun n => h <| by rwa [← (eq_empty y).2 fun z zx => n ⟨z, zx⟩]

theorem choice_isFunc (h : ∅ ∉ x) : IsFunc x (⋃₀ x) (choice x) :=
  (@map_isFunc _ (Classical.allDefinable _) _ _).2 fun y yx =>
    mem_sUnion.2 ⟨y, yx, choice_mem_aux x h y yx⟩

theorem choice_mem (h : ∅ ∉ x) (y : ZFSet.{u}) (yx : y ∈ x) :
    (choice x ′ y : Class.{u}) ∈ (y : Class.{u}) := by
  delta choice
  rw [@map_fval _ (Classical.allDefinable _) x y yx, Class.coe_mem, Class.coe_apply]
  exact choice_mem_aux x h y yx

private lemma toSet_equiv_aux {s : Set ZFSet.{u}} (hs : Small.{u} s) :
  (mk <| PSet.mk (Shrink s) fun x ↦ ((equivShrink s).symm x).1.out).toSet = s := by
    ext x
    rw [mem_toSet, ← mk_out x, mk_mem_iff, mk_out]
    refine ⟨?_, fun xs ↦ ⟨equivShrink s (Subtype.mk x xs), ?_⟩⟩
    · rintro ⟨b, h2⟩
      rw [← ZFSet.eq, ZFSet.mk_out] at h2
      simp [h2]
    · simp [PSet.Equiv.refl]

/-- `ZFSet.toSet` as an equivalence. -/
@[simps apply_coe]
noncomputable def toSet_equiv : ZFSet.{u} ≃ {s : Set ZFSet.{u} // Small.{u, u+1} s} where
  toFun x := ⟨x.toSet, x.small_toSet⟩
  invFun := fun ⟨s, _⟩ ↦ mk <| PSet.mk (Shrink s) fun x ↦ ((equivShrink.{u, u+1} s).symm x).1.out
  left_inv := Function.rightInverse_of_injective_of_leftInverse (by intros x y; simp)
    fun s ↦ Subtype.coe_injective <| toSet_equiv_aux s.2
  right_inv s := Subtype.coe_injective <| toSet_equiv_aux s.2

end ZFSet

set_option linter.style.longFile 1700<|MERGE_RESOLUTION|>--- conflicted
+++ resolved
@@ -1067,11 +1067,7 @@
 
 /-- The range of a type-indexed family of sets. -/
 noncomputable def range {α} [Small.{u} α] (f : α → ZFSet.{u}) : ZFSet.{u} :=
-<<<<<<< HEAD
-  ⟦⟨Shrink α, Quotient.out ∘ f ∘ (equivShrink α).symm⟩⟧
-=======
   ⟦⟨_, Quotient.out ∘ f ∘ (equivShrink α).symm⟩⟧
->>>>>>> fbf18925
 
 @[simp]
 theorem mem_range {α} [Small.{u} α] {f : α → ZFSet.{u}} {x : ZFSet.{u}} :
