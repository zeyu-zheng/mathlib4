/-
Copyright (c) 2017 Johannes Hölzl. All rights reserved.
Released under Apache 2.0 license as described in the file LICENSE.
Authors: Mario Carneiro, Floris van Doorn
-/
import Mathlib.Algebra.Order.SuccPred
import Mathlib.Data.Sum.Order
import Mathlib.Order.InitialSeg
import Mathlib.SetTheory.Cardinal.Basic
import Mathlib.Tactic.PPWithUniv

/-!
# Ordinals

Ordinals are defined as equivalences of well-ordered sets under order isomorphism. They are endowed
with a total order, where an ordinal is smaller than another one if it embeds into it as an
initial segment (or, equivalently, in any way). This total order is well founded.

## Main definitions

* `Ordinal`: the type of ordinals (in a given universe)
* `Ordinal.type r`: given a well-founded order `r`, this is the corresponding ordinal
* `Ordinal.typein r a`: given a well-founded order `r` on a type `α`, and `a : α`, the ordinal
  corresponding to all elements smaller than `a`.
* `enum r ⟨o, h⟩`: given a well-order `r` on a type `α`, and an ordinal `o` strictly smaller than
  the ordinal corresponding to `r` (this is the assumption `h`), returns the `o`-th element of `α`.
  In other words, the elements of `α` can be enumerated using ordinals up to `type r`.
* `Ordinal.card o`: the cardinality of an ordinal `o`.
* `Ordinal.lift` lifts an ordinal in universe `u` to an ordinal in universe `max u v`.
  For a version registering additionally that this is an initial segment embedding, see
  `Ordinal.lift.initialSeg`.
  For a version registering that it is a principal segment embedding if `u < v`, see
  `Ordinal.lift.principalSeg`.
* `Ordinal.omega` or `ω` is the order type of `ℕ`. This definition is universe polymorphic:
  `Ordinal.omega.{u} : Ordinal.{u}` (contrast with `ℕ : Type`, which lives in a specific
  universe). In some cases the universe level has to be given explicitly.

* `o₁ + o₂` is the order on the disjoint union of `o₁` and `o₂` obtained by declaring that
  every element of `o₁` is smaller than every element of `o₂`.
  The main properties of addition (and the other operations on ordinals) are stated and proved in
  `Mathlib/SetTheory/Ordinal/Arithmetic.lean`.
  Here, we only introduce it and prove its basic properties to deduce the fact that the order on
  ordinals is total (and well founded).
* `succ o` is the successor of the ordinal `o`.
* `Cardinal.ord c`: when `c` is a cardinal, `ord c` is the smallest ordinal with this cardinality.
  It is the canonical way to represent a cardinal with an ordinal.

A conditionally complete linear order with bot structure is registered on ordinals, where `⊥` is
`0`, the ordinal corresponding to the empty type, and `Inf` is the minimum for nonempty sets and `0`
for the empty set by convention.

## Notations

* `ω` is a notation for the first infinite ordinal in the locale `Ordinal`.
-/

assert_not_exists Module
assert_not_exists Field

noncomputable section

open Function Cardinal Set Equiv Order
open scoped Cardinal InitialSeg

universe u v w

variable {α : Type u} {β : Type*} {γ : Type*} {r : α → α → Prop} {s : β → β → Prop}
  {t : γ → γ → Prop}

/-! ### Well order on an arbitrary type -/


section WellOrderingThm

-- Porting note: `parameter` does not work
-- parameter {σ : Type u}
variable {σ : Type u}


open Function

theorem nonempty_embedding_to_cardinal : Nonempty (σ ↪ Cardinal.{u}) :=
  (Embedding.total _ _).resolve_left fun ⟨⟨f, hf⟩⟩ =>
    let g : σ → Cardinal.{u} := invFun f
    let ⟨x, (hx : g x = 2 ^ sum g)⟩ := invFun_surjective hf (2 ^ sum g)
    have : g x ≤ sum g := le_sum.{u, u} g x
    not_le_of_gt (by rw [hx]; exact cantor _) this

/-- An embedding of any type to the set of cardinals. -/
def embeddingToCardinal : σ ↪ Cardinal.{u} :=
  Classical.choice nonempty_embedding_to_cardinal

/-- Any type can be endowed with a well order, obtained by pulling back the well order over
cardinals by some embedding. -/
def WellOrderingRel : σ → σ → Prop :=
  embeddingToCardinal ⁻¹'o (· < ·)

instance WellOrderingRel.isWellOrder : IsWellOrder σ WellOrderingRel :=
  (RelEmbedding.preimage _ _).isWellOrder

instance IsWellOrder.subtype_nonempty : Nonempty { r // IsWellOrder σ r } :=
  ⟨⟨WellOrderingRel, inferInstance⟩⟩

end WellOrderingThm

/-! ### Definition of ordinals -/


/-- Bundled structure registering a well order on a type. Ordinals will be defined as a quotient
of this type. -/
structure WellOrder : Type (u + 1) where
  /-- The underlying type of the order. -/
  α : Type u
  /-- The underlying relation of the order. -/
  r : α → α → Prop
  /-- The proposition that `r` is a well-ordering for `α`. -/
  wo : IsWellOrder α r

attribute [instance] WellOrder.wo

namespace WellOrder

instance inhabited : Inhabited WellOrder :=
  ⟨⟨PEmpty, _, inferInstanceAs (IsWellOrder PEmpty EmptyRelation)⟩⟩

@[simp]
theorem eta (o : WellOrder) : mk o.α o.r o.wo = o := by
  cases o
  rfl

end WellOrder

/-- Equivalence relation on well orders on arbitrary types in universe `u`, given by order
isomorphism. -/
instance Ordinal.isEquivalent : Setoid WellOrder where
  r := fun ⟨_, r, _⟩ ⟨_, s, _⟩ => Nonempty (r ≃r s)
  iseqv :=
    ⟨fun _ => ⟨RelIso.refl _⟩, fun ⟨e⟩ => ⟨e.symm⟩, fun ⟨e₁⟩ ⟨e₂⟩ => ⟨e₁.trans e₂⟩⟩

/-- `Ordinal.{u}` is the type of well orders in `Type u`, up to order isomorphism. -/
@[pp_with_univ]
def Ordinal : Type (u + 1) :=
  Quotient Ordinal.isEquivalent

/-- A "canonical" type order-isomorphic to the ordinal `o`, living in the same universe. This is
defined through the axiom of choice.

Use this over `Iio o` only when it is paramount to have a `Type u` rather than a `Type (u + 1)`. -/
def Ordinal.toType (o : Ordinal.{u}) : Type u :=
  o.out.α

instance hasWellFounded_toType (o : Ordinal) : WellFoundedRelation o.toType :=
  ⟨o.out.r, o.out.wo.wf⟩

instance linearOrder_toType (o : Ordinal) : LinearOrder o.toType :=
  @IsWellOrder.linearOrder _ o.out.r o.out.wo

instance isWellOrder_toType_lt (o : Ordinal) : IsWellOrder o.toType (· < ·) :=
  o.out.wo

namespace Ordinal

/-! ### Basic properties of the order type -/

/-- The order type of a well order is an ordinal. -/
def type (r : α → α → Prop) [wo : IsWellOrder α r] : Ordinal :=
  ⟦⟨α, r, wo⟩⟧

instance zero : Zero Ordinal :=
  ⟨type <| @EmptyRelation PEmpty⟩

instance inhabited : Inhabited Ordinal :=
  ⟨0⟩

instance one : One Ordinal :=
  ⟨type <| @EmptyRelation PUnit⟩

@[simp]
theorem type_def' (w : WellOrder) : ⟦w⟧ = type w.r := by
  cases w
  rfl

@[simp]
theorem type_def (r) [wo : IsWellOrder α r] : (⟦⟨α, r, wo⟩⟧ : Ordinal) = type r := by
  rfl

@[simp]
theorem type_lt (o : Ordinal) : type (α := o.toType) (· < ·) = o :=
  (type_def' _).symm.trans <| Quotient.out_eq o

@[deprecated type_lt (since := "2024-08-26")]
theorem type_out (o : Ordinal) : Ordinal.type o.out.r = o :=
  type_lt o

theorem type_eq {α β} {r : α → α → Prop} {s : β → β → Prop} [IsWellOrder α r] [IsWellOrder β s] :
    type r = type s ↔ Nonempty (r ≃r s) :=
  Quotient.eq'

theorem _root_.RelIso.ordinal_type_eq {α β} {r : α → α → Prop} {s : β → β → Prop} [IsWellOrder α r]
    [IsWellOrder β s] (h : r ≃r s) : type r = type s :=
  type_eq.2 ⟨h⟩

theorem type_eq_zero_of_empty (r) [IsWellOrder α r] [IsEmpty α] : type r = 0 :=
  (RelIso.relIsoOfIsEmpty r _).ordinal_type_eq

@[simp]
theorem type_eq_zero_iff_isEmpty [IsWellOrder α r] : type r = 0 ↔ IsEmpty α :=
  ⟨fun h =>
    let ⟨s⟩ := type_eq.1 h
    s.toEquiv.isEmpty,
    @type_eq_zero_of_empty α r _⟩

theorem type_ne_zero_iff_nonempty [IsWellOrder α r] : type r ≠ 0 ↔ Nonempty α := by simp

theorem type_ne_zero_of_nonempty (r) [IsWellOrder α r] [h : Nonempty α] : type r ≠ 0 :=
  type_ne_zero_iff_nonempty.2 h

theorem type_pEmpty : type (@EmptyRelation PEmpty) = 0 :=
  rfl

theorem type_empty : type (@EmptyRelation Empty) = 0 :=
  type_eq_zero_of_empty _

theorem type_eq_one_of_unique (r) [IsWellOrder α r] [Unique α] : type r = 1 :=
  (RelIso.relIsoOfUniqueOfIrrefl r _).ordinal_type_eq

@[simp]
theorem type_eq_one_iff_unique [IsWellOrder α r] : type r = 1 ↔ Nonempty (Unique α) :=
  ⟨fun h =>
    let ⟨s⟩ := type_eq.1 h
    ⟨s.toEquiv.unique⟩,
    fun ⟨h⟩ => @type_eq_one_of_unique α r _ h⟩

theorem type_pUnit : type (@EmptyRelation PUnit) = 1 :=
  rfl

theorem type_unit : type (@EmptyRelation Unit) = 1 :=
  rfl

@[simp]
theorem toType_empty_iff_eq_zero {o : Ordinal} : IsEmpty o.toType ↔ o = 0 := by
  rw [← @type_eq_zero_iff_isEmpty o.toType (· < ·), type_lt]

@[deprecated toType_empty_iff_eq_zero (since := "2024-08-26")]
alias out_empty_iff_eq_zero := toType_empty_iff_eq_zero

@[deprecated toType_empty_iff_eq_zero (since := "2024-08-26")]
theorem eq_zero_of_out_empty (o : Ordinal) [h : IsEmpty o.toType] : o = 0 :=
  toType_empty_iff_eq_zero.1 h

instance isEmpty_toType_zero : IsEmpty (toType 0) :=
  toType_empty_iff_eq_zero.2 rfl

@[simp]
theorem toType_nonempty_iff_ne_zero {o : Ordinal} : Nonempty o.toType ↔ o ≠ 0 := by
  rw [← @type_ne_zero_iff_nonempty o.toType (· < ·), type_lt]

@[deprecated toType_nonempty_iff_ne_zero (since := "2024-08-26")]
alias out_nonempty_iff_ne_zero := toType_nonempty_iff_ne_zero

@[deprecated toType_nonempty_iff_ne_zero (since := "2024-08-26")]
theorem ne_zero_of_out_nonempty (o : Ordinal) [h : Nonempty o.toType] : o ≠ 0 :=
  toType_nonempty_iff_ne_zero.1 h

protected theorem one_ne_zero : (1 : Ordinal) ≠ 0 :=
  type_ne_zero_of_nonempty _

instance nontrivial : Nontrivial Ordinal.{u} :=
  ⟨⟨1, 0, Ordinal.one_ne_zero⟩⟩

@[simp]
theorem type_preimage {α β : Type u} (r : α → α → Prop) [IsWellOrder α r] (f : β ≃ α) :
    type (f ⁻¹'o r) = type r :=
  (RelIso.preimage f r).ordinal_type_eq

@[elab_as_elim]
theorem inductionOn {C : Ordinal → Prop} (o : Ordinal)
    (H : ∀ (α r) [IsWellOrder α r], C (type r)) : C o :=
  Quot.inductionOn o fun ⟨α, r, wo⟩ => @H α r wo

/-! ### The order on ordinals -/

/--
For `Ordinal`:

* less-equal is defined such that well orders `r` and `s` satisfy `type r ≤ type s` if there exists
  a function embedding `r` as an *initial* segment of `s`.
* less-than is defined such that well orders `r` and `s` satisfy `type r < type s` if there exists
  a function embedding `r` as a *principal* segment of `s`.

Note that most of the relevant results on initial and principal segments are proved in the
<<<<<<< HEAD
`Order/InitialSeg` file.
=======
`Order.InitialSeg` file.
>>>>>>> 7eb3f52a
-/
instance partialOrder : PartialOrder Ordinal where
  le a b :=
    Quotient.liftOn₂ a b (fun ⟨_, r, _⟩ ⟨_, s, _⟩ => Nonempty (r ≼i s))
      fun _ _ _ _ ⟨f⟩ ⟨g⟩ =>
      propext
        ⟨fun ⟨h⟩ => ⟨(InitialSeg.ofIso f.symm).trans <| h.trans (InitialSeg.ofIso g)⟩, fun ⟨h⟩ =>
          ⟨(InitialSeg.ofIso f).trans <| h.trans (InitialSeg.ofIso g.symm)⟩⟩
  lt a b :=
    Quotient.liftOn₂ a b (fun ⟨_, r, _⟩ ⟨_, s, _⟩ => Nonempty (r ≺i s))
      fun _ _ _ _ ⟨f⟩ ⟨g⟩ =>
      propext
        ⟨fun ⟨h⟩ => ⟨PrincipalSeg.equivLT f.symm <| h.ltLe (InitialSeg.ofIso g)⟩, fun ⟨h⟩ =>
          ⟨PrincipalSeg.equivLT f <| h.ltLe (InitialSeg.ofIso g.symm)⟩⟩
  le_refl := Quot.ind fun ⟨_, _, _⟩ => ⟨InitialSeg.refl _⟩
  le_trans a b c :=
    Quotient.inductionOn₃ a b c fun _ _ _ ⟨f⟩ ⟨g⟩ => ⟨f.trans g⟩
  lt_iff_le_not_le a b :=
    Quotient.inductionOn₂ a b fun _ _ =>
      ⟨fun ⟨f⟩ => ⟨⟨f⟩, fun ⟨g⟩ => (f.ltLe g).irrefl⟩, fun ⟨⟨f⟩, h⟩ =>
        f.ltOrEq.recOn (fun g => ⟨g⟩) fun g => (h ⟨InitialSeg.ofIso g.symm⟩).elim⟩
  le_antisymm a b :=
    Quotient.inductionOn₂ a b fun _ _ ⟨h₁⟩ ⟨h₂⟩ =>
      Quot.sound ⟨InitialSeg.antisymm h₁ h₂⟩

instance linearOrder : LinearOrder Ordinal :=
  {inferInstanceAs (PartialOrder Ordinal) with
    le_total := fun a b => Quotient.inductionOn₂ a b fun ⟨α, r, _⟩ ⟨β, s, _⟩ =>
      (InitialSeg.total r s).recOn (fun f => Or.inl ⟨f⟩) fun f => Or.inr ⟨f⟩
    decidableLE := Classical.decRel _ }

theorem type_le_iff {α β} {r : α → α → Prop} {s : β → β → Prop} [IsWellOrder α r]
    [IsWellOrder β s] : type r ≤ type s ↔ Nonempty (r ≼i s) :=
  Iff.rfl

theorem type_le_iff' {α β} {r : α → α → Prop} {s : β → β → Prop} [IsWellOrder α r]
    [IsWellOrder β s] : type r ≤ type s ↔ Nonempty (r ↪r s) :=
  ⟨fun ⟨f⟩ => ⟨f⟩, fun ⟨f⟩ => ⟨f.collapse⟩⟩

theorem _root_.InitialSeg.ordinal_type_le {α β} {r : α → α → Prop} {s : β → β → Prop}
    [IsWellOrder α r] [IsWellOrder β s] (h : r ≼i s) : type r ≤ type s :=
  ⟨h⟩

theorem _root_.RelEmbedding.ordinal_type_le {α β} {r : α → α → Prop} {s : β → β → Prop}
    [IsWellOrder α r] [IsWellOrder β s] (h : r ↪r s) : type r ≤ type s :=
  ⟨h.collapse⟩

@[simp]
theorem type_lt_iff {α β} {r : α → α → Prop} {s : β → β → Prop} [IsWellOrder α r]
    [IsWellOrder β s] : type r < type s ↔ Nonempty (r ≺i s) :=
  Iff.rfl

theorem _root_.PrincipalSeg.ordinal_type_lt {α β} {r : α → α → Prop} {s : β → β → Prop}
    [IsWellOrder α r] [IsWellOrder β s] (h : r ≺i s) : type r < type s :=
  ⟨h⟩

@[simp]
protected theorem zero_le (o : Ordinal) : 0 ≤ o :=
  inductionOn o fun _ r _ => (InitialSeg.ofIsEmpty _ r).ordinal_type_le

instance orderBot : OrderBot Ordinal where
  bot := 0
  bot_le := Ordinal.zero_le

@[simp]
theorem bot_eq_zero : (⊥ : Ordinal) = 0 :=
  rfl

@[simp]
protected theorem le_zero {o : Ordinal} : o ≤ 0 ↔ o = 0 :=
  le_bot_iff

protected theorem pos_iff_ne_zero {o : Ordinal} : 0 < o ↔ o ≠ 0 :=
  bot_lt_iff_ne_bot

protected theorem not_lt_zero (o : Ordinal) : ¬o < 0 :=
  not_lt_bot

theorem eq_zero_or_pos : ∀ a : Ordinal, a = 0 ∨ 0 < a :=
  eq_bot_or_bot_lt

instance zeroLEOneClass : ZeroLEOneClass Ordinal :=
  ⟨Ordinal.zero_le _⟩

instance NeZero.one : NeZero (1 : Ordinal) :=
  ⟨Ordinal.one_ne_zero⟩

/-- Given two ordinals `α ≤ β`, then `initialSegToType α β` is the initial segment embedding of
`α.toType` into `β.toType`. -/
def initialSegToType {α β : Ordinal} (h : α ≤ β) :
    @InitialSeg α.toType β.toType (· < ·) (· < ·) := by
  apply Classical.choice (type_le_iff.1 _)
  rwa [type_lt, type_lt]

@[deprecated initialSegToType (since := "2024-08-26")]
noncomputable alias initialSegOut := initialSegToType

/-- Given two ordinals `α < β`, then `principalSegToType α β` is the principal segment embedding
of `α.toType` into `β.toType`. -/
def principalSegToType {α β : Ordinal} (h : α < β) :
    @PrincipalSeg α.toType β.toType (· < ·) (· < ·) := by
  apply Classical.choice (type_lt_iff.1 _)
  rwa [type_lt, type_lt]

@[deprecated principalSegToType (since := "2024-08-26")]
noncomputable alias principalSegOut := principalSegToType

/-! ### Enumerating elements in a well-order with ordinals. -/


theorem typein_top_aux {α β} {r : α → α → Prop} {s : β → β → Prop} [IsWellOrder β s] (f : r ≺i s) :
    type (Subrel s { b | s b f.top }) = @type α r f.toRelEmbedding.isWellOrder := by
  refine (Quot.sound <| ⟨RelIso.ofSurjective (f.toRelEmbedding.codRestrict _ f.lt_top) ?_⟩).symm
  rintro ⟨a, h⟩
  obtain ⟨b, rfl⟩ := f.down.1 h
  exact ⟨b, rfl⟩

/-- The order type of an element inside a well order. -/
def typein (r : α → α → Prop) [IsWellOrder α r] : @PrincipalSeg α Ordinal r (· < ·) := by
  let f := fun a ↦ type (Subrel r { b | r b a })
  have : ∀ a, IsWellOrder { b // r b a } (Subrel r _) := fun _ ↦ Subrel.instIsWellOrderElem _ _
  refine ⟨RelEmbedding.ofMonotone f ?_, type r, ?_⟩
  · intro a b ha
    apply ((PrincipalSeg.ofElement r a).codRestrict _ _ _).ordinal_type_lt
    · rintro ⟨c, hc⟩
      exact _root_.trans hc ha
    · exact ha
  · intro a
    constructor
    · refine inductionOn a ?_
      intro β s wo ⟨g⟩
      exact ⟨_, typein_top_aux g⟩
    · rintro ⟨b, rfl⟩
      exact (PrincipalSeg.ofElement _ _).ordinal_type_lt

theorem typein_def (r : α → α → Prop) [IsWellOrder α r] (a : α) :
    typein r a = type (Subrel r { b | r b a }) :=
  rfl

@[simp]
theorem top_typein (r : α → α → Prop) [IsWellOrder α r] : (typein r).top = type r :=
  rfl

theorem typein_lt_type (r : α → α → Prop) [IsWellOrder α r] (a : α) : typein r a < type r :=
  (typein r).lt_top a

theorem typein_lt_self {o : Ordinal} (i : o.toType) : typein (α := o.toType) (· < ·) i < o := by
  conv_rhs => rw [← type_lt o]
  apply typein_lt_type

@[simp]
theorem typein_top {α β} {r : α → α → Prop} {s : β → β → Prop} [IsWellOrder β s] (f : r ≺i s) :
    typein s f.top = @type α r f.toRelEmbedding.isWellOrder :=
  typein_top_aux f

@[simp]
theorem typein_lt_typein (r : α → α → Prop) [IsWellOrder α r] {a b : α} :
    typein r a < typein r b ↔ r a b :=
  (typein r).map_rel_iff

theorem typein_surj (r : α → α → Prop) [IsWellOrder α r] {o} (h : o < type r) :
    o ∈ range (typein r) :=
  (typein r).down.1 h

theorem typein_injective (r : α → α → Prop) [IsWellOrder α r] : Injective (typein r) :=
  (typein r).injective

theorem typein_inj (r : α → α → Prop) [IsWellOrder α r] {a b} : typein r a = typein r b ↔ a = b :=
  (typein r).apply_eq_iff_eq a b

/-- Principal segment version of the `typein` function, embedding a well order into ordinals as a
principal segment. -/
@[deprecated typein (since := "2024-09-07")]
def typein.principalSeg {α : Type u} (r : α → α → Prop) [IsWellOrder α r] :
    @PrincipalSeg α Ordinal.{u} r (· < ·) :=
  ⟨⟨⟨typein r, typein_injective r⟩, typein_lt_typein r⟩, type r,
    fun _ ↦ ⟨typein_surj r, fun ⟨a, h⟩ ↦ h ▸ typein_lt_type r a⟩⟩

set_option linter.deprecated false in
@[deprecated (since := "2024-09-07")]
theorem typein.principalSeg_coe (r : α → α → Prop) [IsWellOrder α r] :
    (typein.principalSeg r : α → Ordinal) = typein r :=
  rfl

/-- A well order `r` is order-isomorphic to the set of ordinals smaller than `type r`.
`enum r ⟨o, h⟩` is the `o`-th element of `α` ordered by `r`.

That is, `enum` maps an initial segment of the ordinals, those less than the order type of `r`, to
the elements of `α`. -/
-- The explicit typing is required in order for `simp` to work properly.
@[simps! symm_apply_coe]
def enum (r : α → α → Prop) [IsWellOrder α r] : @RelIso {o // o < type r} α (Subrel (· < · ) _) r :=
  (typein r).subrelIso

@[simp]
theorem typein_enum (r : α → α → Prop) [IsWellOrder α r] {o} (h : o < type r) :
    typein r (enum r ⟨o, h⟩) = o :=
  (typein r).apply_subrelIso _

theorem enum_type {α β} {r : α → α → Prop} {s : β → β → Prop} [IsWellOrder α r] (f : s ≺i r) :
    haveI : IsWellOrder β s := f.toRelEmbedding.isWellOrder
    enum r ⟨type s, f.ordinal_type_lt⟩ = f.top :=
  (typein r).injective <| (typein_enum _ _).trans (typein_top _).symm

@[simp]
theorem enum_typein (r : α → α → Prop) [IsWellOrder α r] (a : α) :
    enum r ⟨typein r a, typein_lt_type r a⟩ = a :=
  have : IsWellOrder {b // r b a} _ := Subrel.instIsWellOrderElem r _
  enum_type (PrincipalSeg.ofElement r a)

theorem enum_lt_enum {r : α → α → Prop} [IsWellOrder α r] {o₁ o₂ : {o // o < type r}} :
    r (enum r o₁) (enum r o₂) ↔ o₁ < o₂ :=
  (enum r).map_rel_iff

theorem relIso_enum' {α β : Type u} {r : α → α → Prop} {s : β → β → Prop} [IsWellOrder α r]
    [IsWellOrder β s] (f : r ≃r s) {o : Ordinal} :
    ∀ (hr : o < type r) (hs : o < type s), f (enum r ⟨o, hr⟩) = enum s ⟨o, hs⟩ := by
  refine inductionOn o ?_; rintro γ t wo ⟨g⟩ ⟨h⟩
  rw [enum_type g, enum_type (PrincipalSeg.ltEquiv g f)]; rfl

theorem relIso_enum {α β : Type u} {r : α → α → Prop} {s : β → β → Prop} [IsWellOrder α r]
    [IsWellOrder β s] (f : r ≃r s) {o : Ordinal} (hr : o < type r) :
    f (enum r ⟨o, hr⟩) = enum s ⟨o, hr.trans_eq (Quotient.sound ⟨f⟩)⟩ :=
  relIso_enum' _ _ _

theorem lt_wf : @WellFounded Ordinal (· < ·) :=
  wellFounded_iff_wellFounded_subrel.mpr (·.induction_on fun ⟨_, _, wo⟩ ↦
    RelHomClass.wellFounded (enum _) wo.wf)

instance wellFoundedRelation : WellFoundedRelation Ordinal :=
  ⟨(· < ·), lt_wf⟩

instance wellFoundedLT : WellFoundedLT Ordinal :=
  ⟨lt_wf⟩

instance isWellOrder : IsWellOrder Ordinal (· < ·) where

instance : ConditionallyCompleteLinearOrderBot Ordinal :=
  WellFoundedLT.conditionallyCompleteLinearOrderBot _

<<<<<<< HEAD
@[simp]
theorem typein_apply {α β} {r : α → α → Prop} {s : β → β → Prop} [IsWellOrder β s] (f : r ≼i s)
    (a : α) : typein s (f a) = @typein α r f.toRelEmbedding.isWellOrder a := by
  have := f.toRelEmbedding.isWellOrder
  rw [← f.leLT_apply (typein s) a, Subsingleton.elim (f.leLT (typein s)) (typein r)]
=======
>>>>>>> 7eb3f52a
/-- Reformulation of well founded induction on ordinals as a lemma that works with the
`induction` tactic, as in `induction i using Ordinal.induction with | h i IH => ?_`. -/
theorem induction {p : Ordinal.{u} → Prop} (i : Ordinal.{u}) (h : ∀ j, (∀ k, k < j → p k) → p j) :
    p i :=
  lt_wf.induction i h

/-! ### Cardinality of ordinals -/


/-- The cardinal of an ordinal is the cardinality of any type on which a relation with that order
type is defined. -/
def card : Ordinal → Cardinal :=
  Quotient.map WellOrder.α fun _ _ ⟨e⟩ => ⟨e.toEquiv⟩

@[simp]
theorem card_type (r : α → α → Prop) [IsWellOrder α r] : card (type r) = #α :=
  rfl

@[simp]
theorem card_typein {r : α → α → Prop} [IsWellOrder α r] (x : α) :
    #{ y // r y x } = (typein r x).card :=
  rfl

theorem card_le_card {o₁ o₂ : Ordinal} : o₁ ≤ o₂ → card o₁ ≤ card o₂ :=
  inductionOn o₁ fun _ _ _ => inductionOn o₂ fun _ _ _ ⟨⟨⟨f, _⟩, _⟩⟩ => ⟨f⟩

@[simp]
theorem card_zero : card 0 = 0 := mk_eq_zero _

@[simp]
theorem card_one : card 1 = 1 := mk_eq_one _

/-! ### Lifting ordinals to a higher universe -/

-- Porting note: Needed to add universe hint .{u} below
/-- The universe lift operation for ordinals, which embeds `Ordinal.{u}` as
  a proper initial segment of `Ordinal.{v}` for `v > u`. For the initial segment version,
  see `lift.initialSeg`. -/
@[pp_with_univ]
def lift (o : Ordinal.{v}) : Ordinal.{max v u} :=
  Quotient.liftOn o (fun w => type <| ULift.down.{u} ⁻¹'o w.r) fun ⟨_, r, _⟩ ⟨_, s, _⟩ ⟨f⟩ =>
    Quot.sound
      ⟨(RelIso.preimage Equiv.ulift r).trans <| f.trans (RelIso.preimage Equiv.ulift s).symm⟩

@[simp]
theorem type_uLift (r : α → α → Prop) [IsWellOrder α r] :
    type (ULift.down ⁻¹'o r) = lift.{v} (type r) := by
  simp (config := { unfoldPartialApp := true })
  rfl

theorem _root_.RelIso.ordinal_lift_type_eq {α : Type u} {β : Type v} {r : α → α → Prop}
    {s : β → β → Prop} [IsWellOrder α r] [IsWellOrder β s] (f : r ≃r s) :
    lift.{v} (type r) = lift.{u} (type s) :=
  ((RelIso.preimage Equiv.ulift r).trans <|
      f.trans (RelIso.preimage Equiv.ulift s).symm).ordinal_type_eq

-- @[simp]
theorem type_lift_preimage {α : Type u} {β : Type v} (r : α → α → Prop) [IsWellOrder α r]
    (f : β ≃ α) : lift.{u} (type (f ⁻¹'o r)) = lift.{v} (type r) :=
  (RelIso.preimage f r).ordinal_lift_type_eq

@[simp, nolint simpNF]
theorem type_lift_preimage_aux {α : Type u} {β : Type v} (r : α → α → Prop) [IsWellOrder α r]
    (f : β ≃ α) : lift.{u} (@type _ (fun x y => r (f x) (f y))
      (inferInstanceAs (IsWellOrder β (f ⁻¹'o r)))) = lift.{v} (type r) :=
  (RelIso.preimage f r).ordinal_lift_type_eq

/-- `lift.{max u v, u}` equals `lift.{v, u}`.

Unfortunately, the simp lemma doesn't seem to work. -/
theorem lift_umax : lift.{max u v, u} = lift.{v, u} :=
  funext fun a =>
    inductionOn a fun _ r _ =>
      Quotient.sound ⟨(RelIso.preimage Equiv.ulift r).trans (RelIso.preimage Equiv.ulift r).symm⟩

/-- `lift.{max v u, u}` equals `lift.{v, u}`.

Unfortunately, the simp lemma doesn't seem to work. -/
theorem lift_umax' : lift.{max v u, u} = lift.{v, u} :=
  lift_umax

/-- An ordinal lifted to a lower or equal universe equals itself.

Unfortunately, the simp lemma doesn't work. -/
theorem lift_id' (a : Ordinal) : lift a = a :=
  inductionOn a fun _ r _ => Quotient.sound ⟨RelIso.preimage Equiv.ulift r⟩

/-- An ordinal lifted to the same universe equals itself. -/
@[simp]
theorem lift_id : ∀ a, lift.{u, u} a = a :=
  lift_id'.{u, u}

/-- An ordinal lifted to the zero universe equals itself. -/
@[simp]
theorem lift_uzero (a : Ordinal.{u}) : lift.{0} a = a :=
  lift_id' a

@[simp]
theorem lift_lift (a : Ordinal) : lift.{w} (lift.{v} a) = lift.{max v w} a :=
  inductionOn a fun _ _ _ =>
    Quotient.sound
      ⟨(RelIso.preimage Equiv.ulift _).trans <|
          (RelIso.preimage Equiv.ulift _).trans (RelIso.preimage Equiv.ulift _).symm⟩

theorem lift_type_le {α : Type u} {β : Type v} {r s} [IsWellOrder α r] [IsWellOrder β s] :
    lift.{max v w} (type r) ≤ lift.{max u w} (type s) ↔ Nonempty (r ≼i s) :=
  ⟨fun ⟨f⟩ =>
    ⟨(InitialSeg.ofIso (RelIso.preimage Equiv.ulift r).symm).trans <|
        f.trans (InitialSeg.ofIso (RelIso.preimage Equiv.ulift s))⟩,
    fun ⟨f⟩ =>
    ⟨(InitialSeg.ofIso (RelIso.preimage Equiv.ulift r)).trans <|
        f.trans (InitialSeg.ofIso (RelIso.preimage Equiv.ulift s).symm)⟩⟩

theorem lift_type_eq {α : Type u} {β : Type v} {r s} [IsWellOrder α r] [IsWellOrder β s] :
    lift.{max v w} (type r) = lift.{max u w} (type s) ↔ Nonempty (r ≃r s) :=
  Quotient.eq'.trans
    ⟨fun ⟨f⟩ =>
      ⟨(RelIso.preimage Equiv.ulift r).symm.trans <| f.trans (RelIso.preimage Equiv.ulift s)⟩,
      fun ⟨f⟩ =>
      ⟨(RelIso.preimage Equiv.ulift r).trans <| f.trans (RelIso.preimage Equiv.ulift s).symm⟩⟩

theorem lift_type_lt {α : Type u} {β : Type v} {r s} [IsWellOrder α r] [IsWellOrder β s] :
    lift.{max v w} (type r) < lift.{max u w} (type s) ↔ Nonempty (r ≺i s) := by
  haveI := @RelEmbedding.isWellOrder _ _ (@Equiv.ulift.{max v w} α ⁻¹'o r) r
    (RelIso.preimage Equiv.ulift.{max v w} r) _
  haveI := @RelEmbedding.isWellOrder _ _ (@Equiv.ulift.{max u w} β ⁻¹'o s) s
    (RelIso.preimage Equiv.ulift.{max u w} s) _
  exact ⟨fun ⟨f⟩ =>
    ⟨(f.equivLT (RelIso.preimage Equiv.ulift r).symm).ltLe
        (InitialSeg.ofIso (RelIso.preimage Equiv.ulift s))⟩,
    fun ⟨f⟩ =>
    ⟨(f.equivLT (RelIso.preimage Equiv.ulift r)).ltLe
        (InitialSeg.ofIso (RelIso.preimage Equiv.ulift s).symm)⟩⟩

@[simp]
theorem lift_le {a b : Ordinal} : lift.{u,v} a ≤ lift.{u,v} b ↔ a ≤ b :=
  inductionOn a fun α r _ =>
    inductionOn b fun β s _ => by
      rw [← lift_umax]
      exact lift_type_le.{_,_,u}

@[simp]
theorem lift_inj {a b : Ordinal} : lift.{u,v} a = lift.{u,v} b ↔ a = b := by
  simp only [le_antisymm_iff, lift_le]

@[simp]
theorem lift_lt {a b : Ordinal} : lift.{u,v} a < lift.{u,v} b ↔ a < b := by
  simp only [lt_iff_le_not_le, lift_le]

@[simp]
theorem lift_zero : lift 0 = 0 :=
  type_eq_zero_of_empty _

@[simp]
theorem lift_one : lift 1 = 1 :=
  type_eq_one_of_unique _

@[simp]
theorem lift_card (a) : Cardinal.lift.{u,v} (card a)= card (lift.{u,v} a) :=
  inductionOn a fun _ _ _ => rfl

theorem lift_down' {a : Cardinal.{u}} {b : Ordinal.{max u v}}
    (h : card.{max u v} b ≤ Cardinal.lift.{v,u} a) : ∃ a', lift.{v,u} a' = b :=
  let ⟨c, e⟩ := Cardinal.lift_down h
  Cardinal.inductionOn c
    (fun α =>
      inductionOn b fun β s _ e' => by
        rw [card_type, ← Cardinal.lift_id'.{max u v, u} #β, ← Cardinal.lift_umax.{u, v},
          lift_mk_eq.{u, max u v, max u v}] at e'
        cases' e' with f
        have g := RelIso.preimage f s
        haveI := (g : f ⁻¹'o s ↪r s).isWellOrder
        have := lift_type_eq.{u, max u v, max u v}.2 ⟨g⟩
        rw [lift_id, lift_umax.{u, v}] at this
        exact ⟨_, this⟩)
    e

theorem lift_down {a : Ordinal.{u}} {b : Ordinal.{max u v}} (h : b ≤ lift.{v,u} a) :
    ∃ a', lift.{v,u} a' = b :=
  @lift_down' (card a) _ (by rw [lift_card]; exact card_le_card h)

theorem le_lift_iff {a : Ordinal.{u}} {b : Ordinal.{max u v}} :
    b ≤ lift.{v,u} a ↔ ∃ a', lift.{v,u} a' = b ∧ a' ≤ a :=
  ⟨fun h =>
    let ⟨a', e⟩ := lift_down h
    ⟨a', e, lift_le.1 <| e.symm ▸ h⟩,
    fun ⟨_, e, h⟩ => e ▸ lift_le.2 h⟩

theorem lt_lift_iff {a : Ordinal.{u}} {b : Ordinal.{max u v}} :
    b < lift.{v,u} a ↔ ∃ a', lift.{v,u} a' = b ∧ a' < a :=
  ⟨fun h =>
    let ⟨a', e⟩ := lift_down (le_of_lt h)
    ⟨a', e, lift_lt.1 <| e.symm ▸ h⟩,
    fun ⟨_, e, h⟩ => e ▸ lift_lt.2 h⟩

/-- Initial segment version of the lift operation on ordinals, embedding `ordinal.{u}` in
  `ordinal.{v}` as an initial segment when `u ≤ v`. -/
def lift.initialSeg : @InitialSeg Ordinal.{u} Ordinal.{max u v} (· < ·) (· < ·) :=
  ⟨⟨⟨lift.{v}, fun _ _ => lift_inj.1⟩, lift_lt⟩, fun _ _ h => lift_down (le_of_lt h)⟩

@[simp]
theorem lift.initialSeg_coe : (lift.initialSeg.{u,v} : Ordinal → Ordinal) = lift.{v,u} :=
  rfl

/-! ### The first infinite ordinal `omega` -/


/-- `ω` is the first infinite ordinal, defined as the order type of `ℕ`. -/
def omega : Ordinal.{u} :=
  lift <| @type ℕ (· < ·) _

@[inherit_doc]
scoped notation "ω" => Ordinal.omega

/-- Note that the presence of this lemma makes `simp [omega]` form a loop. -/
@[simp]
theorem type_nat_lt : @type ℕ (· < ·) _ = ω :=
  (lift_id _).symm

@[simp]
theorem card_omega : card ω = ℵ₀ :=
  rfl

@[simp]
theorem lift_omega : lift ω = ω :=
  lift_lift _

/-!
### Definition and first properties of addition on ordinals

In this paragraph, we introduce the addition on ordinals, and prove just enough properties to
deduce that the order on ordinals is total (and therefore well-founded). Further properties of
the addition, together with properties of the other operations, are proved in
`Mathlib/SetTheory/Ordinal/Arithmetic.lean`.
-/


/-- `o₁ + o₂` is the order on the disjoint union of `o₁` and `o₂` obtained by declaring that
  every element of `o₁` is smaller than every element of `o₂`. -/
instance add : Add Ordinal.{u} :=
  ⟨fun o₁ o₂ =>
    Quotient.liftOn₂ o₁ o₂ (fun ⟨_, r, _⟩ ⟨_, s, _⟩ => type (Sum.Lex r s))
      fun _ _ _ _ ⟨f⟩ ⟨g⟩ => Quot.sound ⟨RelIso.sumLexCongr f g⟩⟩

instance addMonoidWithOne : AddMonoidWithOne Ordinal.{u} where
  add := (· + ·)
  zero := 0
  one := 1
  zero_add o :=
    inductionOn o fun α r _ =>
      Eq.symm <| Quotient.sound ⟨⟨(emptySum PEmpty α).symm, Sum.lex_inr_inr⟩⟩
  add_zero o :=
    inductionOn o fun α r _ =>
      Eq.symm <| Quotient.sound ⟨⟨(sumEmpty α PEmpty).symm, Sum.lex_inl_inl⟩⟩
  add_assoc o₁ o₂ o₃ :=
    Quotient.inductionOn₃ o₁ o₂ o₃ fun ⟨α, r, _⟩ ⟨β, s, _⟩ ⟨γ, t, _⟩ =>
      Quot.sound
        ⟨⟨sumAssoc _ _ _, by
          intros a b
          rcases a with (⟨a | a⟩ | a) <;> rcases b with (⟨b | b⟩ | b) <;>
            simp only [sumAssoc_apply_inl_inl, sumAssoc_apply_inl_inr, sumAssoc_apply_inr,
              Sum.lex_inl_inl, Sum.lex_inr_inr, Sum.Lex.sep, Sum.lex_inr_inl]⟩⟩
  nsmul := nsmulRec

@[simp]
theorem card_add (o₁ o₂ : Ordinal) : card (o₁ + o₂) = card o₁ + card o₂ :=
  inductionOn o₁ fun _ __ => inductionOn o₂ fun _ _ _ => rfl

@[simp]
theorem type_sum_lex {α β : Type u} (r : α → α → Prop) (s : β → β → Prop) [IsWellOrder α r]
    [IsWellOrder β s] : type (Sum.Lex r s) = type r + type s :=
  rfl

@[simp]
theorem card_nat (n : ℕ) : card.{u} n = n := by
  induction n <;> [simp; simp only [card_add, card_one, Nat.cast_succ, *]]

-- See note [no_index around OfNat.ofNat]
@[simp]
theorem card_ofNat (n : ℕ) [n.AtLeastTwo] :
    card.{u} (no_index (OfNat.ofNat n)) = OfNat.ofNat n :=
  card_nat n

-- Porting note: Rewritten proof of elim, previous version was difficult to debug
instance add_covariantClass_le : CovariantClass Ordinal.{u} Ordinal.{u} (· + ·) (· ≤ ·) where
  elim := fun c a b h => by
    revert h c
    refine inductionOn a (fun α₁ r₁ _ ↦ ?_)
    refine inductionOn b (fun α₂ r₂ _ ↦ ?_)
    rintro c ⟨⟨⟨f, fo⟩, fi⟩⟩
    refine inductionOn c (fun β s _ ↦ ?_)
    refine ⟨⟨⟨(Embedding.refl.{u+1} _).sumMap f, ?_⟩, ?_⟩⟩
    · intros a b
      match a, b with
      | Sum.inl a, Sum.inl b => exact Sum.lex_inl_inl.trans Sum.lex_inl_inl.symm
      | Sum.inl a, Sum.inr b => apply iff_of_true <;> apply Sum.Lex.sep
      | Sum.inr a, Sum.inl b => apply iff_of_false <;> exact Sum.lex_inr_inl
      | Sum.inr a, Sum.inr b => exact Sum.lex_inr_inr.trans <| fo.trans Sum.lex_inr_inr.symm
    · intros a b H
      match a, b, H with
      | _, Sum.inl b, _ => exact ⟨Sum.inl b, rfl⟩
      | Sum.inl a, Sum.inr b, H => exact (Sum.lex_inr_inl H).elim
      | Sum.inr a, Sum.inr b, H =>
        let ⟨w, h⟩ := fi _ _ (Sum.lex_inr_inr.1 H)
        exact ⟨Sum.inr w, congr_arg Sum.inr h⟩

-- Porting note: Rewritten proof of elim, previous version was difficult to debug
instance add_swap_covariantClass_le :
    CovariantClass Ordinal.{u} Ordinal.{u} (swap (· + ·)) (· ≤ ·) where
  elim := fun c a b h => by
    revert h c
    refine inductionOn a (fun α₁ r₁ _ ↦ ?_)
    refine inductionOn b (fun α₂ r₂ _ ↦ ?_)
    rintro c ⟨⟨⟨f, fo⟩, fi⟩⟩
    refine inductionOn c (fun β s _ ↦ ?_)
    exact @RelEmbedding.ordinal_type_le _ _ (Sum.Lex r₁ s) (Sum.Lex r₂ s) _ _
              ⟨f.sumMap (Embedding.refl _), by
                intro a b
                constructor <;> intro H
                · cases' a with a a <;> cases' b with b b <;> cases H <;> constructor <;>
                    [rwa [← fo]; assumption]
                · cases H <;> constructor <;> [rwa [fo]; assumption]⟩

theorem le_add_right (a b : Ordinal) : a ≤ a + b := by
  simpa only [add_zero] using add_le_add_left (Ordinal.zero_le b) a

theorem le_add_left (a b : Ordinal) : a ≤ b + a := by
  simpa only [zero_add] using add_le_add_right (Ordinal.zero_le b) a

theorem max_zero_left : ∀ a : Ordinal, max 0 a = a :=
  max_bot_left

theorem max_zero_right : ∀ a : Ordinal, max a 0 = a :=
  max_bot_right

@[simp]
theorem max_eq_zero {a b : Ordinal} : max a b = 0 ↔ a = 0 ∧ b = 0 :=
  max_eq_bot

@[simp]
theorem sInf_empty : sInf (∅ : Set Ordinal) = 0 :=
  dif_neg Set.not_nonempty_empty

/-! ### Successor order properties -/

private theorem succ_le_iff' {a b : Ordinal} : a + 1 ≤ b ↔ a < b :=
  ⟨lt_of_lt_of_le
      (inductionOn a fun α r _ =>
        ⟨⟨⟨⟨fun x => Sum.inl x, fun _ _ => Sum.inl.inj⟩, Sum.lex_inl_inl⟩,
            Sum.inr PUnit.unit, fun b =>
            Sum.recOn b (fun x => ⟨fun _ => ⟨x, rfl⟩, fun _ => Sum.Lex.sep _ _⟩) fun x =>
              Sum.lex_inr_inr.trans ⟨False.elim, fun ⟨x, H⟩ => Sum.inl_ne_inr H⟩⟩⟩),
    inductionOn a fun α r hr =>
      inductionOn b fun β s hs ⟨⟨f, t, hf⟩⟩ => by
        haveI := hs
        refine ⟨⟨RelEmbedding.ofMonotone (Sum.rec f fun _ => t) (fun a b ↦ ?_), fun a b ↦ ?_⟩⟩
        · rcases a with (a | _) <;> rcases b with (b | _)
          · simpa only [Sum.lex_inl_inl] using f.map_rel_iff.2
          · intro
            rw [hf]
            exact ⟨_, rfl⟩
          · exact False.elim ∘ Sum.lex_inr_inl
          · exact False.elim ∘ Sum.lex_inr_inr.1
        · rcases a with (a | _)
          · intro h
            have := @PrincipalSeg.init _ _ _ _ _ ⟨f, t, hf⟩ _ _ h
            cases' this with w h
            exact ⟨Sum.inl w, h⟩
          · intro h
            cases' (hf b).1 h with w h
            exact ⟨Sum.inl w, h⟩⟩

instance noMaxOrder : NoMaxOrder Ordinal :=
  ⟨fun _ => ⟨_, succ_le_iff'.1 le_rfl⟩⟩

instance instSuccOrder : SuccOrder Ordinal.{u} :=
  SuccOrder.ofSuccLeIff (fun o => o + 1) succ_le_iff'

instance instSuccAddOrder : SuccAddOrder Ordinal := ⟨fun _ => rfl⟩

@[simp]
theorem add_one_eq_succ (o : Ordinal) : o + 1 = succ o :=
  rfl

@[simp]
theorem succ_zero : succ (0 : Ordinal) = 1 :=
  zero_add 1

-- Porting note: Proof used to be rfl
@[simp]
theorem succ_one : succ (1 : Ordinal) = 2 := by congr; simp only [Nat.unaryCast, zero_add]

theorem add_succ (o₁ o₂ : Ordinal) : o₁ + succ o₂ = succ (o₁ + o₂) :=
  (add_assoc _ _ _).symm

@[deprecated Order.one_le_iff_pos (since := "2024-09-04")]
protected theorem one_le_iff_pos {o : Ordinal} : 1 ≤ o ↔ 0 < o :=
  Order.one_le_iff_pos

theorem one_le_iff_ne_zero {o : Ordinal} : 1 ≤ o ↔ o ≠ 0 := by
  rw [Order.one_le_iff_pos, Ordinal.pos_iff_ne_zero]

theorem succ_pos (o : Ordinal) : 0 < succ o :=
  bot_lt_succ o

theorem succ_ne_zero (o : Ordinal) : succ o ≠ 0 :=
  ne_of_gt <| succ_pos o

@[simp]
theorem lt_one_iff_zero {a : Ordinal} : a < 1 ↔ a = 0 := by
  simpa using @lt_succ_bot_iff _ _ _ a _ _

theorem le_one_iff {a : Ordinal} : a ≤ 1 ↔ a = 0 ∨ a = 1 := by
  simpa using @le_succ_bot_iff _ _ _ a _

@[simp]
theorem card_succ (o : Ordinal) : card (succ o) = card o + 1 := by
  simp only [← add_one_eq_succ, card_add, card_one]

theorem natCast_succ (n : ℕ) : ↑n.succ = succ (n : Ordinal) :=
  rfl

@[deprecated (since := "2024-04-17")]
alias nat_cast_succ := natCast_succ

instance uniqueIioOne : Unique (Iio (1 : Ordinal)) where
  default := ⟨0, by simp⟩
  uniq a := Subtype.ext <| lt_one_iff_zero.1 a.2

instance uniqueToTypeOne : Unique (toType 1) where
  default := enum (α := toType 1) (· < ·) ⟨0, by simp⟩
  uniq a := by
    unfold default
    rw [← enum_typein (α := toType 1) (· < ·) a]
    congr
    rw [← lt_one_iff_zero]
    apply typein_lt_self

theorem one_toType_eq (x : toType 1) : x = enum (· < ·) ⟨0, by simp⟩ :=
  Unique.eq_default x

@[deprecated one_toType_eq (since := "2024-08-26")]
alias one_out_eq := one_toType_eq

/-! ### Extra properties of typein and enum -/

-- TODO: move this section with the other properties of `typein` and `enum`.
-- TODO: use `enumIsoToType` for lemmas on `toType` rather than `enum` and `typein`.

@[simp]
theorem typein_one_toType (x : toType 1) : typein (α := toType 1) (· < ·) x = 0 := by
  rw [one_toType_eq x, typein_enum]

@[deprecated typein_one_toType (since := "2024-08-26")]
alias typein_one_out := typein_one_toType

@[simp]
theorem typein_le_typein (r : α → α → Prop) [IsWellOrder α r] {x y : α} :
    typein r x ≤ typein r y ↔ ¬r y x := by
  rw [← not_lt, typein_lt_typein]

theorem typein_le_typein' (o : Ordinal) {x y : o.toType} :
    typein (α := o.toType) (· < ·) x ≤ typein (α := o.toType) (· < ·) y ↔ x ≤ y := by
  simp

theorem enum_le_enum (r : α → α → Prop) [IsWellOrder α r] {o₁ o₂ : {o // o < type r}} :
    ¬r (enum r o₁) (enum r o₂) ↔ o₂ ≤ o₁ := by
  rw [← @not_lt _ _ o₁ o₂, enum_lt_enum (r := r)]

@[simp]
theorem enum_le_enum' (a : Ordinal) {o₁ o₂ : {o // o < type (· < ·)}} :
    enum (· < ·) o₁ ≤ enum (α := a.toType) (· < ·) o₂ ↔ o₁ ≤ o₂ := by
  rw [← enum_le_enum (α := a.toType) (· < ·), ← not_lt]

theorem enum_zero_le {r : α → α → Prop} [IsWellOrder α r] (h0 : 0 < type r) (a : α) :
    ¬r a (enum r ⟨0, h0⟩) := by
  rw [← enum_typein r a, enum_le_enum r]
  apply Ordinal.zero_le

theorem enum_zero_le' {o : Ordinal} (h0 : 0 < o) (a : o.toType) :
    enum (α := o.toType) (· < ·) ⟨0, by rwa [type_lt]⟩ ≤ a := by
  rw [← not_lt]
  apply enum_zero_le

theorem le_enum_succ {o : Ordinal} (a : (succ o).toType) :
    a ≤ enum (α := (succ o).toType) (· < ·) ⟨o, (by rw [type_lt]; exact lt_succ o)⟩ := by
  rw [← enum_typein (α := (succ o).toType) (· < ·) a, enum_le_enum', Subtype.mk_le_mk,
    ← lt_succ_iff]
  apply typein_lt_self

theorem enum_inj {r : α → α → Prop} [IsWellOrder α r] {o₁ o₂ : {o // o < type r}} :
    enum r o₁ = enum r o₂ ↔ o₁ = o₂ := by
  rw [EmbeddingLike.apply_eq_iff_eq, Subtype.mk.injEq]

/-- The order isomorphism between ordinals less than `o` and `o.toType`. -/
@[simps!]
noncomputable def enumIsoToType (o : Ordinal) : Set.Iio o ≃o o.toType where
  toFun x :=
    enum (α := o.toType) (· < ·) ⟨x.1, by
      rw [type_lt]
      exact x.2⟩
  invFun x := ⟨typein (α := o.toType) (· < ·) x, typein_lt_self x⟩
  left_inv := fun ⟨o', h⟩ => Subtype.ext_val (typein_enum _ _)
  right_inv h := enum_typein _ _
  map_rel_iff' := by
    rintro ⟨a, _⟩ ⟨b, _⟩
    apply enum_le_enum'

@[deprecated (since := "2024-08-26")]
alias enumIsoOut := enumIsoToType

/-- `o.toType` is an `OrderBot` whenever `0 < o`. -/
def toTypeOrderBotOfPos {o : Ordinal} (ho : 0 < o) : OrderBot o.toType where
  bot_le := enum_zero_le' ho

@[deprecated toTypeOrderBotOfPos (since := "2024-08-26")]
noncomputable alias outOrderBotOfPos := toTypeOrderBotOfPos

theorem enum_zero_eq_bot {o : Ordinal} (ho : 0 < o) :
    enum (α := o.toType) (· < ·) ⟨0, by rwa [type_lt]⟩ =
      have H := toTypeOrderBotOfPos ho
      (⊥ : o.toType) :=
  rfl

/-! ### Universal ordinal -/


-- intended to be used with explicit universe parameters
/-- `univ.{u v}` is the order type of the ordinals of `Type u` as a member
  of `Ordinal.{v}` (when `u < v`). It is an inaccessible cardinal. -/
@[pp_with_univ, nolint checkUnivs]
def univ : Ordinal.{max (u + 1) v} :=
  lift.{v, u + 1} (@type Ordinal (· < ·) _)

theorem univ_id : univ.{u, u + 1} = @type Ordinal (· < ·) _ :=
  lift_id _

@[simp]
theorem lift_univ : lift.{w} univ.{u, v} = univ.{u, max v w} :=
  lift_lift _

theorem univ_umax : univ.{u, max (u + 1) v} = univ.{u, v} :=
  congr_fun lift_umax _

/-- Principal segment version of the lift operation on ordinals, embedding `ordinal.{u}` in
  `ordinal.{v}` as a principal segment when `u < v`. -/
def lift.principalSeg : @PrincipalSeg Ordinal.{u} Ordinal.{max (u + 1) v} (· < ·) (· < ·) :=
  ⟨↑lift.initialSeg.{u, max (u + 1) v}, univ.{u, v}, by
    refine fun b => inductionOn b ?_; intro β s _
    rw [univ, ← lift_umax]; constructor <;> intro h
    · rw [← lift_id (type s)] at h ⊢
      cases' lift_type_lt.{_,_,v}.1 h with f
      cases' f with f a hf
      exists a
      revert hf
      -- Porting note: apply inductionOn does not work, refine does
      refine inductionOn a ?_
      intro α r _ hf
      refine
        lift_type_eq.{u, max (u + 1) v, max (u + 1) v}.2
          ⟨(RelIso.ofSurjective (RelEmbedding.ofMonotone ?_ ?_) ?_).symm⟩
      · exact fun b => enum r ⟨f b, (hf _).2 ⟨_, rfl⟩⟩
      · refine fun a b h => (typein_lt_typein r).1 ?_
        rw [typein_enum, typein_enum]
        exact f.map_rel_iff.2 h
      · intro a'
        cases' (hf _).1 (typein_lt_type _ a') with b e
        exists b
        simp only [RelEmbedding.ofMonotone_coe]
        simp [e]
    · cases' h with a e
      rw [← e]
      refine inductionOn a ?_
      intro α r _
      exact lift_type_lt.{u, u + 1, max (u + 1) v}.2 ⟨typein r⟩⟩

@[simp]
theorem lift.principalSeg_coe :
    (lift.principalSeg.{u, v} : Ordinal → Ordinal) = lift.{max (u + 1) v} :=
  rfl

-- Porting note: Added universe hints below
@[simp]
theorem lift.principalSeg_top : (lift.principalSeg.{u,v}).top = univ.{u,v} :=
  rfl

theorem lift.principalSeg_top' : lift.principalSeg.{u, u + 1}.top = @type Ordinal (· < ·) _ := by
  simp only [lift.principalSeg_top, univ_id]

end Ordinal

/-! ### Representing a cardinal with an ordinal -/


namespace Cardinal

open Ordinal

@[simp]
theorem mk_toType (o : Ordinal) : #o.toType = o.card :=
  (Ordinal.card_type _).symm.trans <| by rw [Ordinal.type_lt]

@[deprecated mk_toType (since := "2024-08-26")]
alias mk_ordinal_out := mk_toType

/-- The ordinal corresponding to a cardinal `c` is the least ordinal
  whose cardinal is `c`. For the order-embedding version, see `ord.order_embedding`. -/
def ord (c : Cardinal) : Ordinal :=
  let F := fun α : Type u => ⨅ r : { r // IsWellOrder α r }, @type α r.1 r.2
  Quot.liftOn c F
    (by
      suffices ∀ {α β}, α ≈ β → F α ≤ F β from
        fun α β h => (this h).antisymm (this (Setoid.symm h))
      rintro α β ⟨f⟩
      refine le_ciInf_iff'.2 fun i => ?_
      haveI := @RelEmbedding.isWellOrder _ _ (f ⁻¹'o i.1) _ (↑(RelIso.preimage f i.1)) i.2
      exact
        (ciInf_le' _
              (Subtype.mk (f ⁻¹'o i.val)
                (@RelEmbedding.isWellOrder _ _ _ _ (↑(RelIso.preimage f i.1)) i.2))).trans_eq
          (Quot.sound ⟨RelIso.preimage f i.1⟩))

theorem ord_eq_Inf (α : Type u) : ord #α = ⨅ r : { r // IsWellOrder α r }, @type α r.1 r.2 :=
  rfl

theorem ord_eq (α) : ∃ (r : α → α → Prop) (wo : IsWellOrder α r), ord #α = @type α r wo :=
  let ⟨r, wo⟩ := ciInf_mem fun r : { r // IsWellOrder α r } => @type α r.1 r.2
  ⟨r.1, r.2, wo.symm⟩

theorem ord_le_type (r : α → α → Prop) [h : IsWellOrder α r] : ord #α ≤ type r :=
  ciInf_le' _ (Subtype.mk r h)

theorem ord_le {c o} : ord c ≤ o ↔ c ≤ o.card :=
  inductionOn c fun α =>
    Ordinal.inductionOn o fun β s _ => by
      let ⟨r, _, e⟩ := ord_eq α
      simp only [card_type]; constructor <;> intro h
      · rw [e] at h
        exact
          let ⟨f⟩ := h
          ⟨f.toEmbedding⟩
      · cases' h with f
        have g := RelEmbedding.preimage f s
        haveI := RelEmbedding.isWellOrder g
        exact le_trans (ord_le_type _) g.ordinal_type_le

theorem gc_ord_card : GaloisConnection ord card := fun _ _ => ord_le

theorem lt_ord {c o} : o < ord c ↔ o.card < c :=
  gc_ord_card.lt_iff_lt

@[simp]
theorem card_ord (c) : (ord c).card = c :=
  Quotient.inductionOn c fun α => by
    let ⟨r, _, e⟩ := ord_eq α
    -- Porting note: cardinal.mk_def is now Cardinal.mk'_def, not sure why
    simp only [mk'_def, e, card_type]

/-- Galois coinsertion between `Cardinal.ord` and `Ordinal.card`. -/
def gciOrdCard : GaloisCoinsertion ord card :=
  gc_ord_card.toGaloisCoinsertion fun c => c.card_ord.le

theorem ord_card_le (o : Ordinal) : o.card.ord ≤ o :=
  gc_ord_card.l_u_le _

theorem lt_ord_succ_card (o : Ordinal) : o < (succ o.card).ord :=
  lt_ord.2 <| lt_succ _

theorem card_le_iff {o : Ordinal} {c : Cardinal} : o.card ≤ c ↔ o < (succ c).ord := by
  rw [lt_ord, lt_succ_iff]

/--
A variation on `Cardinal.lt_ord` using `≤`: If `o` is no greater than the
initial ordinal of cardinality `c`, then its cardinal is no greater than `c`.

The converse, however, is false (for instance, `o = ω+1` and `c = ℵ₀`).
-/
lemma card_le_of_le_ord {o : Ordinal} {c : Cardinal} (ho : o ≤ c.ord) :
    o.card ≤ c := by
  rw [← card_ord c]; exact Ordinal.card_le_card ho

@[mono]
theorem ord_strictMono : StrictMono ord :=
  gciOrdCard.strictMono_l

@[mono]
theorem ord_mono : Monotone ord :=
  gc_ord_card.monotone_l

@[simp]
theorem ord_le_ord {c₁ c₂} : ord c₁ ≤ ord c₂ ↔ c₁ ≤ c₂ :=
  gciOrdCard.l_le_l_iff

@[simp]
theorem ord_lt_ord {c₁ c₂} : ord c₁ < ord c₂ ↔ c₁ < c₂ :=
  ord_strictMono.lt_iff_lt

@[simp]
theorem ord_zero : ord 0 = 0 :=
  gc_ord_card.l_bot

@[simp]
theorem ord_nat (n : ℕ) : ord n = n :=
  (ord_le.2 (card_nat n).ge).antisymm
    (by
      induction' n with n IH
      · apply Ordinal.zero_le
      · exact succ_le_of_lt (IH.trans_lt <| ord_lt_ord.2 <| natCast_lt.2 (Nat.lt_succ_self n)))

@[simp]
theorem ord_one : ord 1 = 1 := by simpa using ord_nat 1

-- See note [no_index around OfNat.ofNat]
@[simp]
theorem ord_ofNat (n : ℕ) [n.AtLeastTwo] : ord (no_index (OfNat.ofNat n)) = OfNat.ofNat n :=
  ord_nat n

@[simp]
theorem lift_ord (c) : Ordinal.lift.{u,v} (ord c) = ord (lift.{u,v} c) := by
  refine le_antisymm (le_of_forall_lt fun a ha => ?_) ?_
  · rcases Ordinal.lt_lift_iff.1 ha with ⟨a, rfl, _⟩
    rwa [lt_ord, ← lift_card, lift_lt, ← lt_ord, ← Ordinal.lift_lt]
  · rw [ord_le, ← lift_card, card_ord]

theorem mk_ord_toType (c : Cardinal) : #c.ord.toType = c := by simp

@[deprecated mk_ord_toType (since := "2024-08-26")]
alias mk_ord_out := mk_ord_toType

theorem card_typein_lt (r : α → α → Prop) [IsWellOrder α r] (x : α) (h : ord #α = type r) :
    card (typein r x) < #α := by
  rw [← lt_ord, h]
  apply typein_lt_type

theorem card_typein_toType_lt (c : Cardinal) (x : c.ord.toType) :
    card (typein (α := c.ord.toType) (· < ·) x) < c := by
  rw [← lt_ord]
  apply typein_lt_self

@[deprecated card_typein_toType_lt (since := "2024-08-26")]
alias card_typein_out_lt := card_typein_toType_lt

theorem mk_Iio_ord_toType {c : Cardinal} (i : c.ord.toType) : #(Iio i) < c :=
  card_typein_toType_lt c i

@[deprecated (since := "2024-08-26")]
alias mk_Iio_ord_out_α := mk_Iio_ord_toType

theorem ord_injective : Injective ord := by
  intro c c' h
  rw [← card_ord c, ← card_ord c', h]

/-- The ordinal corresponding to a cardinal `c` is the least ordinal
  whose cardinal is `c`. This is the order-embedding version. For the regular function, see `ord`.
-/
def ord.orderEmbedding : Cardinal ↪o Ordinal :=
  RelEmbedding.orderEmbeddingOfLTEmbedding
    (RelEmbedding.ofMonotone Cardinal.ord fun _ _ => Cardinal.ord_lt_ord.2)

@[simp]
theorem ord.orderEmbedding_coe : (ord.orderEmbedding : Cardinal → Ordinal) = ord :=
  rfl

-- intended to be used with explicit universe parameters
/-- The cardinal `univ` is the cardinality of ordinal `univ`, or
  equivalently the cardinal of `Ordinal.{u}`, or `Cardinal.{u}`,
  as an element of `Cardinal.{v}` (when `u < v`). -/
@[pp_with_univ, nolint checkUnivs]
def univ :=
  lift.{v, u + 1} #Ordinal

theorem univ_id : univ.{u, u + 1} = #Ordinal :=
  lift_id _

@[simp]
theorem lift_univ : lift.{w} univ.{u, v} = univ.{u, max v w} :=
  lift_lift _

theorem univ_umax : univ.{u, max (u + 1) v} = univ.{u, v} :=
  congr_fun lift_umax _

theorem lift_lt_univ (c : Cardinal) : lift.{u + 1, u} c < univ.{u, u + 1} := by
  simpa only [lift.principalSeg_coe, lift_ord, lift_succ, ord_le, succ_le_iff] using
    le_of_lt (lift.principalSeg.{u, u + 1}.lt_top (succ c).ord)

theorem lift_lt_univ' (c : Cardinal) : lift.{max (u + 1) v, u} c < univ.{u, v} := by
  have := lift_lt.{_, max (u+1) v}.2 (lift_lt_univ c)
  rw [lift_lift, lift_univ, univ_umax.{u,v}] at this
  exact this

@[simp]
theorem ord_univ : ord univ.{u, v} = Ordinal.univ.{u, v} := by
  refine le_antisymm (ord_card_le _) <| le_of_forall_lt fun o h => lt_ord.2 ?_
  have := lift.principalSeg.{u, v}.down.1 (by simpa only [lift.principalSeg_coe] using h)
  rcases this with ⟨o, h'⟩
  rw [← h', lift.principalSeg_coe, ← lift_card]
  apply lift_lt_univ'

theorem lt_univ {c} : c < univ.{u, u + 1} ↔ ∃ c', c = lift.{u + 1, u} c' :=
  ⟨fun h => by
    have := ord_lt_ord.2 h
    rw [ord_univ] at this
    cases' lift.principalSeg.{u, u + 1}.down.1 (by simpa only [lift.principalSeg_top] ) with o e
    have := card_ord c
    rw [← e, lift.principalSeg_coe, ← lift_card] at this
    exact ⟨_, this.symm⟩, fun ⟨c', e⟩ => e.symm ▸ lift_lt_univ _⟩

theorem lt_univ' {c} : c < univ.{u, v} ↔ ∃ c', c = lift.{max (u + 1) v, u} c' :=
  ⟨fun h => by
    let ⟨a, e, h'⟩ := lt_lift_iff.1 h
    rw [← univ_id] at h'
    rcases lt_univ.{u}.1 h' with ⟨c', rfl⟩
    exact ⟨c', by simp only [e.symm, lift_lift]⟩, fun ⟨c', e⟩ => e.symm ▸ lift_lt_univ' _⟩

theorem small_iff_lift_mk_lt_univ {α : Type u} :
    Small.{v} α ↔ Cardinal.lift.{v+1,_} #α < univ.{v, max u (v + 1)} := by
  rw [lt_univ']
  constructor
  · rintro ⟨β, e⟩
    exact ⟨#β, lift_mk_eq.{u, _, v + 1}.2 e⟩
  · rintro ⟨c, hc⟩
    exact ⟨⟨c.out, lift_mk_eq.{u, _, v + 1}.1 (hc.trans (congr rfl c.mk_out.symm))⟩⟩

end Cardinal

namespace Ordinal

@[simp]
theorem card_univ : card univ.{u,v} = Cardinal.univ.{u,v} :=
  rfl

@[simp]
theorem nat_le_card {o} {n : ℕ} : (n : Cardinal) ≤ card o ↔ (n : Ordinal) ≤ o := by
  rw [← Cardinal.ord_le, Cardinal.ord_nat]

@[simp]
theorem one_le_card {o} : 1 ≤ card o ↔ 1 ≤ o := by
  simpa using nat_le_card (n := 1)

-- See note [no_index around OfNat.ofNat]
@[simp]
theorem ofNat_le_card {o} {n : ℕ} [n.AtLeastTwo] :
    (no_index (OfNat.ofNat n : Cardinal)) ≤ card o ↔ (OfNat.ofNat n : Ordinal) ≤ o :=
  nat_le_card

@[simp]
theorem nat_lt_card {o} {n : ℕ} : (n : Cardinal) < card o ↔ (n : Ordinal) < o := by
  rw [← succ_le_iff, ← succ_le_iff, ← nat_succ, nat_le_card]
  rfl

@[simp]
theorem zero_lt_card {o} : 0 < card o ↔ 0 < o := by
  simpa using nat_lt_card (n := 0)

@[simp]
theorem one_lt_card {o} : 1 < card o ↔ 1 < o := by
  simpa using nat_lt_card (n := 1)

-- See note [no_index around OfNat.ofNat]
@[simp]
theorem ofNat_lt_card {o} {n : ℕ} [n.AtLeastTwo] :
    (no_index (OfNat.ofNat n : Cardinal)) < card o ↔ (OfNat.ofNat n : Ordinal) < o :=
  nat_lt_card

@[simp]
theorem card_lt_nat {o} {n : ℕ} : card o < n ↔ o < n :=
  lt_iff_lt_of_le_iff_le nat_le_card

-- See note [no_index around OfNat.ofNat]
@[simp]
theorem card_lt_ofNat {o} {n : ℕ} [n.AtLeastTwo] :
    card o < (no_index (OfNat.ofNat n)) ↔ o < OfNat.ofNat n :=
  card_lt_nat

@[simp]
theorem card_le_nat {o} {n : ℕ} : card o ≤ n ↔ o ≤ n :=
  le_iff_le_iff_lt_iff_lt.2 nat_lt_card

@[simp]
theorem card_le_one {o} : card o ≤ 1 ↔ o ≤ 1 := by
  simpa using card_le_nat (n := 1)

-- See note [no_index around OfNat.ofNat]
@[simp]
theorem card_le_ofNat {o} {n : ℕ} [n.AtLeastTwo] :
    card o ≤ (no_index (OfNat.ofNat n)) ↔ o ≤ OfNat.ofNat n :=
  card_le_nat

@[simp]
theorem card_eq_nat {o} {n : ℕ} : card o = n ↔ o = n := by
  simp only [le_antisymm_iff, card_le_nat, nat_le_card]

@[simp]
theorem card_eq_zero {o} : card o = 0 ↔ o = 0 := by
  simpa using card_eq_nat (n := 0)

@[simp]
theorem card_eq_one {o} : card o = 1 ↔ o = 1 := by
  simpa using card_eq_nat (n := 1)

-- See note [no_index around OfNat.ofNat]
@[simp]
theorem card_eq_ofNat {o} {n : ℕ} [n.AtLeastTwo] :
    card o = (no_index (OfNat.ofNat n)) ↔ o = OfNat.ofNat n :=
  card_eq_nat

@[simp]
theorem type_fintype (r : α → α → Prop) [IsWellOrder α r] [Fintype α] :
    type r = Fintype.card α := by rw [← card_eq_nat, card_type, mk_fintype]

theorem type_fin (n : ℕ) : @type (Fin n) (· < ·) _ = n := by simp

end Ordinal

/-! ### Sorted lists -/

theorem List.Sorted.lt_ord_of_lt [LinearOrder α] [IsWellOrder α (· < ·)] {l m : List α}
    {o : Ordinal} (hl : l.Sorted (· > ·)) (hm : m.Sorted (· > ·)) (hmltl : m < l)
    (hlt : ∀ i ∈ l, Ordinal.typein (· < ·) i < o) : ∀ i ∈ m, Ordinal.typein (· < ·) i < o := by
  replace hmltl : List.Lex (· < ·) m l := hmltl
  cases l with
  | nil => simp at hmltl
  | cons a as =>
    cases m with
    | nil => intro i hi; simp at hi
    | cons b bs =>
      intro i hi
      suffices h : i ≤ a by refine lt_of_le_of_lt ?_ (hlt a (mem_cons_self a as)); simpa
      cases hi with
      | head as => exact List.head_le_of_lt hmltl
      | tail b hi => exact le_of_lt (lt_of_lt_of_le (List.rel_of_sorted_cons hm _ hi)
          (List.head_le_of_lt hmltl))<|MERGE_RESOLUTION|>--- conflicted
+++ resolved
@@ -289,11 +289,7 @@
   a function embedding `r` as a *principal* segment of `s`.
 
 Note that most of the relevant results on initial and principal segments are proved in the
-<<<<<<< HEAD
-`Order/InitialSeg` file.
-=======
 `Order.InitialSeg` file.
->>>>>>> 7eb3f52a
 -/
 instance partialOrder : PartialOrder Ordinal where
   le a b :=
@@ -534,14 +530,12 @@
 instance : ConditionallyCompleteLinearOrderBot Ordinal :=
   WellFoundedLT.conditionallyCompleteLinearOrderBot _
 
-<<<<<<< HEAD
 @[simp]
 theorem typein_apply {α β} {r : α → α → Prop} {s : β → β → Prop} [IsWellOrder β s] (f : r ≼i s)
     (a : α) : typein s (f a) = @typein α r f.toRelEmbedding.isWellOrder a := by
   have := f.toRelEmbedding.isWellOrder
   rw [← f.leLT_apply (typein s) a, Subsingleton.elim (f.leLT (typein s)) (typein r)]
-=======
->>>>>>> 7eb3f52a
+  
 /-- Reformulation of well founded induction on ordinals as a lemma that works with the
 `induction` tactic, as in `induction i using Ordinal.induction with | h i IH => ?_`. -/
 theorem induction {p : Ordinal.{u} → Prop} (i : Ordinal.{u}) (h : ∀ j, (∀ k, k < j → p k) → p j) :
