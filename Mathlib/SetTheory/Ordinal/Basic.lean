/-
Copyright (c) 2017 Johannes Hölzl. All rights reserved.
Released under Apache 2.0 license as described in the file LICENSE.
Authors: Mario Carneiro, Floris van Doorn
-/
import Mathlib.Algebra.Order.SuccPred
import Mathlib.Data.Sum.Order
import Mathlib.SetTheory.Cardinal.Basic
import Mathlib.Tactic.PPWithUniv

/-!
# Ordinals

Ordinals are defined as equivalences of well-ordered sets under order isomorphism. They are endowed
with a total order, where an ordinal is smaller than another one if it embeds into it as an
initial segment (or, equivalently, in any way). This total order is well founded.

## Main definitions

* `Ordinal`: the type of ordinals (in a given universe)
* `Ordinal.type r`: given a well-founded order `r`, this is the corresponding ordinal
* `Ordinal.typein r a`: given a well-founded order `r` on a type `α`, and `a : α`, the ordinal
  corresponding to all elements smaller than `a`.
* `enum r ⟨o, h⟩`: given a well-order `r` on a type `α`, and an ordinal `o` strictly smaller than
  the ordinal corresponding to `r` (this is the assumption `h`), returns the `o`-th element of `α`.
  In other words, the elements of `α` can be enumerated using ordinals up to `type r`.
* `Ordinal.card o`: the cardinality of an ordinal `o`.
* `Ordinal.lift` lifts an ordinal in universe `u` to an ordinal in universe `max u v`.
  For a version registering additionally that this is an initial segment embedding, see
  `Ordinal.liftInitialSeg`.
  For a version registering that it is a principal segment embedding if `u < v`, see
  `Ordinal.liftPrincipalSeg`.
* `Ordinal.omega0` or `ω` is the order type of `ℕ`. It is called this to match `Cardinal.aleph0`
  and so that the omega function can be named `Ordinal.omega`. This definition is universe
  polymorphic: `Ordinal.omega0.{u} : Ordinal.{u}` (contrast with `ℕ : Type`, which lives in
  a specific universe). In some cases the universe level has to be given explicitly.

* `o₁ + o₂` is the order on the disjoint union of `o₁` and `o₂` obtained by declaring that
  every element of `o₁` is smaller than every element of `o₂`.
  The main properties of addition (and the other operations on ordinals) are stated and proved in
  `Mathlib/SetTheory/Ordinal/Arithmetic.lean`.
  Here, we only introduce it and prove its basic properties to deduce the fact that the order on
  ordinals is total (and well founded).
* `succ o` is the successor of the ordinal `o`.
* `Cardinal.ord c`: when `c` is a cardinal, `ord c` is the smallest ordinal with this cardinality.
  It is the canonical way to represent a cardinal with an ordinal.

A conditionally complete linear order with bot structure is registered on ordinals, where `⊥` is
`0`, the ordinal corresponding to the empty type, and `Inf` is the minimum for nonempty sets and `0`
for the empty set by convention.

## Notations

* `ω` is a notation for the first infinite ordinal in the locale `Ordinal`.
-/

assert_not_exists Module
assert_not_exists Field

noncomputable section

open Function Cardinal Set Equiv Order
open scoped Cardinal InitialSeg

universe u v w

variable {α : Type u} {β : Type v} {γ : Type w}
  {r : α → α → Prop} {s : β → β → Prop} {t : γ → γ → Prop}

/-! ### Definition of ordinals -/


/-- Bundled structure registering a well order on a type. Ordinals will be defined as a quotient
of this type. -/
structure WellOrder : Type (u + 1) where
  /-- The underlying type of the order. -/
  α : Type u
  /-- The underlying relation of the order. -/
  r : α → α → Prop
  /-- The proposition that `r` is a well-ordering for `α`. -/
  wo : IsWellOrder α r

attribute [instance] WellOrder.wo

namespace WellOrder

instance inhabited : Inhabited WellOrder :=
  ⟨⟨PEmpty, _, inferInstanceAs (IsWellOrder PEmpty EmptyRelation)⟩⟩

@[deprecated "No deprecation message was provided." (since := "2024-10-24")]
theorem eta (o : WellOrder) : mk o.α o.r o.wo = o := rfl

end WellOrder

/-- Equivalence relation on well orders on arbitrary types in universe `u`, given by order
isomorphism. -/
instance Ordinal.isEquivalent : Setoid WellOrder where
  r := fun ⟨_, r, _⟩ ⟨_, s, _⟩ => Nonempty (r ≃r s)
  iseqv :=
    ⟨fun _ => ⟨RelIso.refl _⟩, fun ⟨e⟩ => ⟨e.symm⟩, fun ⟨e₁⟩ ⟨e₂⟩ => ⟨e₁.trans e₂⟩⟩

/-- `Ordinal.{u}` is the type of well orders in `Type u`, up to order isomorphism. -/
@[pp_with_univ]
def Ordinal : Type (u + 1) :=
  Quotient Ordinal.isEquivalent

/-- A "canonical" type order-isomorphic to the ordinal `o`, living in the same universe. This is
defined through the axiom of choice.

Use this over `Iio o` only when it is paramount to have a `Type u` rather than a `Type (u + 1)`. -/
def Ordinal.toType (o : Ordinal.{u}) : Type u :=
  o.out.α

instance hasWellFounded_toType (o : Ordinal) : WellFoundedRelation o.toType :=
  ⟨o.out.r, o.out.wo.wf⟩

instance linearOrder_toType (o : Ordinal) : LinearOrder o.toType :=
  @IsWellOrder.linearOrder _ o.out.r o.out.wo

instance wellFoundedLT_toType_lt (o : Ordinal) : WellFoundedLT o.toType :=
  o.out.wo.toIsWellFounded

namespace Ordinal

/-! ### Basic properties of the order type -/

/-- The order type of a well order is an ordinal. -/
def type (r : α → α → Prop) [wo : IsWellOrder α r] : Ordinal :=
  ⟦⟨α, r, wo⟩⟧

/-- `typeLT α` is an abbreviation for the order type of the `<` relation of `α`. -/
scoped notation "typeLT " α:70 => @Ordinal.type α (· < ·) inferInstance

instance zero : Zero Ordinal :=
  ⟨type <| @EmptyRelation PEmpty⟩

instance inhabited : Inhabited Ordinal :=
  ⟨0⟩

instance one : One Ordinal :=
  ⟨type <| @EmptyRelation PUnit⟩

@[deprecated "Avoid using `Quotient.mk` to construct an `Ordinal` directly."
  (since := "2024-10-24")]
theorem type_def' (w : WellOrder) : ⟦w⟧ = type w.r := rfl


@[deprecated "Avoid using `Quotient.mk` to construct an `Ordinal` directly."
  (since := "2024-10-24")]
theorem type_def (r) [wo : IsWellOrder α r] : (⟦⟨α, r, wo⟩⟧ : Ordinal) = type r := rfl

@[simp]
theorem type_toType (o : Ordinal) : typeLT o.toType = o :=
  o.out_eq

@[deprecated type_toType (since := "2024-10-22")]
theorem type_lt (o : Ordinal) : typeLT o.toType = o :=
  o.out_eq

@[deprecated type_toType (since := "2024-08-26")]
theorem type_out (o : Ordinal) : Ordinal.type o.out.r = o :=
  type_toType o

theorem type_eq {α β} {r : α → α → Prop} {s : β → β → Prop} [IsWellOrder α r] [IsWellOrder β s] :
    type r = type s ↔ Nonempty (r ≃r s) :=
  Quotient.eq'

theorem _root_.RelIso.ordinal_type_eq {α β} {r : α → α → Prop} {s : β → β → Prop} [IsWellOrder α r]
    [IsWellOrder β s] (h : r ≃r s) : type r = type s :=
  type_eq.2 ⟨h⟩

theorem type_eq_zero_of_empty (r) [IsWellOrder α r] [IsEmpty α] : type r = 0 :=
  (RelIso.relIsoOfIsEmpty r _).ordinal_type_eq

@[simp]
theorem type_eq_zero_iff_isEmpty [IsWellOrder α r] : type r = 0 ↔ IsEmpty α :=
  ⟨fun h =>
    let ⟨s⟩ := type_eq.1 h
    s.toEquiv.isEmpty,
    @type_eq_zero_of_empty α r _⟩

theorem type_ne_zero_iff_nonempty [IsWellOrder α r] : type r ≠ 0 ↔ Nonempty α := by simp

theorem type_ne_zero_of_nonempty (r) [IsWellOrder α r] [h : Nonempty α] : type r ≠ 0 :=
  type_ne_zero_iff_nonempty.2 h

theorem type_pEmpty : type (@EmptyRelation PEmpty) = 0 :=
  rfl

theorem type_empty : type (@EmptyRelation Empty) = 0 :=
  type_eq_zero_of_empty _

theorem type_eq_one_of_unique (r) [IsWellOrder α r] [Nonempty α] [Subsingleton α] : type r = 1 := by
  cases nonempty_unique α
  exact (RelIso.relIsoOfUniqueOfIrrefl r _).ordinal_type_eq

@[simp]
theorem type_eq_one_iff_unique [IsWellOrder α r] : type r = 1 ↔ Nonempty (Unique α) :=
  ⟨fun h ↦ let ⟨s⟩ := type_eq.1 h; ⟨s.toEquiv.unique⟩,
    fun ⟨_⟩ ↦ type_eq_one_of_unique r⟩

theorem type_pUnit : type (@EmptyRelation PUnit) = 1 :=
  rfl

theorem type_unit : type (@EmptyRelation Unit) = 1 :=
  rfl

@[simp]
theorem toType_empty_iff_eq_zero {o : Ordinal} : IsEmpty o.toType ↔ o = 0 := by
  rw [← @type_eq_zero_iff_isEmpty o.toType (· < ·), type_toType]

@[deprecated toType_empty_iff_eq_zero (since := "2024-08-26")]
alias out_empty_iff_eq_zero := toType_empty_iff_eq_zero

@[deprecated toType_empty_iff_eq_zero (since := "2024-08-26")]
theorem eq_zero_of_out_empty (o : Ordinal) [h : IsEmpty o.toType] : o = 0 :=
  toType_empty_iff_eq_zero.1 h

instance isEmpty_toType_zero : IsEmpty (toType 0) :=
  toType_empty_iff_eq_zero.2 rfl

@[simp]
theorem toType_nonempty_iff_ne_zero {o : Ordinal} : Nonempty o.toType ↔ o ≠ 0 := by
  rw [← @type_ne_zero_iff_nonempty o.toType (· < ·), type_toType]

@[deprecated toType_nonempty_iff_ne_zero (since := "2024-08-26")]
alias out_nonempty_iff_ne_zero := toType_nonempty_iff_ne_zero

@[deprecated toType_nonempty_iff_ne_zero (since := "2024-08-26")]
theorem ne_zero_of_out_nonempty (o : Ordinal) [h : Nonempty o.toType] : o ≠ 0 :=
  toType_nonempty_iff_ne_zero.1 h

protected theorem one_ne_zero : (1 : Ordinal) ≠ 0 :=
  type_ne_zero_of_nonempty _

instance nontrivial : Nontrivial Ordinal.{u} :=
  ⟨⟨1, 0, Ordinal.one_ne_zero⟩⟩

/-- `Quotient.inductionOn` specialized to ordinals.

Not to be confused with well-founded recursion `Ordinal.induction`. -/
@[elab_as_elim]
theorem inductionOn {C : Ordinal → Prop} (o : Ordinal)
    (H : ∀ (α r) [IsWellOrder α r], C (type r)) : C o :=
  Quot.inductionOn o fun ⟨α, r, wo⟩ => @H α r wo

/-- `Quotient.inductionOn₂` specialized to ordinals.

Not to be confused with well-founded recursion `Ordinal.induction`. -/
@[elab_as_elim]
theorem inductionOn₂ {C : Ordinal → Ordinal → Prop} (o₁ o₂ : Ordinal)
    (H : ∀ (α r) [IsWellOrder α r] (β s) [IsWellOrder β s], C (type r) (type s)) : C o₁ o₂ :=
  Quotient.inductionOn₂ o₁ o₂ fun ⟨α, r, wo₁⟩ ⟨β, s, wo₂⟩ => @H α r wo₁ β s wo₂

/-- `Quotient.inductionOn₃` specialized to ordinals.

Not to be confused with well-founded recursion `Ordinal.induction`. -/
@[elab_as_elim]
theorem inductionOn₃ {C : Ordinal → Ordinal → Ordinal → Prop} (o₁ o₂ o₃ : Ordinal)
    (H : ∀ (α r) [IsWellOrder α r] (β s) [IsWellOrder β s] (γ t) [IsWellOrder γ t],
      C (type r) (type s) (type t)) : C o₁ o₂ o₃ :=
  Quotient.inductionOn₃ o₁ o₂ o₃ fun ⟨α, r, wo₁⟩ ⟨β, s, wo₂⟩ ⟨γ, t, wo₃⟩ =>
    @H α r wo₁ β s wo₂ γ t wo₃

open Classical in
/-- To prove a result on ordinals, it suffices to prove it for order types of well-orders. -/
@[elab_as_elim]
theorem inductionOnWellOrder {C : Ordinal → Prop} (o : Ordinal)
    (H : ∀ (α) [LinearOrder α] [WellFoundedLT α], C (typeLT α)) : C o :=
  inductionOn o fun α r wo ↦ @H α (linearOrderOfSTO r) wo.toIsWellFounded

open Classical in
/-- To define a function on ordinals, it suffices to define them on order types of well-orders.

Since `LinearOrder` is data-carrying, `liftOnWellOrder_type` is not a definitional equality, unlike
`Quotient.liftOn_mk` which is always def-eq. -/
def liftOnWellOrder {δ : Sort v} (o : Ordinal) (f : ∀ (α) [LinearOrder α] [WellFoundedLT α], δ)
    (c : ∀ (α) [LinearOrder α] [WellFoundedLT α] (β) [LinearOrder β] [WellFoundedLT β],
      typeLT α = typeLT β → f α = f β) : δ :=
  Quotient.liftOn o (fun w ↦ @f w.α (linearOrderOfSTO w.r) w.wo.toIsWellFounded)
    fun w₁ w₂ h ↦ @c
      w₁.α (linearOrderOfSTO w₁.r) w₁.wo.toIsWellFounded
      w₂.α (linearOrderOfSTO w₂.r) w₂.wo.toIsWellFounded
      (Quotient.sound h)

@[simp]
theorem liftOnWellOrder_type {δ : Sort v} (f : ∀ (α) [LinearOrder α] [WellFoundedLT α], δ)
    (c : ∀ (α) [LinearOrder α] [WellFoundedLT α] (β) [LinearOrder β] [WellFoundedLT β],
      typeLT α = typeLT β → f α = f β) {γ} [LinearOrder γ] [WellFoundedLT γ] :
    liftOnWellOrder (typeLT γ) f c = f γ := by
  change Quotient.liftOn' ⟦_⟧ _ _ = _
  rw [Quotient.liftOn'_mk]
  congr
  exact LinearOrder.ext_lt fun _ _ ↦ Iff.rfl

/-! ### The order on ordinals -/

/--
For `Ordinal`:

* less-equal is defined such that well orders `r` and `s` satisfy `type r ≤ type s` if there exists
  a function embedding `r` as an *initial* segment of `s`.
* less-than is defined such that well orders `r` and `s` satisfy `type r < type s` if there exists
  a function embedding `r` as a *principal* segment of `s`.

Note that most of the relevant results on initial and principal segments are proved in the
`Order.InitialSeg` file.
-/
instance partialOrder : PartialOrder Ordinal where
  le a b :=
    Quotient.liftOn₂ a b (fun ⟨_, r, _⟩ ⟨_, s, _⟩ => Nonempty (r ≼i s))
      fun _ _ _ _ ⟨f⟩ ⟨g⟩ => propext
        ⟨fun ⟨h⟩ => ⟨f.symm.toInitialSeg.trans <| h.trans g.toInitialSeg⟩, fun ⟨h⟩ =>
          ⟨f.toInitialSeg.trans <| h.trans g.symm.toInitialSeg⟩⟩
  lt a b :=
    Quotient.liftOn₂ a b (fun ⟨_, r, _⟩ ⟨_, s, _⟩ => Nonempty (r ≺i s))
      fun _ _ _ _ ⟨f⟩ ⟨g⟩ => propext
        ⟨fun ⟨h⟩ => ⟨PrincipalSeg.relIsoTrans f.symm <| h.transRelIso g⟩,
          fun ⟨h⟩ => ⟨PrincipalSeg.relIsoTrans f <| h.transRelIso g.symm⟩⟩
  le_refl := Quot.ind fun ⟨_, _, _⟩ => ⟨InitialSeg.refl _⟩
  le_trans a b c :=
    Quotient.inductionOn₃ a b c fun _ _ _ ⟨f⟩ ⟨g⟩ => ⟨f.trans g⟩
  lt_iff_le_not_le a b :=
    Quotient.inductionOn₂ a b fun _ _ =>
      ⟨fun ⟨f⟩ => ⟨⟨f⟩, fun ⟨g⟩ => (f.transInitial g).irrefl⟩, fun ⟨⟨f⟩, h⟩ =>
        f.principalSumRelIso.recOn (fun g => ⟨g⟩) fun g => (h ⟨g.symm.toInitialSeg⟩).elim⟩
  le_antisymm a b :=
    Quotient.inductionOn₂ a b fun _ _ ⟨h₁⟩ ⟨h₂⟩ =>
      Quot.sound ⟨InitialSeg.antisymm h₁ h₂⟩

instance : LinearOrder Ordinal :=
  {inferInstanceAs (PartialOrder Ordinal) with
    le_total := fun a b => Quotient.inductionOn₂ a b fun ⟨_, r, _⟩ ⟨_, s, _⟩ =>
      (InitialSeg.total r s).recOn (fun f => Or.inl ⟨f⟩) fun f => Or.inr ⟨f⟩
    decidableLE := Classical.decRel _ }

theorem _root_.InitialSeg.ordinal_type_le {α β} {r : α → α → Prop} {s : β → β → Prop}
    [IsWellOrder α r] [IsWellOrder β s] (h : r ≼i s) : type r ≤ type s :=
  ⟨h⟩

theorem _root_.RelEmbedding.ordinal_type_le {α β} {r : α → α → Prop} {s : β → β → Prop}
    [IsWellOrder α r] [IsWellOrder β s] (h : r ↪r s) : type r ≤ type s :=
  ⟨h.collapse⟩

theorem _root_.PrincipalSeg.ordinal_type_lt {α β} {r : α → α → Prop} {s : β → β → Prop}
    [IsWellOrder α r] [IsWellOrder β s] (h : r ≺i s) : type r < type s :=
  ⟨h⟩

@[simp]
protected theorem zero_le (o : Ordinal) : 0 ≤ o :=
  inductionOn o fun _ r _ => (InitialSeg.ofIsEmpty _ r).ordinal_type_le

instance : OrderBot Ordinal where
  bot := 0
  bot_le := Ordinal.zero_le

@[simp]
theorem bot_eq_zero : (⊥ : Ordinal) = 0 :=
  rfl

@[simp]
protected theorem le_zero {o : Ordinal} : o ≤ 0 ↔ o = 0 :=
  le_bot_iff

protected theorem pos_iff_ne_zero {o : Ordinal} : 0 < o ↔ o ≠ 0 :=
  bot_lt_iff_ne_bot

protected theorem not_lt_zero (o : Ordinal) : ¬o < 0 :=
  not_lt_bot

theorem eq_zero_or_pos : ∀ a : Ordinal, a = 0 ∨ 0 < a :=
  eq_bot_or_bot_lt

instance : ZeroLEOneClass Ordinal :=
  ⟨Ordinal.zero_le _⟩

instance instNeZeroOne : NeZero (1 : Ordinal) :=
  ⟨Ordinal.one_ne_zero⟩

theorem type_le_iff {α β} {r : α → α → Prop} {s : β → β → Prop} [IsWellOrder α r]
    [IsWellOrder β s] : type r ≤ type s ↔ Nonempty (r ≼i s) :=
  Iff.rfl

theorem type_le_iff' {α β} {r : α → α → Prop} {s : β → β → Prop} [IsWellOrder α r]
    [IsWellOrder β s] : type r ≤ type s ↔ Nonempty (r ↪r s) :=
  ⟨fun ⟨f⟩ => ⟨f⟩, fun ⟨f⟩ => ⟨f.collapse⟩⟩

theorem type_lt_iff {α β} {r : α → α → Prop} {s : β → β → Prop} [IsWellOrder α r]
    [IsWellOrder β s] : type r < type s ↔ Nonempty (r ≺i s) :=
  Iff.rfl

/-- Given two ordinals `α ≤ β`, then `initialSegToType α β` is the initial segment embedding of
`α.toType` into `β.toType`. -/
def initialSegToType {α β : Ordinal} (h : α ≤ β) : α.toType ≤i β.toType := by
  apply Classical.choice (type_le_iff.mp _)
  rwa [type_toType, type_toType]

@[deprecated initialSegToType (since := "2024-08-26")]
noncomputable alias initialSegOut := initialSegToType

/-- Given two ordinals `α < β`, then `principalSegToType α β` is the principal segment embedding
of `α.toType` into `β.toType`. -/
def principalSegToType {α β : Ordinal} (h : α < β) : α.toType <i β.toType := by
  apply Classical.choice (type_lt_iff.mp _)
  rwa [type_toType, type_toType]

@[deprecated principalSegToType (since := "2024-08-26")]
noncomputable alias principalSegOut := principalSegToType

/-! ### Enumerating elements in a well-order with ordinals -/

/-- The order type of an element inside a well order.

This is registered as a principal segment embedding into the ordinals, with top `type r`. -/
def typein (r : α → α → Prop) [IsWellOrder α r] : @PrincipalSeg α Ordinal.{u} r (· < ·) := by
  refine ⟨RelEmbedding.ofMonotone _ fun a b ha ↦
    ((PrincipalSeg.ofElement r a).codRestrict _ ?_ ?_).ordinal_type_lt, type r, fun a ↦ ⟨?_, ?_⟩⟩
  · rintro ⟨c, hc⟩
    exact trans hc ha
  · exact ha
  · rintro ⟨b, rfl⟩
    exact (PrincipalSeg.ofElement _ _).ordinal_type_lt
  · refine inductionOn a ?_
    rintro β s wo ⟨g⟩
    exact ⟨_, g.subrelIso.ordinal_type_eq⟩

@[deprecated typein (since := "2024-10-09")]
alias typein.principalSeg := typein

set_option linter.deprecated false in
@[deprecated "No deprecation message was provided."  (since := "2024-10-09")]
theorem typein.principalSeg_coe (r : α → α → Prop) [IsWellOrder α r] :
    (typein.principalSeg r : α → Ordinal) = typein r :=
  rfl

@[simp]
theorem type_subrel (r : α → α → Prop) [IsWellOrder α r] (a : α) :
    type (Subrel r { b | r b a }) = typein r a :=
  rfl

@[simp]
theorem top_typein (r : α → α → Prop) [IsWellOrder α r] : (typein r).top = type r :=
  rfl

theorem typein_lt_type (r : α → α → Prop) [IsWellOrder α r] (a : α) : typein r a < type r :=
  (typein r).lt_top a

theorem typein_lt_self {o : Ordinal} (i : o.toType) : typein (α := o.toType) (· < ·) i < o := by
  simp_rw [← type_toType o]
  apply typein_lt_type

@[simp]
theorem typein_top {α β} {r : α → α → Prop} {s : β → β → Prop}
    [IsWellOrder α r] [IsWellOrder β s] (f : r ≺i s) : typein s f.top = type r :=
  f.subrelIso.ordinal_type_eq

@[simp]
theorem typein_lt_typein (r : α → α → Prop) [IsWellOrder α r] {a b : α} :
    typein r a < typein r b ↔ r a b :=
  (typein r).map_rel_iff

@[simp]
theorem typein_le_typein (r : α → α → Prop) [IsWellOrder α r] {a b : α} :
    typein r a ≤ typein r b ↔ ¬r b a := by
  rw [← not_lt, typein_lt_typein]

theorem typein_injective (r : α → α → Prop) [IsWellOrder α r] : Injective (typein r) :=
  (typein r).injective

theorem typein_inj (r : α → α → Prop) [IsWellOrder α r] {a b} : typein r a = typein r b ↔ a = b :=
  (typein_injective r).eq_iff

theorem mem_range_typein_iff (r : α → α → Prop) [IsWellOrder α r] {o} :
    o ∈ Set.range (typein r) ↔ o < type r :=
  (typein r).mem_range_iff_rel

theorem typein_surj (r : α → α → Prop) [IsWellOrder α r] {o} (h : o < type r) :
    o ∈ Set.range (typein r) :=
  (typein r).mem_range_of_rel_top h

theorem typein_surjOn (r : α → α → Prop) [IsWellOrder α r] :
    Set.SurjOn (typein r) Set.univ (Set.Iio (type r)) :=
  (typein r).surjOn

/-- A well order `r` is order-isomorphic to the set of ordinals smaller than `type r`.
`enum r ⟨o, h⟩` is the `o`-th element of `α` ordered by `r`.

That is, `enum` maps an initial segment of the ordinals, those less than the order type of `r`, to
the elements of `α`. -/
-- The explicit typing is required in order for `simp` to work properly.
@[simps! symm_apply_coe]
def enum (r : α → α → Prop) [IsWellOrder α r] :
    @RelIso { o // o < type r } α (Subrel (· < ·) { o | o < type r }) r :=
  (typein r).subrelIso

@[simp]
theorem typein_enum (r : α → α → Prop) [IsWellOrder α r] {o} (h : o < type r) :
    typein r (enum r ⟨o, h⟩) = o :=
  (typein r).apply_subrelIso _

theorem enum_type {α β} {r : α → α → Prop} {s : β → β → Prop} [IsWellOrder α r] [IsWellOrder β s]
    (f : s ≺i r) {h : type s < type r} : enum r ⟨type s, h⟩ = f.top :=
  (typein r).injective <| (typein_enum _ _).trans (typein_top _).symm

@[simp]
theorem enum_typein (r : α → α → Prop) [IsWellOrder α r] (a : α) :
    enum r ⟨typein r a, typein_lt_type r a⟩ = a :=
  enum_type (PrincipalSeg.ofElement r a)

theorem enum_lt_enum {r : α → α → Prop} [IsWellOrder α r] {o₁ o₂ : {o // o < type r}} :
    r (enum r o₁) (enum r o₂) ↔ o₁ < o₂ :=
  (enum _).map_rel_iff

theorem enum_le_enum (r : α → α → Prop) [IsWellOrder α r] {o₁ o₂ : {o // o < type r}} :
    ¬r (enum r o₁) (enum r o₂) ↔ o₂ ≤ o₁ := by
  rw [enum_lt_enum (r := r), not_lt]

@[simp]
theorem enum_le_enum' (a : Ordinal) {o₁ o₂ : {o // o < type (· < ·)}} :
    enum (· < ·) o₁ ≤ enum (α := a.toType) (· < ·) o₂ ↔ o₁ ≤ o₂ := by
  rw [← enum_le_enum, not_lt]

theorem enum_inj {r : α → α → Prop} [IsWellOrder α r] {o₁ o₂ : {o // o < type r}} :
    enum r o₁ = enum r o₂ ↔ o₁ = o₂ :=
  EmbeddingLike.apply_eq_iff_eq _

theorem enum_zero_le {r : α → α → Prop} [IsWellOrder α r] (h0 : 0 < type r) (a : α) :
    ¬r a (enum r ⟨0, h0⟩) := by
  rw [← enum_typein r a, enum_le_enum r]
  apply Ordinal.zero_le

theorem enum_zero_le' {o : Ordinal} (h0 : 0 < o) (a : o.toType) :
    enum (α := o.toType) (· < ·) ⟨0, type_toType _ ▸ h0⟩ ≤ a := by
  rw [← not_lt]
  apply enum_zero_le

theorem relIso_enum' {α β : Type u} {r : α → α → Prop} {s : β → β → Prop} [IsWellOrder α r]
    [IsWellOrder β s] (f : r ≃r s) (o : Ordinal) :
    ∀ (hr : o < type r) (hs : o < type s), f (enum r ⟨o, hr⟩) = enum s ⟨o, hs⟩ := by
  refine inductionOn o ?_; rintro γ t wo ⟨g⟩ ⟨h⟩
  rw [enum_type g, enum_type (g.transRelIso f)]; rfl

theorem relIso_enum {α β : Type u} {r : α → α → Prop} {s : β → β → Prop} [IsWellOrder α r]
    [IsWellOrder β s] (f : r ≃r s) (o : Ordinal) (hr : o < type r) :
    f (enum r ⟨o, hr⟩) = enum s ⟨o, hr.trans_eq (Quotient.sound ⟨f⟩)⟩ :=
  relIso_enum' _ _ _ _

/-- The order isomorphism between ordinals less than `o` and `o.toType`. -/
@[simps! (config := .lemmasOnly)]
noncomputable def enumIsoToType (o : Ordinal) : Set.Iio o ≃o o.toType where
  toFun x := enum (α := o.toType) (· < ·) ⟨x.1, type_toType _ ▸ x.2⟩
  invFun x := ⟨typein (α := o.toType) (· < ·) x, typein_lt_self x⟩
  left_inv _ := Subtype.ext_val (typein_enum _ _)
  right_inv _ := enum_typein _ _
  map_rel_iff' := enum_le_enum' _

@[deprecated "No deprecation message was provided."  (since := "2024-08-26")]
alias enumIsoOut := enumIsoToType

instance small_Iio (o : Ordinal.{u}) : Small.{u} (Iio o) :=
  ⟨_, ⟨(enumIsoToType _).toEquiv⟩⟩

instance small_Iic (o : Ordinal.{u}) : Small.{u} (Iic o) := by
  rw [← Iio_union_right]
  infer_instance

instance small_Ico (a b : Ordinal.{u}) : Small.{u} (Ico a b) := small_subset Ico_subset_Iio_self
instance small_Icc (a b : Ordinal.{u}) : Small.{u} (Icc a b) := small_subset Icc_subset_Iic_self
instance small_Ioo (a b : Ordinal.{u}) : Small.{u} (Ioo a b) := small_subset Ioo_subset_Iio_self
instance small_Ioc (a b : Ordinal.{u}) : Small.{u} (Ioc a b) := small_subset Ioc_subset_Iic_self

/-- `o.toType` is an `OrderBot` whenever `0 < o`. -/
def toTypeOrderBotOfPos {o : Ordinal} (ho : 0 < o) : OrderBot o.toType where
  bot_le := enum_zero_le' ho

@[deprecated toTypeOrderBotOfPos (since := "2024-08-26")]
noncomputable alias outOrderBotOfPos := toTypeOrderBotOfPos

theorem enum_zero_eq_bot {o : Ordinal} (ho : 0 < o) :
    enum (α := o.toType) (· < ·) ⟨0, by rwa [type_toType]⟩ =
      have H := toTypeOrderBotOfPos ho
      (⊥ : o.toType) :=
  rfl

theorem lt_wf : @WellFounded Ordinal (· < ·) :=
  wellFounded_iff_wellFounded_subrel.mpr (·.induction_on fun ⟨_, _, wo⟩ ↦
    RelHomClass.wellFounded (enum _) wo.wf)

instance wellFoundedRelation : WellFoundedRelation Ordinal :=
  ⟨(· < ·), lt_wf⟩

instance wellFoundedLT : WellFoundedLT Ordinal :=
  ⟨lt_wf⟩

instance : ConditionallyCompleteLinearOrderBot Ordinal :=
  WellFoundedLT.conditionallyCompleteLinearOrderBot _

/-- Reformulation of well founded induction on ordinals as a lemma that works with the
`induction` tactic, as in `induction i using Ordinal.induction with | h i IH => ?_`. -/
theorem induction {p : Ordinal.{u} → Prop} (i : Ordinal.{u}) (h : ∀ j, (∀ k, k < j → p k) → p j) :
    p i :=
  lt_wf.induction i h

theorem typein_apply {α β} {r : α → α → Prop} {s : β → β → Prop} [IsWellOrder α r] [IsWellOrder β s]
    (f : r ≼i s) (a : α) : typein s (f a) = typein r a := by
  rw [← f.transPrincipal_apply _ a, (f.transPrincipal _).eq]

/-! ### Cardinality of ordinals -/


/-- The cardinal of an ordinal is the cardinality of any type on which a relation with that order
type is defined. -/
def card : Ordinal → Cardinal :=
  Quotient.map WellOrder.α fun _ _ ⟨e⟩ => ⟨e.toEquiv⟩

@[simp]
theorem card_type (r : α → α → Prop) [IsWellOrder α r] : card (type r) = #α :=
  rfl

@[simp]
theorem card_typein {r : α → α → Prop} [IsWellOrder α r] (x : α) :
    #{ y // r y x } = (typein r x).card :=
  rfl

theorem card_le_card {o₁ o₂ : Ordinal} : o₁ ≤ o₂ → card o₁ ≤ card o₂ :=
  inductionOn o₁ fun _ _ _ => inductionOn o₂ fun _ _ _ ⟨⟨⟨f, _⟩, _⟩⟩ => ⟨f⟩

@[simp]
theorem card_zero : card 0 = 0 := mk_eq_zero _

@[simp]
theorem card_one : card 1 = 1 := mk_eq_one _

/-! ### Lifting ordinals to a higher universe -/

-- Porting note: Needed to add universe hint .{u} below
/-- The universe lift operation for ordinals, which embeds `Ordinal.{u}` as
  a proper initial segment of `Ordinal.{v}` for `v > u`. For the initial segment version,
  see `liftInitialSeg`. -/
@[pp_with_univ]
def lift (o : Ordinal.{v}) : Ordinal.{max v u} :=
  Quotient.liftOn o (fun w => type <| ULift.down.{u} ⁻¹'o w.r) fun ⟨_, r, _⟩ ⟨_, s, _⟩ ⟨f⟩ =>
    Quot.sound
      ⟨(RelIso.preimage Equiv.ulift r).trans <| f.trans (RelIso.preimage Equiv.ulift s).symm⟩

@[simp]
theorem type_uLift (r : α → α → Prop) [IsWellOrder α r] :
    type (ULift.down ⁻¹'o r) = lift.{v} (type r) :=
  rfl

theorem _root_.RelIso.ordinal_lift_type_eq {r : α → α → Prop} {s : β → β → Prop}
    [IsWellOrder α r] [IsWellOrder β s] (f : r ≃r s) : lift.{v} (type r) = lift.{u} (type s) :=
  ((RelIso.preimage Equiv.ulift r).trans <|
      f.trans (RelIso.preimage Equiv.ulift s).symm).ordinal_type_eq

@[simp]
theorem type_preimage {α β : Type u} (r : α → α → Prop) [IsWellOrder α r] (f : β ≃ α) :
    type (f ⁻¹'o r) = type r :=
  (RelIso.preimage f r).ordinal_type_eq

@[simp]
theorem type_lift_preimage (r : α → α → Prop) [IsWellOrder α r]
    (f : β ≃ α) : lift.{u} (type (f ⁻¹'o r)) = lift.{v} (type r) :=
  (RelIso.preimage f r).ordinal_lift_type_eq

@[deprecated type_lift_preimage_aux (since := "2024-10-22")]
theorem type_lift_preimage_aux (r : α → α → Prop) [IsWellOrder α r] (f : β ≃ α) :
    lift.{u} (@type _ (fun x y => r (f x) (f y))
      (inferInstanceAs (IsWellOrder β (f ⁻¹'o r)))) = lift.{v} (type r) :=
  type_lift_preimage r f

/-- `lift.{max u v, u}` equals `lift.{v, u}`.

Unfortunately, the simp lemma doesn't seem to work. -/
theorem lift_umax : lift.{max u v, u} = lift.{v, u} :=
  funext fun a =>
    inductionOn a fun _ r _ =>
      Quotient.sound ⟨(RelIso.preimage Equiv.ulift r).trans (RelIso.preimage Equiv.ulift r).symm⟩

/-- `lift.{max v u, u}` equals `lift.{v, u}`.

Unfortunately, the simp lemma doesn't seem to work. -/
@[deprecated lift_umax (since := "2024-10-24")]
theorem lift_umax' : lift.{max v u, u} = lift.{v, u} :=
  lift_umax

/-- An ordinal lifted to a lower or equal universe equals itself.

Unfortunately, the simp lemma doesn't work. -/
theorem lift_id' (a : Ordinal) : lift a = a :=
  inductionOn a fun _ r _ => Quotient.sound ⟨RelIso.preimage Equiv.ulift r⟩

/-- An ordinal lifted to the same universe equals itself. -/
@[simp]
theorem lift_id : ∀ a, lift.{u, u} a = a :=
  lift_id'.{u, u}

/-- An ordinal lifted to the zero universe equals itself. -/
@[simp]
theorem lift_uzero (a : Ordinal.{u}) : lift.{0} a = a :=
  lift_id' a

theorem lift_type_le {α : Type u} {β : Type v} {r s} [IsWellOrder α r] [IsWellOrder β s] :
    lift.{max v w} (type r) ≤ lift.{max u w} (type s) ↔ Nonempty (r ≼i s) := by
  constructor <;> refine fun ⟨f⟩ ↦ ⟨?_⟩
  · exact (RelIso.preimage Equiv.ulift r).symm.toInitialSeg.trans
      (f.trans (RelIso.preimage Equiv.ulift s).toInitialSeg)
  · exact (RelIso.preimage Equiv.ulift r).toInitialSeg.trans
      (f.trans (RelIso.preimage Equiv.ulift s).symm.toInitialSeg)

theorem lift_type_eq {α : Type u} {β : Type v} {r s} [IsWellOrder α r] [IsWellOrder β s] :
    lift.{max v w} (type r) = lift.{max u w} (type s) ↔ Nonempty (r ≃r s) := by
  refine Quotient.eq'.trans ⟨?_, ?_⟩ <;> refine fun ⟨f⟩ ↦ ⟨?_⟩
  · exact (RelIso.preimage Equiv.ulift r).symm.trans <| f.trans (RelIso.preimage Equiv.ulift s)
  · exact (RelIso.preimage Equiv.ulift r).trans <| f.trans (RelIso.preimage Equiv.ulift s).symm

theorem lift_type_lt {α : Type u} {β : Type v} {r s} [IsWellOrder α r] [IsWellOrder β s] :
    lift.{max v w} (type r) < lift.{max u w} (type s) ↔ Nonempty (r ≺i s) := by
  constructor <;> refine fun ⟨f⟩ ↦ ⟨?_⟩
  · exact (f.relIsoTrans (RelIso.preimage Equiv.ulift r).symm).transInitial
      (RelIso.preimage Equiv.ulift s).toInitialSeg
  · exact (f.relIsoTrans (RelIso.preimage Equiv.ulift r)).transInitial
      (RelIso.preimage Equiv.ulift s).symm.toInitialSeg

@[simp]
theorem lift_le {a b : Ordinal} : lift.{u, v} a ≤ lift.{u, v} b ↔ a ≤ b :=
  inductionOn₂ a b fun α r _ β s _ => by
    rw [← lift_umax]
    exact lift_type_le.{_,_,u}

@[simp]
theorem lift_inj {a b : Ordinal} : lift.{u, v} a = lift.{u, v} b ↔ a = b := by
  simp_rw [le_antisymm_iff, lift_le]

@[simp]
theorem lift_lt {a b : Ordinal} : lift.{u, v} a < lift.{u, v} b ↔ a < b := by
  simp_rw [lt_iff_le_not_le, lift_le]

@[simp]
theorem lift_typein_top {r : α → α → Prop} {s : β → β → Prop}
    [IsWellOrder α r] [IsWellOrder β s] (f : r ≺i s) : lift.{u} (typein s f.top) = lift (type r) :=
  f.subrelIso.ordinal_lift_type_eq

/-- Initial segment version of the lift operation on ordinals, embedding `Ordinal.{u}` in
`Ordinal.{v}` as an initial segment when `u ≤ v`. -/
def liftInitialSeg : Ordinal.{v} ≤i Ordinal.{max u v} := by
  refine ⟨RelEmbedding.ofMonotone lift.{u} (by simp),
    fun a b ↦ Ordinal.inductionOn₂ a b fun α r _ β s _ h ↦ ?_⟩
  rw [RelEmbedding.ofMonotone_coe, ← lift_id'.{max u v} (type s),
    ← lift_umax.{v, u}, lift_type_lt] at h
  obtain ⟨f⟩ := h
  use typein r f.top
  rw [RelEmbedding.ofMonotone_coe, ← lift_umax, lift_typein_top, lift_id']

@[deprecated liftInitialSeg (since := "2024-09-21")]
alias lift.initialSeg := liftInitialSeg

@[simp]
theorem liftInitialSeg_coe : (liftInitialSeg.{v, u} : Ordinal → Ordinal) = lift.{v, u} :=
  rfl

set_option linter.deprecated false in
@[deprecated liftInitialSeg_coe (since := "2024-09-21")]
theorem lift.initialSeg_coe : (lift.initialSeg.{v, u} : Ordinal → Ordinal) = lift.{v, u} :=
  rfl

@[simp]
theorem lift_lift (a : Ordinal.{u}) : lift.{w} (lift.{v} a) = lift.{max v w} a :=
  (liftInitialSeg.trans liftInitialSeg).eq liftInitialSeg a

@[simp]
theorem lift_zero : lift 0 = 0 :=
  type_eq_zero_of_empty _

@[simp]
theorem lift_one : lift 1 = 1 :=
  type_eq_one_of_unique _

@[simp]
theorem lift_card (a) : Cardinal.lift.{u, v} (card a) = card (lift.{u} a) :=
  inductionOn a fun _ _ _ => rfl

theorem mem_range_lift_of_le {a : Ordinal.{u}} {b : Ordinal.{max u v}} (h : b ≤ lift.{v} a) :
    b ∈ Set.range lift.{v} :=
  liftInitialSeg.mem_range_of_le h

@[deprecated mem_range_lift_of_le (since := "2024-10-07")]
theorem lift_down {a : Ordinal.{u}} {b : Ordinal.{max u v}} (h : b ≤ lift.{v,u} a) :
    ∃ a', lift.{v,u} a' = b :=
  mem_range_lift_of_le h

theorem le_lift_iff {a : Ordinal.{u}} {b : Ordinal.{max u v}} :
    b ≤ lift.{v} a ↔ ∃ a' ≤ a, lift.{v} a' = b :=
  liftInitialSeg.le_apply_iff

theorem lt_lift_iff {a : Ordinal.{u}} {b : Ordinal.{max u v}} :
    b < lift.{v} a ↔ ∃ a' < a, lift.{v} a' = b :=
  liftInitialSeg.lt_apply_iff

/-! ### The first infinite ordinal ω -/


/-- `ω` is the first infinite ordinal, defined as the order type of `ℕ`. -/
def omega0 : Ordinal.{u} :=
  lift (typeLT ℕ)

@[inherit_doc]
scoped notation "ω" => Ordinal.omega0

/-- Note that the presence of this lemma makes `simp [omega0]` form a loop. -/
@[simp]
theorem type_nat_lt : typeLT ℕ = ω :=
  (lift_id _).symm

@[simp]
theorem card_omega0 : card ω = ℵ₀ :=
  rfl

@[simp]
theorem lift_omega0 : lift ω = ω :=
  lift_lift _

<<<<<<< HEAD
@[deprecated (since := "2024-09-30")]
alias lift_omega := lift_omega0

@[simp]
theorem omega0_le_lift {c : Ordinal.{u}} : ω ≤ lift.{v} c ↔ ω ≤ c := by
  rw [← lift_omega0.{v, u}, lift_le]

@[simp]
theorem lift_le_omega0 {c : Ordinal.{u}} : lift.{v} c ≤ ω ↔ c ≤ ω := by
  rw [← lift_omega0.{v, u}, lift_le]

@[simp]
theorem omega0_lt_lift {c : Ordinal.{u}} : ω < lift.{v} c ↔ ω < c := by
  rw [← lift_omega0.{v, u}, lift_lt]

@[simp]
theorem lift_lt_omega0 {c : Ordinal.{u}} : lift.{v} c < ω ↔ c < ω := by
  rw [← lift_omega0.{v, u}, lift_lt]

=======
>>>>>>> ffcd1a0e
/-!
### Definition and first properties of addition on ordinals

In this paragraph, we introduce the addition on ordinals, and prove just enough properties to
deduce that the order on ordinals is total (and therefore well-founded). Further properties of
the addition, together with properties of the other operations, are proved in
`Mathlib/SetTheory/Ordinal/Arithmetic.lean`.
-/


/-- `o₁ + o₂` is the order on the disjoint union of `o₁` and `o₂` obtained by declaring that
every element of `o₁` is smaller than every element of `o₂`. -/
instance add : Add Ordinal.{u} :=
  ⟨fun o₁ o₂ => Quotient.liftOn₂ o₁ o₂ (fun ⟨_, r, _⟩ ⟨_, s, _⟩ => type (Sum.Lex r s))
    fun _ _ _ _ ⟨f⟩ ⟨g⟩ => (RelIso.sumLexCongr f g).ordinal_type_eq⟩

instance addMonoidWithOne : AddMonoidWithOne Ordinal.{u} where
  add := (· + ·)
  zero := 0
  one := 1
  zero_add o :=
    inductionOn o fun α _ _ =>
      Eq.symm <| Quotient.sound ⟨⟨(emptySum PEmpty α).symm, Sum.lex_inr_inr⟩⟩
  add_zero o :=
    inductionOn o fun α _ _ =>
      Eq.symm <| Quotient.sound ⟨⟨(sumEmpty α PEmpty).symm, Sum.lex_inl_inl⟩⟩
  add_assoc o₁ o₂ o₃ :=
    Quotient.inductionOn₃ o₁ o₂ o₃ fun ⟨α, r, _⟩ ⟨β, s, _⟩ ⟨γ, t, _⟩ =>
      Quot.sound
        ⟨⟨sumAssoc _ _ _, by
          intros a b
          rcases a with (⟨a | a⟩ | a) <;> rcases b with (⟨b | b⟩ | b) <;>
            simp only [sumAssoc_apply_inl_inl, sumAssoc_apply_inl_inr, sumAssoc_apply_inr,
              Sum.lex_inl_inl, Sum.lex_inr_inr, Sum.Lex.sep, Sum.lex_inr_inl]⟩⟩
  nsmul := nsmulRec

@[simp]
theorem card_add (o₁ o₂ : Ordinal) : card (o₁ + o₂) = card o₁ + card o₂ :=
  inductionOn o₁ fun _ __ => inductionOn o₂ fun _ _ _ => rfl

@[simp]
theorem type_sum_lex {α β : Type u} (r : α → α → Prop) (s : β → β → Prop) [IsWellOrder α r]
    [IsWellOrder β s] : type (Sum.Lex r s) = type r + type s :=
  rfl

@[simp]
theorem card_nat (n : ℕ) : card.{u} n = n := by
  induction n <;> [simp; simp only [card_add, card_one, Nat.cast_succ, *]]

-- See note [no_index around OfNat.ofNat]
@[simp]
theorem card_ofNat (n : ℕ) [n.AtLeastTwo] :
    card.{u} (no_index (OfNat.ofNat n)) = OfNat.ofNat n :=
  card_nat n

instance instAddLeftMono : AddLeftMono Ordinal.{u} where
  elim c a b := by
    refine inductionOn₃ a b c fun α r _ β s _ γ t _ ⟨f⟩ ↦
      (RelEmbedding.ofMonotone (Sum.recOn · Sum.inl (Sum.inr ∘ f)) ?_).ordinal_type_le
    simp [f.map_rel_iff]

instance instAddRightMono : AddRightMono Ordinal.{u} where
  elim c a b := by
    refine inductionOn₃ a b c fun α r _ β s _ γ t _  ⟨f⟩ ↦
      (RelEmbedding.ofMonotone (Sum.recOn · (Sum.inl ∘ f) Sum.inr) ?_).ordinal_type_le
    simp [f.map_rel_iff]

theorem le_add_right (a b : Ordinal) : a ≤ a + b := by
  simpa only [add_zero] using add_le_add_left (Ordinal.zero_le b) a

theorem le_add_left (a b : Ordinal) : a ≤ b + a := by
  simpa only [zero_add] using add_le_add_right (Ordinal.zero_le b) a

theorem max_zero_left : ∀ a : Ordinal, max 0 a = a :=
  max_bot_left

theorem max_zero_right : ∀ a : Ordinal, max a 0 = a :=
  max_bot_right

@[simp]
theorem max_eq_zero {a b : Ordinal} : max a b = 0 ↔ a = 0 ∧ b = 0 :=
  max_eq_bot

@[simp]
theorem sInf_empty : sInf (∅ : Set Ordinal) = 0 :=
  dif_neg Set.not_nonempty_empty

/-! ### Successor order properties -/

private theorem succ_le_iff' {a b : Ordinal} : a + 1 ≤ b ↔ a < b := by
  refine inductionOn₂ a b fun α r _ β s _ ↦ ⟨?_, ?_⟩ <;> rintro ⟨f⟩
  · refine ⟨((InitialSeg.leAdd _ _).trans f).toPrincipalSeg fun h ↦ ?_⟩
    simpa using h (f (Sum.inr PUnit.unit))
  · apply (RelEmbedding.ofMonotone (Sum.recOn · f fun _ ↦ f.top) ?_).ordinal_type_le
    simpa [f.map_rel_iff] using f.lt_top

instance : NoMaxOrder Ordinal :=
  ⟨fun _ => ⟨_, succ_le_iff'.1 le_rfl⟩⟩

instance : SuccOrder Ordinal.{u} :=
  SuccOrder.ofSuccLeIff (fun o => o + 1) succ_le_iff'

instance : SuccAddOrder Ordinal := ⟨fun _ => rfl⟩

@[simp]
theorem add_one_eq_succ (o : Ordinal) : o + 1 = succ o :=
  rfl

@[simp]
theorem succ_zero : succ (0 : Ordinal) = 1 :=
  zero_add 1

-- Porting note: Proof used to be rfl
@[simp]
theorem succ_one : succ (1 : Ordinal) = 2 := by congr; simp only [Nat.unaryCast, zero_add]

theorem add_succ (o₁ o₂ : Ordinal) : o₁ + succ o₂ = succ (o₁ + o₂) :=
  (add_assoc _ _ _).symm

@[deprecated Order.one_le_iff_pos (since := "2024-09-04")]
protected theorem one_le_iff_pos {o : Ordinal} : 1 ≤ o ↔ 0 < o :=
  Order.one_le_iff_pos

theorem one_le_iff_ne_zero {o : Ordinal} : 1 ≤ o ↔ o ≠ 0 := by
  rw [Order.one_le_iff_pos, Ordinal.pos_iff_ne_zero]

theorem succ_pos (o : Ordinal) : 0 < succ o :=
  bot_lt_succ o

theorem succ_ne_zero (o : Ordinal) : succ o ≠ 0 :=
  ne_of_gt <| succ_pos o

@[simp]
theorem lt_one_iff_zero {a : Ordinal} : a < 1 ↔ a = 0 := by
  simpa using @lt_succ_bot_iff _ _ _ a _ _

theorem le_one_iff {a : Ordinal} : a ≤ 1 ↔ a = 0 ∨ a = 1 := by
  simpa using @le_succ_bot_iff _ _ _ a _

@[simp]
theorem card_succ (o : Ordinal) : card (succ o) = card o + 1 := by
  simp only [← add_one_eq_succ, card_add, card_one]

theorem natCast_succ (n : ℕ) : ↑n.succ = succ (n : Ordinal) :=
  rfl

@[deprecated "No deprecation message was provided."  (since := "2024-04-17")]
alias nat_cast_succ := natCast_succ

instance uniqueIioOne : Unique (Iio (1 : Ordinal)) where
  default := ⟨0, by simp⟩
  uniq a := Subtype.ext <| lt_one_iff_zero.1 a.2

instance uniqueToTypeOne : Unique (toType 1) where
  default := enum (α := toType 1) (· < ·) ⟨0, by simp⟩
  uniq a := by
    unfold default
    rw [← enum_typein (α := toType 1) (· < ·) a]
    congr
    rw [← lt_one_iff_zero]
    apply typein_lt_self

theorem one_toType_eq (x : toType 1) : x = enum (· < ·) ⟨0, by simp⟩ :=
  Unique.eq_default x

@[deprecated one_toType_eq (since := "2024-08-26")]
alias one_out_eq := one_toType_eq

/-! ### Extra properties of typein and enum -/

-- TODO: use `enumIsoToType` for lemmas on `toType` rather than `enum` and `typein`.

@[simp]
theorem typein_one_toType (x : toType 1) : typein (α := toType 1) (· < ·) x = 0 := by
  rw [one_toType_eq x, typein_enum]

@[deprecated typein_one_toType (since := "2024-08-26")]
alias typein_one_out := typein_one_toType

theorem typein_le_typein' (o : Ordinal) {x y : o.toType} :
    typein (α := o.toType) (· < ·) x ≤ typein (α := o.toType) (· < ·) y ↔ x ≤ y := by
  simp

theorem le_enum_succ {o : Ordinal} (a : (succ o).toType) :
    a ≤ enum (α := (succ o).toType) (· < ·) ⟨o, (type_toType _ ▸ lt_succ o)⟩ := by
  rw [← enum_typein (α := (succ o).toType) (· < ·) a, enum_le_enum', Subtype.mk_le_mk,
    ← lt_succ_iff]
  apply typein_lt_self

/-! ### Universal ordinal -/

-- intended to be used with explicit universe parameters
/-- `univ.{u v}` is the order type of the ordinals of `Type u` as a member
  of `Ordinal.{v}` (when `u < v`). It is an inaccessible cardinal. -/
@[pp_with_univ, nolint checkUnivs]
def univ : Ordinal.{max (u + 1) v} :=
  lift.{v, u + 1} (typeLT Ordinal)

theorem univ_id : univ.{u, u + 1} = typeLT Ordinal :=
  lift_id _

@[simp]
theorem lift_univ : lift.{w} univ.{u, v} = univ.{u, max v w} :=
  lift_lift _

theorem univ_umax : univ.{u, max (u + 1) v} = univ.{u, v} :=
  congr_fun lift_umax _

/-- Principal segment version of the lift operation on ordinals, embedding `Ordinal.{u}` in
`Ordinal.{v}` as a principal segment when `u < v`. -/
def liftPrincipalSeg : Ordinal.{u} <i Ordinal.{max (u + 1) v} :=
  ⟨↑liftInitialSeg.{max (u + 1) v, u}, univ.{u, v}, by
    refine fun b => inductionOn b ?_; intro β s _
    rw [univ, ← lift_umax]; constructor <;> intro h
    · cases' h with a e
      rw [← e]
      refine inductionOn a ?_
      intro α r _
      exact lift_type_lt.{u, u + 1, max (u + 1) v}.2 ⟨typein r⟩
    · rw [← lift_id (type s)] at h ⊢
      cases' lift_type_lt.{_,_,v}.1 h with f
      cases' f with f a hf
      exists a
      revert hf
      -- Porting note: apply inductionOn does not work, refine does
      refine inductionOn a ?_
      intro α r _ hf
      refine lift_type_eq.{u, max (u + 1) v, max (u + 1) v}.2
        ⟨(RelIso.ofSurjective (RelEmbedding.ofMonotone ?_ ?_) ?_).symm⟩
      · exact fun b => enum r ⟨f b, (hf _).1 ⟨_, rfl⟩⟩
      · refine fun a b h => (typein_lt_typein r).1 ?_
        rw [typein_enum, typein_enum]
        exact f.map_rel_iff.2 h
      · intro a'
        cases' (hf _).2 (typein_lt_type _ a') with b e
        exists b
        simp only [RelEmbedding.ofMonotone_coe]
        simp [e]⟩

@[deprecated liftPrincipalSeg (since := "2024-09-21")]
alias lift.principalSeg := liftPrincipalSeg

@[simp]
theorem liftPrincipalSeg_coe :
    (liftPrincipalSeg.{u, v} : Ordinal → Ordinal) = lift.{max (u + 1) v} :=
  rfl

set_option linter.deprecated false in
@[deprecated liftPrincipalSeg_coe (since := "2024-09-21")]
theorem lift.principalSeg_coe :
    (lift.principalSeg.{u, v} : Ordinal → Ordinal) = lift.{max (u + 1) v} :=
  rfl

@[simp]
theorem liftPrincipalSeg_top : (liftPrincipalSeg.{u, v}).top = univ.{u, v} :=
  rfl

set_option linter.deprecated false in
@[deprecated liftPrincipalSeg_top (since := "2024-09-21")]
theorem lift.principalSeg_top : (lift.principalSeg.{u, v}).top = univ.{u, v} :=
  rfl

theorem liftPrincipalSeg_top' : liftPrincipalSeg.{u, u + 1}.top = typeLT Ordinal := by
  simp only [liftPrincipalSeg_top, univ_id]

set_option linter.deprecated false in
@[deprecated liftPrincipalSeg_top (since := "2024-09-21")]
theorem lift.principalSeg_top' : lift.principalSeg.{u, u + 1}.top = typeLT Ordinal := by
  simp only [lift.principalSeg_top, univ_id]

end Ordinal

/-! ### Representing a cardinal with an ordinal -/


namespace Cardinal

open Ordinal

@[simp]
theorem mk_toType (o : Ordinal) : #o.toType = o.card :=
  (Ordinal.card_type _).symm.trans <| by rw [Ordinal.type_toType]

@[deprecated mk_toType (since := "2024-08-26")]
alias mk_ordinal_out := mk_toType

/-- The ordinal corresponding to a cardinal `c` is the least ordinal
  whose cardinal is `c`. For the order-embedding version, see `ord.order_embedding`. -/
def ord (c : Cardinal) : Ordinal :=
  let F := fun α : Type u => ⨅ r : { r // IsWellOrder α r }, @type α r.1 r.2
  Quot.liftOn c F
    (by
      suffices ∀ {α β}, α ≈ β → F α ≤ F β from
        fun α β h => (this h).antisymm (this (Setoid.symm h))
      rintro α β ⟨f⟩
      refine le_ciInf_iff'.2 fun i => ?_
      haveI := @RelEmbedding.isWellOrder _ _ (f ⁻¹'o i.1) _ (↑(RelIso.preimage f i.1)) i.2
      exact
        (ciInf_le' _
              (Subtype.mk (f ⁻¹'o i.val)
                (@RelEmbedding.isWellOrder _ _ _ _ (↑(RelIso.preimage f i.1)) i.2))).trans_eq
          (Quot.sound ⟨RelIso.preimage f i.1⟩))

theorem ord_eq_Inf (α : Type u) : ord #α = ⨅ r : { r // IsWellOrder α r }, @type α r.1 r.2 :=
  rfl

theorem ord_eq (α) : ∃ (r : α → α → Prop) (wo : IsWellOrder α r), ord #α = @type α r wo :=
  let ⟨r, wo⟩ := ciInf_mem fun r : { r // IsWellOrder α r } => @type α r.1 r.2
  ⟨r.1, r.2, wo.symm⟩

theorem ord_le_type (r : α → α → Prop) [h : IsWellOrder α r] : ord #α ≤ type r :=
  ciInf_le' _ (Subtype.mk r h)

theorem ord_le {c o} : ord c ≤ o ↔ c ≤ o.card :=
  inductionOn c fun α =>
    Ordinal.inductionOn o fun β s _ => by
      let ⟨r, _, e⟩ := ord_eq α
      simp only [card_type]; constructor <;> intro h
      · rw [e] at h
        exact
          let ⟨f⟩ := h
          ⟨f.toEmbedding⟩
      · cases' h with f
        have g := RelEmbedding.preimage f s
        haveI := RelEmbedding.isWellOrder g
        exact le_trans (ord_le_type _) g.ordinal_type_le

theorem gc_ord_card : GaloisConnection ord card := fun _ _ => ord_le

theorem lt_ord {c o} : o < ord c ↔ o.card < c :=
  gc_ord_card.lt_iff_lt

@[simp]
theorem card_ord (c) : (ord c).card = c :=
  c.inductionOn fun α ↦ let ⟨r, _, e⟩ := ord_eq α; e ▸ card_type r

theorem card_surjective : Function.Surjective card :=
  fun c ↦ ⟨_, card_ord c⟩

/-- Galois coinsertion between `Cardinal.ord` and `Ordinal.card`. -/
def gciOrdCard : GaloisCoinsertion ord card :=
  gc_ord_card.toGaloisCoinsertion fun c => c.card_ord.le

theorem ord_card_le (o : Ordinal) : o.card.ord ≤ o :=
  gc_ord_card.l_u_le _

theorem lt_ord_succ_card (o : Ordinal) : o < (succ o.card).ord :=
  lt_ord.2 <| lt_succ _

theorem card_le_iff {o : Ordinal} {c : Cardinal} : o.card ≤ c ↔ o < (succ c).ord := by
  rw [lt_ord, lt_succ_iff]

/--
A variation on `Cardinal.lt_ord` using `≤`: If `o` is no greater than the
initial ordinal of cardinality `c`, then its cardinal is no greater than `c`.

The converse, however, is false (for instance, `o = ω+1` and `c = ℵ₀`).
-/
lemma card_le_of_le_ord {o : Ordinal} {c : Cardinal} (ho : o ≤ c.ord) :
    o.card ≤ c := by
  rw [← card_ord c]; exact Ordinal.card_le_card ho

@[mono]
theorem ord_strictMono : StrictMono ord :=
  gciOrdCard.strictMono_l

@[mono]
theorem ord_mono : Monotone ord :=
  gc_ord_card.monotone_l

@[simp]
theorem ord_le_ord {c₁ c₂} : ord c₁ ≤ ord c₂ ↔ c₁ ≤ c₂ :=
  gciOrdCard.l_le_l_iff

@[simp]
theorem ord_lt_ord {c₁ c₂} : ord c₁ < ord c₂ ↔ c₁ < c₂ :=
  ord_strictMono.lt_iff_lt

@[simp]
theorem ord_zero : ord 0 = 0 :=
  gc_ord_card.l_bot

@[simp]
theorem ord_nat (n : ℕ) : ord n = n :=
  (ord_le.2 (card_nat n).ge).antisymm
    (by
      induction' n with n IH
      · apply Ordinal.zero_le
      · exact succ_le_of_lt (IH.trans_lt <| ord_lt_ord.2 <| Nat.cast_lt.2 (Nat.lt_succ_self n)))

@[simp]
theorem ord_one : ord 1 = 1 := by simpa using ord_nat 1

-- See note [no_index around OfNat.ofNat]
@[simp]
theorem ord_ofNat (n : ℕ) [n.AtLeastTwo] : ord (no_index (OfNat.ofNat n)) = OfNat.ofNat n :=
  ord_nat n

@[simp]
theorem ord_aleph0 : ord.{u} ℵ₀ = ω :=
  le_antisymm (ord_le.2 le_rfl) <|
    le_of_forall_lt fun o h => by
      rcases Ordinal.lt_lift_iff.1 h with ⟨o, h', rfl⟩
      rw [lt_ord, ← lift_card, lift_lt_aleph0, ← typein_enum (· < ·) h']
      exact lt_aleph0_iff_fintype.2 ⟨Set.fintypeLTNat _⟩

@[simp]
theorem lift_ord (c) : Ordinal.lift.{u,v} (ord c) = ord (lift.{u,v} c) := by
  refine le_antisymm (le_of_forall_lt fun a ha => ?_) ?_
  · rcases Ordinal.lt_lift_iff.1 ha with ⟨a, _, rfl⟩
    rwa [lt_ord, ← lift_card, lift_lt, ← lt_ord, ← Ordinal.lift_lt]
  · rw [ord_le, ← lift_card, card_ord]

theorem mk_ord_toType (c : Cardinal) : #c.ord.toType = c := by simp

@[deprecated mk_ord_toType (since := "2024-08-26")]
alias mk_ord_out := mk_ord_toType

theorem card_typein_lt (r : α → α → Prop) [IsWellOrder α r] (x : α) (h : ord #α = type r) :
    card (typein r x) < #α := by
  rw [← lt_ord, h]
  apply typein_lt_type

theorem card_typein_toType_lt (c : Cardinal) (x : c.ord.toType) :
    card (typein (α := c.ord.toType) (· < ·) x) < c := by
  rw [← lt_ord]
  apply typein_lt_self

@[deprecated card_typein_toType_lt (since := "2024-08-26")]
alias card_typein_out_lt := card_typein_toType_lt

theorem mk_Iio_ord_toType {c : Cardinal} (i : c.ord.toType) : #(Iio i) < c :=
  card_typein_toType_lt c i

@[deprecated "No deprecation message was provided."  (since := "2024-08-26")]
alias mk_Iio_ord_out_α := mk_Iio_ord_toType

theorem ord_injective : Injective ord := by
  intro c c' h
  rw [← card_ord c, ← card_ord c', h]

@[simp]
theorem ord_inj {a b : Cardinal} : a.ord = b.ord ↔ a = b :=
  ord_injective.eq_iff

@[simp]
theorem ord_eq_zero {a : Cardinal} : a.ord = 0 ↔ a = 0 :=
  ord_injective.eq_iff' ord_zero

@[simp]
theorem ord_eq_one {a : Cardinal} : a.ord = 1 ↔ a = 1 :=
  ord_injective.eq_iff' ord_one

@[simp]
theorem omega0_le_ord {a : Cardinal} : ω ≤ a.ord ↔ ℵ₀ ≤ a := by
  rw [← ord_aleph0, ord_le_ord]

@[simp]
theorem ord_le_omega0 {a : Cardinal} : a.ord ≤ ω ↔ a ≤ ℵ₀ := by
  rw [← ord_aleph0, ord_le_ord]

@[simp]
theorem ord_lt_omega0 {a : Cardinal} : a.ord < ω ↔ a < ℵ₀ :=
  le_iff_le_iff_lt_iff_lt.1 omega0_le_ord

@[simp]
theorem omega0_lt_ord {a : Cardinal} : ω < a.ord ↔ ℵ₀ < a :=
  le_iff_le_iff_lt_iff_lt.1 ord_le_omega0

@[simp]
theorem ord_eq_omega0 {a : Cardinal} : a.ord = ω ↔ a = ℵ₀ :=
  ord_injective.eq_iff' ord_aleph0

/-- The ordinal corresponding to a cardinal `c` is the least ordinal
  whose cardinal is `c`. This is the order-embedding version. For the regular function, see `ord`.
-/
def ord.orderEmbedding : Cardinal ↪o Ordinal :=
  RelEmbedding.orderEmbeddingOfLTEmbedding
    (RelEmbedding.ofMonotone Cardinal.ord fun _ _ => Cardinal.ord_lt_ord.2)

@[simp]
theorem ord.orderEmbedding_coe : (ord.orderEmbedding : Cardinal → Ordinal) = ord :=
  rfl

-- intended to be used with explicit universe parameters
/-- The cardinal `univ` is the cardinality of ordinal `univ`, or
  equivalently the cardinal of `Ordinal.{u}`, or `Cardinal.{u}`,
  as an element of `Cardinal.{v}` (when `u < v`). -/
@[pp_with_univ, nolint checkUnivs]
def univ :=
  lift.{v, u + 1} #Ordinal

theorem univ_id : univ.{u, u + 1} = #Ordinal :=
  lift_id _

@[simp]
theorem lift_univ : lift.{w} univ.{u, v} = univ.{u, max v w} :=
  lift_lift _

theorem univ_umax : univ.{u, max (u + 1) v} = univ.{u, v} :=
  congr_fun lift_umax _

theorem lift_lt_univ (c : Cardinal) : lift.{u + 1, u} c < univ.{u, u + 1} := by
  simpa only [liftPrincipalSeg_coe, lift_ord, lift_succ, ord_le, succ_le_iff] using
    le_of_lt (liftPrincipalSeg.{u, u + 1}.lt_top (succ c).ord)

theorem lift_lt_univ' (c : Cardinal) : lift.{max (u + 1) v, u} c < univ.{u, v} := by
  have := lift_lt.{_, max (u+1) v}.2 (lift_lt_univ c)
  rw [lift_lift, lift_univ, univ_umax.{u,v}] at this
  exact this

@[simp]
theorem ord_univ : ord univ.{u, v} = Ordinal.univ.{u, v} := by
  refine le_antisymm (ord_card_le _) <| le_of_forall_lt fun o h => lt_ord.2 ?_
  have := liftPrincipalSeg.mem_range_of_rel_top (by simpa only [liftPrincipalSeg_coe] using h)
  rcases this with ⟨o, h'⟩
  rw [← h', liftPrincipalSeg_coe, ← lift_card]
  apply lift_lt_univ'

theorem lt_univ {c} : c < univ.{u, u + 1} ↔ ∃ c', c = lift.{u + 1, u} c' :=
  ⟨fun h => by
    have := ord_lt_ord.2 h
    rw [ord_univ] at this
    cases' liftPrincipalSeg.mem_range_of_rel_top (by simpa only [liftPrincipalSeg_top]) with o e
    have := card_ord c
    rw [← e, liftPrincipalSeg_coe, ← lift_card] at this
    exact ⟨_, this.symm⟩, fun ⟨_, e⟩ => e.symm ▸ lift_lt_univ _⟩

theorem lt_univ' {c} : c < univ.{u, v} ↔ ∃ c', c = lift.{max (u + 1) v, u} c' :=
  ⟨fun h => by
    let ⟨a, h', e⟩ := lt_lift_iff.1 h
    rw [← univ_id] at h'
    rcases lt_univ.{u}.1 h' with ⟨c', rfl⟩
    exact ⟨c', by simp only [e.symm, lift_lift]⟩, fun ⟨_, e⟩ => e.symm ▸ lift_lt_univ' _⟩

theorem small_iff_lift_mk_lt_univ {α : Type u} :
    Small.{v} α ↔ Cardinal.lift.{v+1,_} #α < univ.{v, max u (v + 1)} := by
  rw [lt_univ']
  constructor
  · rintro ⟨β, e⟩
    exact ⟨#β, lift_mk_eq.{u, _, v + 1}.2 e⟩
  · rintro ⟨c, hc⟩
    exact ⟨⟨c.out, lift_mk_eq.{u, _, v + 1}.1 (hc.trans (congr rfl c.mk_out.symm))⟩⟩

end Cardinal

namespace Ordinal

@[simp]
theorem card_univ : card univ.{u,v} = Cardinal.univ.{u,v} :=
  rfl

@[simp]
theorem nat_le_card {o} {n : ℕ} : (n : Cardinal) ≤ card o ↔ (n : Ordinal) ≤ o := by
  rw [← Cardinal.ord_le, Cardinal.ord_nat]

@[simp]
theorem one_le_card {o} : 1 ≤ card o ↔ 1 ≤ o := by
  simpa using nat_le_card (n := 1)

-- See note [no_index around OfNat.ofNat]
@[simp]
theorem ofNat_le_card {o} {n : ℕ} [n.AtLeastTwo] :
    (no_index (OfNat.ofNat n : Cardinal)) ≤ card o ↔ (OfNat.ofNat n : Ordinal) ≤ o :=
  nat_le_card

@[simp]
theorem aleph0_le_card {o} : ℵ₀ ≤ card o ↔ ω ≤ o := by
  rw [← ord_le, ord_aleph0]

@[simp]
theorem card_lt_aleph0 {o} : card o < ℵ₀ ↔ o < ω :=
  le_iff_le_iff_lt_iff_lt.1 aleph0_le_card

@[simp]
theorem nat_lt_card {o} {n : ℕ} : (n : Cardinal) < card o ↔ (n : Ordinal) < o := by
  rw [← succ_le_iff, ← succ_le_iff, ← nat_succ, nat_le_card]
  rfl

@[simp]
theorem zero_lt_card {o} : 0 < card o ↔ 0 < o := by
  simpa using nat_lt_card (n := 0)

@[simp]
theorem one_lt_card {o} : 1 < card o ↔ 1 < o := by
  simpa using nat_lt_card (n := 1)

-- See note [no_index around OfNat.ofNat]
@[simp]
theorem ofNat_lt_card {o} {n : ℕ} [n.AtLeastTwo] :
    (no_index (OfNat.ofNat n : Cardinal)) < card o ↔ (OfNat.ofNat n : Ordinal) < o :=
  nat_lt_card

@[simp]
theorem card_lt_nat {o} {n : ℕ} : card o < n ↔ o < n :=
  lt_iff_lt_of_le_iff_le nat_le_card

-- See note [no_index around OfNat.ofNat]
@[simp]
theorem card_lt_ofNat {o} {n : ℕ} [n.AtLeastTwo] :
    card o < (no_index (OfNat.ofNat n)) ↔ o < OfNat.ofNat n :=
  card_lt_nat

@[simp]
theorem card_le_nat {o} {n : ℕ} : card o ≤ n ↔ o ≤ n :=
  le_iff_le_iff_lt_iff_lt.2 nat_lt_card

@[simp]
theorem card_le_one {o} : card o ≤ 1 ↔ o ≤ 1 := by
  simpa using card_le_nat (n := 1)

-- See note [no_index around OfNat.ofNat]
@[simp]
theorem card_le_ofNat {o} {n : ℕ} [n.AtLeastTwo] :
    card o ≤ (no_index (OfNat.ofNat n)) ↔ o ≤ OfNat.ofNat n :=
  card_le_nat

@[simp]
theorem card_eq_nat {o} {n : ℕ} : card o = n ↔ o = n := by
  simp only [le_antisymm_iff, card_le_nat, nat_le_card]

@[simp]
theorem card_eq_zero {o} : card o = 0 ↔ o = 0 := by
  simpa using card_eq_nat (n := 0)

@[simp]
theorem card_eq_one {o} : card o = 1 ↔ o = 1 := by
  simpa using card_eq_nat (n := 1)

theorem mem_range_lift_of_card_le {a : Cardinal.{u}} {b : Ordinal.{max u v}}
    (h : card b ≤ Cardinal.lift.{v, u} a) : b ∈ Set.range lift.{v, u} := by
  rw [card_le_iff, ← lift_succ, ← lift_ord] at h
  exact mem_range_lift_of_le h.le

@[deprecated mem_range_lift_of_card_le (since := "2024-10-07")]
theorem lift_down' {a : Cardinal.{u}} {b : Ordinal.{max u v}}
    (h : card.{max u v} b ≤ Cardinal.lift.{v, u} a) : ∃ a', lift.{v, u} a' = b :=
  mem_range_lift_of_card_le h

-- See note [no_index around OfNat.ofNat]
@[simp]
theorem card_eq_ofNat {o} {n : ℕ} [n.AtLeastTwo] :
    card o = (no_index (OfNat.ofNat n)) ↔ o = OfNat.ofNat n :=
  card_eq_nat

@[simp]
theorem type_fintype (r : α → α → Prop) [IsWellOrder α r] [Fintype α] :
    type r = Fintype.card α := by rw [← card_eq_nat, card_type, mk_fintype]

theorem type_fin (n : ℕ) : typeLT (Fin n) = n := by simp

end Ordinal

/-! ### Sorted lists -/

theorem List.Sorted.lt_ord_of_lt [LinearOrder α] [WellFoundedLT α] {l m : List α}
    {o : Ordinal} (hl : l.Sorted (· > ·)) (hm : m.Sorted (· > ·)) (hmltl : m < l)
    (hlt : ∀ i ∈ l, Ordinal.typein (α := α) (· < ·) i < o) :
      ∀ i ∈ m, Ordinal.typein (α := α) (· < ·) i < o := by
  replace hmltl : List.Lex (· < ·) m l := hmltl
  cases l with
  | nil => simp at hmltl
  | cons a as =>
    cases m with
    | nil => intro i hi; simp at hi
    | cons b bs =>
      intro i hi
      suffices h : i ≤ a by refine lt_of_le_of_lt ?_ (hlt a (mem_cons_self a as)); simpa
      cases hi with
      | head as => exact List.head_le_of_lt hmltl
      | tail b hi => exact le_of_lt (lt_of_lt_of_le (List.rel_of_sorted_cons hm _ hi)
          (List.head_le_of_lt hmltl))<|MERGE_RESOLUTION|>--- conflicted
+++ resolved
@@ -820,7 +820,6 @@
 theorem lift_omega0 : lift ω = ω :=
   lift_lift _
 
-<<<<<<< HEAD
 @[deprecated (since := "2024-09-30")]
 alias lift_omega := lift_omega0
 
@@ -840,8 +839,6 @@
 theorem lift_lt_omega0 {c : Ordinal.{u}} : lift.{v} c < ω ↔ c < ω := by
   rw [← lift_omega0.{v, u}, lift_lt]
 
-=======
->>>>>>> ffcd1a0e
 /-!
 ### Definition and first properties of addition on ordinals
 
