/-
Copyright (c) 2022 Violeta Hernández Palacios. All rights reserved.
Released under Apache 2.0 license as described in the file LICENSE.
Authors: Violeta Hernández Palacios
-/
import Mathlib.SetTheory.Ordinal.Arithmetic
import Mathlib.Tactic.Abel

/-!
# Natural operations on ordinals

The goal of this file is to define natural addition and multiplication on ordinals, also known as
the Hessenberg sum and product, and provide a basic API. The natural addition of two ordinals
`a ♯ b` is recursively defined as the least ordinal greater than `a' ♯ b` and `a ♯ b'` for `a' < a`
and `b' < b`. The natural multiplication `a ⨳ b` is likewise recursively defined as the least
ordinal such that `a ⨳ b ♯ a' ⨳ b'` is greater than `a' ⨳ b ♯ a ⨳ b'` for any `a' < a` and
`b' < b`.

These operations form a rich algebraic structure: they're commutative, associative, preserve order,
have the usual `0` and `1` from ordinals, and distribute over one another.

Moreover, these operations are the addition and multiplication of ordinals when viewed as
combinatorial `Game`s. This makes them particularly useful for game theory.

Finally, both operations admit simple, intuitive descriptions in terms of the Cantor normal form.
The natural addition of two ordinals corresponds to adding their Cantor normal forms as if they were
polynomials in `ω`. Likewise, their natural multiplication corresponds to multiplying the Cantor
normal forms as polynomials.

## Implementation notes

Given the rich algebraic structure of these two operations, we choose to create a type synonym
`NatOrdinal`, where we provide the appropriate instances. However, to avoid casting back and forth
between both types, we attempt to prove and state most results on `Ordinal`.

## Todo

- Prove the characterizations of natural addition and multiplication in terms of the Cantor normal
  form.
-/

universe u v

open Function Order Set

noncomputable section

/-! ### Basic casts between `Ordinal` and `NatOrdinal` -/

/-- A type synonym for ordinals with natural addition and multiplication. -/
def NatOrdinal : Type _ :=
  -- Porting note: used to derive LinearOrder & SuccOrder but need to manually define
  Ordinal deriving Zero, Inhabited, One, WellFoundedRelation

instance NatOrdinal.instLinearOrder : LinearOrder NatOrdinal := Ordinal.instLinearOrder
instance NatOrdinal.instSuccOrder : SuccOrder NatOrdinal := Ordinal.instSuccOrder
instance NatOrdinal.instOrderBot : OrderBot NatOrdinal := Ordinal.instOrderBot
instance NatOrdinal.instNoMaxOrder : NoMaxOrder NatOrdinal := Ordinal.instNoMaxOrder
instance NatOrdinal.instZeroLEOneClass : ZeroLEOneClass NatOrdinal := Ordinal.instZeroLEOneClass
instance NatOrdinal.instNeZeroOne : NeZero (1 : NatOrdinal) := Ordinal.instNeZeroOne

/-- The identity function between `Ordinal` and `NatOrdinal`. -/
@[match_pattern]
def Ordinal.toNatOrdinal : Ordinal ≃o NatOrdinal :=
  OrderIso.refl _

/-- The identity function between `NatOrdinal` and `Ordinal`. -/
@[match_pattern]
def NatOrdinal.toOrdinal : NatOrdinal ≃o Ordinal :=
  OrderIso.refl _

namespace NatOrdinal

open Ordinal

@[simp]
theorem toOrdinal_symm_eq : NatOrdinal.toOrdinal.symm = Ordinal.toNatOrdinal :=
  rfl

@[simp]
theorem toOrdinal_toNatOrdinal (a : NatOrdinal) : a.toOrdinal.toNatOrdinal = a :=
  rfl

theorem lt_wf : @WellFounded NatOrdinal (· < ·) :=
  Ordinal.lt_wf

instance : WellFoundedLT NatOrdinal :=
  Ordinal.wellFoundedLT

instance : ConditionallyCompleteLinearOrderBot NatOrdinal :=
  WellFoundedLT.conditionallyCompleteLinearOrderBot _

@[simp]
theorem bot_eq_zero : ⊥ = 0 :=
  rfl

@[simp]
theorem toOrdinal_zero : toOrdinal 0 = 0 :=
  rfl

@[simp]
theorem toOrdinal_one : toOrdinal 1 = 1 :=
  rfl

@[simp]
theorem toOrdinal_eq_zero {a} : toOrdinal a = 0 ↔ a = 0 :=
  Iff.rfl

@[simp]
theorem toOrdinal_eq_one {a} : toOrdinal a = 1 ↔ a = 1 :=
  Iff.rfl

@[simp]
theorem toOrdinal_max (a b : NatOrdinal) : toOrdinal (max a b) = max (toOrdinal a) (toOrdinal b) :=
  rfl

@[simp]
theorem toOrdinal_min (a b : NatOrdinal) : toOrdinal (min a b) = min (toOrdinal a) (toOrdinal b) :=
  rfl

theorem succ_def (a : NatOrdinal) : succ a = toNatOrdinal (toOrdinal a + 1) :=
  rfl

/-- A recursor for `NatOrdinal`. Use as `induction x`. -/
@[elab_as_elim, cases_eliminator, induction_eliminator]
protected def rec {β : NatOrdinal → Sort*} (h : ∀ a, β (toNatOrdinal a)) : ∀ a, β a := fun a =>
  h (toOrdinal a)

/-- `Ordinal.induction` but for `NatOrdinal`. -/
theorem induction {p : NatOrdinal → Prop} : ∀ (i) (_ : ∀ j, (∀ k, k < j → p k) → p j), p i :=
  Ordinal.induction

end NatOrdinal

namespace Ordinal

variable {a b c : Ordinal.{u}}

@[simp]
theorem toNatOrdinal_symm_eq : toNatOrdinal.symm = NatOrdinal.toOrdinal :=
  rfl

@[simp]
theorem toNatOrdinal_toOrdinal (a : Ordinal) : a.toNatOrdinal.toOrdinal = a :=
  rfl

@[simp]
theorem toNatOrdinal_zero : toNatOrdinal 0 = 0 :=
  rfl

@[simp]
theorem toNatOrdinal_one : toNatOrdinal 1 = 1 :=
  rfl

@[simp]
theorem toNatOrdinal_eq_zero (a) : toNatOrdinal a = 0 ↔ a = 0 :=
  Iff.rfl

@[simp]
theorem toNatOrdinal_eq_one (a) : toNatOrdinal a = 1 ↔ a = 1 :=
  Iff.rfl

@[simp]
theorem toNatOrdinal_max (a b : Ordinal) :
    toNatOrdinal (max a b) = max (toNatOrdinal a) (toNatOrdinal b) :=
  rfl

@[simp]
theorem toNatOrdinal_min (a b : Ordinal) :
    toNatOrdinal (min a b) = min (toNatOrdinal a) (toNatOrdinal b) :=
  rfl

/-! We place the definitions of `nadd` and `nmul` before actually developing their API, as this
guarantees we only need to open the `NaturalOps` locale once. -/

/-- Natural addition on ordinals `a ♯ b`, also known as the Hessenberg sum, is recursively defined
as the least ordinal greater than `a' ♯ b` and `a ♯ b'` for all `a' < a` and `b' < b`. In contrast
to normal ordinal addition, it is commutative.

Natural addition can equivalently be characterized as the ordinal resulting from adding up
corresponding coefficients in the Cantor normal forms of `a` and `b`. -/
noncomputable def nadd (a b : Ordinal.{u}) : Ordinal.{u} :=
  max (⨆ x : Iio a, succ (nadd x.1 b)) (⨆ x : Iio b, succ (nadd a x.1))
termination_by (a, b)
decreasing_by all_goals cases x; decreasing_tactic

@[inherit_doc]
scoped[NaturalOps] infixl:65 " ♯ " => Ordinal.nadd

open NaturalOps

/-- Natural multiplication on ordinals `a ⨳ b`, also known as the Hessenberg product, is recursively
defined as the least ordinal such that `a ⨳ b ♯ a' ⨳ b'` is greater than `a' ⨳ b ♯ a ⨳ b'` for all
`a' < a` and `b < b'`. In contrast to normal ordinal multiplication, it is commutative and
distributive (over natural addition).

Natural multiplication can equivalently be characterized as the ordinal resulting from multiplying
the Cantor normal forms of `a` and `b` as if they were polynomials in `ω`. Addition of exponents is
done via natural addition. -/
noncomputable def nmul (a b : Ordinal.{u}) : Ordinal.{u} :=
  sInf {c | ∀ a' < a, ∀ b' < b, nmul a' b ♯ nmul a b' < c ♯ nmul a' b'}
termination_by (a, b)

@[inherit_doc]
scoped[NaturalOps] infixl:70 " ⨳ " => Ordinal.nmul

/-! ### Natural addition -/

theorem lt_nadd_iff : a < b ♯ c ↔ (∃ b' < b, a ≤ b' ♯ c) ∨ ∃ c' < c, a ≤ b ♯ c' := by
  rw [nadd]
  simp [Ordinal.lt_iSup_iff]

theorem nadd_le_iff : b ♯ c ≤ a ↔ (∀ b' < b, b' ♯ c < a) ∧ ∀ c' < c, b ♯ c' < a := by
  rw [← not_lt, lt_nadd_iff]
  simp

theorem nadd_lt_nadd_left (h : b < c) (a) : a ♯ b < a ♯ c :=
  lt_nadd_iff.2 (Or.inr ⟨b, h, le_rfl⟩)

theorem nadd_lt_nadd_right (h : b < c) (a) : b ♯ a < c ♯ a :=
  lt_nadd_iff.2 (Or.inl ⟨b, h, le_rfl⟩)

theorem nadd_le_nadd_left (h : b ≤ c) (a) : a ♯ b ≤ a ♯ c := by
  rcases lt_or_eq_of_le h with (h | rfl)
  · exact (nadd_lt_nadd_left h a).le
  · exact le_rfl

theorem nadd_le_nadd_right (h : b ≤ c) (a) : b ♯ a ≤ c ♯ a := by
  rcases lt_or_eq_of_le h with (h | rfl)
  · exact (nadd_lt_nadd_right h a).le
  · exact le_rfl

variable (a b)

theorem nadd_comm (a b) : a ♯ b = b ♯ a := by
  rw [nadd, nadd, max_comm]
  congr <;> ext x <;> cases x <;> apply congr_arg _ (nadd_comm _ _)
termination_by (a, b)

@[deprecated "blsub will soon be deprecated" (since := "2024-11-18")]
theorem blsub_nadd_of_mono {f : ∀ c < a ♯ b, Ordinal.{max u v}}
    (hf : ∀ {i j} (hi hj), i ≤ j → f i hi ≤ f j hj) :
    blsub.{u,v} _ f =
      max (blsub.{u, v} a fun a' ha' => f (a' ♯ b) <| nadd_lt_nadd_right ha' b)
        (blsub.{u, v} b fun b' hb' => f (a ♯ b') <| nadd_lt_nadd_left hb' a) := by
  apply (blsub_le_iff.2 fun i h => _).antisymm (max_le _ _)
  · intro i h
    rcases lt_nadd_iff.1 h with (⟨a', ha', hi⟩ | ⟨b', hb', hi⟩)
    · exact lt_max_of_lt_left ((hf h (nadd_lt_nadd_right ha' b) hi).trans_lt (lt_blsub _ _ ha'))
    · exact lt_max_of_lt_right ((hf h (nadd_lt_nadd_left hb' a) hi).trans_lt (lt_blsub _ _ hb'))
  all_goals
    apply blsub_le_of_brange_subset.{u, u, v}
    rintro c ⟨d, hd, rfl⟩
    apply mem_brange_self

private theorem iSup_nadd_of_monotone {a b} (f : Ordinal.{u} → Ordinal.{u}) (h : Monotone f) :
    ⨆ x : Iio (a ♯ b), f x = max (⨆ a' : Iio a, f (a'.1 ♯ b)) (⨆ b' : Iio b, f (a ♯ b'.1)) := by
  apply (max_le _ _).antisymm'
  · rw [Ordinal.iSup_le_iff]
    rintro ⟨i, hi⟩
    obtain ⟨x, hx, hi⟩ | ⟨x, hx, hi⟩ := lt_nadd_iff.1 hi
    · exact le_max_of_le_left ((h hi).trans <| Ordinal.le_iSup (fun x : Iio a ↦ _) ⟨x, hx⟩)
    · exact le_max_of_le_right ((h hi).trans <| Ordinal.le_iSup (fun x : Iio b ↦ _) ⟨x, hx⟩)
  all_goals
    apply csSup_le_csSup' (bddAbove_of_small _)
    rintro _ ⟨⟨c, hc⟩, rfl⟩
    refine mem_range_self (⟨_, ?_⟩ : Iio _)
    apply_rules [nadd_lt_nadd_left, nadd_lt_nadd_right]

theorem nadd_assoc (a b c) : a ♯ b ♯ c = a ♯ (b ♯ c) := by
  unfold nadd
  rw [iSup_nadd_of_monotone fun a' ↦ succ (a' ♯ c), iSup_nadd_of_monotone fun b' ↦ succ (a ♯ b'),
    max_assoc]
  · congr <;> ext x <;> cases x <;> apply congr_arg _ (nadd_assoc _ _ _)
  · exact succ_mono.comp fun x y h ↦ nadd_le_nadd_left h _
  · exact succ_mono.comp fun x y h ↦ nadd_le_nadd_right h _
termination_by (a, b, c)

@[simp]
theorem nadd_zero (a : Ordinal) : a ♯ 0 = a := by
  rw [nadd, ciSup_of_empty fun _ : Iio 0 ↦ _, sup_bot_eq]
  convert iSup_succ a
  rename_i x
  cases x
  exact nadd_zero _
termination_by a

@[simp]
theorem zero_nadd : 0 ♯ a = a := by rw [nadd_comm, nadd_zero]

@[simp]
theorem nadd_one (a : Ordinal) : a ♯ 1 = succ a := by
  rw [nadd, ciSup_unique (s := fun _ : Iio 1 ↦ _), Iio_one_default_eq, nadd_zero,
    max_eq_right_iff, Ordinal.iSup_le_iff]
  rintro ⟨i, hi⟩
  rwa [nadd_one, succ_le_succ_iff, succ_le_iff]
termination_by a

@[simp]
theorem one_nadd : 1 ♯ a = succ a := by rw [nadd_comm, nadd_one]

theorem nadd_succ : a ♯ succ b = succ (a ♯ b) := by rw [← nadd_one (a ♯ b), nadd_assoc, nadd_one]

theorem succ_nadd : succ a ♯ b = succ (a ♯ b) := by rw [← one_nadd (a ♯ b), ← nadd_assoc, one_nadd]

@[simp]
theorem nadd_nat (n : ℕ) : a ♯ n = a + n := by
  induction' n with n hn
  · simp
  · rw [Nat.cast_succ, add_one_eq_succ, nadd_succ, add_succ, hn]

@[simp]
theorem nat_nadd (n : ℕ) : ↑n ♯ a = a + n := by rw [nadd_comm, nadd_nat]

theorem add_le_nadd : a + b ≤ a ♯ b := by
  induction b using limitRecOn with
  | H₁ => simp
  | H₂ c h =>
    rwa [add_succ, nadd_succ, succ_le_succ_iff]
  | H₃ c hc H =>
    rw [(isNormal_add_right a).apply_of_isLimit hc, Ordinal.iSup_le_iff]
    rintro ⟨i, hi⟩
    exact (H i hi).trans (nadd_le_nadd_left hi.le a)

end Ordinal

namespace NatOrdinal

open Ordinal NaturalOps

instance : Add NatOrdinal := ⟨nadd⟩
instance : SuccAddOrder NatOrdinal := ⟨fun x => (nadd_one x).symm⟩

instance : AddLeftStrictMono NatOrdinal.{u} :=
  ⟨fun a _ _ h => nadd_lt_nadd_left h a⟩

instance : AddLeftMono NatOrdinal.{u} :=
  ⟨fun a _ _ h => nadd_le_nadd_left h a⟩

instance : AddLeftReflectLE NatOrdinal.{u} :=
  ⟨fun a b c h => by
    by_contra! h'
    exact h.not_lt (add_lt_add_left h' a)⟩

instance : OrderedCancelAddCommMonoid NatOrdinal :=
  { NatOrdinal.instLinearOrder with
    add := (· + ·)
    add_assoc := nadd_assoc
    add_le_add_left := fun _ _ => add_le_add_left
    le_of_add_le_add_left := fun _ _ _ => le_of_add_le_add_left
    zero := 0
    zero_add := zero_nadd
    add_zero := nadd_zero
    add_comm := nadd_comm
    nsmul := nsmulRec }

instance : AddMonoidWithOne NatOrdinal :=
  AddMonoidWithOne.unary

@[deprecated Order.succ_eq_add_one (since := "2024-09-04")]
theorem add_one_eq_succ (a : NatOrdinal) : a + 1 = succ a :=
  (Order.succ_eq_add_one a).symm

@[simp]
theorem toOrdinal_cast_nat (n : ℕ) : toOrdinal n = n := by
  induction' n with n hn
  · rfl
  · change (toOrdinal n) ♯ 1 = n + 1
    rw [hn]; exact nadd_one n

end NatOrdinal

open NatOrdinal

open NaturalOps

namespace Ordinal

theorem nadd_eq_add (a b : Ordinal) : a ♯ b = toOrdinal (toNatOrdinal a + toNatOrdinal b) :=
  rfl

@[simp]
theorem toNatOrdinal_cast_nat (n : ℕ) : toNatOrdinal n = n := by
  rw [← toOrdinal_cast_nat n]
  rfl

theorem lt_of_nadd_lt_nadd_left : ∀ {a b c}, a ♯ b < a ♯ c → b < c :=
  @lt_of_add_lt_add_left NatOrdinal _ _ _

theorem lt_of_nadd_lt_nadd_right : ∀ {a b c}, b ♯ a < c ♯ a → b < c :=
  @lt_of_add_lt_add_right NatOrdinal _ _ _

theorem le_of_nadd_le_nadd_left : ∀ {a b c}, a ♯ b ≤ a ♯ c → b ≤ c :=
  @le_of_add_le_add_left NatOrdinal _ _ _

theorem le_of_nadd_le_nadd_right : ∀ {a b c}, b ♯ a ≤ c ♯ a → b ≤ c :=
  @le_of_add_le_add_right NatOrdinal _ _ _

theorem nadd_lt_nadd_iff_left : ∀ (a) {b c}, a ♯ b < a ♯ c ↔ b < c :=
  @add_lt_add_iff_left NatOrdinal _ _ _ _

theorem nadd_lt_nadd_iff_right : ∀ (a) {b c}, b ♯ a < c ♯ a ↔ b < c :=
  @add_lt_add_iff_right NatOrdinal _ _ _ _

theorem nadd_le_nadd_iff_left : ∀ (a) {b c}, a ♯ b ≤ a ♯ c ↔ b ≤ c :=
  @add_le_add_iff_left NatOrdinal _ _ _ _

theorem nadd_le_nadd_iff_right : ∀ (a) {b c}, b ♯ a ≤ c ♯ a ↔ b ≤ c :=
  @_root_.add_le_add_iff_right NatOrdinal _ _ _ _

theorem nadd_le_nadd : ∀ {a b c d}, a ≤ b → c ≤ d → a ♯ c ≤ b ♯ d :=
  @add_le_add NatOrdinal _ _ _ _

theorem nadd_lt_nadd : ∀ {a b c d}, a < b → c < d → a ♯ c < b ♯ d :=
  @add_lt_add NatOrdinal _ _ _ _

theorem nadd_lt_nadd_of_lt_of_le : ∀ {a b c d}, a < b → c ≤ d → a ♯ c < b ♯ d :=
  @add_lt_add_of_lt_of_le NatOrdinal _ _ _ _

theorem nadd_lt_nadd_of_le_of_lt : ∀ {a b c d}, a ≤ b → c < d → a ♯ c < b ♯ d :=
  @add_lt_add_of_le_of_lt NatOrdinal _ _ _ _

theorem nadd_left_cancel : ∀ {a b c}, a ♯ b = a ♯ c → b = c :=
  @_root_.add_left_cancel NatOrdinal _ _

theorem nadd_right_cancel : ∀ {a b c}, a ♯ b = c ♯ b → a = c :=
  @_root_.add_right_cancel NatOrdinal _ _

theorem nadd_left_cancel_iff : ∀ {a b c}, a ♯ b = a ♯ c ↔ b = c :=
  @add_left_cancel_iff NatOrdinal _ _

theorem nadd_right_cancel_iff : ∀ {a b c}, b ♯ a = c ♯ a ↔ b = c :=
  @add_right_cancel_iff NatOrdinal _ _

theorem le_nadd_self {a b} : a ≤ b ♯ a := by simpa using nadd_le_nadd_right (Ordinal.zero_le b) a

theorem le_nadd_left {a b c} (h : a ≤ c) : a ≤ b ♯ c :=
  le_nadd_self.trans (nadd_le_nadd_left h b)

theorem le_self_nadd {a b} : a ≤ a ♯ b := by simpa using nadd_le_nadd_left (Ordinal.zero_le b) a

theorem le_nadd_right {a b c} (h : a ≤ b) : a ≤ b ♯ c :=
  le_self_nadd.trans (nadd_le_nadd_right h c)

theorem nadd_left_comm : ∀ a b c, a ♯ (b ♯ c) = b ♯ (a ♯ c) :=
  @add_left_comm NatOrdinal _

theorem nadd_right_comm : ∀ a b c, a ♯ b ♯ c = a ♯ c ♯ b :=
  @add_right_comm NatOrdinal _

/-! ### Natural multiplication -/

variable {a b c d : Ordinal.{u}}

@[deprecated "avoid using the definition of `nmul` directly" (since := "2024-11-19")]
theorem nmul_def (a b : Ordinal) :
    a ⨳ b = sInf {c | ∀ a' < a, ∀ b' < b, a' ⨳ b ♯ a ⨳ b' < c ♯ a' ⨳ b'} := by
  rw [nmul]

/-- The set in the definition of `nmul` is nonempty. -/
private theorem nmul_nonempty (a b : Ordinal.{u}) :
    {c : Ordinal.{u} | ∀ a' < a, ∀ b' < b, a' ⨳ b ♯ a ⨳ b' < c ♯ a' ⨳ b'}.Nonempty := by
  obtain ⟨c, hc⟩ : BddAbove ((fun x ↦ x.1 ⨳ b ♯ a ⨳ x.2) '' Set.Iio a ×ˢ Set.Iio b) :=
    bddAbove_of_small _
  exact ⟨_, fun x hx y hy ↦
    (lt_succ_of_le <| hc <| Set.mem_image_of_mem _ <| Set.mk_mem_prod hx hy).trans_le le_self_nadd⟩

theorem nmul_nadd_lt {a' b' : Ordinal} (ha : a' < a) (hb : b' < b) :
    a' ⨳ b ♯ a ⨳ b' < a ⨳ b ♯ a' ⨳ b' := by
  conv_rhs => rw [nmul]
  exact csInf_mem (nmul_nonempty a b) a' ha b' hb

theorem nmul_nadd_le {a' b' : Ordinal} (ha : a' ≤ a) (hb : b' ≤ b) :
    a' ⨳ b ♯ a ⨳ b' ≤ a ⨳ b ♯ a' ⨳ b' := by
  rcases lt_or_eq_of_le ha with (ha | rfl)
  · rcases lt_or_eq_of_le hb with (hb | rfl)
    · exact (nmul_nadd_lt ha hb).le
    · rw [nadd_comm]
  · exact le_rfl

theorem lt_nmul_iff : c < a ⨳ b ↔ ∃ a' < a, ∃ b' < b, c ♯ a' ⨳ b' ≤ a' ⨳ b ♯ a ⨳ b' := by
  refine ⟨fun h => ?_, ?_⟩
  · rw [nmul] at h
    simpa using not_mem_of_lt_csInf h ⟨0, fun _ _ => bot_le⟩
  · rintro ⟨a', ha, b', hb, h⟩
    have := h.trans_lt (nmul_nadd_lt ha hb)
    rwa [nadd_lt_nadd_iff_right] at this

theorem nmul_le_iff : a ⨳ b ≤ c ↔ ∀ a' < a, ∀ b' < b, a' ⨳ b ♯ a ⨳ b' < c ♯ a' ⨳ b' := by
  rw [← not_iff_not]; simp [lt_nmul_iff]

theorem nmul_comm (a b) : a ⨳ b = b ⨳ a := by
  rw [nmul, nmul]
  congr; ext x; constructor <;> intro H c hc d hd
  · rw [nadd_comm, ← nmul_comm, ← nmul_comm a, ← nmul_comm d]
    exact H _ hd _ hc
  · rw [nadd_comm, nmul_comm, nmul_comm c, nmul_comm c]
    exact H _ hd _ hc
termination_by (a, b)

@[simp]
theorem nmul_zero (a) : a ⨳ 0 = 0 := by
  rw [← Ordinal.le_zero, nmul_le_iff]
  exact fun _ _ a ha => (Ordinal.not_lt_zero a ha).elim

@[simp]
theorem zero_nmul (a) : 0 ⨳ a = 0 := by rw [nmul_comm, nmul_zero]

@[simp]
theorem nmul_one (a : Ordinal) : a ⨳ 1 = a := by
  rw [nmul]
  convert csInf_Ici
  ext b
  refine ⟨fun H ↦ le_of_forall_lt (a := a) fun c hc ↦ ?_, fun ha c hc ↦ ?_⟩
  -- Porting note: had to add arguments to `nmul_one` in the next two lines
  -- for the termination checker.
  · simpa [nmul_one c] using H c hc
  · simpa [nmul_one c] using hc.trans_le ha
termination_by a

@[simp]
theorem one_nmul (a) : 1 ⨳ a = a := by rw [nmul_comm, nmul_one]

theorem nmul_lt_nmul_of_pos_left (h₁ : a < b) (h₂ : 0 < c) : c ⨳ a < c ⨳ b :=
  lt_nmul_iff.2 ⟨0, h₂, a, h₁, by simp⟩

theorem nmul_lt_nmul_of_pos_right (h₁ : a < b) (h₂ : 0 < c) : a ⨳ c < b ⨳ c :=
  lt_nmul_iff.2 ⟨a, h₁, 0, h₂, by simp⟩

theorem nmul_le_nmul_left (h : a ≤ b) (c) : c ⨳ a ≤ c ⨳ b := by
  rcases lt_or_eq_of_le h with (h₁ | rfl) <;> rcases (eq_zero_or_pos c).symm with (h₂ | rfl)
  · exact (nmul_lt_nmul_of_pos_left h₁ h₂).le
  all_goals simp

@[deprecated nmul_le_nmul_left (since := "2024-08-20")]
alias nmul_le_nmul_of_nonneg_left := nmul_le_nmul_left

theorem nmul_le_nmul_right (h : a ≤ b) (c) : a ⨳ c ≤ b ⨳ c := by
  rw [nmul_comm, nmul_comm b]
  exact nmul_le_nmul_left h c

@[deprecated nmul_le_nmul_left (since := "2024-08-20")]
alias nmul_le_nmul_of_nonneg_right := nmul_le_nmul_right

theorem nmul_nadd (a b c : Ordinal) : a ⨳ (b ♯ c) = a ⨳ b ♯ a ⨳ c := by
  refine le_antisymm (nmul_le_iff.2 fun a' ha d hd => ?_)
    (nadd_le_iff.2 ⟨fun d hd => ?_, fun d hd => ?_⟩)
  · rw [nmul_nadd]
    rcases lt_nadd_iff.1 hd with (⟨b', hb, hd⟩ | ⟨c', hc, hd⟩)
    · have := nadd_lt_nadd_of_lt_of_le (nmul_nadd_lt ha hb) (nmul_nadd_le ha.le hd)
      rw [nmul_nadd, nmul_nadd] at this
      simp only [nadd_assoc] at this
      rwa [nadd_left_comm, nadd_left_comm _ (a ⨳ b'), nadd_left_comm (a ⨳ b),
        nadd_lt_nadd_iff_left, nadd_left_comm (a' ⨳ b), nadd_left_comm (a ⨳ b),
        nadd_lt_nadd_iff_left, ← nadd_assoc, ← nadd_assoc] at this
    · have := nadd_lt_nadd_of_le_of_lt (nmul_nadd_le ha.le hd) (nmul_nadd_lt ha hc)
      rw [nmul_nadd, nmul_nadd] at this
      simp only [nadd_assoc] at this
      rwa [nadd_left_comm, nadd_comm (a ⨳ c), nadd_left_comm (a' ⨳ d), nadd_left_comm (a ⨳ c'),
        nadd_left_comm (a ⨳ b), nadd_lt_nadd_iff_left, nadd_comm (a' ⨳ c), nadd_left_comm (a ⨳ d),
        nadd_left_comm (a' ⨳ b), nadd_left_comm (a ⨳ b), nadd_lt_nadd_iff_left, nadd_comm (a ⨳ d),
        nadd_comm (a' ⨳ d), ← nadd_assoc, ← nadd_assoc] at this
  · rcases lt_nmul_iff.1 hd with ⟨a', ha, b', hb, hd⟩
    have := nadd_lt_nadd_of_le_of_lt hd (nmul_nadd_lt ha (nadd_lt_nadd_right hb c))
    rw [nmul_nadd, nmul_nadd, nmul_nadd a'] at this
    simp only [nadd_assoc] at this
    rwa [nadd_left_comm (a' ⨳ b'), nadd_left_comm, nadd_lt_nadd_iff_left, nadd_left_comm,
      nadd_left_comm _ (a' ⨳ b'), nadd_left_comm (a ⨳ b'), nadd_lt_nadd_iff_left,
      nadd_left_comm (a' ⨳ c), nadd_left_comm, nadd_lt_nadd_iff_left, nadd_left_comm,
      nadd_comm _ (a' ⨳ c), nadd_lt_nadd_iff_left] at this
  · rcases lt_nmul_iff.1 hd with ⟨a', ha, c', hc, hd⟩
    have := nadd_lt_nadd_of_lt_of_le (nmul_nadd_lt ha (nadd_lt_nadd_left hc b)) hd
    rw [nmul_nadd, nmul_nadd, nmul_nadd a'] at this
    simp only [nadd_assoc] at this
    rwa [nadd_left_comm _ (a' ⨳ b), nadd_lt_nadd_iff_left, nadd_left_comm (a' ⨳ c'),
      nadd_left_comm _ (a' ⨳ c), nadd_lt_nadd_iff_left, nadd_left_comm, nadd_comm (a' ⨳ c'),
      nadd_left_comm _ (a ⨳ c'), nadd_lt_nadd_iff_left, nadd_comm _ (a' ⨳ c'),
      nadd_comm _ (a' ⨳ c'), nadd_left_comm, nadd_lt_nadd_iff_left] at this
termination_by (a, b, c)

theorem nadd_nmul (a b c) : (a ♯ b) ⨳ c = a ⨳ c ♯ b ⨳ c := by
  rw [nmul_comm, nmul_nadd, nmul_comm, nmul_comm c]

theorem nmul_nadd_lt₃ {a' b' c' : Ordinal} (ha : a' < a) (hb : b' < b) (hc : c' < c) :
    a' ⨳ b ⨳ c ♯ a ⨳ b' ⨳ c ♯ a ⨳ b ⨳ c' ♯ a' ⨳ b' ⨳ c' <
      a ⨳ b ⨳ c ♯ a' ⨳ b' ⨳ c ♯ a' ⨳ b ⨳ c' ♯ a ⨳ b' ⨳ c' := by
  simpa only [nadd_nmul, ← nadd_assoc] using nmul_nadd_lt (nmul_nadd_lt ha hb) hc

theorem nmul_nadd_le₃ {a' b' c' : Ordinal} (ha : a' ≤ a) (hb : b' ≤ b) (hc : c' ≤ c) :
    a' ⨳ b ⨳ c ♯ a ⨳ b' ⨳ c ♯ a ⨳ b ⨳ c' ♯ a' ⨳ b' ⨳ c' ≤
      a ⨳ b ⨳ c ♯ a' ⨳ b' ⨳ c ♯ a' ⨳ b ⨳ c' ♯ a ⨳ b' ⨳ c' := by
  simpa only [nadd_nmul, ← nadd_assoc] using nmul_nadd_le (nmul_nadd_le ha hb) hc

private theorem nmul_nadd_lt₃' {a' b' c' : Ordinal} (ha : a' < a) (hb : b' < b) (hc : c' < c) :
    a' ⨳ (b ⨳ c) ♯ a ⨳ (b' ⨳ c) ♯ a ⨳ (b ⨳ c') ♯ a' ⨳ (b' ⨳ c') <
      a ⨳ (b ⨳ c) ♯ a' ⨳ (b' ⨳ c) ♯ a' ⨳ (b ⨳ c') ♯ a ⨳ (b' ⨳ c') := by
  simp only [nmul_comm _ (_ ⨳ _)]
  convert nmul_nadd_lt₃ hb hc ha using 1 <;>
    (simp only [nadd_eq_add, NatOrdinal.toOrdinal_toNatOrdinal]; abel_nf)

@[deprecated nmul_nadd_le₃ (since := "2024-11-19")]
theorem nmul_nadd_le₃' {a' b' c' : Ordinal} (ha : a' ≤ a) (hb : b' ≤ b) (hc : c' ≤ c) :
    a' ⨳ (b ⨳ c) ♯ a ⨳ (b' ⨳ c) ♯ a ⨳ (b ⨳ c') ♯ a' ⨳ (b' ⨳ c') ≤
      a ⨳ (b ⨳ c) ♯ a' ⨳ (b' ⨳ c) ♯ a' ⨳ (b ⨳ c') ♯ a ⨳ (b' ⨳ c') := by
  simp only [nmul_comm _ (_ ⨳ _)]
  convert nmul_nadd_le₃ hb hc ha using 1 <;>
    (simp only [nadd_eq_add, NatOrdinal.toOrdinal_toNatOrdinal]; abel_nf)

theorem lt_nmul_iff₃ : d < a ⨳ b ⨳ c ↔ ∃ a' < a, ∃ b' < b, ∃ c' < c,
    d ♯ a' ⨳ b' ⨳ c ♯ a' ⨳ b ⨳ c' ♯ a ⨳ b' ⨳ c' ≤
      a' ⨳ b ⨳ c ♯ a ⨳ b' ⨳ c ♯ a ⨳ b ⨳ c' ♯ a' ⨳ b' ⨳ c' := by
  refine ⟨fun h ↦ ?_, fun ⟨a', ha, b', hb, c', hc, h⟩ ↦ ?_⟩
  · rcases lt_nmul_iff.1 h with ⟨e, he, c', hc, H₁⟩
    rcases lt_nmul_iff.1 he with ⟨a', ha, b', hb, H₂⟩
    refine ⟨a', ha, b', hb, c', hc, ?_⟩
    have := nadd_le_nadd H₁ (nmul_nadd_le H₂ hc.le)
    simp only [nadd_nmul, nadd_assoc] at this
    rw [nadd_left_comm, nadd_left_comm d, nadd_left_comm, nadd_le_nadd_iff_left,
      nadd_left_comm (a ⨳ b' ⨳ c), nadd_left_comm (a' ⨳ b ⨳ c), nadd_left_comm (a ⨳ b ⨳ c'),
      nadd_le_nadd_iff_left, nadd_left_comm (a ⨳ b ⨳ c'), nadd_left_comm (a ⨳ b ⨳ c')] at this
    simpa only [nadd_assoc]
  · have := h.trans_lt (nmul_nadd_lt₃ ha hb hc)
    repeat rw [nadd_lt_nadd_iff_right] at this
    assumption

theorem nmul_le_iff₃ : a ⨳ b ⨳ c ≤ d ↔ ∀ a' < a, ∀ b' < b, ∀ c' < c,
    a' ⨳ b ⨳ c ♯ a ⨳ b' ⨳ c ♯ a ⨳ b ⨳ c' ♯ a' ⨳ b' ⨳ c' <
      d ♯ a' ⨳ b' ⨳ c ♯ a' ⨳ b ⨳ c' ♯ a ⨳ b' ⨳ c' := by
  simpa using lt_nmul_iff₃.not

private theorem nmul_le_iff₃' : a ⨳ (b ⨳ c) ≤ d ↔ ∀ a' < a, ∀ b' < b, ∀ c' < c,
    a' ⨳ (b ⨳ c) ♯ a ⨳ (b' ⨳ c) ♯ a ⨳ (b ⨳ c') ♯ a' ⨳ (b' ⨳ c') <
      d ♯ a' ⨳ (b' ⨳ c) ♯ a' ⨳ (b ⨳ c') ♯ a ⨳ (b' ⨳ c') := by
  simp only [nmul_comm _ (_ ⨳ _), nmul_le_iff₃, nadd_eq_add, toOrdinal_toNatOrdinal]
  constructor <;> intro h a' ha b' hb c' hc
  · convert h b' hb c' hc a' ha using 1 <;> abel_nf
  · convert h c' hc a' ha b' hb using 1 <;> abel_nf

@[deprecated lt_nmul_iff₃ (since := "2024-11-19")]
theorem lt_nmul_iff₃' : d < a ⨳ (b ⨳ c) ↔ ∃ a' < a, ∃ b' < b, ∃ c' < c,
    d ♯ a' ⨳ (b' ⨳ c) ♯ a' ⨳ (b ⨳ c') ♯ a ⨳ (b' ⨳ c') ≤
      a' ⨳ (b ⨳ c) ♯ a ⨳ (b' ⨳ c) ♯ a ⨳ (b ⨳ c') ♯ a' ⨳ (b' ⨳ c') := by
  simpa using nmul_le_iff₃'.not

theorem nmul_assoc (a b c : Ordinal) : a ⨳ b ⨳ c = a ⨳ (b ⨳ c) := by
  apply le_antisymm
  · rw [nmul_le_iff₃]
    intro a' ha b' hb c' hc
    repeat rw [nmul_assoc]
    exact nmul_nadd_lt₃' ha hb hc
  · rw [nmul_le_iff₃']
    intro a' ha b' hb c' hc
    repeat rw [← nmul_assoc]
    exact nmul_nadd_lt₃ ha hb hc
termination_by (a, b, c)

end Ordinal

open Ordinal

instance : Mul NatOrdinal :=
  ⟨nmul⟩

-- Porting note: had to add universe annotations to ensure that the
-- two sources lived in the same universe.
instance : OrderedCommSemiring NatOrdinal.{u} :=
  { NatOrdinal.instOrderedCancelAddCommMonoid.{u},
    NatOrdinal.instLinearOrder.{u} with
    mul := (· * ·)
    left_distrib := nmul_nadd
    right_distrib := nadd_nmul
    zero_mul := zero_nmul
    mul_zero := nmul_zero
    mul_assoc := nmul_assoc
    one := 1
    one_mul := one_nmul
    mul_one := nmul_one
    mul_comm := nmul_comm
    zero_le_one := @zero_le_one Ordinal _ _ _ _
    mul_le_mul_of_nonneg_left := fun _ _ c h _ => nmul_le_nmul_left h c
    mul_le_mul_of_nonneg_right := fun _ _ c h _ => nmul_le_nmul_right h c }

namespace Ordinal

theorem nmul_eq_mul (a b) : a ⨳ b = toOrdinal (toNatOrdinal a * toNatOrdinal b) :=
  rfl

theorem nmul_nadd_one : ∀ a b, a ⨳ (b ♯ 1) = a ⨳ b ♯ a :=
  @mul_add_one NatOrdinal _ _ _

theorem nadd_one_nmul : ∀ a b, (a ♯ 1) ⨳ b = a ⨳ b ♯ b :=
  @add_one_mul NatOrdinal _ _ _

theorem nmul_succ (a b) : a ⨳ succ b = a ⨳ b ♯ a := by rw [← nadd_one, nmul_nadd_one]

theorem succ_nmul (a b) : succ a ⨳ b = a ⨳ b ♯ b := by rw [← nadd_one, nadd_one_nmul]

theorem nmul_add_one : ∀ a b, a ⨳ (b + 1) = a ⨳ b ♯ a :=
  nmul_succ

theorem add_one_nmul : ∀ a b, (a + 1) ⨳ b = a ⨳ b ♯ b :=
  succ_nmul

theorem mul_le_nmul (a b : Ordinal.{u}) : a * b ≤ a ⨳ b := by
  refine b.limitRecOn ?_ (fun c h ↦ ?_) (fun c hc H ↦ ?_)
  · simp
  · rw [mul_succ, nmul_succ]
    exact (add_le_nadd _ a).trans (nadd_le_nadd_right h a)
  · rcases eq_zero_or_pos a with (rfl | ha)
    · simp
    · rw [(isNormal_mul_right ha).apply_of_isLimit hc, Ordinal.iSup_le_iff]
<<<<<<< HEAD
      exact fun ⟨i, hi⟩ => (H i hi).trans (nmul_lt_nmul_of_pos_left hi ha).le
=======
      rintro ⟨i, hi⟩
      exact (H i hi).trans (nmul_le_nmul_left hi.le a)
>>>>>>> ec3a82fc

@[deprecated mul_le_nmul (since := "2024-08-20")]
alias _root_.NatOrdinal.mul_le_nmul := mul_le_nmul

end Ordinal<|MERGE_RESOLUTION|>--- conflicted
+++ resolved
@@ -709,12 +709,8 @@
   · rcases eq_zero_or_pos a with (rfl | ha)
     · simp
     · rw [(isNormal_mul_right ha).apply_of_isLimit hc, Ordinal.iSup_le_iff]
-<<<<<<< HEAD
-      exact fun ⟨i, hi⟩ => (H i hi).trans (nmul_lt_nmul_of_pos_left hi ha).le
-=======
       rintro ⟨i, hi⟩
       exact (H i hi).trans (nmul_le_nmul_left hi.le a)
->>>>>>> ec3a82fc
 
 @[deprecated mul_le_nmul (since := "2024-08-20")]
 alias _root_.NatOrdinal.mul_le_nmul := mul_le_nmul
