--- conflicted
+++ resolved
@@ -296,9 +296,6 @@
 theorem limitRecOn_limit {C} (o H₁ H₂ H₃ h) :
     @limitRecOn C o H₁ H₂ H₃ = H₃ o h fun x _h => @limitRecOn C x H₁ H₂ H₃ := by
   simp_rw [limitRecOn, SuccOrder.prelimitRecOn_of_isSuccPrelimit _ _ h.isSuccPrelimit, dif_neg h.1]
-<<<<<<< HEAD
-
-=======
 
 /-- Bounded recursion on ordinals. Similar to `limitRecOn`, with the assumption `o < l`
   added to all cases. The final term's domain is the ordinals below `l`. -/
@@ -328,16 +325,11 @@
   rw [boundedLimitRecOn, limitRecOn_limit]
   rfl
 
->>>>>>> d0df76bd
 instance orderTopToTypeSucc (o : Ordinal) : OrderTop (succ o).toType :=
   @OrderTop.mk _ _ (Top.mk _) le_enum_succ
 
 theorem enum_succ_eq_top {o : Ordinal} :
-<<<<<<< HEAD
-    enum (α := (succ o).toType) (· < ·) ⟨o, by rw [type_lt]; exact lt_succ o⟩ = ⊤ :=
-=======
     enum (α := (succ o).toType) (· < ·) ⟨o, type_toType _ ▸ lt_succ o⟩ = ⊤ :=
->>>>>>> d0df76bd
   rfl
 
 theorem has_succ_of_type_succ_lt {α} {r : α → α → Prop} [wo : IsWellOrder α r]
@@ -346,18 +338,9 @@
   convert enum_lt_enum (o₁ := ⟨_, typein_lt_type r x⟩) (o₂ := ⟨_, h _ (typein_lt_type r x)⟩).mpr _
   · rw [enum_typein]
   · rw [Subtype.mk_lt_mk, lt_succ_iff]
-<<<<<<< HEAD
-
-theorem toType_noMax_of_succ_lt {o : Ordinal} (ho : ∀ a < o, succ a < o) : NoMaxOrder o.toType :=
-  ⟨has_succ_of_type_succ_lt (by rwa [type_lt])⟩
-=======
 
 theorem toType_noMax_of_succ_lt {o : Ordinal} (ho : ∀ a < o, succ a < o) : NoMaxOrder o.toType :=
   ⟨has_succ_of_type_succ_lt (type_toType _ ▸ ho)⟩
-
-@[deprecated toType_noMax_of_succ_lt (since := "2024-08-26")]
-alias out_no_max_of_succ_lt := toType_noMax_of_succ_lt
->>>>>>> d0df76bd
 
 @[deprecated toType_noMax_of_succ_lt (since := "2024-08-26")]
 alias out_no_max_of_succ_lt := toType_noMax_of_succ_lt
@@ -371,14 +354,6 @@
   rw [@enum_lt_enum _ r, Subtype.mk_lt_mk]
   apply lt_succ
 
-<<<<<<< HEAD
--- Porting note: `· < ·` requires a type ascription for an `IsWellOrder` instance.
-theorem type_subrel_lt (o : Ordinal.{u}) :
-    type (@Subrel Ordinal (· < ·) { o' : Ordinal | o' < o }) = Ordinal.lift.{u + 1} o := by
-  refine Quotient.inductionOn o ?_
-  rintro ⟨α, r, wo⟩; apply Quotient.sound
-  constructor; refine ((RelIso.preimage Equiv.ulift r).trans (enum r).symm).symm
-=======
 @[simp]
 theorem typein_ordinal (o : Ordinal.{u}) :
     @typein Ordinal (· < ·) _ o = Ordinal.lift.{u + 1} o := by
@@ -396,7 +371,6 @@
     #(Iio o) = Cardinal.lift.{u + 1} o.card := by
   rw [lift_card, ← typein_ordinal]
   rfl
->>>>>>> d0df76bd
 
 @[deprecated mk_Iio_ordinal (since := "2024-09-19")]
 theorem mk_initialSeg (o : Ordinal.{u}) :
@@ -638,12 +612,9 @@
 theorem one_add_of_omega0_le {o} (h : ω ≤ o) : 1 + o = o := by
   rw [← Ordinal.add_sub_cancel_of_le h, ← add_assoc, one_add_omega0]
 
-<<<<<<< HEAD
-=======
 @[deprecated (since := "2024-09-30")]
 alias one_add_of_omega_le := one_add_of_omega0_le
 
->>>>>>> d0df76bd
 /-! ### Multiplication of ordinals -/
 
 
@@ -898,11 +869,7 @@
   | H₂ _ _ => rw [succ_le_iff, lt_div c0]
   | H₃ _ h₁ h₂ =>
     revert h₁ h₂
-<<<<<<< HEAD
-    simp (config := { contextual := true }) only [mul_le_of_limit, limit_le, forall_true_iff]
-=======
     simp +contextual only [mul_le_of_limit, limit_le, forall_true_iff]
->>>>>>> d0df76bd
 
 theorem div_lt {a b c : Ordinal} (b0 : b ≠ 0) : a / b < c ↔ a < b * c :=
   lt_iff_lt_of_le_iff_le <| le_div b0
@@ -1129,11 +1096,7 @@
 /-- Converts a family indexed by an `Ordinal.{u}` to one indexed by a `Type u` using a well-ordering
 given by the axiom of choice. -/
 def familyOfBFamily (o : Ordinal) (f : ∀ a < o, α) : o.toType → α :=
-<<<<<<< HEAD
-  familyOfBFamily' (· < ·) (type_lt o) f
-=======
   familyOfBFamily' (· < ·) (type_toType o) f
->>>>>>> d0df76bd
 
 @[simp]
 theorem bfamilyOfFamily'_typein {ι} (r : ι → ι → Prop) [IsWellOrder ι r] (f : ι → α) (i) :
@@ -1151,14 +1114,9 @@
   simp only [familyOfBFamily', typein_enum]
 
 theorem familyOfBFamily_enum (o : Ordinal) (f : ∀ a < o, α) (i hi) :
-<<<<<<< HEAD
-    familyOfBFamily o f (enum (α := o.toType) (· < ·) ⟨i, hi.trans_eq (type_lt _).symm⟩) = f i hi :=
-  familyOfBFamily'_enum _ (type_lt o) f _ _
-=======
     familyOfBFamily o f (enum (α := o.toType) (· < ·) ⟨i, hi.trans_eq (type_toType _).symm⟩)
     = f i hi :=
   familyOfBFamily'_enum _ (type_toType o) f _ _
->>>>>>> d0df76bd
 
 /-- The range of a family indexed by ordinals. -/
 def brange (o : Ordinal) (f : ∀ a < o, α) : Set α :=
@@ -1254,11 +1212,6 @@
   rw [bddAbove_iff_small] at hf ⊢
   exact small_lift _
 
-<<<<<<< HEAD
-/-- `le_ciSup` whenever the outputs live in a higher universe than the inputs. -/
-protected theorem le_iSup {ι : Type u} (f : ι → Ordinal.{max u v}) : ∀ i, f i ≤ iSup f :=
-  le_ciSup (bddAbove_range f)
-=======
 theorem bddAbove_range_comp {ι : Type u} {f : ι → Ordinal.{v}} (hf : BddAbove (range f))
     (g : Ordinal.{v} → Ordinal.{max v w}) : BddAbove (range (g ∘ f)) := by
   rw [range_comp]
@@ -1268,37 +1221,24 @@
 fails to infer `f` in simple cases and needs it to be given explicitly. -/
 protected theorem le_iSup {ι} (f : ι → Ordinal.{u}) [Small.{u} ι] : ∀ i, f i ≤ iSup f :=
   le_ciSup (bddAbove_of_small _)
->>>>>>> d0df76bd
 
 set_option linter.deprecated false in
 @[deprecated Ordinal.le_iSup (since := "2024-08-27")]
 theorem le_sup {ι : Type u} (f : ι → Ordinal.{max u v}) : ∀ i, f i ≤ sup.{_, v} f := fun i =>
   Ordinal.le_iSup f i
 
-<<<<<<< HEAD
-/-- `ciSup_le_iff'` whenever the outputs live in a higher universe than the inputs. -/
-protected theorem iSup_le_iff {ι : Type u} {f : ι → Ordinal.{max u v}} {a} :
-    iSup f ≤ a ↔ ∀ i, f i ≤ a :=
-  ciSup_le_iff' (bddAbove_range f)
-=======
 /-- `ciSup_le_iff'` whenever the input type is small in the output universe. -/
 protected theorem iSup_le_iff {ι} {f : ι → Ordinal.{u}} {a : Ordinal.{u}} [Small.{u} ι] :
     iSup f ≤ a ↔ ∀ i, f i ≤ a :=
   ciSup_le_iff' (bddAbove_of_small _)
->>>>>>> d0df76bd
 
 set_option linter.deprecated false in
 @[deprecated Ordinal.iSup_le_iff (since := "2024-08-27")]
 theorem sup_le_iff {ι : Type u} {f : ι → Ordinal.{max u v}} {a} : sup.{_, v} f ≤ a ↔ ∀ i, f i ≤ a :=
   Ordinal.iSup_le_iff
 
-<<<<<<< HEAD
-/-- `ciSup_le'` whenever the outputs live in a higher universe than the inputs. -/
-protected theorem iSup_le {ι : Type u} {f : ι → Ordinal.{max u v}} {a} :
-=======
 /-- An alias of `ciSup_le'` for discoverability. -/
 protected theorem iSup_le {ι} {f : ι → Ordinal} {a} :
->>>>>>> d0df76bd
     (∀ i, f i ≤ a) → iSup f ≤ a :=
   ciSup_le'
 
@@ -1306,15 +1246,6 @@
 @[deprecated Ordinal.iSup_le (since := "2024-08-27")]
 theorem sup_le {ι : Type u} {f : ι → Ordinal.{max u v}} {a} : (∀ i, f i ≤ a) → sup.{_, v} f ≤ a :=
   Ordinal.iSup_le
-<<<<<<< HEAD
-
--- TODO: generalize to conditionally complete linear orders.
-protected theorem lt_iSup {ι : Type u} {f : ι → Ordinal.{max u v}} {a} :
-    a < iSup f ↔ ∃ i, a < f i := by
-  rw [← not_iff_not]
-  simpa using Ordinal.iSup_le_iff
-
-=======
 
 /-- `lt_ciSup_iff'` whenever the input type is small in the output universe. -/
 protected theorem lt_iSup_iff {ι} {f : ι → Ordinal.{u}} {a : Ordinal.{u}} [Small.{u} ι] :
@@ -1323,22 +1254,15 @@
 
 @[deprecated (since := "2024-11-12")] alias lt_iSup := lt_iSup_iff
 
->>>>>>> d0df76bd
 set_option linter.deprecated false in
 @[deprecated Ordinal.lt_iSup (since := "2024-08-27")]
 theorem lt_sup {ι : Type u} {f : ι → Ordinal.{max u v}} {a} : a < sup.{_, v} f ↔ ∃ i, a < f i := by
   simpa only [not_forall, not_le] using not_congr (@sup_le_iff.{_, v} _ f a)
 
-<<<<<<< HEAD
-theorem ne_iSup_iff_lt_iSup {ι : Type u} {f : ι → Ordinal.{max u v}} :
-    (∀ i, f i ≠ iSup f) ↔ ∀ i, f i < iSup f :=
-  ⟨fun hf _ => lt_of_le_of_ne (Ordinal.le_iSup _ _) (hf _), fun hf _ => ne_of_lt (hf _)⟩
-=======
 @[deprecated (since := "2024-08-27")]
 theorem ne_iSup_iff_lt_iSup {ι : Type u} {f : ι → Ordinal.{max u v}} :
     (∀ i, f i ≠ iSup f) ↔ ∀ i, f i < iSup f :=
   forall_congr' fun i => (Ordinal.le_iSup f i).lt_iff_ne.symm
->>>>>>> d0df76bd
 
 set_option linter.deprecated false in
 @[deprecated ne_iSup_iff_lt_iSup (since := "2024-08-27")]
@@ -1347,11 +1271,7 @@
   ne_iSup_iff_lt_iSup
 
 -- TODO: state in terms of `IsSuccLimit`.
-<<<<<<< HEAD
-theorem succ_lt_iSup_of_ne_iSup {ι : Type u} {f : ι → Ordinal.{max u v}}
-=======
 theorem succ_lt_iSup_of_ne_iSup {ι} {f : ι → Ordinal.{u}} [Small.{u} ι]
->>>>>>> d0df76bd
     (hf : ∀ i, f i ≠ iSup f) {a} (hao : a < iSup f) : succ a < iSup f := by
   by_contra! hoa
   exact hao.not_le (Ordinal.iSup_le fun i => le_of_lt_succ <|
@@ -1366,11 +1286,7 @@
     hao.not_le (sup_le fun i => le_of_lt_succ <| (lt_of_le_of_ne (le_sup _ _) (hf i)).trans_le hoa)
 
 -- TODO: generalize to conditionally complete lattices.
-<<<<<<< HEAD
-theorem iSup_eq_zero_iff {ι : Type u} {f : ι → Ordinal.{max u v}} :
-=======
 theorem iSup_eq_zero_iff {ι} {f : ι → Ordinal.{u}} [Small.{u} ι] :
->>>>>>> d0df76bd
     iSup f = 0 ↔ ∀ i, f i = 0 := by
   refine
     ⟨fun h i => ?_, fun h =>
@@ -1388,27 +1304,6 @@
   rw [← Ordinal.le_zero, ← h]
   exact le_sup f i
 
-<<<<<<< HEAD
--- TODO: generalize universes, make sSup version.
-theorem IsNormal.map_iSup {f : Ordinal.{max u v} → Ordinal.{max u w}} (H : IsNormal f) {ι : Type u}
-    (g : ι → Ordinal.{max u v}) [Nonempty ι] : f (⨆ i, g i) = ⨆ i, f (g i) := by
-  apply eq_of_forall_ge_iff
-  intro a
-  rw [H.le_set' Set.univ Set.univ_nonempty g]
-  · rw [Ordinal.iSup_le_iff]
-    simp
-  · intro o
-    rw [Ordinal.iSup_le_iff]
-    simp
-
-set_option linter.deprecated false in
-@[deprecated IsNormal.map_iSup (since := "2024-08-27")]
-theorem IsNormal.sup {f : Ordinal.{max u v} → Ordinal.{max u w}} (H : IsNormal f) {ι : Type u}
-    (g : ι → Ordinal.{max u v}) [Nonempty ι] : f (sup.{_, v} g) = sup.{_, w} (f ∘ g) :=
-  H.map_iSup g
-
-=======
->>>>>>> d0df76bd
 set_option linter.deprecated false in
 @[deprecated ciSup_of_empty (since := "2024-08-27")]
 theorem sup_empty {ι} [IsEmpty ι] (f : ι → Ordinal) : sup f = 0 :=
@@ -1443,16 +1338,6 @@
   Ordinal.iSup_eq_of_range_eq h
 
 -- TODO: generalize to conditionally complete lattices
-<<<<<<< HEAD
-theorem iSup_sum {α : Type u} {β : Type v} (f : α ⊕ β → Ordinal.{max u v w}) :
-    iSup f = max (⨆ a, f (Sum.inl a)) (⨆ b, f (Sum.inr b)) := by
-  apply (Ordinal.iSup_le _).antisymm (max_le _ _)
-  · rintro (i | i)
-    · exact le_max_of_le_left (Ordinal.le_iSup.{u, max u v w} _ i)
-    · exact le_max_of_le_right (Ordinal.le_iSup.{v, max u v w} _ i)
-  all_goals
-    apply csSup_le_csSup' (bddAbove_range _)
-=======
 theorem iSup_sum {α β} (f : α ⊕ β → Ordinal.{u}) [Small.{u} α] [Small.{u} β]:
     iSup f = max (⨆ a, f (Sum.inl a)) (⨆ b, f (Sum.inr b)) := by
   apply (Ordinal.iSup_le _).antisymm (max_le _ _)
@@ -1461,7 +1346,6 @@
     · exact le_max_of_le_right (Ordinal.le_iSup (fun x ↦ f (Sum.inr x)) i)
   all_goals
     apply csSup_le_csSup' (bddAbove_of_small _)
->>>>>>> d0df76bd
     rintro i ⟨a, rfl⟩
     apply mem_range_self
 
@@ -1499,34 +1383,6 @@
   convert le_sup.{u, u} (fun x => ((@equivShrink s hs).symm x).val) ((@equivShrink s hs) ⟨a, ha⟩)
   rw [symm_apply_apply]
 
-<<<<<<< HEAD
--- TODO: move this together with `bddAbove_range`.
-
-instance small_Iio (o : Ordinal.{u}) : Small.{u} (Set.Iio o) :=
-  let f : o.toType → Set.Iio o :=
-    fun x => ⟨typein (α := o.toType) (· < ·) x, typein_lt_self x⟩
-  let hf : Surjective f := fun b =>
-    ⟨enum (α := o.toType) (· < ·) ⟨b.val,
-        by
-          rw [type_lt]
-          exact b.prop⟩,
-      Subtype.ext (typein_enum _ _)⟩
-  small_of_surjective hf
-
-instance small_Iic (o : Ordinal.{u}) : Small.{u} (Set.Iic o) := by
-  rw [← Iio_succ]
-  infer_instance
-
-theorem bddAbove_of_small (s : Set Ordinal.{u}) [h : Small.{u} s] : BddAbove s := by
-  obtain ⟨a, ha⟩ := bddAbove_range (fun x => ((@equivShrink s h).symm x).val)
-  use a
-  intro b hb
-  simpa using ha (mem_range_self (equivShrink s ⟨b, hb⟩))
-
-theorem bddAbove_iff_small {s : Set Ordinal.{u}} : BddAbove s ↔ Small.{u} s :=
-  ⟨fun ⟨a, h⟩ => small_subset <| show s ⊆ Iic a from fun _ hx => h hx, fun _ =>
-    bddAbove_of_small _⟩
-=======
 theorem IsNormal.map_iSup_of_bddAbove {f : Ordinal.{u} → Ordinal.{v}} (H : IsNormal f)
     {ι : Type*} (g : ι → Ordinal.{u}) (hg : BddAbove (range g))
     [Nonempty ι] : f (⨆ i, g i) = ⨆ i, f (g i) := eq_of_forall_ge_iff fun a ↦ by
@@ -1564,7 +1420,6 @@
     (ho : IsLimit o) : f o = ⨆ a : Iio o, f a := by
   have : Nonempty (Iio o) := ⟨0, ho.pos⟩
   rw [← H.map_iSup, ho.iSup_Iio]
->>>>>>> d0df76bd
 
 set_option linter.deprecated false in
 @[deprecated (since := "2024-08-27")]
@@ -1589,8 +1444,6 @@
   conv_lhs => change range (ord ∘ f)
   rw [range_comp]
 
-<<<<<<< HEAD
-=======
 theorem sInf_compl_lt_lift_ord_succ {ι : Type u} (f : ι → Ordinal.{max u v}) :
     sInf (range f)ᶜ < lift.{v} (succ #ι).ord := by
   by_contra! h
@@ -1607,7 +1460,6 @@
     sInf (range f)ᶜ < (succ #ι).ord :=
   lift_id (succ #ι).ord ▸ sInf_compl_lt_lift_ord_succ f
 
->>>>>>> d0df76bd
 -- TODO: remove `bsup` in favor of `iSup` in a future refactor.
 
 section bsup
@@ -1751,12 +1603,9 @@
     (h : brange o f = brange o' g) : bsup.{u, max v w} o f = bsup.{v, max u w} o' g :=
   (bsup_le_of_brange_subset.{u, v, w} h.le).antisymm (bsup_le_of_brange_subset.{v, u, w} h.ge)
 
-<<<<<<< HEAD
-=======
 theorem iSup_eq_bsup {o} {f : ∀ a < o, Ordinal} : ⨆ a : Iio o, f a.1 a.2 = bsup o f := by
   simp_rw [Iio, bsup, sup, iSup, range_familyOfBFamily, brange, range, Subtype.exists, mem_setOf]
 
->>>>>>> d0df76bd
 end bsup
 
 -- TODO: bring the lsub API in line with the sSup / iSup API, or deprecate it altogether.
@@ -2142,11 +1991,7 @@
     Ordinal :=
   lsub (fun x : o₁.toType × o₂.toType => op (typein_lt_self x.1) (typein_lt_self x.2))
 
-<<<<<<< HEAD
--- TODO: deprecate this, and replace the arguments using it by arguments about small sets.
-=======
 @[deprecated (since := "2024-10-11")]
->>>>>>> d0df76bd
 theorem lt_blsub₂ {o₁ o₂ : Ordinal}
     (op : {a : Ordinal} → (a < o₁) → {b : Ordinal} → (b < o₂) → Ordinal) {a b : Ordinal}
     (ha : a < o₁) (hb : b < o₂) : op ha hb < blsub₂ o₁ o₂ op := by
@@ -2156,11 +2001,6 @@
 
 end blsub
 
-<<<<<<< HEAD
--- TODO: deprecate in favor of `sInf sᶜ`.
-
-=======
->>>>>>> d0df76bd
 section mex
 set_option linter.deprecated false
 
@@ -2310,132 +2150,9 @@
   have := small_union s sᶜ
   rw [union_compl_self, small_univ_iff] at this
   exact not_small_ordinal this
-<<<<<<< HEAD
-
-/-! ### Enumerating unbounded sets of ordinals with ordinals -/
-
-
-namespace Ordinal
-
-section
-
-/-- Enumerator function for an unbounded set of ordinals. -/
-def enumOrd (S : Set Ordinal.{u}) : Ordinal → Ordinal :=
-  lt_wf.fix fun o f => sInf (S ∩ Set.Ici (blsub.{u, u} o f))
-
-variable {S : Set Ordinal.{u}}
-
-/-- The equation that characterizes `enumOrd` definitionally. This isn't the nicest expression to
-    work with, so consider using `enumOrd_def` instead. -/
-theorem enumOrd_def' (o) :
-    enumOrd S o = sInf (S ∩ Set.Ici (blsub.{u, u} o fun a _ => enumOrd S a)) :=
-  lt_wf.fix_eq _ _
-
-/-- The set in `enumOrd_def'` is nonempty. -/
-theorem enumOrd_def'_nonempty (hS : Unbounded (· < ·) S) (a) : (S ∩ Set.Ici a).Nonempty :=
-  let ⟨b, hb, hb'⟩ := hS a
-  ⟨b, hb, le_of_not_gt hb'⟩
-
-private theorem enumOrd_mem_aux (hS : Unbounded (· < ·) S) (o) :
-    enumOrd S o ∈ S ∩ Set.Ici (blsub.{u, u} o fun c _ => enumOrd S c) := by
-  rw [enumOrd_def']
-  exact csInf_mem (enumOrd_def'_nonempty hS _)
-
-theorem enumOrd_mem (hS : Unbounded (· < ·) S) (o) : enumOrd S o ∈ S :=
-  (enumOrd_mem_aux hS o).left
-
-theorem blsub_le_enumOrd (hS : Unbounded (· < ·) S) (o) :
-    (blsub.{u, u} o fun c _ => enumOrd S c) ≤ enumOrd S o :=
-  (enumOrd_mem_aux hS o).right
-
-theorem enumOrd_strictMono (hS : Unbounded (· < ·) S) : StrictMono (enumOrd S) := fun _ _ h =>
-  (lt_blsub.{u, u} _ _ h).trans_le (blsub_le_enumOrd hS _)
-
-/-- A more workable definition for `enumOrd`. -/
-theorem enumOrd_def (o) : enumOrd S o = sInf (S ∩ { b | ∀ c, c < o → enumOrd S c < b }) := by
-  rw [enumOrd_def']
-  congr; ext
-  exact ⟨fun h a hao => (lt_blsub.{u, u} _ _ hao).trans_le h, blsub_le⟩
-
-/-- The set in `enumOrd_def` is nonempty. -/
-theorem enumOrd_def_nonempty (hS : Unbounded (· < ·) S) {o} :
-    { x | x ∈ S ∧ ∀ c, c < o → enumOrd S c < x }.Nonempty :=
-  ⟨_, enumOrd_mem hS o, fun _ b => enumOrd_strictMono hS b⟩
-
-@[simp]
-theorem enumOrd_range {f : Ordinal → Ordinal} (hf : StrictMono f) : enumOrd (range f) = f :=
-  funext fun o => by
-    apply Ordinal.induction o
-    intro a H
-    rw [enumOrd_def a]
-    have Hfa : f a ∈ range f ∩ { b | ∀ c, c < a → enumOrd (range f) c < b } :=
-      ⟨mem_range_self a, fun b hb => by
-        rw [H b hb]
-        exact hf hb⟩
-    refine (csInf_le' Hfa).antisymm ((le_csInf_iff'' ⟨_, Hfa⟩).2 ?_)
-    rintro _ ⟨⟨c, rfl⟩, hc : ∀ b < a, enumOrd (range f) b < f c⟩
-    rw [hf.le_iff_le]
-    contrapose! hc
-    exact ⟨c, hc, (H c hc).ge⟩
-
-@[simp]
-theorem enumOrd_univ : enumOrd Set.univ = id := by
-  rw [← range_id]
-  exact enumOrd_range strictMono_id
-
-@[simp]
-theorem enumOrd_zero : enumOrd S 0 = sInf S := by
-  rw [enumOrd_def]
-  simp [Ordinal.not_lt_zero]
-
-theorem enumOrd_succ_le {a b} (hS : Unbounded (· < ·) S) (ha : a ∈ S) (hb : enumOrd S b < a) :
-    enumOrd S (succ b) ≤ a := by
-  rw [enumOrd_def]
-  exact
-    csInf_le' ⟨ha, fun c hc => ((enumOrd_strictMono hS).monotone (le_of_lt_succ hc)).trans_lt hb⟩
-=======
->>>>>>> d0df76bd
 
 /-! ### Casting naturals into ordinals, compatibility with operations -/
 
-<<<<<<< HEAD
-theorem enumOrd_surjective (hS : Unbounded (· < ·) S) : ∀ s ∈ S, ∃ a, enumOrd S a = s := fun s hs =>
-  ⟨sSup { a | enumOrd S a ≤ s }, by
-    apply le_antisymm
-    · rw [enumOrd_def]
-      refine csInf_le' ⟨hs, fun a ha => ?_⟩
-      have : enumOrd S 0 ≤ s := by
-        rw [enumOrd_zero]
-        exact csInf_le' hs
-      -- Porting note: `flip` is required to infer a metavariable.
-      rcases flip exists_lt_of_lt_csSup ha ⟨0, this⟩ with ⟨b, hb, hab⟩
-      exact (enumOrd_strictMono hS hab).trans_le hb
-    · by_contra! h
-      exact (le_csSup ⟨s, fun a => ((enumOrd_strictMono hS).id_le a).trans⟩
-        (enumOrd_succ_le hS hs h)).not_lt (lt_succ _)⟩
-
-/-- An order isomorphism between an unbounded set of ordinals and the ordinals. -/
-def enumOrdOrderIso (hS : Unbounded (· < ·) S) : Ordinal ≃o S :=
-  StrictMono.orderIsoOfSurjective (fun o => ⟨_, enumOrd_mem hS o⟩) (enumOrd_strictMono hS) fun s =>
-    let ⟨a, ha⟩ := enumOrd_surjective hS s s.prop
-    ⟨a, Subtype.eq ha⟩
-
-theorem range_enumOrd (hS : Unbounded (· < ·) S) : range (enumOrd S) = S := by
-  rw [range_eq_iff]
-  exact ⟨enumOrd_mem hS, enumOrd_surjective hS⟩
-
-/-- A characterization of `enumOrd`: it is the unique strict monotonic function with range `S`. -/
-theorem eq_enumOrd (f : Ordinal → Ordinal) (hS : Unbounded (· < ·) S) :
-    StrictMono f ∧ range f = S ↔ f = enumOrd S := by
-  constructor
-  · rintro ⟨h₁, h₂⟩
-    rwa [← h₁.range_inj (enumOrd_strictMono hS), range_enumOrd hS]
-  · rintro rfl
-    exact ⟨enumOrd_strictMono hS, range_enumOrd hS⟩
-
-end
-=======
->>>>>>> d0df76bd
 
 namespace Ordinal
 
@@ -2624,11 +2341,7 @@
 
 @[simp]
 theorem iSup_natCast : iSup Nat.cast = ω :=
-<<<<<<< HEAD
-  (Ordinal.iSup_le fun n => (nat_lt_omega n).le).antisymm <| omega_le.2 <| Ordinal.le_iSup _
-=======
   (Ordinal.iSup_le fun n => (nat_lt_omega0 n).le).antisymm <| omega0_le.2 <| Ordinal.le_iSup _
->>>>>>> d0df76bd
 
 set_option linter.deprecated false in
 @[deprecated iSup_natCast (since := "2024-04-17")]
@@ -2704,14 +2417,6 @@
   by_contra! hb
   exact (h _ hb).ne H
 
-<<<<<<< HEAD
-theorem IsNormal.apply_omega {f : Ordinal.{u} → Ordinal.{v}} (hf : IsNormal f) :
-    ⨆ n : ℕ, f n = f ω := by rw [← iSup_natCast, hf.map_iSup]
-
-@[simp]
-theorem iSup_add_nat (o : Ordinal) : ⨆ n : ℕ, o + n = o + ω :=
-  (add_isNormal o).apply_omega
-=======
 theorem IsNormal.apply_omega0 {f : Ordinal.{u} → Ordinal.{v}} (hf : IsNormal f) :
     ⨆ n : ℕ, f n = f ω := by rw [← iSup_natCast, hf.map_iSup]
 
@@ -2721,7 +2426,6 @@
 @[simp]
 theorem iSup_add_nat (o : Ordinal) : ⨆ n : ℕ, o + n = o + ω :=
   (isNormal_add_right o).apply_omega0
->>>>>>> d0df76bd
 
 set_option linter.deprecated false in
 @[deprecated iSup_add_nat (since := "2024-08-27")]
@@ -2733,11 +2437,7 @@
   rcases eq_zero_or_pos o with (rfl | ho)
   · rw [zero_mul]
     exact iSup_eq_zero_iff.2 fun n => zero_mul (n : Ordinal)
-<<<<<<< HEAD
-  · exact (mul_isNormal ho).apply_omega
-=======
   · exact (isNormal_mul_right ho).apply_omega0
->>>>>>> d0df76bd
 
 set_option linter.deprecated false in
 @[deprecated iSup_add_nat (since := "2024-08-27")]
@@ -2749,35 +2449,7 @@
 
 end Ordinal
 
-<<<<<<< HEAD
-variable {α : Type u} {r : α → α → Prop} {a b : α}
-
-namespace Acc
-
-/-- The rank of an element `a` accessible under a relation `r` is defined inductively as the
-smallest ordinal greater than the ranks of all elements below it (i.e. elements `b` such that
-`r b a`). -/
-noncomputable def rank (h : Acc r a) : Ordinal.{u} :=
-  Acc.recOn h fun a _h ih => ⨆ b : { b // r b a }, Order.succ (ih b b.2)
-
-theorem rank_eq (h : Acc r a) :
-    h.rank = ⨆ b : { b // r b a }, Order.succ (h.inv b.2).rank := by
-  change (Acc.intro a fun _ => h.inv).rank = _
-  rfl
-
-/-- if `r a b` then the rank of `a` is less than the rank of `b`. -/
-theorem rank_lt_of_rel (hb : Acc r b) (h : r a b) : (hb.inv h).rank < hb.rank :=
-  (Order.lt_succ _).trans_le <| by
-    rw [hb.rank_eq]
-    refine le_trans ?_ (Ordinal.le_iSup _ ⟨a, h⟩)
-    rfl
-
-end Acc
-
-namespace WellFounded
-=======
 namespace Cardinal
->>>>>>> d0df76bd
 
 open Ordinal
 
@@ -2792,25 +2464,12 @@
     · rw [ord_aleph0]
       exact Ordinal.isLimit_omega0
 
-<<<<<<< HEAD
-theorem rank_eq :
-    hwf.rank a = ⨆ b : { b // r b a }, Order.succ (hwf.rank b) := by
-  rw [rank, Acc.rank_eq]
-  rfl
-=======
 @[deprecated (since := "2024-10-14")]
 alias ord_isLimit := isLimit_ord
->>>>>>> d0df76bd
 
 theorem noMaxOrder {c} (h : ℵ₀ ≤ c) : NoMaxOrder c.ord.toType :=
   toType_noMax_of_succ_lt (isLimit_ord h).2
 
 end Cardinal
 
-<<<<<<< HEAD
-end WellFounded
-
-set_option linter.style.longFile 2500
-=======
-set_option linter.style.longFile 2600
->>>>>>> d0df76bd
+set_option linter.style.longFile 2600