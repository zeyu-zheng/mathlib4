--- conflicted
+++ resolved
@@ -408,11 +408,7 @@
   apply hab.trans_lt
   rwa [H.lt_iff]
 
-<<<<<<< HEAD
-theorem add_le_iff_of_isSuccLimit {a b c : Ordinal} (h : IsSuccLimit b) :
-=======
 private theorem add_le_of_limit {a b c : Ordinal} (h : IsLimit b) :
->>>>>>> 69471a41
     a + b ≤ c ↔ ∀ b' < b, a + b' ≤ c :=
   ⟨fun h _ l => (add_le_add_left l.le _).trans h, fun H =>
     le_of_not_lt <| by
@@ -529,10 +525,6 @@
   rintro ⟨d, hd, ha⟩
   exact ha.trans_lt (add_lt_add_left hd b)
 
-<<<<<<< HEAD
-theorem isSuccLimit_sub {a b : Ordinal} (ha : IsSuccLimit a) (h : b < a) : IsSuccLimit (a - b) := by
-  rw [isSuccLimit_iff, Ordinal.sub_ne_zero_iff_lt, isSuccPrelimit_iff_succ_lt]
-=======
 theorem add_le_iff {a b c : Ordinal} (hb : b ≠ 0) : a + b ≤ c ↔ ∀ d < b, a + d < c := by
   simpa using (lt_add_iff hb).not
 
@@ -541,33 +533,15 @@
     a + b ≤ c :=
   (add_le_iff hb.ne').2 h
 
-theorem isLimit_sub {a b} (ha : IsLimit a) (h : b < a) : IsLimit (a - b) := by
-  rw [isLimit_iff, Ordinal.sub_ne_zero_iff_lt, isSuccPrelimit_iff_succ_lt]
->>>>>>> 69471a41
+theorem isSuccLimit_sub {a b : Ordinal} (ha : IsSuccLimit a) (h : b < a) : IsSuccLimit (a - b) := by
+  rw [isSuccLimit_iff, Ordinal.sub_ne_zero_iff_lt, isSuccPrelimit_iff_succ_lt]
   refine ⟨h, fun c hc ↦ ?_⟩
   rw [lt_sub] at hc ⊢
   rw [add_succ]
   exact ha.succ_lt hc
 
-<<<<<<< HEAD
-theorem one_add_omega0 : 1 + ω = ω := by
-  refine le_antisymm ?_ (le_add_left _ _)
-  rw [omega0, ← lift_one.{0}, ← lift_add, lift_le, ← type_unit, ← type_sum_lex]
-  refine ⟨RelEmbedding.collapse (RelEmbedding.ofMonotone ?_ ?_)⟩
-  · apply Sum.rec
-    · exact fun _ => 0
-    · exact Nat.succ
-  · intro a b
-    cases a <;> cases b <;> intro H <;> cases' H with _ _ H _ _ H <;>
-      [exact H.elim; exact Nat.succ_pos _; exact Nat.succ_lt_succ H]
-
-@[simp]
-theorem one_add_of_omega0_le {o} (h : ω ≤ o) : 1 + o = o := by
-  rw [← Ordinal.add_sub_cancel_of_le h, ← add_assoc, one_add_omega0]
-=======
 @[deprecated isLimit_sub (since := "2024-10-11")]
 alias sub_isLimit := isLimit_sub
->>>>>>> 69471a41
 
 /-! ### Multiplication of ordinals -/
 
@@ -2284,29 +2258,6 @@
 
 /-! ### Properties of ω -/
 
-<<<<<<< HEAD
-
-namespace Cardinal
-
-open Ordinal
-
-@[simp]
-theorem add_one_of_aleph0_le {c} (h : ℵ₀ ≤ c) : c + 1 = c := by
-  rw [add_comm, ← card_ord c, ← card_one, ← card_add, one_add_of_omega0_le]
-  rwa [← ord_aleph0, ord_le_ord]
-
-end Cardinal
-
-namespace Ordinal
-
-theorem lt_add_of_limit {a b c : Ordinal.{u}} (h : IsSuccLimit c) :
-=======
-theorem lt_add_of_limit {a b c : Ordinal.{u}} (h : IsLimit c) :
->>>>>>> 69471a41
-    a < b + c ↔ ∃ c' < c, a < b + c' := by
-  -- Porting note: `bex_def` is required.
-  rw [← IsNormal.bsup_eq.{u, u} (isNormal_add_right b) h, lt_bsup, bex_def]
-
 theorem lt_omega0 {o : Ordinal} : o < ω ↔ ∃ n : ℕ, o = n := by
   simp_rw [← Cardinal.ord_aleph0, Cardinal.lt_ord, lt_aleph0, card_eq_nat]
 
@@ -2366,11 +2317,6 @@
 @[deprecated "No deprecation message was provided."  (since := "2024-09-30")]
 alias omega_le_of_isLimit := omega0_le_of_isLimit
 
-<<<<<<< HEAD
-theorem isLimit_iff_omega0_dvd {a : Ordinal} : IsSuccLimit a ↔ a ≠ 0 ∧ ω ∣ a := by
-  refine ⟨fun l => ⟨l.ne_bot, ⟨a / ω, le_antisymm ?_ (mul_div_le _ _)⟩⟩, fun h => ?_⟩
-  · refine l.le_iff_forall_le.2 fun x hx => le_of_lt ?_
-=======
 theorem natCast_add_omega0 (n : ℕ) : n + ω = ω := by
   refine le_antisymm (le_of_forall_lt fun a ha ↦ ?_) (le_add_left _ _)
   obtain ⟨b, hb', hb⟩ := (lt_add_iff omega0_ne_zero).1 ha
@@ -2402,10 +2348,9 @@
 @[deprecated "No deprecation message was provided."  (since := "2024-09-30")]
 alias one_add_of_omega_le := one_add_of_omega0_le
 
-theorem isLimit_iff_omega0_dvd {a : Ordinal} : IsLimit a ↔ a ≠ 0 ∧ ω ∣ a := by
-  refine ⟨fun l => ⟨l.ne_zero, ⟨a / ω, le_antisymm ?_ (mul_div_le _ _)⟩⟩, fun h => ?_⟩
-  · refine (limit_le l).2 fun x hx => le_of_lt ?_
->>>>>>> 69471a41
+theorem isLimit_iff_omega0_dvd {a : Ordinal} : IsSuccLimit a ↔ a ≠ 0 ∧ ω ∣ a := by
+  refine ⟨fun l => ⟨l.ne_bot, ⟨a / ω, le_antisymm ?_ (mul_div_le _ _)⟩⟩, fun h => ?_⟩
+  · refine l.le_iff_forall_le.2 fun x hx => le_of_lt ?_
     rw [← div_lt omega0_ne_zero, ← succ_le_iff, le_div omega0_ne_zero, mul_succ,
       add_le_iff_of_isSuccLimit isSuccLimit_omega0]
     intro b hb
@@ -2421,46 +2366,6 @@
 @[deprecated "No deprecation message was provided."  (since := "2024-09-30")]
 alias isLimit_iff_omega_dvd := isLimit_iff_omega0_dvd
 
-<<<<<<< HEAD
-theorem add_mul_limit_aux {a b c : Ordinal} (ba : b + a = a) (l : IsSuccLimit c)
-    (IH : ∀ c' < c, (a + b) * succ c' = a * succ c' + b) : (a + b) * c = a * c :=
-  le_antisymm
-    ((mul_le_iff_of_isSuccLimit l).2 fun c' h => by
-      apply (mul_le_mul_left' (le_succ c') _).trans
-      rw [IH _ h]
-      apply (add_le_add_left _ _).trans
-      · rw [← mul_succ]
-        exact mul_le_mul_left' (succ_le_of_lt <| l.succ_lt h) _
-      · rw [← ba]
-        exact le_add_right _ _)
-    (mul_le_mul_right' (le_add_right _ _) _)
-
-theorem add_mul_succ {a b : Ordinal} (c) (ba : b + a = a) : (a + b) * succ c = a * succ c + b := by
-  induction c using limitRecOn with
-  | H₁ => simp only [succ_zero, mul_one]
-  | H₂ c IH =>
-    rw [mul_succ, IH, ← add_assoc, add_assoc _ b, ba, ← mul_succ]
-  | H₃ c l IH =>
-    rw [mul_succ, add_mul_limit_aux ba l IH, mul_succ, add_assoc]
-
-theorem add_mul_limit {a b c : Ordinal} (ba : b + a = a) (l : IsSuccLimit c) :
-    (a + b) * c = a * c :=
-  add_mul_limit_aux ba l fun c' _ => add_mul_succ c' ba
-
-theorem add_le_of_forall_add_lt {a b c : Ordinal} (hb : 0 < b) (h : ∀ d < b, a + d < c) :
-    a + b ≤ c := by
-  have H : a + (c - a) = c :=
-    Ordinal.add_sub_cancel_of_le
-      (by
-        rw [← add_zero a]
-        exact (h _ hb).le)
-  rw [← H]
-  apply add_le_add_left _ a
-  by_contra! hb
-  exact (h _ hb).ne H
-
-=======
->>>>>>> 69471a41
 theorem IsNormal.apply_omega0 {f : Ordinal.{u} → Ordinal.{v}} (hf : IsNormal f) :
     ⨆ n : ℕ, f n = f ω := by rw [← iSup_natCast, hf.map_iSup]
 
@@ -2494,18 +2399,13 @@
 
 open Ordinal
 
-<<<<<<< HEAD
-theorem isLimit_ord {c} (co : ℵ₀ ≤ c) : IsSuccLimit (ord c) := by
-  rw [isSuccLimit_iff, isSuccPrelimit_iff_succ_lt]
-=======
 @[simp]
 theorem add_one_of_aleph0_le {c} (h : ℵ₀ ≤ c) : c + 1 = c := by
   rw [add_comm, ← card_ord c, ← card_one, ← card_add, one_add_of_omega0_le]
   rwa [← ord_aleph0, ord_le_ord]
 
-theorem isLimit_ord {c} (co : ℵ₀ ≤ c) : (ord c).IsLimit := by
-  rw [isLimit_iff, isSuccPrelimit_iff_succ_lt]
->>>>>>> 69471a41
+theorem isSuccLimit_ord {c} (co : ℵ₀ ≤ c) : IsSuccLimit (ord c) := by
+  rw [isSuccLimit_iff, isSuccPrelimit_iff_succ_lt]
   refine ⟨fun h => aleph0_ne_zero ?_, fun a => lt_imp_lt_of_le_imp_le fun h => ?_⟩
   · rw [← Ordinal.le_zero, ord_le] at h
     simpa only [card_zero, nonpos_iff_eq_zero] using co.trans h
@@ -2516,9 +2416,6 @@
     · rw [ord_aleph0]
       exact Ordinal.isSuccLimit_omega0
 
-@[deprecated "No deprecation message was provided."  (since := "2024-10-14")]
-alias ord_isLimit := isLimit_ord
-
 theorem noMaxOrder {c} (h : ℵ₀ ≤ c) : NoMaxOrder c.ord.toType :=
   toType_noMax_of_succ_lt fun _ ↦ (isLimit_ord h).succ_lt
 
@@ -2703,6 +2600,13 @@
 theorem nat_lt_limit {o : Ordinal} (h : IsSuccLimit o) : ∀ n : ℕ, ↑n < o :=
   natCast_lt_of_isSuccLimit h
 
+@[deprecated isSuccLimit_ord (since := "2024-12-08")]
+theorem isLimit_ord {c} (co : ℵ₀ ≤ c) : IsSuccLimit (ord c) :=
+  isSuccLimit_ord co
+
+@[deprecated "No deprecation message was provided."  (since := "2024-10-14")]
+alias ord_isLimit := isLimit_ord
+
 end deprecated
 end Ordinal
 
