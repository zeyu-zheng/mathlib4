--- conflicted
+++ resolved
@@ -608,28 +608,7 @@
 
 @[deprecated preAleph_isNormal (since := "2024-10-22")]
 theorem aleph'_isNormal : IsNormal (ord ∘ aleph') :=
-<<<<<<< HEAD
-  ⟨fun o => ord_lt_ord.2 <| aleph'_lt.2 <| lt_succ o, fun l a => by
-    simp [ord_le, aleph'_le_of_limit l]⟩
-
-theorem aleph_isNormal : IsNormal (ord ∘ aleph) :=
-  aleph'_isNormal.trans <| isNormal_add_right ω
-
-theorem succ_aleph0 : succ ℵ₀ = aleph 1 := by rw [← aleph_zero, ← aleph_succ, Ordinal.succ_zero]
-
-theorem aleph0_lt_aleph_one : ℵ₀ < aleph 1 := by
-  rw [← succ_aleph0]
-  apply lt_succ
-
-theorem countable_iff_lt_aleph_one {α : Type*} (s : Set α) : s.Countable ↔ #s < aleph 1 := by
-  rw [← succ_aleph0, lt_succ_iff, le_aleph0_iff_set_countable]
-
-section deprecated
-
-set_option linter.deprecated false
-=======
   preAleph_isNormal
->>>>>>> 8fd75acc
 
 -- TODO: these lemmas should be stated in terms of the `ω` function and of an `IsInitial` predicate,
 -- neither of which currently exist.
