/-
Copyright (c) 2017 Johannes Hölzl. All rights reserved.
Released under Apache 2.0 license as described in the file LICENSE.
Authors: Johannes Hölzl, Mario Carneiro, Floris van Doorn
-/
import Mathlib.Data.Countable.Small
import Mathlib.Data.Fintype.BigOperators
import Mathlib.Data.Fintype.Powerset
import Mathlib.Data.Nat.Cast.Order.Basic
import Mathlib.Data.Set.Countable
import Mathlib.Logic.Equiv.Fin.Basic
import Mathlib.Logic.Small.Set
import Mathlib.Logic.UnivLE
import Mathlib.SetTheory.Cardinal.Order

/-!
# Basic results on cardinal numbers

We provide a collection of basic results on cardinal numbers, in particular focussing on
finite/countable/small types and sets.

## Main definitions

* `Cardinal.powerlt a b` or `a ^< b` is defined as the supremum of `a ^ c` for `c < b`.

## References

* <https://en.wikipedia.org/wiki/Cardinal_number>

## Tags

cardinal number, cardinal arithmetic, cardinal exponentiation, aleph,
Cantor's theorem, König's theorem, Konig's theorem
-/

assert_not_exists Field

open List (Vector)
open Function Order Set

noncomputable section

universe u v w v' w'

variable {α β : Type u}

namespace Cardinal

/-! ### Lifting cardinals to a higher universe -/

@[simp]
lemma mk_preimage_down {s : Set α} : #(ULift.down.{v} ⁻¹' s) = lift.{v} (#s) := by
  rw [← mk_uLift, Cardinal.eq]
  constructor
  let f : ULift.down ⁻¹' s → ULift s := fun x ↦ ULift.up (restrictPreimage s ULift.down x)
  have : Function.Bijective f :=
    ULift.up_bijective.comp (restrictPreimage_bijective _ (ULift.down_bijective))
  exact Equiv.ofBijective f this

-- `simp` can't figure out universe levels: normal form is `lift_mk_shrink'`.
theorem lift_mk_shrink (α : Type u) [Small.{v} α] :
    Cardinal.lift.{max u w} #(Shrink.{v} α) = Cardinal.lift.{max v w} #α :=
  lift_mk_eq.2 ⟨(equivShrink α).symm⟩

@[simp]
theorem lift_mk_shrink' (α : Type u) [Small.{v} α] :
    Cardinal.lift.{u} #(Shrink.{v} α) = Cardinal.lift.{v} #α :=
  lift_mk_shrink.{u, v, 0} α

@[simp]
theorem lift_mk_shrink'' (α : Type max u v) [Small.{v} α] :
    Cardinal.lift.{u} #(Shrink.{v} α) = #α := by
  rw [← lift_umax, lift_mk_shrink.{max u v, v, 0} α, ← lift_umax, lift_id]

theorem prod_eq_of_fintype {α : Type u} [h : Fintype α] (f : α → Cardinal.{v}) :
    prod f = Cardinal.lift.{u} (∏ i, f i) := by
  revert f
  refine Fintype.induction_empty_option ?_ ?_ ?_ α (h_fintype := h)
  · intro α β hβ e h f
    letI := Fintype.ofEquiv β e.symm
    rw [← e.prod_comp f, ← h]
    exact mk_congr (e.piCongrLeft _).symm
  · intro f
    rw [Fintype.univ_pempty, Finset.prod_empty, lift_one, Cardinal.prod, mk_eq_one]
  · intro α hα h f
    rw [Cardinal.prod, mk_congr Equiv.piOptionEquivProd, mk_prod, lift_umax.{v, u}, mk_out, ←
        Cardinal.prod, lift_prod, Fintype.prod_option, lift_mul, ← h fun a => f (some a)]
    simp only [lift_id]

/-! ### Basic cardinals -/

theorem le_one_iff_subsingleton {α : Type u} : #α ≤ 1 ↔ Subsingleton α :=
  ⟨fun ⟨f⟩ => ⟨fun _ _ => f.injective (Subsingleton.elim _ _)⟩, fun ⟨h⟩ =>
    ⟨fun _ => ULift.up 0, fun _ _ _ => h _ _⟩⟩

@[simp]
theorem mk_le_one_iff_set_subsingleton {s : Set α} : #s ≤ 1 ↔ s.Subsingleton :=
  le_one_iff_subsingleton.trans s.subsingleton_coe

alias ⟨_, _root_.Set.Subsingleton.cardinalMk_le_one⟩ := mk_le_one_iff_set_subsingleton

@[deprecated (since := "2024-11-10")]
alias _root_.Set.Subsingleton.cardinal_mk_le_one := Set.Subsingleton.cardinalMk_le_one

private theorem cast_succ (n : ℕ) : ((n + 1 : ℕ) : Cardinal.{u}) = n + 1 := by
  change #(ULift.{u} _) = #(ULift.{u} _) + 1
  rw [← mk_option]
  simp

/-! ### Order properties -/

<<<<<<< HEAD
protected theorem zero_le : ∀ a : Cardinal, 0 ≤ a := by
  rintro ⟨α⟩
  exact ⟨Embedding.ofIsEmpty⟩

private theorem add_le_add' : ∀ {a b c d : Cardinal}, a ≤ b → c ≤ d → a + c ≤ b + d := by
  rintro ⟨α⟩ ⟨β⟩ ⟨γ⟩ ⟨δ⟩ ⟨e₁⟩ ⟨e₂⟩; exact ⟨e₁.sumMap e₂⟩

instance addLeftMono : AddLeftMono Cardinal :=
  ⟨fun _ _ _ => add_le_add' le_rfl⟩

instance addRightMono : AddRightMono Cardinal :=
  ⟨fun _ _ _ h => add_le_add' h le_rfl⟩

instance canonicallyOrderedAdd : CanonicallyOrderedAdd Cardinal.{u} where
  exists_add_of_le {a b} :=
    inductionOn₂ a b fun α β ⟨⟨f, hf⟩⟩ =>
      have : α ⊕ ((range f)ᶜ : Set β) ≃ β := by
        classical
        exact (Equiv.sumCongr (Equiv.ofInjective f hf) (Equiv.refl _)).trans <|
          Equiv.Set.sumCompl (range f)
      ⟨#(↥(range f)ᶜ), mk_congr this.symm⟩
  le_self_add a _ := (add_zero a).ge.trans <| add_le_add_left (Cardinal.zero_le _) _

instance isOrderedRing : IsOrderedRing Cardinal.{u} :=
  CanonicallyOrderedAdd.toIsOrderedRing

instance orderBot : OrderBot Cardinal.{u} := inferInstance

instance noZeroDivisors : NoZeroDivisors Cardinal.{u} where
  eq_zero_or_eq_zero_of_mul_eq_zero := fun {a b} =>
    inductionOn₂ a b fun α β => by
      simpa only [mul_def, mk_eq_zero_iff, isEmpty_prod] using id

instance : IsOrderedMonoidWithZero Cardinal.{u} :=
  { mul_le_mul_left := @mul_le_mul_left' _ _ _ _
    zero_le_one := zero_le _ }

-- Computable instance to prevent a non-computable one being found via the one above
example : CommMonoidWithZero Cardinal.{u} := inferInstance

-- Computable instance to prevent a non-computable one being found via the one above
example : CommMonoid Cardinal.{u} := inferInstance

theorem zero_power_le (c : Cardinal.{u}) : (0 : Cardinal.{u}) ^ c ≤ 1 := by
  by_cases h : c = 0
  · rw [h, power_zero]
  · rw [zero_power h]
    apply zero_le

theorem power_le_power_left : ∀ {a b c : Cardinal}, a ≠ 0 → b ≤ c → a ^ b ≤ a ^ c := by
  rintro ⟨α⟩ ⟨β⟩ ⟨γ⟩ hα ⟨e⟩
  let ⟨a⟩ := mk_ne_zero_iff.1 hα
  exact ⟨@Function.Embedding.arrowCongrLeft _ _ _ ⟨a⟩ e⟩

theorem self_le_power (a : Cardinal) {b : Cardinal} (hb : 1 ≤ b) : a ≤ a ^ b := by
  rcases eq_or_ne a 0 with (rfl | ha)
  · exact zero_le _
  · convert power_le_power_left ha hb
    exact (power_one a).symm

/-- **Cantor's theorem** -/
theorem cantor (a : Cardinal.{u}) : a < 2 ^ a := by
  induction' a using Cardinal.inductionOn with α
  rw [← mk_set]
  refine ⟨⟨⟨singleton, fun a b => singleton_eq_singleton_iff.1⟩⟩, ?_⟩
  rintro ⟨⟨f, hf⟩⟩
  exact cantor_injective f hf

instance : NoMaxOrder Cardinal.{u} where exists_gt a := ⟨_, cantor a⟩

-- short-circuit type class inference
instance : DistribLattice Cardinal.{u} := inferInstance

=======
>>>>>>> ff7d916a
theorem one_lt_iff_nontrivial {α : Type u} : 1 < #α ↔ Nontrivial α := by
  rw [← not_le, le_one_iff_subsingleton, ← not_nontrivial_iff_subsingleton, Classical.not_not]

lemma sInf_eq_zero_iff {s : Set Cardinal} : sInf s = 0 ↔ s = ∅ ∨ ∃ a ∈ s, a = 0 := by
  refine ⟨fun h ↦ ?_, fun h ↦ ?_⟩
  · rcases s.eq_empty_or_nonempty with rfl | hne
    · exact Or.inl rfl
    · exact Or.inr ⟨sInf s, csInf_mem hne, h⟩
  · rcases h with rfl | ⟨a, ha, rfl⟩
    · exact Cardinal.sInf_empty
    · exact eq_bot_iff.2 (csInf_le' ha)

lemma iInf_eq_zero_iff {ι : Sort*} {f : ι → Cardinal} :
    (⨅ i, f i) = 0 ↔ IsEmpty ι ∨ ∃ i, f i = 0 := by
  simp [iInf, sInf_eq_zero_iff]

/-- A variant of `ciSup_of_empty` but with `0` on the RHS for convenience -/
protected theorem iSup_of_empty {ι} (f : ι → Cardinal) [IsEmpty ι] : iSup f = 0 :=
  ciSup_of_empty f

@[simp]
theorem lift_sInf (s : Set Cardinal) : lift.{u, v} (sInf s) = sInf (lift.{u, v} '' s) := by
  rcases eq_empty_or_nonempty s with (rfl | hs)
  · simp
  · exact lift_monotone.map_csInf hs

@[simp]
theorem lift_iInf {ι} (f : ι → Cardinal) : lift.{u, v} (iInf f) = ⨅ i, lift.{u, v} (f i) := by
  unfold iInf
  convert lift_sInf (range f)
  simp_rw [← comp_apply (f := lift), range_comp]

end Cardinal

/-! ### Small sets of cardinals -/

namespace Cardinal

instance small_Iic (a : Cardinal.{u}) : Small.{u} (Iic a) := by
  rw [← mk_out a]
  apply @small_of_surjective (Set a.out) (Iic #a.out) _ fun x => ⟨#x, mk_set_le x⟩
  rintro ⟨x, hx⟩
  simpa using le_mk_iff_exists_set.1 hx

instance small_Iio (a : Cardinal.{u}) : Small.{u} (Iio a) := small_subset Iio_subset_Iic_self
instance small_Icc (a b : Cardinal.{u}) : Small.{u} (Icc a b) := small_subset Icc_subset_Iic_self
instance small_Ico (a b : Cardinal.{u}) : Small.{u} (Ico a b) := small_subset Ico_subset_Iio_self
instance small_Ioc (a b : Cardinal.{u}) : Small.{u} (Ioc a b) := small_subset Ioc_subset_Iic_self
instance small_Ioo (a b : Cardinal.{u}) : Small.{u} (Ioo a b) := small_subset Ioo_subset_Iio_self

/-- A set of cardinals is bounded above iff it's small, i.e. it corresponds to a usual ZFC set. -/
theorem bddAbove_iff_small {s : Set Cardinal.{u}} : BddAbove s ↔ Small.{u} s :=
  ⟨fun ⟨a, ha⟩ => @small_subset _ (Iic a) s (fun _ h => ha h) _, by
    rintro ⟨ι, ⟨e⟩⟩
    use sum.{u, u} fun x ↦ e.symm x
    intro a ha
    simpa using le_sum (fun x ↦ e.symm x) (e ⟨a, ha⟩)⟩

theorem bddAbove_of_small (s : Set Cardinal.{u}) [h : Small.{u} s] : BddAbove s :=
  bddAbove_iff_small.2 h

theorem bddAbove_range {ι : Type*} [Small.{u} ι] (f : ι → Cardinal.{u}) : BddAbove (Set.range f) :=
  bddAbove_of_small _

theorem bddAbove_image (f : Cardinal.{u} → Cardinal.{max u v}) {s : Set Cardinal.{u}}
    (hs : BddAbove s) : BddAbove (f '' s) := by
  rw [bddAbove_iff_small] at hs ⊢
  exact small_lift _

theorem bddAbove_range_comp {ι : Type u} {f : ι → Cardinal.{v}} (hf : BddAbove (range f))
    (g : Cardinal.{v} → Cardinal.{max v w}) : BddAbove (range (g ∘ f)) := by
  rw [range_comp]
  exact bddAbove_image g hf

/-- The type of cardinals in universe `u` is not `Small.{u}`. This is a version of the Burali-Forti
paradox. -/
theorem _root_.not_small_cardinal : ¬ Small.{u} Cardinal.{max u v} := by
  intro h
  have := small_lift.{_, v} Cardinal.{max u v}
  rw [← small_univ_iff, ← bddAbove_iff_small] at this
  exact not_bddAbove_univ this

instance uncountable : Uncountable Cardinal.{u} :=
  Uncountable.of_not_small not_small_cardinal.{u}

/-! ### Bounds on suprema -/

theorem sum_le_iSup_lift {ι : Type u}
    (f : ι → Cardinal.{max u v}) : sum f ≤ Cardinal.lift #ι * iSup f := by
  rw [← (iSup f).lift_id, ← lift_umax, lift_umax.{max u v, u}, ← sum_const]
  exact sum_le_sum _ _ (le_ciSup <| bddAbove_of_small _)

theorem sum_le_iSup {ι : Type u} (f : ι → Cardinal.{u}) : sum f ≤ #ι * iSup f := by
  rw [← lift_id #ι]
  exact sum_le_iSup_lift f

/-- The lift of a supremum is the supremum of the lifts. -/
theorem lift_sSup {s : Set Cardinal} (hs : BddAbove s) :
    lift.{u} (sSup s) = sSup (lift.{u} '' s) := by
  apply ((le_csSup_iff' (bddAbove_image.{_,u} _ hs)).2 fun c hc => _).antisymm (csSup_le' _)
  · intro c hc
    by_contra h
    obtain ⟨d, rfl⟩ := Cardinal.mem_range_lift_of_le (not_le.1 h).le
    simp_rw [lift_le] at h hc
    rw [csSup_le_iff' hs] at h
    exact h fun a ha => lift_le.1 <| hc (mem_image_of_mem _ ha)
  · rintro i ⟨j, hj, rfl⟩
    exact lift_le.2 (le_csSup hs hj)

/-- The lift of a supremum is the supremum of the lifts. -/
theorem lift_iSup {ι : Type v} {f : ι → Cardinal.{w}} (hf : BddAbove (range f)) :
    lift.{u} (iSup f) = ⨆ i, lift.{u} (f i) := by
  rw [iSup, iSup, lift_sSup hf, ← range_comp]
  simp [Function.comp_def]

/-- To prove that the lift of a supremum is bounded by some cardinal `t`,
it suffices to show that the lift of each cardinal is bounded by `t`. -/
theorem lift_iSup_le {ι : Type v} {f : ι → Cardinal.{w}} {t : Cardinal} (hf : BddAbove (range f))
    (w : ∀ i, lift.{u} (f i) ≤ t) : lift.{u} (iSup f) ≤ t := by
  rw [lift_iSup hf]
  exact ciSup_le' w

@[simp]
theorem lift_iSup_le_iff {ι : Type v} {f : ι → Cardinal.{w}} (hf : BddAbove (range f))
    {t : Cardinal} : lift.{u} (iSup f) ≤ t ↔ ∀ i, lift.{u} (f i) ≤ t := by
  rw [lift_iSup hf]
  exact ciSup_le_iff' (bddAbove_range_comp.{_,_,u} hf _)

/-- To prove an inequality between the lifts to a common universe of two different supremums,
it suffices to show that the lift of each cardinal from the smaller supremum
if bounded by the lift of some cardinal from the larger supremum.
-/
theorem lift_iSup_le_lift_iSup {ι : Type v} {ι' : Type v'} {f : ι → Cardinal.{w}}
    {f' : ι' → Cardinal.{w'}} (hf : BddAbove (range f)) (hf' : BddAbove (range f')) {g : ι → ι'}
    (h : ∀ i, lift.{w'} (f i) ≤ lift.{w} (f' (g i))) : lift.{w'} (iSup f) ≤ lift.{w} (iSup f') := by
  rw [lift_iSup hf, lift_iSup hf']
  exact ciSup_mono' (bddAbove_range_comp.{_,_,w} hf' _) fun i => ⟨_, h i⟩

/-- A variant of `lift_iSup_le_lift_iSup` with universes specialized via `w = v` and `w' = v'`.
This is sometimes necessary to avoid universe unification issues. -/
theorem lift_iSup_le_lift_iSup' {ι : Type v} {ι' : Type v'} {f : ι → Cardinal.{v}}
    {f' : ι' → Cardinal.{v'}} (hf : BddAbove (range f)) (hf' : BddAbove (range f')) (g : ι → ι')
    (h : ∀ i, lift.{v'} (f i) ≤ lift.{v} (f' (g i))) : lift.{v'} (iSup f) ≤ lift.{v} (iSup f') :=
  lift_iSup_le_lift_iSup hf hf' h

/-! ### Properties about the cast from `ℕ` -/

theorem mk_finset_of_fintype [Fintype α] : #(Finset α) = 2 ^ Fintype.card α := by
  simp [Pow.pow]

@[deprecated Nat.cast_le (since := "2024-10-16")]
theorem natCast_le {m n : ℕ} : (m : Cardinal) ≤ n ↔ m ≤ n := Nat.cast_le

@[deprecated Nat.cast_lt (since := "2024-10-16")]
theorem natCast_lt {m n : ℕ} : (m : Cardinal) < n ↔ m < n := Nat.cast_lt

@[deprecated Nat.cast_inj (since := "2024-10-16")]
theorem natCast_inj {m n : ℕ} : (m : Cardinal) = n ↔ m = n := Nat.cast_inj

@[deprecated Nat.cast_injective (since := "2024-10-16")]
theorem natCast_injective : Injective ((↑) : ℕ → Cardinal) := Nat.cast_injective

@[deprecated Nat.cast_pow (since := "2024-10-16")]
theorem natCast_pow {m n : ℕ} : (↑(m ^ n) : Cardinal) = (↑m : Cardinal) ^ (↑n : Cardinal) :=
  Nat.cast_pow m n

@[norm_cast]
theorem nat_succ (n : ℕ) : (n.succ : Cardinal) = succ ↑n := by
  rw [Nat.cast_succ]
  refine (add_one_le_succ _).antisymm (succ_le_of_lt ?_)
  rw [← Nat.cast_succ]
  exact Nat.cast_lt.2 (Nat.lt_succ_self _)

lemma succ_natCast (n : ℕ) : Order.succ (n : Cardinal) = n + 1 := by
  rw [← Cardinal.nat_succ]
  norm_cast

lemma natCast_add_one_le_iff {n : ℕ} {c : Cardinal} : n + 1 ≤ c ↔ n < c := by
  rw [← Order.succ_le_iff, Cardinal.succ_natCast]

lemma two_le_iff_one_lt {c : Cardinal} : 2 ≤ c ↔ 1 < c := by
  convert natCast_add_one_le_iff
  norm_cast

@[simp]
theorem succ_zero : succ (0 : Cardinal) = 1 := by norm_cast

-- This works generally to prove inequalities between numeric cardinals.
theorem one_lt_two : (1 : Cardinal) < 2 := by norm_cast

theorem exists_finset_le_card (α : Type*) (n : ℕ) (h : n ≤ #α) :
    ∃ s : Finset α, n ≤ s.card := by
  obtain hα|hα := finite_or_infinite α
  · let hα := Fintype.ofFinite α
    use Finset.univ
    simpa only [mk_fintype, Nat.cast_le] using h
  · obtain ⟨s, hs⟩ := Infinite.exists_subset_card_eq α n
    exact ⟨s, hs.ge⟩

theorem card_le_of {α : Type u} {n : ℕ} (H : ∀ s : Finset α, s.card ≤ n) : #α ≤ n := by
  contrapose! H
  apply exists_finset_le_card α (n+1)
  simpa only [nat_succ, succ_le_iff] using H

theorem cantor' (a) {b : Cardinal} (hb : 1 < b) : a < b ^ a := by
  rw [← succ_le_iff, (by norm_cast : succ (1 : Cardinal) = 2)] at hb
  exact (cantor a).trans_le (power_le_power_right hb)

theorem one_le_iff_pos {c : Cardinal} : 1 ≤ c ↔ 0 < c := by
  rw [← succ_zero, succ_le_iff]

theorem one_le_iff_ne_zero {c : Cardinal} : 1 ≤ c ↔ c ≠ 0 := by
  rw [one_le_iff_pos, pos_iff_ne_zero]

@[simp]
theorem lt_one_iff_zero {c : Cardinal} : c < 1 ↔ c = 0 := by
  simpa using lt_succ_bot_iff (a := c)

/-! ### Properties about `aleph0` -/

theorem nat_lt_aleph0 (n : ℕ) : (n : Cardinal.{u}) < ℵ₀ :=
  succ_le_iff.1
    (by
      rw [← nat_succ, ← lift_mk_fin, aleph0, lift_mk_le.{u}]
      exact ⟨⟨(↑), fun a b => Fin.ext⟩⟩)

@[simp]
theorem one_lt_aleph0 : 1 < ℵ₀ := by simpa using nat_lt_aleph0 1

@[simp]
theorem one_le_aleph0 : 1 ≤ ℵ₀ :=
  one_lt_aleph0.le

theorem lt_aleph0 {c : Cardinal} : c < ℵ₀ ↔ ∃ n : ℕ, c = n :=
  ⟨fun h => by
    rcases lt_lift_iff.1 h with ⟨c, h', rfl⟩
    rcases le_mk_iff_exists_set.1 h'.1 with ⟨S, rfl⟩
    suffices S.Finite by
      lift S to Finset ℕ using this
      simp
    contrapose! h'
    haveI := Infinite.to_subtype h'
    exact ⟨Infinite.natEmbedding S⟩, fun ⟨_, e⟩ => e.symm ▸ nat_lt_aleph0 _⟩

lemma succ_eq_of_lt_aleph0 {c : Cardinal} (h : c < ℵ₀) : Order.succ c = c + 1 := by
  obtain ⟨n, hn⟩ := Cardinal.lt_aleph0.mp h
  rw [hn, succ_natCast]

theorem aleph0_le {c : Cardinal} : ℵ₀ ≤ c ↔ ∀ n : ℕ, ↑n ≤ c :=
  ⟨fun h _ => (nat_lt_aleph0 _).le.trans h, fun h =>
    le_of_not_lt fun hn => by
      rcases lt_aleph0.1 hn with ⟨n, rfl⟩
      exact (Nat.lt_succ_self _).not_le (Nat.cast_le.1 (h (n + 1)))⟩

theorem isSuccPrelimit_aleph0 : IsSuccPrelimit ℵ₀ :=
  isSuccPrelimit_of_succ_lt fun a ha => by
    rcases lt_aleph0.1 ha with ⟨n, rfl⟩
    rw [← nat_succ]
    apply nat_lt_aleph0

theorem isSuccLimit_aleph0 : IsSuccLimit ℵ₀ := by
  rw [Cardinal.isSuccLimit_iff]
  exact ⟨aleph0_ne_zero, isSuccPrelimit_aleph0⟩

lemma not_isSuccLimit_natCast : (n : ℕ) → ¬ IsSuccLimit (n : Cardinal.{u})
  | 0, e => e.1 isMin_bot
  | Nat.succ n, e => Order.not_isSuccPrelimit_succ _ (nat_succ n ▸ e.2)

theorem not_isSuccLimit_of_lt_aleph0 {c : Cardinal} (h : c < ℵ₀) : ¬ IsSuccLimit c := by
  obtain ⟨n, rfl⟩ := lt_aleph0.1 h
  exact not_isSuccLimit_natCast n

theorem aleph0_le_of_isSuccLimit {c : Cardinal} (h : IsSuccLimit c) : ℵ₀ ≤ c := by
  contrapose! h
  exact not_isSuccLimit_of_lt_aleph0 h

theorem isStrongLimit_aleph0 : IsStrongLimit ℵ₀ := by
  refine ⟨aleph0_ne_zero, fun x hx ↦ ?_⟩
  obtain ⟨n, rfl⟩ := lt_aleph0.1 hx
  exact_mod_cast nat_lt_aleph0 _

theorem IsStrongLimit.aleph0_le {c} (H : IsStrongLimit c) : ℵ₀ ≤ c :=
  aleph0_le_of_isSuccLimit H.isSuccLimit

lemma exists_eq_natCast_of_iSup_eq {ι : Type u} [Nonempty ι] (f : ι → Cardinal.{v})
    (hf : BddAbove (range f)) (n : ℕ) (h : ⨆ i, f i = n) : ∃ i, f i = n :=
  exists_eq_of_iSup_eq_of_not_isSuccLimit.{u, v} f hf (not_isSuccLimit_natCast n) h

@[simp]
theorem range_natCast : range ((↑) : ℕ → Cardinal) = Iio ℵ₀ :=
  ext fun x => by simp only [mem_Iio, mem_range, eq_comm, lt_aleph0]

theorem mk_eq_nat_iff {α : Type u} {n : ℕ} : #α = n ↔ Nonempty (α ≃ Fin n) := by
  rw [← lift_mk_fin, ← lift_uzero #α, lift_mk_eq']

theorem lt_aleph0_iff_finite {α : Type u} : #α < ℵ₀ ↔ Finite α := by
  simp only [lt_aleph0, mk_eq_nat_iff, finite_iff_exists_equiv_fin]

theorem lt_aleph0_iff_fintype {α : Type u} : #α < ℵ₀ ↔ Nonempty (Fintype α) :=
  lt_aleph0_iff_finite.trans (finite_iff_nonempty_fintype _)

theorem lt_aleph0_of_finite (α : Type u) [Finite α] : #α < ℵ₀ :=
  lt_aleph0_iff_finite.2 ‹_›

theorem lt_aleph0_iff_set_finite {S : Set α} : #S < ℵ₀ ↔ S.Finite :=
  lt_aleph0_iff_finite.trans finite_coe_iff

alias ⟨_, _root_.Set.Finite.lt_aleph0⟩ := lt_aleph0_iff_set_finite

@[simp]
theorem lt_aleph0_iff_subtype_finite {p : α → Prop} : #{ x // p x } < ℵ₀ ↔ { x | p x }.Finite :=
  lt_aleph0_iff_set_finite

theorem mk_le_aleph0_iff : #α ≤ ℵ₀ ↔ Countable α := by
  rw [countable_iff_nonempty_embedding, aleph0, ← lift_uzero #α, lift_mk_le']

@[simp]
theorem mk_le_aleph0 [Countable α] : #α ≤ ℵ₀ :=
  mk_le_aleph0_iff.mpr ‹_›

theorem le_aleph0_iff_set_countable {s : Set α} : #s ≤ ℵ₀ ↔ s.Countable := mk_le_aleph0_iff

alias ⟨_, _root_.Set.Countable.le_aleph0⟩ := le_aleph0_iff_set_countable

@[simp]
theorem le_aleph0_iff_subtype_countable {p : α → Prop} :
    #{ x // p x } ≤ ℵ₀ ↔ { x | p x }.Countable :=
  le_aleph0_iff_set_countable

theorem aleph0_lt_mk_iff : ℵ₀ < #α ↔ Uncountable α := by
  rw [← not_le, ← not_countable_iff, not_iff_not, mk_le_aleph0_iff]

@[simp]
theorem aleph0_lt_mk [Uncountable α] : ℵ₀ < #α :=
  aleph0_lt_mk_iff.mpr ‹_›

instance canLiftCardinalNat : CanLift Cardinal ℕ (↑) fun x => x < ℵ₀ :=
  ⟨fun _ hx =>
    let ⟨n, hn⟩ := lt_aleph0.mp hx
    ⟨n, hn.symm⟩⟩

theorem add_lt_aleph0 {a b : Cardinal} (ha : a < ℵ₀) (hb : b < ℵ₀) : a + b < ℵ₀ :=
  match a, b, lt_aleph0.1 ha, lt_aleph0.1 hb with
  | _, _, ⟨m, rfl⟩, ⟨n, rfl⟩ => by rw [← Nat.cast_add]; apply nat_lt_aleph0

theorem add_lt_aleph0_iff {a b : Cardinal} : a + b < ℵ₀ ↔ a < ℵ₀ ∧ b < ℵ₀ :=
  ⟨fun h => ⟨(self_le_add_right _ _).trans_lt h, (self_le_add_left _ _).trans_lt h⟩,
   fun ⟨h1, h2⟩ => add_lt_aleph0 h1 h2⟩

theorem aleph0_le_add_iff {a b : Cardinal} : ℵ₀ ≤ a + b ↔ ℵ₀ ≤ a ∨ ℵ₀ ≤ b := by
  simp only [← not_lt, add_lt_aleph0_iff, not_and_or]

/-- See also `Cardinal.nsmul_lt_aleph0_iff_of_ne_zero` if you already have `n ≠ 0`. -/
theorem nsmul_lt_aleph0_iff {n : ℕ} {a : Cardinal} : n • a < ℵ₀ ↔ n = 0 ∨ a < ℵ₀ := by
  cases n with
  | zero => simpa using nat_lt_aleph0 0
  | succ n =>
      simp only [Nat.succ_ne_zero, false_or]
      induction' n with n ih
      · simp
      rw [succ_nsmul, add_lt_aleph0_iff, ih, and_self_iff]

/-- See also `Cardinal.nsmul_lt_aleph0_iff` for a hypothesis-free version. -/
theorem nsmul_lt_aleph0_iff_of_ne_zero {n : ℕ} {a : Cardinal} (h : n ≠ 0) : n • a < ℵ₀ ↔ a < ℵ₀ :=
  nsmul_lt_aleph0_iff.trans <| or_iff_right h

theorem mul_lt_aleph0 {a b : Cardinal} (ha : a < ℵ₀) (hb : b < ℵ₀) : a * b < ℵ₀ :=
  match a, b, lt_aleph0.1 ha, lt_aleph0.1 hb with
  | _, _, ⟨m, rfl⟩, ⟨n, rfl⟩ => by rw [← Nat.cast_mul]; apply nat_lt_aleph0

theorem mul_lt_aleph0_iff {a b : Cardinal} : a * b < ℵ₀ ↔ a = 0 ∨ b = 0 ∨ a < ℵ₀ ∧ b < ℵ₀ := by
  refine ⟨fun h => ?_, ?_⟩
  · by_cases ha : a = 0
    · exact Or.inl ha
    right
    by_cases hb : b = 0
    · exact Or.inl hb
    right
    rw [← Ne, ← one_le_iff_ne_zero] at ha hb
    constructor
    · rw [← mul_one a]
      exact (mul_le_mul' le_rfl hb).trans_lt h
    · rw [← one_mul b]
      exact (mul_le_mul' ha le_rfl).trans_lt h
  rintro (rfl | rfl | ⟨ha, hb⟩) <;> simp only [*, mul_lt_aleph0, aleph0_pos, zero_mul, mul_zero]

/-- See also `Cardinal.aleph0_le_mul_iff`. -/
theorem aleph0_le_mul_iff {a b : Cardinal} : ℵ₀ ≤ a * b ↔ a ≠ 0 ∧ b ≠ 0 ∧ (ℵ₀ ≤ a ∨ ℵ₀ ≤ b) := by
  let h := (@mul_lt_aleph0_iff a b).not
  rwa [not_lt, not_or, not_or, not_and_or, not_lt, not_lt] at h

/-- See also `Cardinal.aleph0_le_mul_iff'`. -/
theorem aleph0_le_mul_iff' {a b : Cardinal.{u}} : ℵ₀ ≤ a * b ↔ a ≠ 0 ∧ ℵ₀ ≤ b ∨ ℵ₀ ≤ a ∧ b ≠ 0 := by
  have : ∀ {a : Cardinal.{u}}, ℵ₀ ≤ a → a ≠ 0 := fun a => ne_bot_of_le_ne_bot aleph0_ne_zero a
  simp only [aleph0_le_mul_iff, and_or_left, and_iff_right_of_imp this, @and_left_comm (a ≠ 0)]
  simp only [and_comm, or_comm]

theorem mul_lt_aleph0_iff_of_ne_zero {a b : Cardinal} (ha : a ≠ 0) (hb : b ≠ 0) :
    a * b < ℵ₀ ↔ a < ℵ₀ ∧ b < ℵ₀ := by simp [mul_lt_aleph0_iff, ha, hb]

theorem power_lt_aleph0 {a b : Cardinal} (ha : a < ℵ₀) (hb : b < ℵ₀) : a ^ b < ℵ₀ :=
  match a, b, lt_aleph0.1 ha, lt_aleph0.1 hb with
  | _, _, ⟨m, rfl⟩, ⟨n, rfl⟩ => by rw [power_natCast, ← Nat.cast_pow]; apply nat_lt_aleph0

theorem eq_one_iff_unique {α : Type*} : #α = 1 ↔ Subsingleton α ∧ Nonempty α :=
  calc
    #α = 1 ↔ #α ≤ 1 ∧ 1 ≤ #α := le_antisymm_iff
    _ ↔ Subsingleton α ∧ Nonempty α :=
      le_one_iff_subsingleton.and (one_le_iff_ne_zero.trans mk_ne_zero_iff)

theorem infinite_iff {α : Type u} : Infinite α ↔ ℵ₀ ≤ #α := by
  rw [← not_lt, lt_aleph0_iff_finite, not_finite_iff_infinite]

lemma aleph0_le_mk_iff : ℵ₀ ≤ #α ↔ Infinite α := infinite_iff.symm
lemma mk_lt_aleph0_iff : #α < ℵ₀ ↔ Finite α := by simp [← not_le, aleph0_le_mk_iff]

@[simp] lemma mk_lt_aleph0 [Finite α] : #α < ℵ₀ := mk_lt_aleph0_iff.2 ‹_›

@[simp]
theorem aleph0_le_mk (α : Type u) [Infinite α] : ℵ₀ ≤ #α :=
  infinite_iff.1 ‹_›

@[simp]
theorem mk_eq_aleph0 (α : Type*) [Countable α] [Infinite α] : #α = ℵ₀ :=
  mk_le_aleph0.antisymm <| aleph0_le_mk _

theorem denumerable_iff {α : Type u} : Nonempty (Denumerable α) ↔ #α = ℵ₀ :=
  ⟨fun ⟨h⟩ => mk_congr ((@Denumerable.eqv α h).trans Equiv.ulift.symm), fun h => by
    obtain ⟨f⟩ := Quotient.exact h
    exact ⟨Denumerable.mk' <| f.trans Equiv.ulift⟩⟩

theorem mk_denumerable (α : Type u) [Denumerable α] : #α = ℵ₀ :=
  denumerable_iff.1 ⟨‹_›⟩

theorem _root_.Set.countable_infinite_iff_nonempty_denumerable {α : Type*} {s : Set α} :
    s.Countable ∧ s.Infinite ↔ Nonempty (Denumerable s) := by
  rw [nonempty_denumerable_iff, ← Set.infinite_coe_iff, countable_coe_iff]

@[simp]
theorem aleph0_add_aleph0 : ℵ₀ + ℵ₀ = ℵ₀ :=
  mk_denumerable _

theorem aleph0_mul_aleph0 : ℵ₀ * ℵ₀ = ℵ₀ :=
  mk_denumerable _

@[simp]
theorem nat_mul_aleph0 {n : ℕ} (hn : n ≠ 0) : ↑n * ℵ₀ = ℵ₀ :=
  le_antisymm (lift_mk_fin n ▸ mk_le_aleph0) <|
    le_mul_of_one_le_left (zero_le _) <| by
      rwa [← Nat.cast_one, Nat.cast_le, Nat.one_le_iff_ne_zero]

@[simp]
theorem aleph0_mul_nat {n : ℕ} (hn : n ≠ 0) : ℵ₀ * n = ℵ₀ := by rw [mul_comm, nat_mul_aleph0 hn]

@[simp]
theorem ofNat_mul_aleph0 {n : ℕ} [Nat.AtLeastTwo n] : ofNat(n) * ℵ₀ = ℵ₀ :=
  nat_mul_aleph0 (NeZero.ne n)

@[simp]
theorem aleph0_mul_ofNat {n : ℕ} [Nat.AtLeastTwo n] : ℵ₀ * ofNat(n) = ℵ₀ :=
  aleph0_mul_nat (NeZero.ne n)

@[simp]
theorem add_le_aleph0 {c₁ c₂ : Cardinal} : c₁ + c₂ ≤ ℵ₀ ↔ c₁ ≤ ℵ₀ ∧ c₂ ≤ ℵ₀ :=
  ⟨fun h => ⟨le_self_add.trans h, le_add_self.trans h⟩, fun h =>
    aleph0_add_aleph0 ▸ add_le_add h.1 h.2⟩

@[simp]
theorem aleph0_add_nat (n : ℕ) : ℵ₀ + n = ℵ₀ :=
  (add_le_aleph0.2 ⟨le_rfl, (nat_lt_aleph0 n).le⟩).antisymm le_self_add

@[simp]
theorem nat_add_aleph0 (n : ℕ) : ↑n + ℵ₀ = ℵ₀ := by rw [add_comm, aleph0_add_nat]

@[simp]
theorem ofNat_add_aleph0 {n : ℕ} [Nat.AtLeastTwo n] : ofNat(n) + ℵ₀ = ℵ₀ :=
  nat_add_aleph0 n

@[simp]
theorem aleph0_add_ofNat {n : ℕ} [Nat.AtLeastTwo n] : ℵ₀ + ofNat(n) = ℵ₀ :=
  aleph0_add_nat n

theorem exists_nat_eq_of_le_nat {c : Cardinal} {n : ℕ} (h : c ≤ n) : ∃ m, m ≤ n ∧ c = m := by
  lift c to ℕ using h.trans_lt (nat_lt_aleph0 _)
  exact ⟨c, mod_cast h, rfl⟩

theorem mk_int : #ℤ = ℵ₀ :=
  mk_denumerable ℤ

theorem mk_pNat : #ℕ+ = ℵ₀ :=
  mk_denumerable ℕ+

/-! ### Cardinalities of basic sets and types -/

@[simp] theorem mk_additive : #(Additive α) = #α := rfl

@[simp] theorem mk_multiplicative : #(Multiplicative α) = #α := rfl

@[to_additive (attr := simp)] theorem mk_mulOpposite : #(MulOpposite α) = #α :=
  mk_congr MulOpposite.opEquiv.symm

theorem mk_singleton {α : Type u} (x : α) : #({x} : Set α) = 1 :=
  mk_eq_one _

@[simp]
theorem mk_vector (α : Type u) (n : ℕ) : #(List.Vector α n) = #α ^ n :=
  (mk_congr (Equiv.vectorEquivFin α n)).trans <| by simp

theorem mk_list_eq_sum_pow (α : Type u) : #(List α) = sum fun n : ℕ => #α ^ n :=
  calc
    #(List α) = #(Σn, List.Vector α n) := mk_congr (Equiv.sigmaFiberEquiv List.length).symm
    _ = sum fun n : ℕ => #α ^ n := by simp

theorem mk_quot_le {α : Type u} {r : α → α → Prop} : #(Quot r) ≤ #α :=
  mk_le_of_surjective Quot.exists_rep

theorem mk_quotient_le {α : Type u} {s : Setoid α} : #(Quotient s) ≤ #α :=
  mk_quot_le

theorem mk_subtype_le_of_subset {α : Type u} {p q : α → Prop} (h : ∀ ⦃x⦄, p x → q x) :
    #(Subtype p) ≤ #(Subtype q) :=
  ⟨Embedding.subtypeMap (Embedding.refl α) h⟩

theorem mk_emptyCollection (α : Type u) : #(∅ : Set α) = 0 :=
  mk_eq_zero _

theorem mk_emptyCollection_iff {α : Type u} {s : Set α} : #s = 0 ↔ s = ∅ := by
  constructor
  · intro h
    rw [mk_eq_zero_iff] at h
    exact eq_empty_iff_forall_not_mem.2 fun x hx => h.elim' ⟨x, hx⟩
  · rintro rfl
    exact mk_emptyCollection _

@[simp]
theorem mk_univ {α : Type u} : #(@univ α) = #α :=
  mk_congr (Equiv.Set.univ α)

@[simp] lemma mk_setProd {α β : Type u} (s : Set α) (t : Set β) : #(s ×ˢ t) = #s * #t := by
  rw [mul_def, mk_congr (Equiv.Set.prod ..)]

theorem mk_image_le {α β : Type u} {f : α → β} {s : Set α} : #(f '' s) ≤ #s :=
  mk_le_of_surjective surjective_onto_image

lemma mk_image2_le {α β γ : Type u} {f : α → β → γ} {s : Set α} {t : Set β} :
    #(image2 f s t) ≤ #s * #t := by
  rw [← image_uncurry_prod, ← mk_setProd]
  exact mk_image_le

theorem mk_image_le_lift {α : Type u} {β : Type v} {f : α → β} {s : Set α} :
    lift.{u} #(f '' s) ≤ lift.{v} #s :=
  lift_mk_le.{0}.mpr ⟨Embedding.ofSurjective _ surjective_onto_image⟩

theorem mk_range_le {α β : Type u} {f : α → β} : #(range f) ≤ #α :=
  mk_le_of_surjective surjective_onto_range

theorem mk_range_le_lift {α : Type u} {β : Type v} {f : α → β} :
    lift.{u} #(range f) ≤ lift.{v} #α :=
  lift_mk_le.{0}.mpr ⟨Embedding.ofSurjective _ surjective_onto_range⟩

theorem mk_range_eq (f : α → β) (h : Injective f) : #(range f) = #α :=
  mk_congr (Equiv.ofInjective f h).symm

theorem mk_range_eq_lift {α : Type u} {β : Type v} {f : α → β} (hf : Injective f) :
    lift.{max u w} #(range f) = lift.{max v w} #α :=
  lift_mk_eq.{v,u,w}.mpr ⟨(Equiv.ofInjective f hf).symm⟩

theorem mk_range_eq_of_injective {α : Type u} {β : Type v} {f : α → β} (hf : Injective f) :
    lift.{u} #(range f) = lift.{v} #α :=
  lift_mk_eq'.mpr ⟨(Equiv.ofInjective f hf).symm⟩

lemma lift_mk_le_lift_mk_of_injective {α : Type u} {β : Type v} {f : α → β} (hf : Injective f) :
    Cardinal.lift.{v} (#α) ≤ Cardinal.lift.{u} (#β) := by
  rw [← Cardinal.mk_range_eq_of_injective hf]
  exact Cardinal.lift_le.2 (Cardinal.mk_set_le _)

lemma lift_mk_le_lift_mk_of_surjective {α : Type u} {β : Type v} {f : α → β} (hf : Surjective f) :
    Cardinal.lift.{u} (#β) ≤ Cardinal.lift.{v} (#α) :=
  lift_mk_le_lift_mk_of_injective (injective_surjInv hf)

theorem mk_image_eq_of_injOn {α β : Type u} (f : α → β) (s : Set α) (h : InjOn f s) :
    #(f '' s) = #s :=
  mk_congr (Equiv.Set.imageOfInjOn f s h).symm

theorem mk_image_eq_of_injOn_lift {α : Type u} {β : Type v} (f : α → β) (s : Set α)
    (h : InjOn f s) : lift.{u} #(f '' s) = lift.{v} #s :=
  lift_mk_eq.{v, u, 0}.mpr ⟨(Equiv.Set.imageOfInjOn f s h).symm⟩

theorem mk_image_eq {α β : Type u} {f : α → β} {s : Set α} (hf : Injective f) : #(f '' s) = #s :=
  mk_image_eq_of_injOn _ _ hf.injOn

theorem mk_image_eq_lift {α : Type u} {β : Type v} (f : α → β) (s : Set α) (h : Injective f) :
    lift.{u} #(f '' s) = lift.{v} #s :=
  mk_image_eq_of_injOn_lift _ _ h.injOn

@[simp]
theorem mk_image_embedding_lift {β : Type v} (f : α ↪ β) (s : Set α) :
    lift.{u} #(f '' s) = lift.{v} #s :=
  mk_image_eq_lift _ _ f.injective

@[simp]
theorem mk_image_embedding (f : α ↪ β) (s : Set α) : #(f '' s) = #s := by
  simpa using mk_image_embedding_lift f s

theorem mk_iUnion_le_sum_mk {α ι : Type u} {f : ι → Set α} : #(⋃ i, f i) ≤ sum fun i => #(f i) :=
  calc
    #(⋃ i, f i) ≤ #(Σi, f i) := mk_le_of_surjective (Set.sigmaToiUnion_surjective f)
    _ = sum fun i => #(f i) := mk_sigma _

theorem mk_iUnion_le_sum_mk_lift {α : Type u} {ι : Type v} {f : ι → Set α} :
    lift.{v} #(⋃ i, f i) ≤ sum fun i => #(f i) :=
  calc
    lift.{v} #(⋃ i, f i) ≤ #(Σi, f i) :=
      mk_le_of_surjective <| ULift.up_surjective.comp (Set.sigmaToiUnion_surjective f)
    _ = sum fun i => #(f i) := mk_sigma _

theorem mk_iUnion_eq_sum_mk {α ι : Type u} {f : ι → Set α}
    (h : Pairwise (Disjoint on f)) : #(⋃ i, f i) = sum fun i => #(f i) :=
  calc
    #(⋃ i, f i) = #(Σi, f i) := mk_congr (Set.unionEqSigmaOfDisjoint h)
    _ = sum fun i => #(f i) := mk_sigma _

theorem mk_iUnion_eq_sum_mk_lift {α : Type u} {ι : Type v} {f : ι → Set α}
    (h : Pairwise (Disjoint on f)) :
    lift.{v} #(⋃ i, f i) = sum fun i => #(f i) :=
  calc
    lift.{v} #(⋃ i, f i) = #(Σi, f i) :=
      mk_congr <| .trans Equiv.ulift (Set.unionEqSigmaOfDisjoint h)
    _ = sum fun i => #(f i) := mk_sigma _

theorem mk_iUnion_le {α ι : Type u} (f : ι → Set α) : #(⋃ i, f i) ≤ #ι * ⨆ i, #(f i) :=
  mk_iUnion_le_sum_mk.trans (sum_le_iSup _)

theorem mk_iUnion_le_lift {α : Type u} {ι : Type v} (f : ι → Set α) :
    lift.{v} #(⋃ i, f i) ≤ lift.{u} #ι * ⨆ i, lift.{v} #(f i) := by
  refine mk_iUnion_le_sum_mk_lift.trans <| Eq.trans_le ?_ (sum_le_iSup_lift _)
  rw [← lift_sum, lift_id'.{_,u}]

theorem mk_sUnion_le {α : Type u} (A : Set (Set α)) : #(⋃₀ A) ≤ #A * ⨆ s : A, #s := by
  rw [sUnion_eq_iUnion]
  apply mk_iUnion_le

theorem mk_biUnion_le {ι α : Type u} (A : ι → Set α) (s : Set ι) :
    #(⋃ x ∈ s, A x) ≤ #s * ⨆ x : s, #(A x.1) := by
  rw [biUnion_eq_iUnion]
  apply mk_iUnion_le

theorem mk_biUnion_le_lift {α : Type u} {ι : Type v} (A : ι → Set α) (s : Set ι) :
    lift.{v} #(⋃ x ∈ s, A x) ≤ lift.{u} #s * ⨆ x : s, lift.{v} #(A x.1) := by
  rw [biUnion_eq_iUnion]
  apply mk_iUnion_le_lift

theorem finset_card_lt_aleph0 (s : Finset α) : #(↑s : Set α) < ℵ₀ :=
  lt_aleph0_of_finite _

theorem mk_set_eq_nat_iff_finset {α} {s : Set α} {n : ℕ} :
    #s = n ↔ ∃ t : Finset α, (t : Set α) = s ∧ t.card = n := by
  constructor
  · intro h
    lift s to Finset α using lt_aleph0_iff_set_finite.1 (h.symm ▸ nat_lt_aleph0 n)
    simpa using h
  · rintro ⟨t, rfl, rfl⟩
    exact mk_coe_finset

theorem mk_eq_nat_iff_finset {n : ℕ} :
    #α = n ↔ ∃ t : Finset α, (t : Set α) = univ ∧ t.card = n := by
  rw [← mk_univ, mk_set_eq_nat_iff_finset]

theorem mk_eq_nat_iff_fintype {n : ℕ} : #α = n ↔ ∃ h : Fintype α, @Fintype.card α h = n := by
  rw [mk_eq_nat_iff_finset]
  constructor
  · rintro ⟨t, ht, hn⟩
    exact ⟨⟨t, eq_univ_iff_forall.1 ht⟩, hn⟩
  · rintro ⟨⟨t, ht⟩, hn⟩
    exact ⟨t, eq_univ_iff_forall.2 ht, hn⟩

theorem mk_union_add_mk_inter {α : Type u} {S T : Set α} :
    #(S ∪ T : Set α) + #(S ∩ T : Set α) = #S + #T := by
  classical
  exact Quot.sound ⟨Equiv.Set.unionSumInter S T⟩

/-- The cardinality of a union is at most the sum of the cardinalities
of the two sets. -/
theorem mk_union_le {α : Type u} (S T : Set α) : #(S ∪ T : Set α) ≤ #S + #T :=
  @mk_union_add_mk_inter α S T ▸ self_le_add_right #(S ∪ T : Set α) #(S ∩ T : Set α)

theorem mk_union_of_disjoint {α : Type u} {S T : Set α} (H : Disjoint S T) :
    #(S ∪ T : Set α) = #S + #T := by
  classical
  exact Quot.sound ⟨Equiv.Set.union H⟩

theorem mk_insert {α : Type u} {s : Set α} {a : α} (h : a ∉ s) :
    #(insert a s : Set α) = #s + 1 := by
  rw [← union_singleton, mk_union_of_disjoint, mk_singleton]
  simpa

theorem mk_insert_le {α : Type u} {s : Set α} {a : α} : #(insert a s : Set α) ≤ #s + 1 := by
  by_cases h : a ∈ s
  · simp only [insert_eq_of_mem h, self_le_add_right]
  · rw [mk_insert h]

theorem mk_sum_compl {α} (s : Set α) : #s + #(sᶜ : Set α) = #α := by
  classical
  exact mk_congr (Equiv.Set.sumCompl s)

theorem mk_le_mk_of_subset {α} {s t : Set α} (h : s ⊆ t) : #s ≤ #t :=
  ⟨Set.embeddingOfSubset s t h⟩

theorem mk_le_iff_forall_finset_subset_card_le {α : Type u} {n : ℕ} {t : Set α} :
    #t ≤ n ↔ ∀ s : Finset α, (s : Set α) ⊆ t → s.card ≤ n := by
  refine ⟨fun H s hs ↦ by simpa using (mk_le_mk_of_subset hs).trans H, fun H ↦ ?_⟩
  apply card_le_of (fun s ↦ ?_)
  classical
  let u : Finset α := s.image Subtype.val
  have : u.card = s.card := Finset.card_image_of_injOn Subtype.coe_injective.injOn
  rw [← this]
  apply H
  simp only [u, Finset.coe_image, image_subset_iff, Subtype.coe_preimage_self, subset_univ]

theorem mk_subtype_mono {p q : α → Prop} (h : ∀ x, p x → q x) :
    #{ x // p x } ≤ #{ x // q x } :=
  ⟨embeddingOfSubset _ _ h⟩

theorem le_mk_diff_add_mk (S T : Set α) : #S ≤ #(S \ T : Set α) + #T :=
  (mk_le_mk_of_subset <| subset_diff_union _ _).trans <| mk_union_le _ _

theorem mk_diff_add_mk {S T : Set α} (h : T ⊆ S) : #(S \ T : Set α) + #T = #S := by
  refine (mk_union_of_disjoint <| ?_).symm.trans <| by rw [diff_union_of_subset h]
  exact disjoint_sdiff_self_left

theorem mk_union_le_aleph0 {α} {P Q : Set α} :
    #(P ∪ Q : Set α) ≤ ℵ₀ ↔ #P ≤ ℵ₀ ∧ #Q ≤ ℵ₀ := by
  simp only [le_aleph0_iff_subtype_countable, mem_union, setOf_mem_eq, Set.union_def,
    ← countable_union]

theorem mk_sep (s : Set α) (t : α → Prop) : #({ x ∈ s | t x } : Set α) = #{ x : s | t x.1 } :=
  mk_congr (Equiv.Set.sep s t)

theorem mk_preimage_of_injective_lift {α : Type u} {β : Type v} (f : α → β) (s : Set β)
    (h : Injective f) : lift.{v} #(f ⁻¹' s) ≤ lift.{u} #s := by
  rw [lift_mk_le.{0}]
  -- Porting note: Needed to insert `mem_preimage.mp` below
  use Subtype.coind (fun x => f x.1) fun x => mem_preimage.mp x.2
  apply Subtype.coind_injective; exact h.comp Subtype.val_injective

theorem mk_preimage_of_subset_range_lift {α : Type u} {β : Type v} (f : α → β) (s : Set β)
    (h : s ⊆ range f) : lift.{u} #s ≤ lift.{v} #(f ⁻¹' s) := by
  rw [← image_preimage_eq_iff] at h
  nth_rewrite 1 [← h]
  apply mk_image_le_lift

theorem mk_preimage_of_injective_of_subset_range_lift {β : Type v} (f : α → β) (s : Set β)
    (h : Injective f) (h2 : s ⊆ range f) : lift.{v} #(f ⁻¹' s) = lift.{u} #s :=
  le_antisymm (mk_preimage_of_injective_lift f s h) (mk_preimage_of_subset_range_lift f s h2)

theorem mk_preimage_of_injective_of_subset_range (f : α → β) (s : Set β) (h : Injective f)
    (h2 : s ⊆ range f) : #(f ⁻¹' s) = #s := by
  convert mk_preimage_of_injective_of_subset_range_lift.{u, u} f s h h2 using 1 <;> rw [lift_id]

@[simp]
theorem mk_preimage_equiv_lift {β : Type v} (f : α ≃ β) (s : Set β) :
    lift.{v} #(f ⁻¹' s) = lift.{u} #s := by
  apply mk_preimage_of_injective_of_subset_range_lift _ _ f.injective
  rw [f.range_eq_univ]
  exact fun _ _ ↦ ⟨⟩

@[simp]
theorem mk_preimage_equiv (f : α ≃ β) (s : Set β) : #(f ⁻¹' s) = #s := by
  simpa using mk_preimage_equiv_lift f s

theorem mk_preimage_of_injective (f : α → β) (s : Set β) (h : Injective f) :
    #(f ⁻¹' s) ≤ #s := by
  rw [← lift_id #(↑(f ⁻¹' s)), ← lift_id #(↑s)]
  exact mk_preimage_of_injective_lift f s h

theorem mk_preimage_of_subset_range (f : α → β) (s : Set β) (h : s ⊆ range f) :
    #s ≤ #(f ⁻¹' s) := by
  rw [← lift_id #(↑(f ⁻¹' s)), ← lift_id #(↑s)]
  exact mk_preimage_of_subset_range_lift f s h

theorem mk_subset_ge_of_subset_image_lift {α : Type u} {β : Type v} (f : α → β) {s : Set α}
    {t : Set β} (h : t ⊆ f '' s) : lift.{u} #t ≤ lift.{v} #({ x ∈ s | f x ∈ t } : Set α) := by
  rw [image_eq_range] at h
  convert mk_preimage_of_subset_range_lift _ _ h using 1
  rw [mk_sep]
  rfl

theorem mk_subset_ge_of_subset_image (f : α → β) {s : Set α} {t : Set β} (h : t ⊆ f '' s) :
    #t ≤ #({ x ∈ s | f x ∈ t } : Set α) := by
  rw [image_eq_range] at h
  convert mk_preimage_of_subset_range _ _ h using 1
  rw [mk_sep]
  rfl

theorem le_mk_iff_exists_subset {c : Cardinal} {α : Type u} {s : Set α} :
    c ≤ #s ↔ ∃ p : Set α, p ⊆ s ∧ #p = c := by
  rw [le_mk_iff_exists_set, ← Subtype.exists_set_subtype]
  apply exists_congr; intro t; rw [mk_image_eq]; apply Subtype.val_injective

@[simp]
theorem mk_range_inl {α : Type u} {β : Type v} : #(range (@Sum.inl α β)) = lift.{v} #α := by
  rw [← lift_id'.{u, v} #_, (Equiv.Set.rangeInl α β).lift_cardinal_eq, lift_umax.{u, v}]

@[simp]
theorem mk_range_inr {α : Type u} {β : Type v} : #(range (@Sum.inr α β)) = lift.{u} #β := by
  rw [← lift_id'.{v, u} #_, (Equiv.Set.rangeInr α β).lift_cardinal_eq, lift_umax.{v, u}]

theorem two_le_iff : (2 : Cardinal) ≤ #α ↔ ∃ x y : α, x ≠ y := by
  rw [← Nat.cast_two, nat_succ, succ_le_iff, Nat.cast_one, one_lt_iff_nontrivial, nontrivial_iff]

theorem two_le_iff' (x : α) : (2 : Cardinal) ≤ #α ↔ ∃ y : α, y ≠ x := by
  rw [two_le_iff, ← nontrivial_iff, nontrivial_iff_exists_ne x]

theorem mk_eq_two_iff : #α = 2 ↔ ∃ x y : α, x ≠ y ∧ ({x, y} : Set α) = univ := by
  classical
  simp only [← @Nat.cast_two Cardinal, mk_eq_nat_iff_finset, Finset.card_eq_two]
  constructor
  · rintro ⟨t, ht, x, y, hne, rfl⟩
    exact ⟨x, y, hne, by simpa using ht⟩
  · rintro ⟨x, y, hne, h⟩
    exact ⟨{x, y}, by simpa using h, x, y, hne, rfl⟩

theorem mk_eq_two_iff' (x : α) : #α = 2 ↔ ∃! y, y ≠ x := by
  rw [mk_eq_two_iff]; constructor
  · rintro ⟨a, b, hne, h⟩
    simp only [eq_univ_iff_forall, mem_insert_iff, mem_singleton_iff] at h
    rcases h x with (rfl | rfl)
    exacts [⟨b, hne.symm, fun z => (h z).resolve_left⟩, ⟨a, hne, fun z => (h z).resolve_right⟩]
  · rintro ⟨y, hne, hy⟩
    exact ⟨x, y, hne.symm, eq_univ_of_forall fun z => or_iff_not_imp_left.2 (hy z)⟩

theorem exists_not_mem_of_length_lt {α : Type*} (l : List α) (h : ↑l.length < #α) :
    ∃ z : α, z ∉ l := by
  classical
  contrapose! h
  calc
    #α = #(Set.univ : Set α) := mk_univ.symm
    _ ≤ #l.toFinset := mk_le_mk_of_subset fun x _ => List.mem_toFinset.mpr (h x)
    _ = l.toFinset.card := Cardinal.mk_coe_finset
    _ ≤ l.length := Nat.cast_le.mpr (List.toFinset_card_le l)

theorem three_le {α : Type*} (h : 3 ≤ #α) (x : α) (y : α) : ∃ z : α, z ≠ x ∧ z ≠ y := by
  have : ↑(3 : ℕ) ≤ #α := by simpa using h
  have : ↑(2 : ℕ) < #α := by rwa [← succ_le_iff, ← Cardinal.nat_succ]
  have := exists_not_mem_of_length_lt [x, y] this
  simpa [not_or] using this

/-! ### `powerlt` operation -/

/-- The function `a ^< b`, defined as the supremum of `a ^ c` for `c < b`. -/
def powerlt (a b : Cardinal.{u}) : Cardinal.{u} :=
  ⨆ c : Iio b, a ^ (c : Cardinal)

@[inherit_doc]
infixl:80 " ^< " => powerlt

theorem le_powerlt {b c : Cardinal.{u}} (a) (h : c < b) : (a^c) ≤ a ^< b := by
  refine le_ciSup (f := fun y : Iio b => a ^ (y : Cardinal)) ?_ ⟨c, h⟩
  rw [← image_eq_range]
  exact bddAbove_image.{u, u} _ bddAbove_Iio

theorem powerlt_le {a b c : Cardinal.{u}} : a ^< b ≤ c ↔ ∀ x < b, a ^ x ≤ c := by
  rw [powerlt, ciSup_le_iff']
  · simp
  · rw [← image_eq_range]
    exact bddAbove_image.{u, u} _ bddAbove_Iio

theorem powerlt_le_powerlt_left {a b c : Cardinal} (h : b ≤ c) : a ^< b ≤ a ^< c :=
  powerlt_le.2 fun _ hx => le_powerlt a <| hx.trans_le h

theorem powerlt_mono_left (a) : Monotone fun c => a ^< c := fun _ _ => powerlt_le_powerlt_left

theorem powerlt_succ {a b : Cardinal} (h : a ≠ 0) : a ^< succ b = a ^ b :=
  (powerlt_le.2 fun _ h' => power_le_power_left h <| le_of_lt_succ h').antisymm <|
    le_powerlt a (lt_succ b)

theorem powerlt_min {a b c : Cardinal} : a ^< min b c = min (a ^< b) (a ^< c) :=
  (powerlt_mono_left a).map_min

theorem powerlt_max {a b c : Cardinal} : a ^< max b c = max (a ^< b) (a ^< c) :=
  (powerlt_mono_left a).map_max

theorem zero_powerlt {a : Cardinal} (h : a ≠ 0) : 0 ^< a = 1 := by
  apply (powerlt_le.2 fun c _ => zero_power_le _).antisymm
  rw [← power_zero]
  exact le_powerlt 0 (pos_iff_ne_zero.2 h)

@[simp]
theorem powerlt_zero {a : Cardinal} : a ^< 0 = 0 := by
  convert Cardinal.iSup_of_empty _
  exact Subtype.isEmpty_of_false fun x => mem_Iio.not.mpr (Cardinal.zero_le x).not_lt

end Cardinal<|MERGE_RESOLUTION|>--- conflicted
+++ resolved
@@ -109,82 +109,6 @@
 
 /-! ### Order properties -/
 
-<<<<<<< HEAD
-protected theorem zero_le : ∀ a : Cardinal, 0 ≤ a := by
-  rintro ⟨α⟩
-  exact ⟨Embedding.ofIsEmpty⟩
-
-private theorem add_le_add' : ∀ {a b c d : Cardinal}, a ≤ b → c ≤ d → a + c ≤ b + d := by
-  rintro ⟨α⟩ ⟨β⟩ ⟨γ⟩ ⟨δ⟩ ⟨e₁⟩ ⟨e₂⟩; exact ⟨e₁.sumMap e₂⟩
-
-instance addLeftMono : AddLeftMono Cardinal :=
-  ⟨fun _ _ _ => add_le_add' le_rfl⟩
-
-instance addRightMono : AddRightMono Cardinal :=
-  ⟨fun _ _ _ h => add_le_add' h le_rfl⟩
-
-instance canonicallyOrderedAdd : CanonicallyOrderedAdd Cardinal.{u} where
-  exists_add_of_le {a b} :=
-    inductionOn₂ a b fun α β ⟨⟨f, hf⟩⟩ =>
-      have : α ⊕ ((range f)ᶜ : Set β) ≃ β := by
-        classical
-        exact (Equiv.sumCongr (Equiv.ofInjective f hf) (Equiv.refl _)).trans <|
-          Equiv.Set.sumCompl (range f)
-      ⟨#(↥(range f)ᶜ), mk_congr this.symm⟩
-  le_self_add a _ := (add_zero a).ge.trans <| add_le_add_left (Cardinal.zero_le _) _
-
-instance isOrderedRing : IsOrderedRing Cardinal.{u} :=
-  CanonicallyOrderedAdd.toIsOrderedRing
-
-instance orderBot : OrderBot Cardinal.{u} := inferInstance
-
-instance noZeroDivisors : NoZeroDivisors Cardinal.{u} where
-  eq_zero_or_eq_zero_of_mul_eq_zero := fun {a b} =>
-    inductionOn₂ a b fun α β => by
-      simpa only [mul_def, mk_eq_zero_iff, isEmpty_prod] using id
-
-instance : IsOrderedMonoidWithZero Cardinal.{u} :=
-  { mul_le_mul_left := @mul_le_mul_left' _ _ _ _
-    zero_le_one := zero_le _ }
-
--- Computable instance to prevent a non-computable one being found via the one above
-example : CommMonoidWithZero Cardinal.{u} := inferInstance
-
--- Computable instance to prevent a non-computable one being found via the one above
-example : CommMonoid Cardinal.{u} := inferInstance
-
-theorem zero_power_le (c : Cardinal.{u}) : (0 : Cardinal.{u}) ^ c ≤ 1 := by
-  by_cases h : c = 0
-  · rw [h, power_zero]
-  · rw [zero_power h]
-    apply zero_le
-
-theorem power_le_power_left : ∀ {a b c : Cardinal}, a ≠ 0 → b ≤ c → a ^ b ≤ a ^ c := by
-  rintro ⟨α⟩ ⟨β⟩ ⟨γ⟩ hα ⟨e⟩
-  let ⟨a⟩ := mk_ne_zero_iff.1 hα
-  exact ⟨@Function.Embedding.arrowCongrLeft _ _ _ ⟨a⟩ e⟩
-
-theorem self_le_power (a : Cardinal) {b : Cardinal} (hb : 1 ≤ b) : a ≤ a ^ b := by
-  rcases eq_or_ne a 0 with (rfl | ha)
-  · exact zero_le _
-  · convert power_le_power_left ha hb
-    exact (power_one a).symm
-
-/-- **Cantor's theorem** -/
-theorem cantor (a : Cardinal.{u}) : a < 2 ^ a := by
-  induction' a using Cardinal.inductionOn with α
-  rw [← mk_set]
-  refine ⟨⟨⟨singleton, fun a b => singleton_eq_singleton_iff.1⟩⟩, ?_⟩
-  rintro ⟨⟨f, hf⟩⟩
-  exact cantor_injective f hf
-
-instance : NoMaxOrder Cardinal.{u} where exists_gt a := ⟨_, cantor a⟩
-
--- short-circuit type class inference
-instance : DistribLattice Cardinal.{u} := inferInstance
-
-=======
->>>>>>> ff7d916a
 theorem one_lt_iff_nontrivial {α : Type u} : 1 < #α ↔ Nontrivial α := by
   rw [← not_le, le_one_iff_subsingleton, ← not_nontrivial_iff_subsingleton, Classical.not_not]
 
