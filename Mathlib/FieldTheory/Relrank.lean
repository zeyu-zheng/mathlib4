/-
Copyright (c) 2024 Jz Pan. All rights reserved.
Released under Apache 2.0 license as described in the file LICENSE.
Authors: Jz Pan
-/
import Mathlib.FieldTheory.Adjoin

/-!

# Relative rank of subfields and intermediate fields

This file contains basics about the relative rank of subfields and intermediate fields.

## Main definitions

- `Subfield.relrank A B`, `IntermediateField.relrank A B`:
  defined to be `[B : A ⊓ B]` as a `Cardinal`.
  In particular, when `A ≤ B` it is `[B : A]`, the degree of the field extension `B / A`.
  This is similar to `Subgroup.relindex` but it is `Cardinal` valued.

- `Subfield.relfinrank A B`, `IntermediateField.relfinrank A B`:
  the `Nat` version of `Subfield.relrank A B` and `IntermediateField.relrank A B`, respectively.
  If `B / A ⊓ B` is an infinite extension, then it is zero.
  This is similar to `Subgroup.relindex`.

-/

open Module Cardinal

universe u v w

namespace Subfield

variable {E : Type v} [Field E] {L : Type w} [Field L]

variable (A B C : Subfield E)

<<<<<<< HEAD
=======
#adaptation_note
/--
This `synthInstance.maxHeartbeats` (and below) was required after nightly-2024-11-14;
it's not exactly clear why, but we were very close to the limit previously,
so probably we should not particularly blame changes in Lean, and instead optimize in Mathlib.
-/
>>>>>>> 3b37d5f3
set_option synthInstance.maxHeartbeats 400000 in
/-- `Subfield.relrank A B` is defined to be `[B : A ⊓ B]` as a `Cardinal`, in particular,
when `A ≤ B` it is `[B : A]`, the degree of the field extension `B / A`.
This is similar to `Subgroup.relindex` but it is `Cardinal` valued. -/
noncomputable def relrank := Module.rank ↥(A ⊓ B) (extendScalars (inf_le_right : A ⊓ B ≤ B))

set_option synthInstance.maxHeartbeats 400000 in
/-- The `Nat` version of `Subfield.relrank`.
If `B / A ⊓ B` is an infinite extension, then it is zero. -/
noncomputable def relfinrank := finrank ↥(A ⊓ B) (extendScalars (inf_le_right : A ⊓ B ≤ B))

theorem relfinrank_eq_toNat_relrank : relfinrank A B = toNat (relrank A B) := rfl

variable {A B C}

theorem relrank_eq_of_inf_eq (h : A ⊓ C = B ⊓ C) : relrank A C = relrank B C := by
  simp_rw [relrank]
  congr!

theorem relfinrank_eq_of_inf_eq (h : A ⊓ C = B ⊓ C) : relfinrank A C = relfinrank B C :=
  congr(toNat $(relrank_eq_of_inf_eq h))

set_option synthInstance.maxHeartbeats 400000 in
/-- If `A ≤ B`, then `Subfield.relrank A B` is `[B : A]` -/
theorem relrank_eq_rank_of_le (h : A ≤ B) : relrank A B = Module.rank A (extendScalars h) := by
  rw [relrank]
  have := inf_of_le_left h
  congr!

set_option synthInstance.maxHeartbeats 400000 in
/-- If `A ≤ B`, then `Subfield.relfinrank A B` is `[B : A]` -/
theorem relfinrank_eq_finrank_of_le (h : A ≤ B) : relfinrank A B = finrank A (extendScalars h) :=
  congr(toNat $(relrank_eq_rank_of_le h))

variable (A B C)

theorem inf_relrank_right : relrank (A ⊓ B) B = relrank A B :=
  relrank_eq_rank_of_le (inf_le_right : A ⊓ B ≤ B)

theorem inf_relfinrank_right : relfinrank (A ⊓ B) B = relfinrank A B :=
  congr(toNat $(inf_relrank_right A B))

theorem inf_relrank_left : relrank (A ⊓ B) A = relrank B A := by
  rw [inf_comm, inf_relrank_right]

theorem inf_relfinrank_left : relfinrank (A ⊓ B) A = relfinrank B A :=
  congr(toNat $(inf_relrank_left A B))

@[simp]
theorem relrank_self : relrank A A = 1 := by
  rw [relrank_eq_rank_of_le (le_refl A), extendScalars_self, IntermediateField.rank_bot]

@[simp]
theorem relfinrank_self : relfinrank A A = 1 := by
  simp [relfinrank_eq_toNat_relrank]

variable {A B} in
theorem relrank_eq_one_of_le (h : B ≤ A) : relrank A B = 1 := by
  rw [← inf_relrank_right, inf_eq_right.2 h, relrank_self]

variable {A B} in
theorem relfinrank_eq_one_of_le (h : B ≤ A) : relfinrank A B = 1 := by
  simp [relfinrank_eq_toNat_relrank, relrank_eq_one_of_le h]

variable {A B} in
theorem relrank_mul_rank_top (h : A ≤ B) : relrank A B * Module.rank B E = Module.rank A E := by
  rw [relrank_eq_rank_of_le h]
  letI : Algebra A B := (inclusion h).toAlgebra
  haveI : IsScalarTower A B E := IsScalarTower.of_algebraMap_eq' rfl
  exact rank_mul_rank A B E

variable {A B} in
theorem relfinrank_mul_finrank_top (h : A ≤ B) : relfinrank A B * finrank B E = finrank A E := by
  simpa using congr(toNat $(relrank_mul_rank_top h))

@[simp]
theorem relrank_top_left : relrank ⊤ A = 1 := relrank_eq_one_of_le le_top

@[simp]
theorem relfinrank_top_left : relfinrank ⊤ A = 1 := relfinrank_eq_one_of_le le_top

set_option synthInstance.maxHeartbeats 400000 in
@[simp]
theorem relrank_top_right : relrank A ⊤ = Module.rank A E := by
  rw [relrank_eq_rank_of_le (show A ≤ ⊤ from le_top), extendScalars_top,
    IntermediateField.topEquiv.toLinearEquiv.rank_eq]

@[simp]
theorem relfinrank_top_right : relfinrank A ⊤ = finrank A E := by
  simp [relfinrank_eq_toNat_relrank, finrank]

theorem lift_relrank_map_map (f : E →+* L) :
    lift.{v} (relrank (A.map f) (B.map f)) = lift.{w} (relrank A B) :=
  -- typeclass inference is slow
  .symm <| Algebra.lift_rank_eq_of_equiv_equiv (((A ⊓ B).equivMapOfInjective f f.injective).trans
    <| .subringCongr <| by rw [← map_inf]; rfl) (B.equivMapOfInjective f f.injective) rfl

theorem relrank_map_map {L : Type v} [Field L] (f : E →+* L) :
    relrank (A.map f) (B.map f) = relrank A B := by
  simpa only [lift_id] using lift_relrank_map_map A B f

theorem lift_relrank_comap (f : L →+* E) (B : Subfield L) :
    lift.{v} (relrank (A.comap f) B) = lift.{w} (relrank A (B.map f)) :=
  (lift_relrank_map_map _ _ f).symm.trans <| congr_arg lift <| relrank_eq_of_inf_eq <| by
    rw [map_comap_eq, f.fieldRange_eq_map, inf_assoc, ← map_inf, top_inf_eq]

theorem relrank_comap {L : Type v} [Field L] (f : L →+* E)
    (B : Subfield L) : relrank (A.comap f) B = relrank A (B.map f) := by
  simpa only [lift_id] using A.lift_relrank_comap f B

theorem relfinrank_comap (f : L →+* E) (B : Subfield L) :
    relfinrank (A.comap f) B = relfinrank A (B.map f) := by
  simpa using congr(toNat $(lift_relrank_comap A f B))

theorem lift_rank_comap (f : L →+* E) :
    lift.{v} (Module.rank (A.comap f) L) = lift.{w} (relrank A f.fieldRange) := by
  simpa only [relrank_top_right, ← RingHom.fieldRange_eq_map] using lift_relrank_comap A f ⊤

theorem rank_comap {L : Type v} [Field L] (f : L →+* E) :
    Module.rank (A.comap f) L = relrank A f.fieldRange := by
  simpa only [lift_id] using A.lift_rank_comap f

theorem finrank_comap (f : L →+* E) : finrank (A.comap f) L = relfinrank A f.fieldRange := by
  simpa using congr(toNat $(lift_rank_comap A f))

theorem relfinrank_map_map (f : E →+* L) :
    relfinrank (A.map f) (B.map f) = relfinrank A B := by
  simpa using congr(toNat $(lift_relrank_map_map A B f))

theorem lift_relrank_comap_comap_eq_lift_relrank_inf (f : L →+* E) :
    lift.{v} (relrank (A.comap f) (B.comap f)) =
    lift.{w} (relrank A (B ⊓ f.fieldRange)) := by
  conv_lhs => rw [← lift_relrank_map_map _ _ f, map_comap_eq, map_comap_eq]
  congr 1
  apply relrank_eq_of_inf_eq
  rw [inf_assoc, inf_left_comm _ B, inf_of_le_left (le_refl _)]

theorem relrank_comap_comap_eq_relrank_inf
    {L : Type v} [Field L] (f : L →+* E) :
    relrank (A.comap f) (B.comap f) = relrank A (B ⊓ f.fieldRange) := by
  simpa only [lift_id] using lift_relrank_comap_comap_eq_lift_relrank_inf A B f

theorem relfinrank_comap_comap_eq_relfinrank_inf (f : L →+* E) :
    relfinrank (A.comap f) (B.comap f) = relfinrank A (B ⊓ f.fieldRange) := by
  simpa using congr(toNat $(lift_relrank_comap_comap_eq_lift_relrank_inf A B f))

theorem lift_relrank_comap_comap_eq_lift_relrank_of_le (f : L →+* E) (h : B ≤ f.fieldRange) :
    lift.{v} (relrank (A.comap f) (B.comap f)) =
    lift.{w} (relrank A B) := by
  simpa only [inf_of_le_left h] using lift_relrank_comap_comap_eq_lift_relrank_inf A B f

theorem relrank_comap_comap_eq_relrank_of_le
    {L : Type v} [Field L] (f : L →+* E) (h : B ≤ f.fieldRange) :
    relrank (A.comap f) (B.comap f) = relrank A B := by
  simpa only [lift_id] using lift_relrank_comap_comap_eq_lift_relrank_of_le A B f h

theorem relfinrank_comap_comap_eq_relfinrank_of_le (f : L →+* E) (h : B ≤ f.fieldRange) :
    relfinrank (A.comap f) (B.comap f) = relfinrank A B := by
  simpa using congr(toNat $(lift_relrank_comap_comap_eq_lift_relrank_of_le A B f h))

theorem lift_relrank_comap_comap_eq_lift_relrank_of_surjective
    (f : L →+* E) (h : Function.Surjective f) :
    lift.{v} (relrank (A.comap f) (B.comap f)) =
    lift.{w} (relrank A B) :=
  lift_relrank_comap_comap_eq_lift_relrank_of_le A B f fun x _ ↦ h x

theorem relrank_comap_comap_eq_relrank_of_surjective
    {L : Type v} [Field L] (f : L →+* E) (h : Function.Surjective f) :
    relrank (A.comap f) (B.comap f) = relrank A B := by
  simpa using lift_relrank_comap_comap_eq_lift_relrank_of_surjective A B f h

theorem relfinrank_comap_comap_eq_relfinrank_of_surjective
    (f : L →+* E) (h : Function.Surjective f) :
    relfinrank (A.comap f) (B.comap f) = relfinrank A B := by
  simpa using congr(toNat $(lift_relrank_comap_comap_eq_lift_relrank_of_surjective A B f h))

variable {A B} in
theorem relrank_dvd_rank_top_of_le (h : A ≤ B) : relrank A B ∣ Module.rank A E :=
  dvd_of_mul_right_eq _ (relrank_mul_rank_top h)

variable {A B} in
theorem relfinrank_dvd_finrank_top_of_le (h : A ≤ B) : relfinrank A B ∣ finrank A E :=
  dvd_of_mul_right_eq _ (relfinrank_mul_finrank_top h)

variable {A B C} in
theorem relrank_mul_relrank (h1 : A ≤ B) (h2 : B ≤ C) :
    relrank A B * relrank B C = relrank A C := by
  have h3 := h1.trans h2
  rw [relrank_eq_rank_of_le h1, relrank_eq_rank_of_le h2, relrank_eq_rank_of_le h3]
  letI : Algebra A B := (inclusion h1).toAlgebra
  letI : Algebra B C := (inclusion h2).toAlgebra
  letI : Algebra A C := (inclusion h3).toAlgebra
  haveI : IsScalarTower A B C := IsScalarTower.of_algebraMap_eq' rfl
  exact rank_mul_rank A B C

variable {A B C} in
theorem relfinrank_mul_relfinrank (h1 : A ≤ B) (h2 : B ≤ C) :
    relfinrank A B * relfinrank B C = relfinrank A C := by
  simpa using congr(toNat $(relrank_mul_relrank h1 h2))

theorem relrank_inf_mul_relrank : A.relrank (B ⊓ C) * B.relrank C = (A ⊓ B).relrank C := by
  rw [← inf_relrank_right A (B ⊓ C), ← inf_relrank_right B C, ← inf_relrank_right (A ⊓ B) C,
    inf_assoc, relrank_mul_relrank inf_le_right inf_le_right]

theorem relfinrank_inf_mul_relfinrank :
    A.relfinrank (B ⊓ C) * B.relfinrank C = (A ⊓ B).relfinrank C := by
  simpa using congr(toNat $(relrank_inf_mul_relrank A B C))

variable {B C} in
theorem relrank_mul_relrank_eq_inf_relrank (h : B ≤ C) :
    relrank A B * relrank B C = (A ⊓ B).relrank C := by
  simpa only [inf_of_le_left h] using relrank_inf_mul_relrank A B C

variable {B C} in
theorem relfinrank_mul_relfinrank_eq_inf_relfinrank (h : B ≤ C) :
    relfinrank A B * relfinrank B C = (A ⊓ B).relfinrank C := by
  simpa using congr(toNat $(relrank_mul_relrank_eq_inf_relrank A h))

variable {A B} in
theorem relrank_inf_mul_relrank_of_le (h : A ≤ B) :
    A.relrank (B ⊓ C) * B.relrank C = A.relrank C := by
  simpa only [inf_of_le_left h] using relrank_inf_mul_relrank A B C

variable {A B} in
theorem relfinrank_inf_mul_relfinrank_of_le (h : A ≤ B) :
    A.relfinrank (B ⊓ C) * B.relfinrank C = A.relfinrank C := by
  simpa using congr(toNat $(relrank_inf_mul_relrank_of_le C h))

variable {A B} in
theorem relrank_dvd_of_le_left (h : A ≤ B) : B.relrank C ∣ A.relrank C :=
  dvd_of_mul_left_eq _ (relrank_inf_mul_relrank_of_le C h)

variable {A B} in
theorem relfinrank_dvd_of_le_left (h : A ≤ B) : B.relfinrank C ∣ A.relfinrank C :=
  dvd_of_mul_left_eq _ (relfinrank_inf_mul_relfinrank_of_le C h)

end Subfield

namespace IntermediateField

variable {F : Type u} {E : Type v} [Field F] [Field E] [Algebra F E]

variable {L : Type w} [Field L] [Algebra F L]

variable (A B C : IntermediateField F E)

/-- `IntermediateField.relrank A B` is defined to be `[B : A ⊓ B]` as a `Cardinal`, in particular,
when `A ≤ B` it is `[B : A]`, the degree of the field extension `B / A`.
This is similar to `Subgroup.relindex` but it is `Cardinal` valued. -/
noncomputable def relrank := A.toSubfield.relrank B.toSubfield

/-- The `Nat` version of `IntermediateField.relrank`.
If `B / A ⊓ B` is an infinite extension, then it is zero. -/
noncomputable def relfinrank := A.toSubfield.relfinrank B.toSubfield

theorem relfinrank_eq_toNat_relrank : relfinrank A B = toNat (relrank A B) := rfl

variable {A B C}

theorem relrank_eq_of_inf_eq (h : A ⊓ C = B ⊓ C) : relrank A C = relrank B C :=
  Subfield.relrank_eq_of_inf_eq congr(toSubfield $h)

theorem relfinrank_eq_of_inf_eq (h : A ⊓ C = B ⊓ C) : relfinrank A C = relfinrank B C :=
  congr(toNat $(relrank_eq_of_inf_eq h))

/-- If `A ≤ B`, then `IntermediateField.relrank A B` is `[B : A]` -/
theorem relrank_eq_rank_of_le (h : A ≤ B) : relrank A B = Module.rank A (extendScalars h) :=
  Subfield.relrank_eq_rank_of_le h

/-- If `A ≤ B`, then `IntermediateField.relrank A B` is `[B : A]` -/
theorem relfinrank_eq_finrank_of_le (h : A ≤ B) : relfinrank A B = finrank A (extendScalars h) :=
  congr(toNat $(relrank_eq_rank_of_le h))

variable (A B C)

theorem inf_relrank_right : relrank (A ⊓ B) B = relrank A B :=
  relrank_eq_rank_of_le (inf_le_right : A ⊓ B ≤ B)

theorem inf_relfinrank_right : relfinrank (A ⊓ B) B = relfinrank A B :=
  congr(toNat $(inf_relrank_right A B))

theorem inf_relrank_left : relrank (A ⊓ B) A = relrank B A := by
  rw [inf_comm, inf_relrank_right]

theorem inf_relfinrank_left : relfinrank (A ⊓ B) A = relfinrank B A :=
  congr(toNat $(inf_relrank_left A B))

@[simp]
theorem relrank_self : relrank A A = 1 := A.toSubfield.relrank_self

@[simp]
theorem relfinrank_self : relfinrank A A = 1 := A.toSubfield.relfinrank_self

variable {A B} in
theorem relrank_eq_one_of_le (h : B ≤ A) : relrank A B = 1 := by
  rw [← inf_relrank_right, inf_eq_right.2 h, relrank_self]

variable {A B} in
theorem relfinrank_eq_one_of_le (h : B ≤ A) : relfinrank A B = 1 := by
  simp [relfinrank_eq_toNat_relrank, relrank_eq_one_of_le h]

theorem lift_rank_comap (f : L →ₐ[F] E) :
    Cardinal.lift.{v} (Module.rank (A.comap f) L) = Cardinal.lift.{w} (relrank A f.fieldRange) :=
  A.toSubfield.lift_rank_comap f.toRingHom

theorem rank_comap {L : Type v} [Field L] [Algebra F L] (f : L →ₐ[F] E) :
    Module.rank (A.comap f) L = relrank A f.fieldRange := by
  simpa only [lift_id] using A.lift_rank_comap f

theorem finrank_comap (f : L →ₐ[F] E) : finrank (A.comap f) L = relfinrank A f.fieldRange := by
  simpa using congr(toNat $(lift_rank_comap A f))

theorem lift_relrank_comap (f : L →ₐ[F] E) (B : IntermediateField F L) :
    Cardinal.lift.{v} (relrank (A.comap f) B) = Cardinal.lift.{w} (relrank A (B.map f)) :=
  A.toSubfield.lift_relrank_comap f.toRingHom B.toSubfield

theorem relrank_comap {L : Type v} [Field L] [Algebra F L] (f : L →ₐ[F] E)
    (B : IntermediateField F L) : relrank (A.comap f) B = relrank A (B.map f) := by
  simpa only [lift_id] using A.lift_relrank_comap f B

theorem relfinrank_comap (f : L →ₐ[F] E) (B : IntermediateField F L) :
    relfinrank (A.comap f) B = relfinrank A (B.map f) := by
  simpa using congr(toNat $(lift_relrank_comap A f B))

theorem lift_relrank_map_map (f : E →ₐ[F] L) :
    Cardinal.lift.{v} (relrank (A.map f) (B.map f)) = Cardinal.lift.{w} (relrank A B) := by
  rw [← lift_relrank_comap, comap_map]

theorem relrank_map_map {L : Type v} [Field L] [Algebra F L] (f : E →ₐ[F] L) :
    relrank (A.map f) (B.map f) = relrank A B := by
  simpa only [lift_id] using lift_relrank_map_map A B f

theorem relfinrank_map_map (f : E →ₐ[F] L) :
    relfinrank (A.map f) (B.map f) = relfinrank A B := by
  simpa using congr(toNat $(lift_relrank_map_map A B f))

theorem lift_relrank_comap_comap_eq_lift_relrank_inf (f : L →ₐ[F] E) :
    Cardinal.lift.{v} (relrank (A.comap f) (B.comap f)) =
    Cardinal.lift.{w} (relrank A (B ⊓ f.fieldRange)) :=
  A.toSubfield.lift_relrank_comap_comap_eq_lift_relrank_inf B.toSubfield f.toRingHom

theorem relrank_comap_comap_eq_relrank_inf
    {L : Type v} [Field L] [Algebra F L] (f : L →ₐ[F] E) :
    relrank (A.comap f) (B.comap f) = relrank A (B ⊓ f.fieldRange) := by
  simpa only [lift_id] using lift_relrank_comap_comap_eq_lift_relrank_inf A B f

theorem relfinrank_comap_comap_eq_relfinrank_inf (f : L →ₐ[F] E) :
    relfinrank (A.comap f) (B.comap f) = relfinrank A (B ⊓ f.fieldRange) := by
  simpa using congr(toNat $(lift_relrank_comap_comap_eq_lift_relrank_inf A B f))

theorem lift_relrank_comap_comap_eq_lift_relrank_of_le (f : L →ₐ[F] E) (h : B ≤ f.fieldRange) :
    Cardinal.lift.{v} (relrank (A.comap f) (B.comap f)) = Cardinal.lift.{w} (relrank A B) := by
  simpa only [inf_of_le_left h] using lift_relrank_comap_comap_eq_lift_relrank_inf A B f

theorem relrank_comap_comap_eq_relrank_of_le
    {L : Type v} [Field L] [Algebra F L] (f : L →ₐ[F] E) (h : B ≤ f.fieldRange) :
    relrank (A.comap f) (B.comap f) = relrank A B := by
  simpa only [lift_id] using lift_relrank_comap_comap_eq_lift_relrank_of_le A B f h

theorem relfinrank_comap_comap_eq_relfinrank_of_le (f : L →ₐ[F] E) (h : B ≤ f.fieldRange) :
    relfinrank (A.comap f) (B.comap f) = relfinrank A B := by
  simpa using congr(toNat $(lift_relrank_comap_comap_eq_lift_relrank_of_le A B f h))

theorem lift_relrank_comap_comap_eq_lift_relrank_of_surjective
    (f : L →ₐ[F] E) (h : Function.Surjective f) :
    Cardinal.lift.{v} (relrank (A.comap f) (B.comap f)) = Cardinal.lift.{w} (relrank A B) :=
  lift_relrank_comap_comap_eq_lift_relrank_of_le A B f fun x _ ↦ h x

theorem relrank_comap_comap_eq_relrank_of_surjective
    {L : Type v} [Field L] [Algebra F L] (f : L →ₐ[F] E) (h : Function.Surjective f) :
    relrank (A.comap f) (B.comap f) = relrank A B := by
  simpa using lift_relrank_comap_comap_eq_lift_relrank_of_surjective A B f h

theorem relfinrank_comap_comap_eq_relfinrank_of_surjective
    (f : L →ₐ[F] E) (h : Function.Surjective f) :
    relfinrank (A.comap f) (B.comap f) = relfinrank A B := by
  simpa using congr(toNat $(lift_relrank_comap_comap_eq_lift_relrank_of_surjective A B f h))

variable {A B} in
theorem relrank_mul_rank_top (h : A ≤ B) : relrank A B * Module.rank B E = Module.rank A E :=
  Subfield.relrank_mul_rank_top h

variable {A B} in
theorem relfinrank_mul_finrank_top (h : A ≤ B) : relfinrank A B * finrank B E = finrank A E := by
  simpa using congr(toNat $(relrank_mul_rank_top h))

variable {A B} in
theorem rank_bot_mul_relrank (h : A ≤ B) : Module.rank F A * relrank A B = Module.rank F B := by
  rw [relrank_eq_rank_of_le h]
  letI : Algebra A B := (inclusion h).toAlgebra
  haveI : IsScalarTower F A B := IsScalarTower.of_algebraMap_eq' rfl
  exact rank_mul_rank F A B

variable {A B} in
theorem finrank_bot_mul_relfinrank (h : A ≤ B) : finrank F A * relfinrank A B = finrank F B := by
  simpa using congr(toNat $(rank_bot_mul_relrank h))

variable {A B} in
theorem relrank_dvd_rank_top_of_le (h : A ≤ B) : relrank A B ∣ Module.rank A E :=
  dvd_of_mul_right_eq _ (relrank_mul_rank_top h)

variable {A B} in
theorem relfinrank_dvd_finrank_top_of_le (h : A ≤ B) : relfinrank A B ∣ finrank A E :=
  dvd_of_mul_right_eq _ (relfinrank_mul_finrank_top h)

theorem relrank_dvd_rank_bot : relrank A B ∣ Module.rank F B :=
  inf_relrank_right A B ▸ dvd_of_mul_left_eq _ (rank_bot_mul_relrank inf_le_right)

theorem relfinrank_dvd_finrank_bot : relfinrank A B ∣ finrank F B :=
  inf_relfinrank_right A B ▸ dvd_of_mul_left_eq _ (finrank_bot_mul_relfinrank inf_le_right)

variable {A B C} in
theorem relrank_mul_relrank (h1 : A ≤ B) (h2 : B ≤ C) :
    relrank A B * relrank B C = relrank A C :=
  Subfield.relrank_mul_relrank h1 h2

variable {A B C} in
theorem relfinrank_mul_relfinrank (h1 : A ≤ B) (h2 : B ≤ C) :
    relfinrank A B * relfinrank B C = relfinrank A C := by
  simpa using congr(toNat $(relrank_mul_relrank h1 h2))

theorem relrank_inf_mul_relrank : A.relrank (B ⊓ C) * B.relrank C = (A ⊓ B).relrank C :=
  Subfield.relrank_inf_mul_relrank A.toSubfield B.toSubfield C.toSubfield

theorem relfinrank_inf_mul_relfinrank :
    A.relfinrank (B ⊓ C) * B.relfinrank C = (A ⊓ B).relfinrank C := by
  simpa using congr(toNat $(relrank_inf_mul_relrank A B C))

variable {B C} in
theorem relrank_mul_relrank_eq_inf_relrank (h : B ≤ C) :
    relrank A B * relrank B C = (A ⊓ B).relrank C := by
  simpa only [inf_of_le_left h] using relrank_inf_mul_relrank A B C

variable {B C} in
theorem relfinrank_mul_relfinrank_eq_inf_relfinrank (h : B ≤ C) :
    relfinrank A B * relfinrank B C = (A ⊓ B).relfinrank C := by
  simpa using congr(toNat $(relrank_mul_relrank_eq_inf_relrank A h))

variable {A B} in
theorem relrank_inf_mul_relrank_of_le (h : A ≤ B) :
    A.relrank (B ⊓ C) * B.relrank C = A.relrank C := by
  simpa only [inf_of_le_left h] using relrank_inf_mul_relrank A B C

variable {A B} in
theorem relfinrank_inf_mul_relfinrank_of_le (h : A ≤ B) :
    A.relfinrank (B ⊓ C) * B.relfinrank C = A.relfinrank C := by
  simpa using congr(toNat $(relrank_inf_mul_relrank_of_le C h))

@[simp]
theorem relrank_top_left : relrank ⊤ A = 1 := relrank_eq_one_of_le le_top

@[simp]
theorem relfinrank_top_left : relfinrank ⊤ A = 1 := relfinrank_eq_one_of_le le_top

@[simp]
theorem relrank_top_right : relrank A ⊤ = Module.rank A E := by
  rw [← relrank_mul_rank_top (show A ≤ ⊤ from le_top), IntermediateField.rank_top, mul_one]

@[simp]
theorem relfinrank_top_right : relfinrank A ⊤ = finrank A E := by
  simp [relfinrank_eq_toNat_relrank, finrank]

@[simp]
theorem relrank_bot_left : relrank ⊥ A = Module.rank F A := by
  rw [← rank_bot_mul_relrank (show ⊥ ≤ A from bot_le), IntermediateField.rank_bot, one_mul]

@[simp]
theorem relfinrank_bot_left : relfinrank ⊥ A = finrank F A := by
  simp [relfinrank_eq_toNat_relrank, finrank]

@[simp]
theorem relrank_bot_right : relrank A ⊥ = 1 := relrank_eq_one_of_le bot_le

@[simp]
theorem relfinrank_bot_right : relfinrank A ⊥ = 1 := relfinrank_eq_one_of_le bot_le

variable {A B} in
theorem relrank_dvd_of_le_left (h : A ≤ B) : B.relrank C ∣ A.relrank C :=
  dvd_of_mul_left_eq _ (relrank_inf_mul_relrank_of_le C h)

variable {A B} in
theorem relfinrank_dvd_of_le_left (h : A ≤ B) : B.relfinrank C ∣ A.relfinrank C :=
  dvd_of_mul_left_eq _ (relfinrank_inf_mul_relfinrank_of_le C h)

end IntermediateField<|MERGE_RESOLUTION|>--- conflicted
+++ resolved
@@ -35,15 +35,12 @@
 
 variable (A B C : Subfield E)
 
-<<<<<<< HEAD
-=======
 #adaptation_note
 /--
 This `synthInstance.maxHeartbeats` (and below) was required after nightly-2024-11-14;
 it's not exactly clear why, but we were very close to the limit previously,
 so probably we should not particularly blame changes in Lean, and instead optimize in Mathlib.
 -/
->>>>>>> 3b37d5f3
 set_option synthInstance.maxHeartbeats 400000 in
 /-- `Subfield.relrank A B` is defined to be `[B : A ⊓ B]` as a `Cardinal`, in particular,
 when `A ≤ B` it is `[B : A]`, the degree of the field extension `B / A`.
