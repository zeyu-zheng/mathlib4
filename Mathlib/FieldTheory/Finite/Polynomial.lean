--- conflicted
+++ resolved
@@ -173,13 +173,6 @@
 def evalᵢ [CommRing K] : R σ K →ₗ[K] (σ → K) → K :=
   (evalₗ K σ).comp (restrictDegree σ K (Fintype.card K - 1)).subtype
 
-<<<<<<< HEAD
-section CommRing
-
-variable [CommRing K]
-
-=======
->>>>>>> d0df76bd
 -- TODO: would be nice to replace this by suitable decidability assumptions
 open Classical in
 noncomputable instance decidableRestrictDegree (m : ℕ) :
@@ -216,13 +209,8 @@
         simpa only [rank_R] using Cardinal.nat_lt_aleph0 (Fintype.card (σ → K)))
 
 open Classical in
-<<<<<<< HEAD
-theorem finrank_R [Fintype σ] : FiniteDimensional.finrank K (R σ K) = Fintype.card (σ → K) :=
-  FiniteDimensional.finrank_eq_of_rank_eq (rank_R σ K)
-=======
 theorem finrank_R [Fintype σ] : Module.finrank K (R σ K) = Fintype.card (σ → K) :=
   Module.finrank_eq_of_rank_eq (rank_R σ K)
->>>>>>> d0df76bd
 
 -- Porting note: was `(evalᵢ σ K).range`.
 theorem range_evalᵢ [Finite σ] : range (evalᵢ σ K) = ⊤ := by
@@ -234,11 +222,7 @@
   cases nonempty_fintype σ
   refine (ker_eq_bot_iff_range_eq_top_of_finrank_eq_finrank ?_).mpr (range_evalᵢ σ K)
   classical
-<<<<<<< HEAD
-  rw [FiniteDimensional.finrank_fintype_fun_eq_card, finrank_R]
-=======
   rw [Module.finrank_fintype_fun_eq_card, finrank_R]
->>>>>>> d0df76bd
 
 theorem eq_zero_of_eval_eq_zero [Finite σ] (p : MvPolynomial σ K) (h : ∀ v : σ → K, eval v p = 0)
     (hp : p ∈ restrictDegree σ K (Fintype.card K - 1)) : p = 0 :=
