--- conflicted
+++ resolved
@@ -126,28 +126,6 @@
   · rwa [Polynomial.Monic, leadingCoeff_mul, leadingCoeff_C, mul_inv_cancel]
 #align minpoly.eq_of_irreducible minpoly.eq_of_irreducible
 
-<<<<<<< HEAD
-theorem eq_of_algHom_eq {K S T : Type _} [Field K] [Ring S] [Ring T] [Algebra K S] [Algebra K T]
-    (f : S →ₐ[K] T) (hf : Function.Injective f) {x : S} {y : T} (hx : IsIntegral K x)
-    (h : y = f x) : minpoly K x = minpoly K y :=
-  minpoly.unique _ _ (minpoly.monic hx)
-    (by rw [h, aeval_algHom_apply, minpoly.aeval, AlgHom.map_zero])
-    (fun q q_monic root_q =>
-      minpoly.min _ _ q_monic (by rwa [h, aeval_algHom_apply, map_eq_zero_iff _ hf] at root_q))
-
-/-- If `y` is the image of `x` in an extension, their minimal polynomials coincide.
-
-We take `h : y = algebraMap L T x` as an argument because `rw h` typically fails
-since `IsIntegral R y` depends on y.
--/
-theorem eq_of_algebraMap_eq {K S T : Type*} [Field K] [CommRing S] [CommRing T] [Algebra K S]
-    [Algebra K T] [Algebra S T] [IsScalarTower K S T] (hST : Function.Injective (algebraMap S T))
-    {x : S} {y : T} (hx : IsIntegral K x) (h : y = algebraMap S T x) : minpoly K x = minpoly K y :=
-  eq_of_algHom_eq (IsScalarTower.toAlgHom K S T) hST hx h
-#align minpoly.eq_of_algebra_map_eq minpoly.eq_of_algebraMap_eq
-
-=======
->>>>>>> b955f55b
 theorem add_algebraMap {B : Type*} [CommRing B] [Algebra A B] {x : B} (hx : IsIntegral A x)
     (a : A) : minpoly A (x + algebraMap A B a) = (minpoly A x).comp (X - C a) := by
   refine' (minpoly.unique _ _ ((minpoly.monic hx).comp_X_sub_C _) _ fun q qmo hq => _).symm
