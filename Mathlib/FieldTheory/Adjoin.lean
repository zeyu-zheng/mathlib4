/-
Copyright (c) 2020 Thomas Browning, Patrick Lutz. All rights reserved.
Released under Apache 2.0 license as described in the file LICENSE.
Authors: Thomas Browning, Patrick Lutz
-/
import Mathlib.Algebra.Algebra.Subalgebra.Directed
import Mathlib.FieldTheory.IntermediateField
import Mathlib.FieldTheory.Separable
import Mathlib.FieldTheory.SplittingField.IsSplittingField
import Mathlib.RingTheory.TensorProduct.Basic

#align_import field_theory.adjoin from "leanprover-community/mathlib"@"df76f43357840485b9d04ed5dee5ab115d420e87"

/-!
# Adjoining Elements to Fields

In this file we introduce the notion of adjoining elements to fields.
This isn't quite the same as adjoining elements to rings.
For example, `Algebra.adjoin K {x}` might not include `x⁻¹`.

## Main results

- `adjoin_adjoin_left`: adjoining S and then T is the same as adjoining `S ∪ T`.
- `bot_eq_top_of_rank_adjoin_eq_one`: if `F⟮x⟯` has dimension `1` over `F` for every `x`
  in `E` then `F = E`

## Notation

 - `F⟮α⟯`: adjoin a single element `α` to `F` (in scope `IntermediateField`).
-/

set_option autoImplicit true


open FiniteDimensional Polynomial

open scoped Classical Polynomial

namespace IntermediateField

section AdjoinDef

variable (F : Type*) [Field F] {E : Type*} [Field E] [Algebra F E] (S : Set E)

-- Porting note: not adding `neg_mem'` causes an error.
/-- `adjoin F S` extends a field `F` by adjoining a set `S ⊆ E`. -/
def adjoin : IntermediateField F E :=
  { Subfield.closure (Set.range (algebraMap F E) ∪ S) with
    algebraMap_mem' := fun x => Subfield.subset_closure (Or.inl (Set.mem_range_self x)) }
#align intermediate_field.adjoin IntermediateField.adjoin

variable {S}

theorem mem_adjoin_iff (x : E) :
    x ∈ adjoin F S ↔ ∃ r s : MvPolynomial S F,
      x = MvPolynomial.aeval Subtype.val r / MvPolynomial.aeval Subtype.val s := by
  simp only [adjoin, mem_mk, Subring.mem_toSubsemiring, Subfield.mem_toSubring,
    Subfield.mem_closure_iff, ← Algebra.adjoin_eq_ring_closure, Subalgebra.mem_toSubring,
    Algebra.adjoin_eq_range, AlgHom.mem_range, exists_exists_eq_and]
  tauto

theorem mem_adjoin_simple_iff {α : E} (x : E) :
    x ∈ adjoin F {α} ↔ ∃ r s : F[X], x = aeval α r / aeval α s := by
  simp only [adjoin, mem_mk, Subring.mem_toSubsemiring, Subfield.mem_toSubring,
    Subfield.mem_closure_iff, ← Algebra.adjoin_eq_ring_closure, Subalgebra.mem_toSubring,
    Algebra.adjoin_singleton_eq_range_aeval, AlgHom.mem_range, exists_exists_eq_and]
  tauto

end AdjoinDef

section Lattice

variable {F : Type*} [Field F] {E : Type*} [Field E] [Algebra F E]

@[simp]
<<<<<<< HEAD
theorem adjoin_le_iff {S : Set E} {T : IntermediateField F E} : adjoin F S ≤ T ↔ S ⊆ T :=
  ⟨fun H => le_trans (le_trans (Set.subset_union_right _ _) Subfield.subset_closure) H, fun H =>
=======
theorem adjoin_le_iff {S : Set E} {T : IntermediateField F E} : adjoin F S ≤ T ↔ S ≤ T :=
  ⟨fun H => le_trans (le_trans Set.subset_union_right Subfield.subset_closure) H, fun H =>
>>>>>>> b0640e92
    (@Subfield.closure_le E _ (Set.range (algebraMap F E) ∪ S) T.toSubfield).mpr
      (Set.union_subset (IntermediateField.set_range_subset T) H)⟩
#align intermediate_field.adjoin_le_iff IntermediateField.adjoin_le_iff

theorem gc : GaloisConnection (adjoin F : Set E → IntermediateField F E)
    (fun (x : IntermediateField F E) => (x : Set E)) := fun _ _ =>
  adjoin_le_iff
#align intermediate_field.gc IntermediateField.gc

/-- Galois insertion between `adjoin` and `coe`. -/
def gi : GaloisInsertion (adjoin F : Set E → IntermediateField F E)
    (fun (x : IntermediateField F E) => (x : Set E)) where
  choice s hs := (adjoin F s).copy s <| le_antisymm (gc.le_u_l s) hs
  gc := IntermediateField.gc
  le_l_u S := (IntermediateField.gc (S : Set E) (adjoin F S)).1 <| le_rfl
  choice_eq _ _ := copy_eq _ _ _
#align intermediate_field.gi IntermediateField.gi

instance : CompleteLattice (IntermediateField F E) where
  __ := GaloisInsertion.liftCompleteLattice IntermediateField.gi
  bot :=
    { toSubalgebra := ⊥
      inv_mem' := by rintro x ⟨r, rfl⟩; exact ⟨r⁻¹, map_inv₀ _ _⟩ }
  bot_le x := (bot_le : ⊥ ≤ x.toSubalgebra)

instance : Inhabited (IntermediateField F E) :=
  ⟨⊤⟩

instance : Unique (IntermediateField F F) :=
  { inferInstanceAs (Inhabited (IntermediateField F F)) with
    uniq := fun _ ↦ toSubalgebra_injective <| Subsingleton.elim _ _ }

theorem coe_bot : ↑(⊥ : IntermediateField F E) = Set.range (algebraMap F E) := rfl
#align intermediate_field.coe_bot IntermediateField.coe_bot

theorem mem_bot {x : E} : x ∈ (⊥ : IntermediateField F E) ↔ x ∈ Set.range (algebraMap F E) :=
  Iff.rfl
#align intermediate_field.mem_bot IntermediateField.mem_bot

@[simp]
theorem bot_toSubalgebra : (⊥ : IntermediateField F E).toSubalgebra = ⊥ := rfl
#align intermediate_field.bot_to_subalgebra IntermediateField.bot_toSubalgebra

@[simp]
theorem coe_top : ↑(⊤ : IntermediateField F E) = (Set.univ : Set E) :=
  rfl
#align intermediate_field.coe_top IntermediateField.coe_top

@[simp]
theorem mem_top {x : E} : x ∈ (⊤ : IntermediateField F E) :=
  trivial
#align intermediate_field.mem_top IntermediateField.mem_top

@[simp]
theorem top_toSubalgebra : (⊤ : IntermediateField F E).toSubalgebra = ⊤ :=
  rfl
#align intermediate_field.top_to_subalgebra IntermediateField.top_toSubalgebra

@[simp]
theorem top_toSubfield : (⊤ : IntermediateField F E).toSubfield = ⊤ :=
  rfl
#align intermediate_field.top_to_subfield IntermediateField.top_toSubfield

@[simp, norm_cast]
theorem coe_inf (S T : IntermediateField F E) : (↑(S ⊓ T) : Set E) = (S : Set E) ∩ T :=
  rfl
#align intermediate_field.coe_inf IntermediateField.coe_inf

@[simp]
theorem mem_inf {S T : IntermediateField F E} {x : E} : x ∈ S ⊓ T ↔ x ∈ S ∧ x ∈ T :=
  Iff.rfl
#align intermediate_field.mem_inf IntermediateField.mem_inf

@[simp]
theorem inf_toSubalgebra (S T : IntermediateField F E) :
    (S ⊓ T).toSubalgebra = S.toSubalgebra ⊓ T.toSubalgebra :=
  rfl
#align intermediate_field.inf_to_subalgebra IntermediateField.inf_toSubalgebra

@[simp]
theorem inf_toSubfield (S T : IntermediateField F E) :
    (S ⊓ T).toSubfield = S.toSubfield ⊓ T.toSubfield :=
  rfl
#align intermediate_field.inf_to_subfield IntermediateField.inf_toSubfield

@[simp, norm_cast]
theorem coe_sInf (S : Set (IntermediateField F E)) : (↑(sInf S) : Set E) =
    sInf ((fun (x : IntermediateField F E) => (x : Set E)) '' S) :=
  rfl
#align intermediate_field.coe_Inf IntermediateField.coe_sInf

@[simp]
theorem sInf_toSubalgebra (S : Set (IntermediateField F E)) :
    (sInf S).toSubalgebra = sInf (toSubalgebra '' S) :=
  SetLike.coe_injective <| by simp [Set.sUnion_image]
#align intermediate_field.Inf_to_subalgebra IntermediateField.sInf_toSubalgebra

@[simp]
theorem sInf_toSubfield (S : Set (IntermediateField F E)) :
    (sInf S).toSubfield = sInf (toSubfield '' S) :=
  SetLike.coe_injective <| by simp [Set.sUnion_image]
#align intermediate_field.Inf_to_subfield IntermediateField.sInf_toSubfield

@[simp, norm_cast]
theorem coe_iInf {ι : Sort*} (S : ι → IntermediateField F E) : (↑(iInf S) : Set E) = ⋂ i, S i := by
  simp [iInf]
#align intermediate_field.coe_infi IntermediateField.coe_iInf

@[simp]
theorem iInf_toSubalgebra {ι : Sort*} (S : ι → IntermediateField F E) :
    (iInf S).toSubalgebra = ⨅ i, (S i).toSubalgebra :=
  SetLike.coe_injective <| by simp [iInf]
#align intermediate_field.infi_to_subalgebra IntermediateField.iInf_toSubalgebra

@[simp]
theorem iInf_toSubfield {ι : Sort*} (S : ι → IntermediateField F E) :
    (iInf S).toSubfield = ⨅ i, (S i).toSubfield :=
  SetLike.coe_injective <| by simp [iInf]
#align intermediate_field.infi_to_subfield IntermediateField.iInf_toSubfield

/-- Construct an algebra isomorphism from an equality of intermediate fields -/
@[simps! apply]
def equivOfEq {S T : IntermediateField F E} (h : S = T) : S ≃ₐ[F] T :=
  Subalgebra.equivOfEq _ _ (congr_arg toSubalgebra h)
#align intermediate_field.equiv_of_eq IntermediateField.equivOfEq

@[simp]
theorem equivOfEq_symm {S T : IntermediateField F E} (h : S = T) :
    (equivOfEq h).symm = equivOfEq h.symm :=
  rfl
#align intermediate_field.equiv_of_eq_symm IntermediateField.equivOfEq_symm

@[simp]
theorem equivOfEq_rfl (S : IntermediateField F E) : equivOfEq (rfl : S = S) = AlgEquiv.refl := by
  ext; rfl
#align intermediate_field.equiv_of_eq_rfl IntermediateField.equivOfEq_rfl

@[simp]
theorem equivOfEq_trans {S T U : IntermediateField F E} (hST : S = T) (hTU : T = U) :
    (equivOfEq hST).trans (equivOfEq hTU) = equivOfEq (hST.trans hTU) :=
  rfl
#align intermediate_field.equiv_of_eq_trans IntermediateField.equivOfEq_trans

variable (F E)

/-- The bottom intermediate_field is isomorphic to the field. -/
noncomputable def botEquiv : (⊥ : IntermediateField F E) ≃ₐ[F] F :=
  (Subalgebra.equivOfEq _ _ bot_toSubalgebra).trans (Algebra.botEquiv F E)
#align intermediate_field.bot_equiv IntermediateField.botEquiv

variable {F E}

-- Porting note: this was tagged `simp`.
theorem botEquiv_def (x : F) : botEquiv F E (algebraMap F (⊥ : IntermediateField F E) x) = x := by
  simp
#align intermediate_field.bot_equiv_def IntermediateField.botEquiv_def

@[simp]
theorem botEquiv_symm (x : F) : (botEquiv F E).symm x = algebraMap F _ x :=
  rfl
#align intermediate_field.bot_equiv_symm IntermediateField.botEquiv_symm

noncomputable instance algebraOverBot : Algebra (⊥ : IntermediateField F E) F :=
  (IntermediateField.botEquiv F E).toAlgHom.toRingHom.toAlgebra
#align intermediate_field.algebra_over_bot IntermediateField.algebraOverBot

theorem coe_algebraMap_over_bot :
    (algebraMap (⊥ : IntermediateField F E) F : (⊥ : IntermediateField F E) → F) =
      IntermediateField.botEquiv F E :=
  rfl
#align intermediate_field.coe_algebra_map_over_bot IntermediateField.coe_algebraMap_over_bot

instance isScalarTower_over_bot : IsScalarTower (⊥ : IntermediateField F E) F E :=
  IsScalarTower.of_algebraMap_eq
    (by
      intro x
      obtain ⟨y, rfl⟩ := (botEquiv F E).symm.surjective x
      rw [coe_algebraMap_over_bot, (botEquiv F E).apply_symm_apply, botEquiv_symm,
        IsScalarTower.algebraMap_apply F (⊥ : IntermediateField F E) E])
#align intermediate_field.is_scalar_tower_over_bot IntermediateField.isScalarTower_over_bot

/-- The top `IntermediateField` is isomorphic to the field.

This is the intermediate field version of `Subalgebra.topEquiv`. -/
@[simps!]
def topEquiv : (⊤ : IntermediateField F E) ≃ₐ[F] E :=
  Subalgebra.topEquiv
#align intermediate_field.top_equiv IntermediateField.topEquiv

-- Porting note: this theorem is now generated by the `@[simps!]` above.
#align intermediate_field.top_equiv_symm_apply_coe IntermediateField.topEquiv_symm_apply_coe

@[simp]
theorem restrictScalars_bot_eq_self (K : IntermediateField F E) :
    (⊥ : IntermediateField K E).restrictScalars _ = K :=
  SetLike.coe_injective Subtype.range_coe
#align intermediate_field.restrict_scalars_bot_eq_self IntermediateField.restrictScalars_bot_eq_self

@[simp]
theorem restrictScalars_top {K : Type*} [Field K] [Algebra K E] [Algebra K F]
    [IsScalarTower K F E] : (⊤ : IntermediateField F E).restrictScalars K = ⊤ :=
  rfl
#align intermediate_field.restrict_scalars_top IntermediateField.restrictScalars_top

variable {K : Type*} [Field K] [Algebra F K]

@[simp]
theorem map_bot (f : E →ₐ[F] K) :
    IntermediateField.map f ⊥ = ⊥ :=
  toSubalgebra_injective <| Algebra.map_bot _

theorem map_sup (s t : IntermediateField F E) (f : E →ₐ[F] K) : (s ⊔ t).map f = s.map f ⊔ t.map f :=
  (gc_map_comap f).l_sup

theorem map_iSup {ι : Sort*} (f : E →ₐ[F] K) (s : ι → IntermediateField F E) :
    (iSup s).map f = ⨆ i, (s i).map f :=
  (gc_map_comap f).l_iSup

theorem _root_.AlgHom.fieldRange_eq_map (f : E →ₐ[F] K) :
    f.fieldRange = IntermediateField.map f ⊤ :=
  SetLike.ext' Set.image_univ.symm
#align alg_hom.field_range_eq_map AlgHom.fieldRange_eq_map

theorem _root_.AlgHom.map_fieldRange {L : Type*} [Field L] [Algebra F L]
    (f : E →ₐ[F] K) (g : K →ₐ[F] L) : f.fieldRange.map g = (g.comp f).fieldRange :=
  SetLike.ext' (Set.range_comp g f).symm
#align alg_hom.map_field_range AlgHom.map_fieldRange

theorem _root_.AlgHom.fieldRange_eq_top {f : E →ₐ[F] K} :
    f.fieldRange = ⊤ ↔ Function.Surjective f :=
  SetLike.ext'_iff.trans Set.range_iff_surjective
#align alg_hom.field_range_eq_top AlgHom.fieldRange_eq_top

@[simp]
theorem _root_.AlgEquiv.fieldRange_eq_top (f : E ≃ₐ[F] K) :
    (f : E →ₐ[F] K).fieldRange = ⊤ :=
  AlgHom.fieldRange_eq_top.mpr f.surjective
#align alg_equiv.field_range_eq_top AlgEquiv.fieldRange_eq_top

end Lattice

section equivMap

variable {F : Type*} [Field F] {E : Type*} [Field E] [Algebra F E]
  {K : Type*} [Field K] [Algebra F K] (L : IntermediateField F E) (f : E →ₐ[F] K)

theorem fieldRange_comp_val : (f.comp L.val).fieldRange = L.map f := toSubalgebra_injective <| by
  rw [toSubalgebra_map, AlgHom.fieldRange_toSubalgebra, AlgHom.range_comp, range_val]

/-- An intermediate field is isomorphic to its image under an `AlgHom`
(which is automatically injective) -/
noncomputable def equivMap : L ≃ₐ[F] L.map f :=
  (AlgEquiv.ofInjective _ (f.comp L.val).injective).trans (equivOfEq (fieldRange_comp_val L f))

@[simp]
theorem coe_equivMap_apply (x : L) : ↑(equivMap L f x) = f x := rfl

end equivMap

section AdjoinDef

variable (F : Type*) [Field F] {E : Type*} [Field E] [Algebra F E] (S : Set E)

theorem adjoin_eq_range_algebraMap_adjoin :
    (adjoin F S : Set E) = Set.range (algebraMap (adjoin F S) E) :=
  Subtype.range_coe.symm
#align intermediate_field.adjoin_eq_range_algebra_map_adjoin IntermediateField.adjoin_eq_range_algebraMap_adjoin

theorem adjoin.algebraMap_mem (x : F) : algebraMap F E x ∈ adjoin F S :=
  IntermediateField.algebraMap_mem (adjoin F S) x
#align intermediate_field.adjoin.algebra_map_mem IntermediateField.adjoin.algebraMap_mem

theorem adjoin.range_algebraMap_subset : Set.range (algebraMap F E) ⊆ adjoin F S := by
  intro x hx
  cases' hx with f hf
  rw [← hf]
  exact adjoin.algebraMap_mem F S f
#align intermediate_field.adjoin.range_algebra_map_subset IntermediateField.adjoin.range_algebraMap_subset

instance adjoin.fieldCoe : CoeTC F (adjoin F S) where
  coe x := ⟨algebraMap F E x, adjoin.algebraMap_mem F S x⟩
#align intermediate_field.adjoin.field_coe IntermediateField.adjoin.fieldCoe

theorem subset_adjoin : S ⊆ adjoin F S := fun _ hx => Subfield.subset_closure (Or.inr hx)
#align intermediate_field.subset_adjoin IntermediateField.subset_adjoin

instance adjoin.setCoe : CoeTC S (adjoin F S) where coe x := ⟨x, subset_adjoin F S (Subtype.mem x)⟩
#align intermediate_field.adjoin.set_coe IntermediateField.adjoin.setCoe

@[mono]
theorem adjoin.mono (T : Set E) (h : S ⊆ T) : adjoin F S ≤ adjoin F T :=
  GaloisConnection.monotone_l gc h
#align intermediate_field.adjoin.mono IntermediateField.adjoin.mono

theorem adjoin_contains_field_as_subfield (F : Subfield E) : (F : Set E) ⊆ adjoin F S := fun x hx =>
  adjoin.algebraMap_mem F S ⟨x, hx⟩
#align intermediate_field.adjoin_contains_field_as_subfield IntermediateField.adjoin_contains_field_as_subfield

theorem subset_adjoin_of_subset_left {F : Subfield E} {T : Set E} (HT : T ⊆ F) : T ⊆ adjoin F S :=
  fun x hx => (adjoin F S).algebraMap_mem ⟨x, HT hx⟩
#align intermediate_field.subset_adjoin_of_subset_left IntermediateField.subset_adjoin_of_subset_left

theorem subset_adjoin_of_subset_right {T : Set E} (H : T ⊆ S) : T ⊆ adjoin F S := fun _ hx =>
  subset_adjoin F S (H hx)
#align intermediate_field.subset_adjoin_of_subset_right IntermediateField.subset_adjoin_of_subset_right

@[simp]
theorem adjoin_empty (F E : Type*) [Field F] [Field E] [Algebra F E] : adjoin F (∅ : Set E) = ⊥ :=
  eq_bot_iff.mpr (adjoin_le_iff.mpr (Set.empty_subset _))
#align intermediate_field.adjoin_empty IntermediateField.adjoin_empty

@[simp]
theorem adjoin_univ (F E : Type*) [Field F] [Field E] [Algebra F E] :
    adjoin F (Set.univ : Set E) = ⊤ :=
  eq_top_iff.mpr <| subset_adjoin _ _
#align intermediate_field.adjoin_univ IntermediateField.adjoin_univ

/-- If `K` is a field with `F ⊆ K` and `S ⊆ K` then `adjoin F S ≤ K`. -/
theorem adjoin_le_subfield {K : Subfield E} (HF : Set.range (algebraMap F E) ⊆ K) (HS : S ⊆ K) :
    (adjoin F S).toSubfield ≤ K := by
  apply Subfield.closure_le.mpr
  rw [Set.union_subset_iff]
  exact ⟨HF, HS⟩
#align intermediate_field.adjoin_le_subfield IntermediateField.adjoin_le_subfield

theorem adjoin_subset_adjoin_iff {F' : Type*} [Field F'] [Algebra F' E] {S S' : Set E} :
    (adjoin F S : Set E) ⊆ adjoin F' S' ↔
      Set.range (algebraMap F E) ⊆ adjoin F' S' ∧ S ⊆ adjoin F' S' :=
  ⟨fun h => ⟨(adjoin.range_algebraMap_subset _ _).trans h,
    (subset_adjoin _ _).trans h⟩, fun ⟨hF, hS⟩ =>
      (Subfield.closure_le (t := (adjoin F' S').toSubfield)).mpr (Set.union_subset hF hS)⟩
#align intermediate_field.adjoin_subset_adjoin_iff IntermediateField.adjoin_subset_adjoin_iff

/-- `F[S][T] = F[S ∪ T]` -/
theorem adjoin_adjoin_left (T : Set E) :
    (adjoin (adjoin F S) T).restrictScalars _ = adjoin F (S ∪ T) := by
  rw [SetLike.ext'_iff]
<<<<<<< HEAD
  change (adjoin (adjoin F S) T : Set E) = _
  apply subset_antisymm <;> rw [adjoin_subset_adjoin_iff] <;> constructor
  · rintro _ ⟨⟨x, hx⟩, rfl⟩; exact adjoin.mono _ _ _ (Set.subset_union_left _ _) hx
  · exact subset_adjoin_of_subset_right _ _ (Set.subset_union_right _ _)
  -- Porting note: orginal proof times out
  · exact Set.range_subset_iff.mpr fun f ↦ Subfield.subset_closure (.inl ⟨f, rfl⟩)
  -- Porting note: orginal proof times out
  · exact Set.union_subset
      (fun x hx ↦ Subfield.subset_closure <| .inl ⟨⟨x, Subfield.subset_closure (.inr hx)⟩, rfl⟩)
      (fun x hx ↦ Subfield.subset_closure <| .inr hx)
=======
  change (↑(adjoin (adjoin F S) T) : Set E) = _
  apply Set.eq_of_subset_of_subset <;> rw [adjoin_subset_adjoin_iff] <;> constructor
  · rintro _ ⟨⟨x, hx⟩, rfl⟩; exact adjoin.mono _ _ _ Set.subset_union_left hx
  · exact subset_adjoin_of_subset_right _ _ Set.subset_union_right
-- Porting note: orginal proof times out
  · rintro x ⟨f, rfl⟩
    refine Subfield.subset_closure ?_
    left
    exact ⟨f, rfl⟩
-- Porting note: orginal proof times out
  · refine Set.union_subset (fun x hx => Subfield.subset_closure ?_)
      (fun x hx => Subfield.subset_closure ?_)
    · left
      refine ⟨⟨x, Subfield.subset_closure ?_⟩, rfl⟩
      right
      exact hx
    · right
      exact hx
>>>>>>> b0640e92
#align intermediate_field.adjoin_adjoin_left IntermediateField.adjoin_adjoin_left

@[simp]
theorem adjoin_insert_adjoin (x : E) :
    adjoin F (insert x (adjoin F S : Set E)) = adjoin F (insert x S) :=
  le_antisymm
    (adjoin_le_iff.mpr
      (Set.insert_subset_iff.mpr
        ⟨subset_adjoin _ _ (Set.mem_insert _ _),
          adjoin_le_iff.mpr (subset_adjoin_of_subset_right _ _ (Set.subset_insert _ _))⟩))
    (adjoin.mono _ _ _ (Set.insert_subset_insert (subset_adjoin _ _)))
#align intermediate_field.adjoin_insert_adjoin IntermediateField.adjoin_insert_adjoin

/-- `F[S][T] = F[T][S]` -/
theorem adjoin_adjoin_comm (T : Set E) :
    (adjoin (adjoin F S) T).restrictScalars F = (adjoin (adjoin F T) S).restrictScalars F := by
  rw [adjoin_adjoin_left, adjoin_adjoin_left, Set.union_comm]
#align intermediate_field.adjoin_adjoin_comm IntermediateField.adjoin_adjoin_comm

theorem adjoin_map {E' : Type*} [Field E'] [Algebra F E'] (f : E →ₐ[F] E') :
    (adjoin F S).map f = adjoin F (f '' S) :=
  le_antisymm
    (map_le_iff_le_comap.mpr <| adjoin_le_iff.mpr fun x hx ↦ subset_adjoin _ _ ⟨x, hx, rfl⟩)
    (adjoin_le_iff.mpr <| Set.monotone_image <| subset_adjoin _ _)
#align intermediate_field.adjoin_map IntermediateField.adjoin_map

@[simp]
theorem lift_adjoin (K : IntermediateField F E) (S : Set K) :
    lift (adjoin F S) = adjoin F (Subtype.val '' S) :=
  adjoin_map _ _ _

theorem lift_adjoin_simple (K : IntermediateField F E) (α : K) :
    lift (adjoin F {α}) = adjoin F {α.1} := by
  simp only [lift_adjoin, Set.image_singleton]

@[simp]
theorem lift_bot (K : IntermediateField F E) :
    lift (F := K) ⊥ = ⊥ := map_bot _

@[simp]
theorem lift_top (K : IntermediateField F E) :
    lift (F := K) ⊤ = K := by rw [lift, ← AlgHom.fieldRange_eq_map, fieldRange_val]

@[simp]
theorem adjoin_self (K : IntermediateField F E) :
    adjoin F K = K := le_antisymm (adjoin_le_iff.2 fun _ ↦ id) (subset_adjoin F _)

theorem restrictScalars_adjoin (K : IntermediateField F E) (S : Set E) :
    restrictScalars F (adjoin K S) = adjoin F (K ∪ S) := by
  rw [← adjoin_self _ K, adjoin_adjoin_left, adjoin_self _ K]

variable {F} in
theorem extendScalars_adjoin {K : IntermediateField F E} {S : Set E} (h : K ≤ adjoin F S) :
    extendScalars h = adjoin K S := restrictScalars_injective F <| by
  rw [extendScalars_restrictScalars, restrictScalars_adjoin]
  exact le_antisymm (adjoin.mono F S _ Set.subset_union_right) <| adjoin_le_iff.2 <|
    Set.union_subset h (subset_adjoin F S)

variable {F} in
/-- If `E / L / F` and `E / L' / F` are two field extension towers, `L ≃ₐ[F] L'` is an isomorphism
compatible with `E / L` and `E / L'`, then for any subset `S` of `E`, `L(S)` and `L'(S)` are
equal as intermediate fields of `E / F`. -/
theorem restrictScalars_adjoin_of_algEquiv
    {L L' : Type*} [Field L] [Field L']
    [Algebra F L] [Algebra L E] [Algebra F L'] [Algebra L' E]
    [IsScalarTower F L E] [IsScalarTower F L' E] (i : L ≃ₐ[F] L')
    (hi : algebraMap L E = (algebraMap L' E) ∘ i) (S : Set E) :
    (adjoin L S).restrictScalars F = (adjoin L' S).restrictScalars F := by
  apply_fun toSubfield using (fun K K' h ↦ by
    ext x; change x ∈ K.toSubfield ↔ x ∈ K'.toSubfield; rw [h])
  change Subfield.closure _ = Subfield.closure _
  congr
  ext x
  exact ⟨fun ⟨y, h⟩ ↦ ⟨i y, by rw [← h, hi]; rfl⟩,
    fun ⟨y, h⟩ ↦ ⟨i.symm y, by rw [← h, hi, Function.comp_apply, AlgEquiv.apply_symm_apply]⟩⟩

theorem algebra_adjoin_le_adjoin : Algebra.adjoin F S ≤ (adjoin F S).toSubalgebra :=
  Algebra.adjoin_le (subset_adjoin _ _)
#align intermediate_field.algebra_adjoin_le_adjoin IntermediateField.algebra_adjoin_le_adjoin

theorem adjoin_eq_algebra_adjoin (inv_mem : ∀ x ∈ Algebra.adjoin F S, x⁻¹ ∈ Algebra.adjoin F S) :
    (adjoin F S).toSubalgebra = Algebra.adjoin F S :=
  le_antisymm
    (show adjoin F S ≤
        { Algebra.adjoin F S with
          inv_mem' := inv_mem }
      from adjoin_le_iff.mpr Algebra.subset_adjoin)
    (algebra_adjoin_le_adjoin _ _)
#align intermediate_field.adjoin_eq_algebra_adjoin IntermediateField.adjoin_eq_algebra_adjoin

theorem eq_adjoin_of_eq_algebra_adjoin (K : IntermediateField F E)
    (h : K.toSubalgebra = Algebra.adjoin F S) : K = adjoin F S := by
  apply toSubalgebra_injective
  rw [h]
<<<<<<< HEAD
  refine (adjoin_eq_algebra_adjoin F _ fun x ↦ ?_).symm
  rw [← h]
  exact K.inv_mem
=======
  refine (adjoin_eq_algebra_adjoin F _ ?_).symm
  intro x
  convert K.inv_mem (x := x) <;> rw [← h] <;> rfl
>>>>>>> b0640e92
#align intermediate_field.eq_adjoin_of_eq_algebra_adjoin IntermediateField.eq_adjoin_of_eq_algebra_adjoin

theorem adjoin_eq_top_of_algebra (hS : Algebra.adjoin F S = ⊤) : adjoin F S = ⊤ :=
  top_le_iff.mp (hS.symm.trans_le <| algebra_adjoin_le_adjoin F S)

@[elab_as_elim]
theorem adjoin_induction {s : Set E} {p : E → Prop} {x} (h : x ∈ adjoin F s) (mem : ∀ x ∈ s, p x)
    (algebraMap : ∀ x, p (algebraMap F E x)) (add : ∀ x y, p x → p y → p (x + y))
    (neg : ∀ x, p x → p (-x)) (inv : ∀ x, p x → p x⁻¹) (mul : ∀ x y, p x → p y → p (x * y)) :
    p x :=
  Subfield.closure_induction h
    (fun x hx => Or.casesOn hx (fun ⟨x, hx⟩ => hx ▸ algebraMap x) (mem x))
    ((_root_.algebraMap F E).map_one ▸ algebraMap 1) add neg inv mul
#align intermediate_field.adjoin_induction IntermediateField.adjoin_induction

/- Porting note (kmill): this notation is replacing the typeclass-based one I had previously
written, and it gives true `{x₁, x₂, ..., xₙ}` sets in the `adjoin` term. -/

open Lean in
/-- Supporting function for the `F⟮x₁,x₂,...,xₙ⟯` adjunction notation. -/
private partial def mkInsertTerm [Monad m] [MonadQuotation m] (xs : TSyntaxArray `term) : m Term :=
  run 0
where
  run (i : Nat) : m Term := do
    if i + 1 == xs.size then
      ``(singleton $(xs[i]!))
    else if i < xs.size then
      ``(insert $(xs[i]!) $(← run (i + 1)))
    else
      ``(EmptyCollection.emptyCollection)

/-- If `x₁ x₂ ... xₙ : E` then `F⟮x₁,x₂,...,xₙ⟯` is the `IntermediateField F E`
generated by these elements. -/
scoped macro:max K:term "⟮" xs:term,* "⟯" : term => do ``(adjoin $K $(← mkInsertTerm xs.getElems))

open Lean PrettyPrinter.Delaborator SubExpr in
@[delab app.IntermediateField.adjoin]
partial def delabAdjoinNotation : Delab := whenPPOption getPPNotation do
  let e ← getExpr
  guard <| e.isAppOfArity ``adjoin 6
  let F ← withNaryArg 0 delab
  let xs ← withNaryArg 5 delabInsertArray
  `($F⟮$(xs.toArray),*⟯)
where
  delabInsertArray : DelabM (List Term) := do
    let e ← getExpr
    if e.isAppOfArity ``EmptyCollection.emptyCollection 2 then
      return []
    else if e.isAppOfArity ``singleton 4 then
      let x ← withNaryArg 3 delab
      return [x]
    else if e.isAppOfArity ``insert 5 then
      let x ← withNaryArg 3 delab
      let xs ← withNaryArg 4 delabInsertArray
      return x :: xs
    else failure

section AdjoinSimple

variable (α : E)

-- Porting note: in all the theorems below, mathport translated `F⟮α⟯` into `F⟮⟯`.
theorem mem_adjoin_simple_self : α ∈ F⟮α⟯ :=
  subset_adjoin F {α} (Set.mem_singleton α)
#align intermediate_field.mem_adjoin_simple_self IntermediateField.mem_adjoin_simple_self

/-- generator of `F⟮α⟯` -/
def AdjoinSimple.gen : F⟮α⟯ :=
  ⟨α, mem_adjoin_simple_self F α⟩
#align intermediate_field.adjoin_simple.gen IntermediateField.AdjoinSimple.gen

@[simp]
theorem AdjoinSimple.coe_gen : (AdjoinSimple.gen F α : E) = α :=
  rfl

theorem AdjoinSimple.algebraMap_gen : algebraMap F⟮α⟯ E (AdjoinSimple.gen F α) = α :=
  rfl
#align intermediate_field.adjoin_simple.algebra_map_gen IntermediateField.AdjoinSimple.algebraMap_gen

@[simp]
theorem AdjoinSimple.isIntegral_gen : IsIntegral F (AdjoinSimple.gen F α) ↔ IsIntegral F α := by
  conv_rhs => rw [← AdjoinSimple.algebraMap_gen F α]
  rw [isIntegral_algebraMap_iff (algebraMap F⟮α⟯ E).injective]
#align intermediate_field.adjoin_simple.is_integral_gen IntermediateField.AdjoinSimple.isIntegral_gen

theorem adjoin_simple_adjoin_simple (β : E) : F⟮α⟯⟮β⟯.restrictScalars F = F⟮α, β⟯ :=
  adjoin_adjoin_left _ _ _
#align intermediate_field.adjoin_simple_adjoin_simple IntermediateField.adjoin_simple_adjoin_simple

theorem adjoin_simple_comm (β : E) : F⟮α⟯⟮β⟯.restrictScalars F = F⟮β⟯⟮α⟯.restrictScalars F :=
  adjoin_adjoin_comm _ _ _
#align intermediate_field.adjoin_simple_comm IntermediateField.adjoin_simple_comm

variable {F} {α}

theorem adjoin_algebraic_toSubalgebra {S : Set E} (hS : ∀ x ∈ S, IsAlgebraic F x) :
<<<<<<< HEAD
    (IntermediateField.adjoin F S).toSubalgebra = Algebra.adjoin F S :=
  adjoin_eq_algebra_adjoin _ _ fun _ ↦
    (Algebra.IsIntegral.adjoin fun x hx ↦ (hS x hx).isIntegral).inv_mem
=======
    (IntermediateField.adjoin F S).toSubalgebra = Algebra.adjoin F S := by
  simp only [isAlgebraic_iff_isIntegral] at hS
  have : Algebra.IsIntegral F (Algebra.adjoin F S) := by
    rwa [← le_integralClosure_iff_isIntegral, Algebra.adjoin_le_iff]
  have : IsField (Algebra.adjoin F S) := isField_of_isIntegral_of_isField' (Field.toIsField F)
  rw [← ((Algebra.adjoin F S).toIntermediateField' this).eq_adjoin_of_eq_algebra_adjoin F S] <;> rfl
>>>>>>> b0640e92
#align intermediate_field.adjoin_algebraic_to_subalgebra IntermediateField.adjoin_algebraic_toSubalgebra

theorem adjoin_simple_toSubalgebra_of_integral (hα : IsIntegral F α) :
    F⟮α⟯.toSubalgebra = Algebra.adjoin F {α} := by
  apply adjoin_algebraic_toSubalgebra
  rintro x (rfl : x = α)
  rwa [isAlgebraic_iff_isIntegral]
#align intermediate_field.adjoin_simple_to_subalgebra_of_integral IntermediateField.adjoin_simple_toSubalgebra_of_integral

/-- Characterize `IsSplittingField` with `IntermediateField.adjoin` instead of `Algebra.adjoin`. -/
theorem _root_.isSplittingField_iff_intermediateField {p : F[X]} :
    p.IsSplittingField F E ↔ p.Splits (algebraMap F E) ∧ adjoin F (p.rootSet E) = ⊤ := by
  rw [← toSubalgebra_injective.eq_iff,
      adjoin_algebraic_toSubalgebra fun _ ↦ isAlgebraic_of_mem_rootSet]
  exact ⟨fun ⟨spl, adj⟩ ↦ ⟨spl, adj⟩, fun ⟨spl, adj⟩ ↦ ⟨spl, adj⟩⟩

-- Note: p.Splits (algebraMap F E) also works
theorem isSplittingField_iff {p : F[X]} {K : IntermediateField F E} :
    p.IsSplittingField F K ↔ p.Splits (algebraMap F K) ∧ K = adjoin F (p.rootSet E) := by
  suffices _ → (Algebra.adjoin F (p.rootSet K) = ⊤ ↔ K = adjoin F (p.rootSet E)) by
    exact ⟨fun h ↦ ⟨h.1, (this h.1).mp h.2⟩, fun h ↦ ⟨h.1, (this h.1).mpr h.2⟩⟩
  rw [← toSubalgebra_injective.eq_iff,
      adjoin_algebraic_toSubalgebra fun x ↦ isAlgebraic_of_mem_rootSet]
  refine fun hp ↦ (adjoin_rootSet_eq_range hp K.val).symm.trans ?_
  rw [← K.range_val, eq_comm]
#align intermediate_field.is_splitting_field_iff IntermediateField.isSplittingField_iff

theorem adjoin_rootSet_isSplittingField {p : F[X]} (hp : p.Splits (algebraMap F E)) :
    p.IsSplittingField F (adjoin F (p.rootSet E)) :=
  isSplittingField_iff.mpr ⟨splits_of_splits hp fun _ hx ↦ subset_adjoin F (p.rootSet E) hx, rfl⟩
#align intermediate_field.adjoin_root_set_is_splitting_field IntermediateField.adjoin_rootSet_isSplittingField

section Supremum

variable {K L : Type*} [Field K] [Field L] [Algebra K L] (E1 E2 : IntermediateField K L)

theorem le_sup_toSubalgebra : E1.toSubalgebra ⊔ E2.toSubalgebra ≤ (E1 ⊔ E2).toSubalgebra :=
  sup_le (show E1 ≤ E1 ⊔ E2 from le_sup_left) (show E2 ≤ E1 ⊔ E2 from le_sup_right)
#align intermediate_field.le_sup_to_subalgebra IntermediateField.le_sup_toSubalgebra

theorem sup_toSubalgebra_of_isAlgebraic_right [Algebra.IsAlgebraic K E2] :
    (E1 ⊔ E2).toSubalgebra = E1.toSubalgebra ⊔ E2.toSubalgebra := by
  have : (adjoin E1 (E2 : Set L)).toSubalgebra = _ := adjoin_algebraic_toSubalgebra fun x h ↦
    IsAlgebraic.tower_top E1 (isAlgebraic_iff.1
      (Algebra.IsAlgebraic.isAlgebraic (⟨x, h⟩ : E2)))
  apply_fun Subalgebra.restrictScalars K at this
  erw [← restrictScalars_toSubalgebra, restrictScalars_adjoin,
    Algebra.restrictScalars_adjoin] at this
  exact this

theorem sup_toSubalgebra_of_isAlgebraic_left [Algebra.IsAlgebraic K E1] :
    (E1 ⊔ E2).toSubalgebra = E1.toSubalgebra ⊔ E2.toSubalgebra := by
  have := sup_toSubalgebra_of_isAlgebraic_right E2 E1
  rwa [sup_comm (a := E1), sup_comm (a := E1.toSubalgebra)]

/-- The compositum of two intermediate fields is equal to the compositum of them
as subalgebras, if one of them is algebraic over the base field. -/
theorem sup_toSubalgebra_of_isAlgebraic
    (halg : Algebra.IsAlgebraic K E1 ∨ Algebra.IsAlgebraic K E2) :
    (E1 ⊔ E2).toSubalgebra = E1.toSubalgebra ⊔ E2.toSubalgebra :=
  halg.elim (fun _ ↦ sup_toSubalgebra_of_isAlgebraic_left E1 E2)
    (fun _ ↦ sup_toSubalgebra_of_isAlgebraic_right E1 E2)

theorem sup_toSubalgebra_of_left [FiniteDimensional K E1] :
    (E1 ⊔ E2).toSubalgebra = E1.toSubalgebra ⊔ E2.toSubalgebra :=
  sup_toSubalgebra_of_isAlgebraic_left E1 E2
#align intermediate_field.sup_to_subalgebra IntermediateField.sup_toSubalgebra_of_left

@[deprecated (since := "2024-01-19")] alias sup_toSubalgebra := sup_toSubalgebra_of_left

theorem sup_toSubalgebra_of_right [FiniteDimensional K E2] :
    (E1 ⊔ E2).toSubalgebra = E1.toSubalgebra ⊔ E2.toSubalgebra :=
  sup_toSubalgebra_of_isAlgebraic_right E1 E2

instance finiteDimensional_sup [FiniteDimensional K E1] [FiniteDimensional K E2] :
    FiniteDimensional K (E1 ⊔ E2 : IntermediateField K L) := by
  let g := Algebra.TensorProduct.productMap E1.val E2.val
  suffices g.range = (E1 ⊔ E2).toSubalgebra by
    have h : FiniteDimensional K (Subalgebra.toSubmodule g.range) :=
      g.toLinearMap.finiteDimensional_range
    rwa [this] at h
  rw [Algebra.TensorProduct.productMap_range, E1.range_val, E2.range_val, sup_toSubalgebra_of_left]
#align intermediate_field.finite_dimensional_sup IntermediateField.finiteDimensional_sup

variable {ι : Type*} {t : ι → IntermediateField K L}

theorem coe_iSup_of_directed [Nonempty ι] (dir : Directed (· ≤ ·) t) :
    ↑(iSup t) = ⋃ i, (t i : Set L) :=
  let M : IntermediateField K L :=
    { __ := Subalgebra.copy _ _ (Subalgebra.coe_iSup_of_directed dir).symm
      inv_mem' := fun _ hx ↦ have ⟨i, hi⟩ := Set.mem_iUnion.mp hx
        Set.mem_iUnion.mpr ⟨i, (t i).inv_mem hi⟩ }
  have : iSup t = M := le_antisymm
    (iSup_le fun i ↦ le_iSup (fun i ↦ (t i : Set L)) i) (Set.iUnion_subset fun _ ↦ le_iSup t _)
  this.symm ▸ rfl

theorem toSubalgebra_iSup_of_directed (dir : Directed (· ≤ ·) t) :
    (iSup t).toSubalgebra = ⨆ i, (t i).toSubalgebra := by
  cases isEmpty_or_nonempty ι
  · simp_rw [iSup_of_empty, bot_toSubalgebra]
  · exact SetLike.ext' ((coe_iSup_of_directed dir).trans (Subalgebra.coe_iSup_of_directed dir).symm)

instance finiteDimensional_iSup_of_finite [h : Finite ι] [∀ i, FiniteDimensional K (t i)] :
    FiniteDimensional K (⨆ i, t i : IntermediateField K L) := by
  rw [← iSup_univ]
  let P : Set ι → Prop := fun s => FiniteDimensional K (⨆ i ∈ s, t i : IntermediateField K L)
  change P Set.univ
  apply Set.Finite.induction_on
  all_goals dsimp only [P]
  · exact Set.finite_univ
  · rw [iSup_emptyset]
    exact (botEquiv K L).symm.toLinearEquiv.finiteDimensional
  · intro _ s _ _ hs
    rw [iSup_insert]
    exact IntermediateField.finiteDimensional_sup _ _
#align intermediate_field.finite_dimensional_supr_of_finite IntermediateField.finiteDimensional_iSup_of_finite

instance finiteDimensional_iSup_of_finset
    /- Porting note: changed `h` from `∀ i ∈ s, FiniteDimensional K (t i)` because this caused an
      error. See `finiteDimensional_iSup_of_finset'` for a stronger version, that was the one
      used in mathlib3. -/
    {s : Finset ι} [∀ i, FiniteDimensional K (t i)] :
    FiniteDimensional K (⨆ i ∈ s, t i : IntermediateField K L) :=
  iSup_subtype'' s t ▸ IntermediateField.finiteDimensional_iSup_of_finite
#align intermediate_field.finite_dimensional_supr_of_finset IntermediateField.finiteDimensional_iSup_of_finset

theorem finiteDimensional_iSup_of_finset'
    /- Porting note: this was the mathlib3 version. Using `[h : ...]`, as in mathlib3, causes the
    error "invalid parametric local instance". -/
    {s : Finset ι} (h : ∀ i ∈ s, FiniteDimensional K (t i)) :
    FiniteDimensional K (⨆ i ∈ s, t i : IntermediateField K L) :=
  have := Subtype.forall'.mp h
  iSup_subtype'' s t ▸ IntermediateField.finiteDimensional_iSup_of_finite

/-- A compositum of splitting fields is a splitting field -/
theorem isSplittingField_iSup {p : ι → K[X]}
    {s : Finset ι} (h0 : ∏ i ∈ s, p i ≠ 0) (h : ∀ i ∈ s, (p i).IsSplittingField K (t i)) :
    (∏ i ∈ s, p i).IsSplittingField K (⨆ i ∈ s, t i : IntermediateField K L) := by
  let F : IntermediateField K L := ⨆ i ∈ s, t i
  have hF : ∀ i ∈ s, t i ≤ F := fun i hi ↦ le_iSup_of_le i (le_iSup (fun _ ↦ t i) hi)
  simp only [isSplittingField_iff] at h ⊢
  refine
    ⟨splits_prod (algebraMap K F) fun i hi ↦
        splits_comp_of_splits (algebraMap K (t i)) (inclusion (hF i hi)).toRingHom
          (h i hi).1,
      ?_⟩
  simp only [rootSet_prod p s h0, ← Set.iSup_eq_iUnion, (@gc K _ L _ _).l_iSup₂]
  exact iSup_congr fun i ↦ iSup_congr fun hi ↦ (h i hi).2
#align intermediate_field.is_splitting_field_supr IntermediateField.isSplittingField_iSup

end Supremum

section Tower

variable (E)
variable {K : Type*} [Field K] [Algebra F K] [Algebra E K] [IsScalarTower F E K]

/-- If `K / E / F` is a field extension tower, `L` is an intermediate field of `K / F`, such that
either `E / F` or `L / F` is algebraic, then `E(L) = E[L]`. -/
theorem adjoin_toSubalgebra_of_isAlgebraic (L : IntermediateField F K)
    (halg : Algebra.IsAlgebraic F E ∨ Algebra.IsAlgebraic F L) :
    (adjoin E (L : Set K)).toSubalgebra = Algebra.adjoin E (L : Set K) := by
  let i := IsScalarTower.toAlgHom F E K
  let E' := i.fieldRange
  let i' : E ≃ₐ[F] E' := AlgEquiv.ofInjectiveField i
  have hi : algebraMap E K = (algebraMap E' K) ∘ i' := by ext x; rfl
  apply_fun _ using Subalgebra.restrictScalars_injective F
  erw [← restrictScalars_toSubalgebra, restrictScalars_adjoin_of_algEquiv i' hi,
    Algebra.restrictScalars_adjoin_of_algEquiv i' hi, restrictScalars_adjoin,
    Algebra.restrictScalars_adjoin]
  exact E'.sup_toSubalgebra_of_isAlgebraic L (halg.imp
    (fun (_ : Algebra.IsAlgebraic F E) ↦ i'.isAlgebraic) id)

theorem adjoin_toSubalgebra_of_isAlgebraic_left (L : IntermediateField F K)
    [halg : Algebra.IsAlgebraic F E] :
    (adjoin E (L : Set K)).toSubalgebra = Algebra.adjoin E (L : Set K) :=
  adjoin_toSubalgebra_of_isAlgebraic E L (Or.inl halg)

theorem adjoin_toSubalgebra_of_isAlgebraic_right (L : IntermediateField F K)
    [halg : Algebra.IsAlgebraic F L] :
    (adjoin E (L : Set K)).toSubalgebra = Algebra.adjoin E (L : Set K) :=
  adjoin_toSubalgebra_of_isAlgebraic E L (Or.inr halg)

/-- If `K / E / F` is a field extension tower, `L` is an intermediate field of `K / F`, such that
either `E / F` or `L / F` is algebraic, then `[E(L) : E] ≤ [L : F]`. A corollary of
`Subalgebra.adjoin_rank_le` since in this case `E(L) = E[L]`. -/
theorem adjoin_rank_le_of_isAlgebraic (L : IntermediateField F K)
    (halg : Algebra.IsAlgebraic F E ∨ Algebra.IsAlgebraic F L) :
    Module.rank E (adjoin E (L : Set K)) ≤ Module.rank F L := by
  have h : (adjoin E (L.toSubalgebra : Set K)).toSubalgebra =
      Algebra.adjoin E (L.toSubalgebra : Set K) :=
    L.adjoin_toSubalgebra_of_isAlgebraic E halg
  have := L.toSubalgebra.adjoin_rank_le E
  rwa [(Subalgebra.equivOfEq _ _ h).symm.toLinearEquiv.rank_eq] at this

theorem adjoin_rank_le_of_isAlgebraic_left (L : IntermediateField F K)
    [halg : Algebra.IsAlgebraic F E] :
    Module.rank E (adjoin E (L : Set K)) ≤ Module.rank F L :=
  adjoin_rank_le_of_isAlgebraic E L (Or.inl halg)

theorem adjoin_rank_le_of_isAlgebraic_right (L : IntermediateField F K)
    [halg : Algebra.IsAlgebraic F L] :
    Module.rank E (adjoin E (L : Set K)) ≤ Module.rank F L :=
  adjoin_rank_le_of_isAlgebraic E L (Or.inr halg)

end Tower

open Set CompleteLattice

/- Porting note: this was tagged `simp`, but the LHS can be simplified now that the notation
has been improved. -/
theorem adjoin_simple_le_iff {K : IntermediateField F E} : F⟮α⟯ ≤ K ↔ α ∈ K := by simp
#align intermediate_field.adjoin_simple_le_iff IntermediateField.adjoin_simple_le_iff

theorem biSup_adjoin_simple : ⨆ x ∈ S, F⟮x⟯ = adjoin F S := by
  rw [← iSup_subtype'', ← gc.l_iSup, iSup_subtype'']; congr; exact S.biUnion_of_singleton

/-- Adjoining a single element is compact in the lattice of intermediate fields. -/
theorem adjoin_simple_isCompactElement (x : E) : IsCompactElement F⟮x⟯ := by
  simp_rw [isCompactElement_iff_le_of_directed_sSup_le,
    adjoin_simple_le_iff, sSup_eq_iSup', ← exists_prop]
  intro s hne hs hx
  have := hne.to_subtype
  rwa [← SetLike.mem_coe, coe_iSup_of_directed hs.directed_val, mem_iUnion, Subtype.exists] at hx
#align intermediate_field.adjoin_simple_is_compact_element IntermediateField.adjoin_simple_isCompactElement

-- Porting note: original proof times out.
/-- Adjoining a finite subset is compact in the lattice of intermediate fields. -/
theorem adjoin_finset_isCompactElement (S : Finset E) :
    IsCompactElement (adjoin F S : IntermediateField F E) := by
  rw [← biSup_adjoin_simple]
  simp_rw [Finset.mem_coe, ← Finset.sup_eq_iSup]
  exact isCompactElement_finsetSup S fun x _ => adjoin_simple_isCompactElement x
#align intermediate_field.adjoin_finset_is_compact_element IntermediateField.adjoin_finset_isCompactElement

/-- Adjoining a finite subset is compact in the lattice of intermediate fields. -/
theorem adjoin_finite_isCompactElement {S : Set E} (h : S.Finite) : IsCompactElement (adjoin F S) :=
  Finite.coe_toFinset h ▸ adjoin_finset_isCompactElement h.toFinset
#align intermediate_field.adjoin_finite_is_compact_element IntermediateField.adjoin_finite_isCompactElement

/-- The lattice of intermediate fields is compactly generated. -/
instance : IsCompactlyGenerated (IntermediateField F E) :=
  ⟨fun s =>
    ⟨(fun x => F⟮x⟯) '' s,
      ⟨by rintro t ⟨x, _, rfl⟩; exact adjoin_simple_isCompactElement x,
        sSup_image.trans <| (biSup_adjoin_simple _).trans <|
          le_antisymm (adjoin_le_iff.mpr le_rfl) <| subset_adjoin F (s : Set E)⟩⟩⟩

theorem exists_finset_of_mem_iSup {ι : Type*} {f : ι → IntermediateField F E} {x : E}
    (hx : x ∈ ⨆ i, f i) : ∃ s : Finset ι, x ∈ ⨆ i ∈ s, f i := by
  have := (adjoin_simple_isCompactElement x).exists_finset_of_le_iSup (IntermediateField F E) f
  simp only [adjoin_simple_le_iff] at this
  exact this hx
#align intermediate_field.exists_finset_of_mem_supr IntermediateField.exists_finset_of_mem_iSup

theorem exists_finset_of_mem_supr' {ι : Type*} {f : ι → IntermediateField F E} {x : E}
    (hx : x ∈ ⨆ i, f i) : ∃ s : Finset (Σ i, f i), x ∈ ⨆ i ∈ s, F⟮(i.2 : E)⟯ := by
-- Porting note: writing `fun i x h => ...` does not work.
  refine exists_finset_of_mem_iSup (SetLike.le_def.mp (iSup_le fun i ↦ ?_) hx)
  exact fun x h ↦ SetLike.le_def.mp (le_iSup_of_le ⟨i, x, h⟩ (by simp)) (mem_adjoin_simple_self F x)
#align intermediate_field.exists_finset_of_mem_supr' IntermediateField.exists_finset_of_mem_supr'

theorem exists_finset_of_mem_supr'' {ι : Type*} {f : ι → IntermediateField F E}
    (h : ∀ i, Algebra.IsAlgebraic F (f i)) {x : E} (hx : x ∈ ⨆ i, f i) :
    ∃ s : Finset (Σ i, f i), x ∈ ⨆ i ∈ s, adjoin F ((minpoly F (i.2 : _)).rootSet E) := by
-- Porting note: writing `fun i x1 hx1 => ...` does not work.
  refine exists_finset_of_mem_iSup (SetLike.le_def.mp (iSup_le (fun i => ?_)) hx)
  intro x1 hx1
  refine SetLike.le_def.mp (le_iSup_of_le ⟨i, x1, hx1⟩ ?_)
    (subset_adjoin F (rootSet (minpoly F x1) E) ?_)
  · rw [IntermediateField.minpoly_eq, Subtype.coe_mk]
  · rw [mem_rootSet_of_ne, minpoly.aeval]
    exact minpoly.ne_zero (isIntegral_iff.mp (Algebra.IsIntegral.isIntegral (⟨x1, hx1⟩ : f i)))
#align intermediate_field.exists_finset_of_mem_supr'' IntermediateField.exists_finset_of_mem_supr''

theorem exists_finset_of_mem_adjoin {S : Set E} {x : E} (hx : x ∈ adjoin F S) :
    ∃ T : Finset E, (T : Set E) ⊆ S ∧ x ∈ adjoin F (T : Set E) := by
  simp_rw [← biSup_adjoin_simple S, ← iSup_subtype''] at hx
  obtain ⟨s, hx'⟩ := exists_finset_of_mem_iSup hx
  refine ⟨s.image Subtype.val, by simp, SetLike.le_def.mp ?_ hx'⟩
  simp_rw [Finset.coe_image, iSup_le_iff, adjoin_le_iff]
  rintro _ h _ rfl
  exact subset_adjoin F _ ⟨_, h, rfl⟩

end AdjoinSimple

end AdjoinDef

section AdjoinIntermediateFieldLattice

variable {F : Type*} [Field F] {E : Type*} [Field E] [Algebra F E] {α : E} {S : Set E}

@[simp]
theorem adjoin_eq_bot_iff : adjoin F S = ⊥ ↔ S ⊆ (⊥ : IntermediateField F E) := by
  rw [eq_bot_iff, adjoin_le_iff]
#align intermediate_field.adjoin_eq_bot_iff IntermediateField.adjoin_eq_bot_iff

/- Porting note: this was tagged `simp`. -/
theorem adjoin_simple_eq_bot_iff : F⟮α⟯ = ⊥ ↔ α ∈ (⊥ : IntermediateField F E) := by
  simp
#align intermediate_field.adjoin_simple_eq_bot_iff IntermediateField.adjoin_simple_eq_bot_iff

@[simp]
theorem adjoin_zero : F⟮(0 : E)⟯ = ⊥ :=
  adjoin_simple_eq_bot_iff.mpr (zero_mem ⊥)
#align intermediate_field.adjoin_zero IntermediateField.adjoin_zero

@[simp]
theorem adjoin_one : F⟮(1 : E)⟯ = ⊥ :=
  adjoin_simple_eq_bot_iff.mpr (one_mem ⊥)
#align intermediate_field.adjoin_one IntermediateField.adjoin_one

@[simp]
theorem adjoin_intCast (n : ℤ) : F⟮(n : E)⟯ = ⊥ := by
  exact adjoin_simple_eq_bot_iff.mpr (intCast_mem ⊥ n)
#align intermediate_field.adjoin_int IntermediateField.adjoin_intCast

@[simp]
theorem adjoin_natCast (n : ℕ) : F⟮(n : E)⟯ = ⊥ :=
  adjoin_simple_eq_bot_iff.mpr (natCast_mem ⊥ n)
#align intermediate_field.adjoin_nat IntermediateField.adjoin_natCast

@[deprecated (since := "2024-04-05")] alias adjoin_int := adjoin_intCast
@[deprecated (since := "2024-04-05")] alias adjoin_nat := adjoin_natCast

section AdjoinRank

open FiniteDimensional Module

variable {K L : IntermediateField F E}

@[simp]
theorem rank_eq_one_iff : Module.rank F K = 1 ↔ K = ⊥ := by
  rw [← toSubalgebra_eq_iff, ← rank_eq_rank_subalgebra, Subalgebra.rank_eq_one_iff,
    bot_toSubalgebra]
#align intermediate_field.rank_eq_one_iff IntermediateField.rank_eq_one_iff

@[simp]
theorem finrank_eq_one_iff : finrank F K = 1 ↔ K = ⊥ := by
  rw [← toSubalgebra_eq_iff, ← finrank_eq_finrank_subalgebra, Subalgebra.finrank_eq_one_iff,
    bot_toSubalgebra]
#align intermediate_field.finrank_eq_one_iff IntermediateField.finrank_eq_one_iff

@[simp] protected
theorem rank_bot : Module.rank F (⊥ : IntermediateField F E) = 1 := by rw [rank_eq_one_iff]
#align intermediate_field.rank_bot IntermediateField.rank_bot

@[simp] protected
theorem finrank_bot : finrank F (⊥ : IntermediateField F E) = 1 := by rw [finrank_eq_one_iff]
#align intermediate_field.finrank_bot IntermediateField.finrank_bot

@[simp] theorem rank_bot' : Module.rank (⊥ : IntermediateField F E) E = Module.rank F E := by
  rw [← rank_mul_rank F (⊥ : IntermediateField F E) E, IntermediateField.rank_bot, one_mul]

@[simp] theorem finrank_bot' : finrank (⊥ : IntermediateField F E) E = finrank F E :=
  congr(Cardinal.toNat $(rank_bot'))

@[simp] protected theorem rank_top : Module.rank (⊤ : IntermediateField F E) E = 1 :=
  Subalgebra.bot_eq_top_iff_rank_eq_one.mp <| top_le_iff.mp fun x _ ↦ ⟨⟨x, trivial⟩, rfl⟩

@[simp] protected theorem finrank_top : finrank (⊤ : IntermediateField F E) E = 1 :=
  rank_eq_one_iff_finrank_eq_one.mp IntermediateField.rank_top

@[simp] theorem rank_top' : Module.rank F (⊤ : IntermediateField F E) = Module.rank F E :=
  rank_top F E

@[simp] theorem finrank_top' : finrank F (⊤ : IntermediateField F E) = finrank F E :=
  finrank_top F E

theorem rank_adjoin_eq_one_iff : Module.rank F (adjoin F S) = 1 ↔ S ⊆ (⊥ : IntermediateField F E) :=
  Iff.trans rank_eq_one_iff adjoin_eq_bot_iff
#align intermediate_field.rank_adjoin_eq_one_iff IntermediateField.rank_adjoin_eq_one_iff

theorem rank_adjoin_simple_eq_one_iff :
    Module.rank F F⟮α⟯ = 1 ↔ α ∈ (⊥ : IntermediateField F E) := by
  rw [rank_adjoin_eq_one_iff]; exact Set.singleton_subset_iff
#align intermediate_field.rank_adjoin_simple_eq_one_iff IntermediateField.rank_adjoin_simple_eq_one_iff

theorem finrank_adjoin_eq_one_iff : finrank F (adjoin F S) = 1 ↔ S ⊆ (⊥ : IntermediateField F E) :=
  Iff.trans finrank_eq_one_iff adjoin_eq_bot_iff
#align intermediate_field.finrank_adjoin_eq_one_iff IntermediateField.finrank_adjoin_eq_one_iff

theorem finrank_adjoin_simple_eq_one_iff :
    finrank F F⟮α⟯ = 1 ↔ α ∈ (⊥ : IntermediateField F E) := by
  rw [finrank_adjoin_eq_one_iff]; exact Set.singleton_subset_iff
#align intermediate_field.finrank_adjoin_simple_eq_one_iff IntermediateField.finrank_adjoin_simple_eq_one_iff

/-- If `F⟮x⟯` has dimension `1` over `F` for every `x ∈ E` then `F = E`. -/
theorem bot_eq_top_of_rank_adjoin_eq_one (h : ∀ x : E, Module.rank F F⟮x⟯ = 1) :
    (⊥ : IntermediateField F E) = ⊤ := by
  ext y
  rw [iff_true_right IntermediateField.mem_top]
  exact rank_adjoin_simple_eq_one_iff.mp (h y)
#align intermediate_field.bot_eq_top_of_rank_adjoin_eq_one IntermediateField.bot_eq_top_of_rank_adjoin_eq_one

theorem bot_eq_top_of_finrank_adjoin_eq_one (h : ∀ x : E, finrank F F⟮x⟯ = 1) :
    (⊥ : IntermediateField F E) = ⊤ := by
  ext y
  rw [iff_true_right IntermediateField.mem_top]
  exact finrank_adjoin_simple_eq_one_iff.mp (h y)
#align intermediate_field.bot_eq_top_of_finrank_adjoin_eq_one IntermediateField.bot_eq_top_of_finrank_adjoin_eq_one

theorem subsingleton_of_rank_adjoin_eq_one (h : ∀ x : E, Module.rank F F⟮x⟯ = 1) :
    Subsingleton (IntermediateField F E) :=
  subsingleton_of_bot_eq_top (bot_eq_top_of_rank_adjoin_eq_one h)
#align intermediate_field.subsingleton_of_rank_adjoin_eq_one IntermediateField.subsingleton_of_rank_adjoin_eq_one

theorem subsingleton_of_finrank_adjoin_eq_one (h : ∀ x : E, finrank F F⟮x⟯ = 1) :
    Subsingleton (IntermediateField F E) :=
  subsingleton_of_bot_eq_top (bot_eq_top_of_finrank_adjoin_eq_one h)
#align intermediate_field.subsingleton_of_finrank_adjoin_eq_one IntermediateField.subsingleton_of_finrank_adjoin_eq_one

/-- If `F⟮x⟯` has dimension `≤1` over `F` for every `x ∈ E` then `F = E`. -/
theorem bot_eq_top_of_finrank_adjoin_le_one [FiniteDimensional F E]
    (h : ∀ x : E, finrank F F⟮x⟯ ≤ 1) : (⊥ : IntermediateField F E) = ⊤ := by
  apply bot_eq_top_of_finrank_adjoin_eq_one
  exact fun x => by linarith [h x, show 0 < finrank F F⟮x⟯ from finrank_pos]
#align intermediate_field.bot_eq_top_of_finrank_adjoin_le_one IntermediateField.bot_eq_top_of_finrank_adjoin_le_one

theorem subsingleton_of_finrank_adjoin_le_one [FiniteDimensional F E]
    (h : ∀ x : E, finrank F F⟮x⟯ ≤ 1) : Subsingleton (IntermediateField F E) :=
  subsingleton_of_bot_eq_top (bot_eq_top_of_finrank_adjoin_le_one h)
#align intermediate_field.subsingleton_of_finrank_adjoin_le_one IntermediateField.subsingleton_of_finrank_adjoin_le_one

end AdjoinRank

end AdjoinIntermediateFieldLattice

section AdjoinIntegralElement

universe u

variable (F : Type*) [Field F] {E : Type*} [Field E] [Algebra F E] {α : E}
variable {K : Type u} [Field K] [Algebra F K]

theorem minpoly_gen (α : E) :
    minpoly F (AdjoinSimple.gen F α) = minpoly F α := by
  rw [← minpoly.algebraMap_eq (algebraMap F⟮α⟯ E).injective, AdjoinSimple.algebraMap_gen]
#align intermediate_field.minpoly_gen IntermediateField.minpoly_genₓ

theorem aeval_gen_minpoly (α : E) : aeval (AdjoinSimple.gen F α) (minpoly F α) = 0 := by
  ext
  convert minpoly.aeval F α
  conv in aeval α => rw [← AdjoinSimple.algebraMap_gen F α]
  exact (aeval_algebraMap_apply E (AdjoinSimple.gen F α) _).symm
#align intermediate_field.aeval_gen_minpoly IntermediateField.aeval_gen_minpoly

-- Porting note: original proof used `Exists.cases_on`.
/-- algebra isomorphism between `AdjoinRoot` and `F⟮α⟯` -/
noncomputable def adjoinRootEquivAdjoin (h : IsIntegral F α) :
    AdjoinRoot (minpoly F α) ≃ₐ[F] F⟮α⟯ :=
  AlgEquiv.ofBijective
    (AdjoinRoot.liftHom (minpoly F α) (AdjoinSimple.gen F α) (aeval_gen_minpoly F α))
    (by
      set f := AdjoinRoot.lift _ _ (aeval_gen_minpoly F α : _)
      haveI := Fact.mk (minpoly.irreducible h)
      constructor
      · exact RingHom.injective f
      · suffices F⟮α⟯.toSubfield ≤ RingHom.fieldRange (F⟮α⟯.toSubfield.subtype.comp f) by
          intro x
          obtain ⟨y, hy⟩ := this (Subtype.mem x)
          exact ⟨y, Subtype.ext hy⟩
        refine Subfield.closure_le.mpr (Set.union_subset (fun x hx => ?_) ?_)
        · obtain ⟨y, hy⟩ := hx
          refine ⟨y, ?_⟩
          -- This used to be `rw`, but we need `erw` after leanprover/lean4#2644
          erw [RingHom.comp_apply, AdjoinRoot.lift_of (aeval_gen_minpoly F α)]
          exact hy
        · refine Set.singleton_subset_iff.mpr ⟨AdjoinRoot.root (minpoly F α), ?_⟩
          -- This used to be `rw`, but we need `erw` after leanprover/lean4#2644
          erw [RingHom.comp_apply, AdjoinRoot.lift_root (aeval_gen_minpoly F α)]
          rfl)
#align intermediate_field.adjoin_root_equiv_adjoin IntermediateField.adjoinRootEquivAdjoin

theorem adjoinRootEquivAdjoin_apply_root (h : IsIntegral F α) :
    adjoinRootEquivAdjoin F h (AdjoinRoot.root (minpoly F α)) = AdjoinSimple.gen F α :=
  AdjoinRoot.lift_root (aeval_gen_minpoly F α)
#align intermediate_field.adjoin_root_equiv_adjoin_apply_root IntermediateField.adjoinRootEquivAdjoin_apply_root

theorem adjoin_root_eq_top (p : K[X]) [Fact (Irreducible p)] : K⟮AdjoinRoot.root p⟯ = ⊤ :=
  (eq_adjoin_of_eq_algebra_adjoin K _ ⊤ (AdjoinRoot.adjoinRoot_eq_top (f := p)).symm).symm

section PowerBasis

variable {L : Type*} [Field L] [Algebra K L]

/-- The elements `1, x, ..., x ^ (d - 1)` form a basis for `K⟮x⟯`,
where `d` is the degree of the minimal polynomial of `x`. -/
noncomputable def powerBasisAux {x : L} (hx : IsIntegral K x) :
    Basis (Fin (minpoly K x).natDegree) K K⟮x⟯ :=
  (AdjoinRoot.powerBasis (minpoly.ne_zero hx)).basis.map (adjoinRootEquivAdjoin K hx).toLinearEquiv
#align intermediate_field.power_basis_aux IntermediateField.powerBasisAux

/-- The power basis `1, x, ..., x ^ (d - 1)` for `K⟮x⟯`,
where `d` is the degree of the minimal polynomial of `x`. -/
@[simps]
noncomputable def adjoin.powerBasis {x : L} (hx : IsIntegral K x) : PowerBasis K K⟮x⟯ where
  gen := AdjoinSimple.gen K x
  dim := (minpoly K x).natDegree
  basis := powerBasisAux hx
  basis_eq_pow i := by
    -- This used to be `rw`, but we need `erw` after leanprover/lean4#2644
    erw [powerBasisAux, Basis.map_apply, PowerBasis.basis_eq_pow, AlgEquiv.toLinearEquiv_apply,
      map_pow, AdjoinRoot.powerBasis_gen, adjoinRootEquivAdjoin_apply_root]
#align intermediate_field.adjoin.power_basis IntermediateField.adjoin.powerBasis

theorem adjoin.finiteDimensional {x : L} (hx : IsIntegral K x) : FiniteDimensional K K⟮x⟯ :=
  (adjoin.powerBasis hx).finite
#align intermediate_field.adjoin.finite_dimensional IntermediateField.adjoin.finiteDimensional

theorem isAlgebraic_adjoin_simple {x : L} (hx : IsIntegral K x) : Algebra.IsAlgebraic K K⟮x⟯ :=
  have := adjoin.finiteDimensional hx; Algebra.IsAlgebraic.of_finite K K⟮x⟯

theorem adjoin.finrank {x : L} (hx : IsIntegral K x) :
    FiniteDimensional.finrank K K⟮x⟯ = (minpoly K x).natDegree := by
  rw [PowerBasis.finrank (adjoin.powerBasis hx : _)]
  rfl
#align intermediate_field.adjoin.finrank IntermediateField.adjoin.finrank

/-- If `K / E / F` is a field extension tower, `S ⊂ K` is such that `F(S) = K`,
then `E(S) = K`. -/
theorem adjoin_eq_top_of_adjoin_eq_top [Algebra E K] [IsScalarTower F E K]
    {S : Set K} (hprim : adjoin F S = ⊤) : adjoin E S = ⊤ :=
  restrictScalars_injective F <| by
    rw [restrictScalars_top, ← top_le_iff, ← hprim, adjoin_le_iff,
      coe_restrictScalars, ← adjoin_le_iff]

/-- If `E / F` is a finite extension such that `E = F(α)`, then for any intermediate field `K`, the
`F` adjoin the coefficients of `minpoly K α` is equal to `K` itself. -/
theorem adjoin_minpoly_coeff_of_exists_primitive_element
    [FiniteDimensional F E] (hprim : adjoin F {α} = ⊤) (K : IntermediateField F E) :
    adjoin F ((minpoly K α).map (algebraMap K E)).coeffs = K := by
  set g := (minpoly K α).map (algebraMap K E)
  set K' : IntermediateField F E := adjoin F g.coeffs
  have hsub : K' ≤ K := by
    refine adjoin_le_iff.mpr fun x ↦ ?_
    rw [Finset.mem_coe, mem_coeffs_iff]
    rintro ⟨n, -, rfl⟩
    rw [coeff_map]
    apply Subtype.mem
  have dvd_g : minpoly K' α ∣ g.toSubring K'.toSubring (subset_adjoin F _) := by
    apply minpoly.dvd
    erw [aeval_def, eval₂_eq_eval_map, g.map_toSubring K'.toSubring, eval_map, ← aeval_def]
    exact minpoly.aeval K α
  have finrank_eq : ∀ K : IntermediateField F E, finrank K E = natDegree (minpoly K α) := by
    intro K
    have := adjoin.finrank (.of_finite K α)
    erw [adjoin_eq_top_of_adjoin_eq_top F hprim, finrank_top K E] at this
    exact this
  refine eq_of_le_of_finrank_le' hsub ?_
  simp_rw [finrank_eq]
  convert natDegree_le_of_dvd dvd_g
    ((g.monic_toSubring _ _).mpr <| (minpoly.monic <| .of_finite K α).map _).ne_zero using 1
  rw [natDegree_toSubring, natDegree_map]

variable {F} in
/-- If `E / F` is an infinite algebraic extension, then there exists an intermediate field
`L / F` with arbitrarily large finite extension degree. -/
theorem exists_lt_finrank_of_infinite_dimensional
    [Algebra.IsAlgebraic F E] (hnfd : ¬ FiniteDimensional F E) (n : ℕ) :
    ∃ L : IntermediateField F E, FiniteDimensional F L ∧ n < finrank F L := by
  induction' n with n ih
  · exact ⟨⊥, Subalgebra.finite_bot, finrank_pos⟩
  obtain ⟨L, fin, hn⟩ := ih
  obtain ⟨x, hx⟩ : ∃ x : E, x ∉ L := by
    contrapose! hnfd
    rw [show L = ⊤ from eq_top_iff.2 fun x _ ↦ hnfd x] at fin
    exact topEquiv.toLinearEquiv.finiteDimensional
  let L' := L ⊔ F⟮x⟯
  haveI := adjoin.finiteDimensional (Algebra.IsIntegral.isIntegral (R := F) x)
  refine ⟨L', inferInstance, by_contra fun h ↦ ?_⟩
  have h1 : L = L' := eq_of_le_of_finrank_le le_sup_left ((not_lt.1 h).trans hn)
  have h2 : F⟮x⟯ ≤ L' := le_sup_right
  exact hx <| (h1.symm ▸ h2) <| mem_adjoin_simple_self F x

theorem _root_.minpoly.natDegree_le (x : L) [FiniteDimensional K L] :
    (minpoly K x).natDegree ≤ finrank K L :=
  le_of_eq_of_le (IntermediateField.adjoin.finrank (.of_finite _ _)).symm
    K⟮x⟯.toSubmodule.finrank_le
#align minpoly.nat_degree_le minpoly.natDegree_le

theorem _root_.minpoly.degree_le (x : L) [FiniteDimensional K L] :
    (minpoly K x).degree ≤ finrank K L :=
  degree_le_of_natDegree_le (minpoly.natDegree_le x)
#align minpoly.degree_le minpoly.degree_le

-- TODO: generalize to `Sort`
/-- A compositum of algebraic extensions is algebraic -/
theorem isAlgebraic_iSup {ι : Type*} {t : ι → IntermediateField K L}
    (h : ∀ i, Algebra.IsAlgebraic K (t i)) :
    Algebra.IsAlgebraic K (⨆ i, t i : IntermediateField K L) := by
  constructor
  rintro ⟨x, hx⟩
  obtain ⟨s, hx⟩ := exists_finset_of_mem_supr' hx
  rw [isAlgebraic_iff, Subtype.coe_mk, ← Subtype.coe_mk (p := (· ∈ _)) x hx, ← isAlgebraic_iff]
  haveI : ∀ i : Σ i, t i, FiniteDimensional K K⟮(i.2 : L)⟯ := fun ⟨i, x⟩ ↦
    adjoin.finiteDimensional (isIntegral_iff.1 (Algebra.IsIntegral.isIntegral x))
  apply IsAlgebraic.of_finite
#align intermediate_field.is_algebraic_supr IntermediateField.isAlgebraic_iSup

theorem isAlgebraic_adjoin {S : Set L} (hS : ∀ x ∈ S, IsIntegral K x) :
    Algebra.IsAlgebraic K (adjoin K S) := by
  rw [← biSup_adjoin_simple, ← iSup_subtype'']
  exact isAlgebraic_iSup fun x ↦ isAlgebraic_adjoin_simple (hS x x.2)

/-- If `L / K` is a field extension, `S` is a finite subset of `L`, such that every element of `S`
is integral (= algebraic) over `K`, then `K(S) / K` is a finite extension.
A direct corollary of `finiteDimensional_iSup_of_finite`. -/
theorem finiteDimensional_adjoin {S : Set L} [Finite S] (hS : ∀ x ∈ S, IsIntegral K x) :
    FiniteDimensional K (adjoin K S) := by
  rw [← biSup_adjoin_simple, ← iSup_subtype'']
  haveI (x : S) := adjoin.finiteDimensional (hS x.1 x.2)
  exact finiteDimensional_iSup_of_finite

end PowerBasis

/-- Algebra homomorphism `F⟮α⟯ →ₐ[F] K` are in bijection with the set of roots
of `minpoly α` in `K`. -/
noncomputable def algHomAdjoinIntegralEquiv (h : IsIntegral F α) :
    (F⟮α⟯ →ₐ[F] K) ≃ { x // x ∈ (minpoly F α).aroots K } :=
  (adjoin.powerBasis h).liftEquiv'.trans
    ((Equiv.refl _).subtypeEquiv fun x => by
      rw [adjoin.powerBasis_gen, minpoly_gen, Equiv.refl_apply])
#align intermediate_field.alg_hom_adjoin_integral_equiv IntermediateField.algHomAdjoinIntegralEquiv

lemma algHomAdjoinIntegralEquiv_symm_apply_gen (h : IsIntegral F α)
    (x : { x // x ∈ (minpoly F α).aroots K }) :
    (algHomAdjoinIntegralEquiv F h).symm x (AdjoinSimple.gen F α) = x :=
  (adjoin.powerBasis h).lift_gen x.val <| by
    rw [adjoin.powerBasis_gen, minpoly_gen]; exact (mem_aroots.mp x.2).2

/-- Fintype of algebra homomorphism `F⟮α⟯ →ₐ[F] K` -/
noncomputable def fintypeOfAlgHomAdjoinIntegral (h : IsIntegral F α) : Fintype (F⟮α⟯ →ₐ[F] K) :=
  PowerBasis.AlgHom.fintype (adjoin.powerBasis h)
#align intermediate_field.fintype_of_alg_hom_adjoin_integral IntermediateField.fintypeOfAlgHomAdjoinIntegral

theorem card_algHom_adjoin_integral (h : IsIntegral F α) (h_sep : (minpoly F α).Separable)
    (h_splits : (minpoly F α).Splits (algebraMap F K)) :
    @Fintype.card (F⟮α⟯ →ₐ[F] K) (fintypeOfAlgHomAdjoinIntegral F h) = (minpoly F α).natDegree := by
  rw [AlgHom.card_of_powerBasis] <;>
    simp only [adjoin.powerBasis_dim, adjoin.powerBasis_gen, minpoly_gen, h_sep, h_splits]
#align intermediate_field.card_alg_hom_adjoin_integral IntermediateField.card_algHom_adjoin_integral

-- Apparently `K⟮root f⟯ →+* K⟮root f⟯` is expensive to unify during instance synthesis.
open FiniteDimensional AdjoinRoot in
/-- Let `f, g` be monic polynomials over `K`. If `f` is irreducible, and `g(x) - α` is irreducible
in `K⟮α⟯` with `α` a root of `f`, then `f(g(x))` is irreducible. -/
theorem _root_.Polynomial.irreducible_comp {f g : K[X]} (hfm : f.Monic) (hgm : g.Monic)
    (hf : Irreducible f)
    (hg : ∀ (E : Type u) [Field E] [Algebra K E] (x : E) (hx : minpoly K x = f),
      Irreducible (g.map (algebraMap _ _) - C (AdjoinSimple.gen K x))) :
    Irreducible (f.comp g) := by
  have hf' : natDegree f ≠ 0 :=
    fun e ↦ not_irreducible_C (f.coeff 0) (eq_C_of_natDegree_eq_zero e ▸ hf)
  have hg' : natDegree g ≠ 0 := by
    have := Fact.mk hf
    intro e
    apply not_irreducible_C ((g.map (algebraMap _ _)).coeff 0 - AdjoinSimple.gen K (root f))
    -- Needed to specialize `map_sub` to avoid a timeout #8386
    rw [RingHom.map_sub, coeff_map, ← map_C, ← eq_C_of_natDegree_eq_zero e]
    apply hg (AdjoinRoot f)
    rw [AdjoinRoot.minpoly_root hf.ne_zero, hfm, inv_one, map_one, mul_one]
  have H₁ : f.comp g ≠ 0 := fun h ↦ by simpa [hf', hg', natDegree_comp] using congr_arg natDegree h
  have H₂ : ¬ IsUnit (f.comp g) := fun h ↦
    by simpa [hf', hg', natDegree_comp] using natDegree_eq_zero_of_isUnit h
  have ⟨p, hp₁, hp₂⟩ := WfDvdMonoid.exists_irreducible_factor H₂ H₁
  suffices natDegree p = natDegree f * natDegree g from (associated_of_dvd_of_natDegree_le hp₂ H₁
    (this.trans natDegree_comp.symm).ge).irreducible hp₁
  have := Fact.mk hp₁
  let Kx := AdjoinRoot p
  letI := (AdjoinRoot.powerBasis hp₁.ne_zero).finite
  have key₁ : f = minpoly K (aeval (root p) g) := by
    refine minpoly.eq_of_irreducible_of_monic hf ?_ hfm
    rw [← aeval_comp]
    exact aeval_eq_zero_of_dvd_aeval_eq_zero hp₂ (AdjoinRoot.eval₂_root p)
  have key₁' : finrank K K⟮aeval (root p) g⟯ = natDegree f := by
    rw [adjoin.finrank, ← key₁]
    exact IsIntegral.of_finite _ _
  have key₂ : g.map (algebraMap _ _) - C (AdjoinSimple.gen K (aeval (root p) g)) =
      minpoly K⟮aeval (root p) g⟯ (root p) :=
    minpoly.eq_of_irreducible_of_monic (hg _ _ key₁.symm) (by simp [AdjoinSimple.gen])
      (Monic.sub_of_left (hgm.map _) (degree_lt_degree (by simpa [Nat.pos_iff_ne_zero] using hg')))
  have key₂' : finrank K⟮aeval (root p) g⟯ Kx = natDegree g := by
    trans natDegree (minpoly K⟮aeval (root p) g⟯ (root p))
    · have : K⟮aeval (root p) g⟯⟮root p⟯ = ⊤ := by
        apply restrictScalars_injective K
        rw [restrictScalars_top, adjoin_adjoin_left, Set.union_comm, ← adjoin_adjoin_left,
          adjoin_root_eq_top p, restrictScalars_adjoin]
        simp
      rw [← finrank_top', ← this, adjoin.finrank]
      exact IsIntegral.of_finite _ _
    · simp [← key₂]
  have := FiniteDimensional.finrank_mul_finrank K K⟮aeval (root p) g⟯ Kx
  rwa [key₁', key₂', (AdjoinRoot.powerBasis hp₁.ne_zero).finrank, powerBasis_dim, eq_comm] at this

end AdjoinIntegralElement

section Induction

variable {F : Type*} [Field F] {E : Type*} [Field E] [Algebra F E]

/-- An intermediate field `S` is finitely generated if there exists `t : Finset E` such that
`IntermediateField.adjoin F t = S`. -/
def FG (S : IntermediateField F E) : Prop :=
  ∃ t : Finset E, adjoin F ↑t = S
#align intermediate_field.fg IntermediateField.FG

theorem fg_adjoin_finset (t : Finset E) : (adjoin F (↑t : Set E)).FG :=
  ⟨t, rfl⟩
#align intermediate_field.fg_adjoin_finset IntermediateField.fg_adjoin_finset

theorem fg_def {S : IntermediateField F E} : S.FG ↔ ∃ t : Set E, Set.Finite t ∧ adjoin F t = S :=
  Iff.symm Set.exists_finite_iff_finset
#align intermediate_field.fg_def IntermediateField.fg_def

theorem fg_bot : (⊥ : IntermediateField F E).FG :=
  -- Porting note: was `⟨∅, adjoin_empty F E⟩`
  ⟨∅, by simp only [Finset.coe_empty, adjoin_empty]⟩
#align intermediate_field.fg_bot IntermediateField.fg_bot

theorem fG_of_fG_toSubalgebra (S : IntermediateField F E) (h : S.toSubalgebra.FG) : S.FG := by
  cases' h with t ht
  exact ⟨t, (eq_adjoin_of_eq_algebra_adjoin _ _ _ ht.symm).symm⟩
#align intermediate_field.fg_of_fg_to_subalgebra IntermediateField.fG_of_fG_toSubalgebra

theorem fg_of_noetherian (S : IntermediateField F E) [IsNoetherian F E] : S.FG :=
  S.fG_of_fG_toSubalgebra S.toSubalgebra.fg_of_noetherian
#align intermediate_field.fg_of_noetherian IntermediateField.fg_of_noetherian

theorem induction_on_adjoin_finset (S : Finset E) (P : IntermediateField F E → Prop) (base : P ⊥)
    (ih : ∀ (K : IntermediateField F E), ∀ x ∈ S, P K → P (K⟮x⟯.restrictScalars F)) :
    P (adjoin F S) := by
  refine Finset.induction_on' S ?_ (fun ha _ _ h => ?_)
  · simp [base]
  · rw [Finset.coe_insert, Set.insert_eq, Set.union_comm, ← adjoin_adjoin_left]
    exact ih (adjoin F _) _ ha h
#align intermediate_field.induction_on_adjoin_finset IntermediateField.induction_on_adjoin_finset

theorem induction_on_adjoin_fg (P : IntermediateField F E → Prop) (base : P ⊥)
    (ih : ∀ (K : IntermediateField F E) (x : E), P K → P (K⟮x⟯.restrictScalars F))
    (K : IntermediateField F E) (hK : K.FG) : P K := by
  obtain ⟨S, rfl⟩ := hK
  exact induction_on_adjoin_finset S P base fun K x _ hK => ih K x hK
#align intermediate_field.induction_on_adjoin_fg IntermediateField.induction_on_adjoin_fg

theorem induction_on_adjoin [FiniteDimensional F E] (P : IntermediateField F E → Prop)
    (base : P ⊥) (ih : ∀ (K : IntermediateField F E) (x : E), P K → P (K⟮x⟯.restrictScalars F))
    (K : IntermediateField F E) : P K :=
  letI : IsNoetherian F E := IsNoetherian.iff_fg.2 inferInstance
  induction_on_adjoin_fg P base ih K K.fg_of_noetherian
#align intermediate_field.induction_on_adjoin IntermediateField.induction_on_adjoin

end Induction

end IntermediateField

section Minpoly

open AlgEquiv

variable {K L : Type _} [Field K] [Field L] [Algebra K L]
namespace AdjoinRoot

/-- The canonical algebraic homomorphism from `AdjoinRoot p` to `AdjoinRoot q`, where
  the polynomial `q : K[X]` divides `p`. -/
noncomputable def algHomOfDvd {p q : K[X]} (hpq : q ∣ p) :
    AdjoinRoot p →ₐ[K] AdjoinRoot q :=
  (liftHom p (root q) (by simp only [aeval_eq, mk_eq_zero, hpq]))

theorem coe_algHomOfDvd {p q : K[X]} (hpq : q ∣ p) :
    (algHomOfDvd hpq).toFun = liftHom p (root q) (by simp only [aeval_eq, mk_eq_zero, hpq]) :=
  rfl

/-- `algHomOfDvd` sends `AdjoinRoot.root p` to `AdjoinRoot.root q`. -/
theorem algHomOfDvd_apply_root {p q : K[X]} (hpq : q ∣ p) :
    algHomOfDvd hpq (root p) = root q := by
  rw [algHomOfDvd, liftHom_root]

/-- The canonical algebraic equivalence between `AdjoinRoot p` and `AdjoinRoot q`, where
  the two polynomials `p q : K[X]` are equal. -/
noncomputable def algEquivOfEq {p q : K[X]} (hp : p ≠ 0) (h_eq : p = q) :
    AdjoinRoot p ≃ₐ[K] AdjoinRoot q :=
  ofAlgHom (algHomOfDvd (dvd_of_eq h_eq.symm)) (algHomOfDvd (dvd_of_eq h_eq))
    (PowerBasis.algHom_ext (powerBasis (h_eq ▸ hp))
      (by rw [algHomOfDvd, powerBasis_gen (h_eq ▸ hp), AlgHom.coe_comp, Function.comp_apply,
        algHomOfDvd, liftHom_root, liftHom_root, AlgHom.coe_id, id_eq]))
    (PowerBasis.algHom_ext (powerBasis hp)
      (by rw [algHomOfDvd, powerBasis_gen hp, AlgHom.coe_comp, Function.comp_apply, algHomOfDvd,
          liftHom_root, liftHom_root, AlgHom.coe_id, id_eq]))

theorem coe_algEquivOfEq {p q : K[X]} (hp : p ≠ 0) (h_eq : p = q) :
    (algEquivOfEq hp h_eq).toFun = liftHom p (root q) (by rw [h_eq, aeval_eq, mk_self]) :=
  rfl

theorem algEquivOfEq_toAlgHom {p q : K[X]} (hp : p ≠ 0) (h_eq : p = q) :
    (algEquivOfEq hp h_eq).toAlgHom = liftHom p (root q) (by rw [h_eq, aeval_eq, mk_self]) :=
  rfl

/-- `algEquivOfEq` sends `AdjoinRoot.root p` to `AdjoinRoot.root q`. -/
theorem algEquivOfEq_apply_root {p q : K[X]} (hp : p ≠ 0) (h_eq : p = q) :
    algEquivOfEq hp h_eq (root p) = root q := by
  rw [← coe_algHom, algEquivOfEq_toAlgHom, liftHom_root]

/-- The canonical algebraic equivalence between `AdjoinRoot p` and `AdjoinRoot q`, where
  the two polynomial `p q : K[X]` are associated.-/
noncomputable def algEquivOfAssociated {p q : K[X]} (hp : p ≠ 0) (hpq : Associated p q) :
    AdjoinRoot p ≃ₐ[K] AdjoinRoot q :=
  ofAlgHom (liftHom p (root q) (by simp only [aeval_eq, mk_eq_zero, hpq.symm.dvd] ))
    (liftHom q (root p) (by simp only [aeval_eq, mk_eq_zero, hpq.dvd]))
    ( PowerBasis.algHom_ext (powerBasis (hpq.ne_zero_iff.mp hp))
        (by rw [powerBasis_gen (hpq.ne_zero_iff.mp hp), AlgHom.coe_comp, Function.comp_apply,
          liftHom_root, liftHom_root, AlgHom.coe_id, id_eq]))
    (PowerBasis.algHom_ext (powerBasis hp)
      (by rw [powerBasis_gen hp, AlgHom.coe_comp, Function.comp_apply, liftHom_root, liftHom_root,
          AlgHom.coe_id, id_eq]))

theorem coe_algEquivOfAssociated {p q : K[X]} (hp : p ≠ 0) (hpq : Associated p q) :
    (algEquivOfAssociated hp hpq).toFun =
      liftHom p (root q) (by simp only [aeval_eq, mk_eq_zero, hpq.symm.dvd]) :=
  rfl

theorem algEquivOfAssociated_toAlgHom {p q : K[X]} (hp : p ≠ 0) (hpq : Associated p q) :
    (algEquivOfAssociated hp hpq).toAlgHom =
      liftHom p (root q) (by simp only [aeval_eq, mk_eq_zero, hpq.symm.dvd]) :=
  rfl

/-- `algEquivOfAssociated` sends `AdjoinRoot.root p` to `AdjoinRoot.root q`. -/
theorem algEquivOfAssociated_apply_root {p q : K[X]} (hp : p ≠ 0) (hpq : Associated p q) :
    algEquivOfAssociated hp hpq (root p) = root q := by
  rw [← coe_algHom, algEquivOfAssociated_toAlgHom, liftHom_root]

end AdjoinRoot

namespace minpoly

open IntermediateField

/-- If `y : L` is a root of `minpoly K x`, then `minpoly K y = minpoly K x`. -/
theorem eq_of_root {x y : L} (hx : IsAlgebraic K x)
    (h_ev : (Polynomial.aeval y) (minpoly K x) = 0) : minpoly K y = minpoly K x := by
  have hy : IsAlgebraic K y := ⟨minpoly K x, ne_zero hx.isIntegral, h_ev⟩
  exact Polynomial.eq_of_monic_of_associated (monic hy.isIntegral) (monic hx.isIntegral)
    (Irreducible.associated_of_dvd (irreducible hy.isIntegral)
      (irreducible hx.isIntegral) (dvd K y h_ev))

/-- The canonical `algEquiv` between `K⟮x⟯`and `K⟮y⟯`, sending `x` to `y`, where `x` and `y` have
  the same minimal polynomial over `K`. -/
noncomputable def algEquiv {x y : L} (hx : IsAlgebraic K x)
    (h_mp : minpoly K x = minpoly K y) : K⟮x⟯ ≃ₐ[K] K⟮y⟯ := by
  have hy : IsAlgebraic K y := ⟨minpoly K x, ne_zero hx.isIntegral, (h_mp ▸ aeval _ _)⟩
  exact AlgEquiv.trans (adjoinRootEquivAdjoin K hx.isIntegral).symm
    (AlgEquiv.trans (AdjoinRoot.algEquivOfEq (ne_zero hx.isIntegral) h_mp)
      (adjoinRootEquivAdjoin K hy.isIntegral))

/-- `minpoly.algEquiv` sends the generator of `K⟮x⟯` to the generator of `K⟮y⟯`. -/
theorem algEquiv_apply {x y : L} (hx : IsAlgebraic K x) (h_mp : minpoly K x = minpoly K y) :
    algEquiv hx h_mp (AdjoinSimple.gen K x) = AdjoinSimple.gen K y := by
  have hy : IsAlgebraic K y := ⟨minpoly K x, ne_zero hx.isIntegral, (h_mp ▸ aeval _ _)⟩
  rw [algEquiv, trans_apply, ← adjoinRootEquivAdjoin_apply_root K hx.isIntegral,
    symm_apply_apply, trans_apply, AdjoinRoot.algEquivOfEq_apply_root,
    adjoinRootEquivAdjoin_apply_root K hy.isIntegral]

end minpoly

end Minpoly

namespace PowerBasis

variable {K L : Type*} [Field K] [Field L] [Algebra K L]

open IntermediateField

/-- `pb.equivAdjoinSimple` is the equivalence between `K⟮pb.gen⟯` and `L` itself. -/
noncomputable def equivAdjoinSimple (pb : PowerBasis K L) : K⟮pb.gen⟯ ≃ₐ[K] L :=
  (adjoin.powerBasis pb.isIntegral_gen).equivOfMinpoly pb <| by
    rw [adjoin.powerBasis_gen, minpoly_gen]
#align power_basis.equiv_adjoin_simple PowerBasis.equivAdjoinSimple

@[simp]
theorem equivAdjoinSimple_aeval (pb : PowerBasis K L) (f : K[X]) :
    pb.equivAdjoinSimple (aeval (AdjoinSimple.gen K pb.gen) f) = aeval pb.gen f :=
  equivOfMinpoly_aeval _ pb _ f
#align power_basis.equiv_adjoin_simple_aeval PowerBasis.equivAdjoinSimple_aeval

@[simp]
theorem equivAdjoinSimple_gen (pb : PowerBasis K L) :
    pb.equivAdjoinSimple (AdjoinSimple.gen K pb.gen) = pb.gen :=
  equivOfMinpoly_gen _ pb _
#align power_basis.equiv_adjoin_simple_gen PowerBasis.equivAdjoinSimple_gen

@[simp]
theorem equivAdjoinSimple_symm_aeval (pb : PowerBasis K L) (f : K[X]) :
    pb.equivAdjoinSimple.symm (aeval pb.gen f) = aeval (AdjoinSimple.gen K pb.gen) f := by
  rw [equivAdjoinSimple, equivOfMinpoly_symm, equivOfMinpoly_aeval, adjoin.powerBasis_gen]
#align power_basis.equiv_adjoin_simple_symm_aeval PowerBasis.equivAdjoinSimple_symm_aeval

@[simp]
theorem equivAdjoinSimple_symm_gen (pb : PowerBasis K L) :
    pb.equivAdjoinSimple.symm pb.gen = AdjoinSimple.gen K pb.gen := by
  rw [equivAdjoinSimple, equivOfMinpoly_symm, equivOfMinpoly_gen, adjoin.powerBasis_gen]
#align power_basis.equiv_adjoin_simple_symm_gen PowerBasis.equivAdjoinSimple_symm_gen

end PowerBasis<|MERGE_RESOLUTION|>--- conflicted
+++ resolved
@@ -73,13 +73,8 @@
 variable {F : Type*} [Field F] {E : Type*} [Field E] [Algebra F E]
 
 @[simp]
-<<<<<<< HEAD
 theorem adjoin_le_iff {S : Set E} {T : IntermediateField F E} : adjoin F S ≤ T ↔ S ⊆ T :=
-  ⟨fun H => le_trans (le_trans (Set.subset_union_right _ _) Subfield.subset_closure) H, fun H =>
-=======
-theorem adjoin_le_iff {S : Set E} {T : IntermediateField F E} : adjoin F S ≤ T ↔ S ≤ T :=
   ⟨fun H => le_trans (le_trans Set.subset_union_right Subfield.subset_closure) H, fun H =>
->>>>>>> b0640e92
     (@Subfield.closure_le E _ (Set.range (algebraMap F E) ∪ S) T.toSubfield).mpr
       (Set.union_subset (IntermediateField.set_range_subset T) H)⟩
 #align intermediate_field.adjoin_le_iff IntermediateField.adjoin_le_iff
@@ -417,7 +412,6 @@
 theorem adjoin_adjoin_left (T : Set E) :
     (adjoin (adjoin F S) T).restrictScalars _ = adjoin F (S ∪ T) := by
   rw [SetLike.ext'_iff]
-<<<<<<< HEAD
   change (adjoin (adjoin F S) T : Set E) = _
   apply subset_antisymm <;> rw [adjoin_subset_adjoin_iff] <;> constructor
   · rintro _ ⟨⟨x, hx⟩, rfl⟩; exact adjoin.mono _ _ _ (Set.subset_union_left _ _) hx
@@ -428,26 +422,6 @@
   · exact Set.union_subset
       (fun x hx ↦ Subfield.subset_closure <| .inl ⟨⟨x, Subfield.subset_closure (.inr hx)⟩, rfl⟩)
       (fun x hx ↦ Subfield.subset_closure <| .inr hx)
-=======
-  change (↑(adjoin (adjoin F S) T) : Set E) = _
-  apply Set.eq_of_subset_of_subset <;> rw [adjoin_subset_adjoin_iff] <;> constructor
-  · rintro _ ⟨⟨x, hx⟩, rfl⟩; exact adjoin.mono _ _ _ Set.subset_union_left hx
-  · exact subset_adjoin_of_subset_right _ _ Set.subset_union_right
--- Porting note: orginal proof times out
-  · rintro x ⟨f, rfl⟩
-    refine Subfield.subset_closure ?_
-    left
-    exact ⟨f, rfl⟩
--- Porting note: orginal proof times out
-  · refine Set.union_subset (fun x hx => Subfield.subset_closure ?_)
-      (fun x hx => Subfield.subset_closure ?_)
-    · left
-      refine ⟨⟨x, Subfield.subset_closure ?_⟩, rfl⟩
-      right
-      exact hx
-    · right
-      exact hx
->>>>>>> b0640e92
 #align intermediate_field.adjoin_adjoin_left IntermediateField.adjoin_adjoin_left
 
 @[simp]
@@ -542,15 +516,9 @@
     (h : K.toSubalgebra = Algebra.adjoin F S) : K = adjoin F S := by
   apply toSubalgebra_injective
   rw [h]
-<<<<<<< HEAD
   refine (adjoin_eq_algebra_adjoin F _ fun x ↦ ?_).symm
   rw [← h]
   exact K.inv_mem
-=======
-  refine (adjoin_eq_algebra_adjoin F _ ?_).symm
-  intro x
-  convert K.inv_mem (x := x) <;> rw [← h] <;> rfl
->>>>>>> b0640e92
 #align intermediate_field.eq_adjoin_of_eq_algebra_adjoin IntermediateField.eq_adjoin_of_eq_algebra_adjoin
 
 theorem adjoin_eq_top_of_algebra (hS : Algebra.adjoin F S = ⊤) : adjoin F S = ⊤ :=
@@ -647,18 +615,9 @@
 variable {F} {α}
 
 theorem adjoin_algebraic_toSubalgebra {S : Set E} (hS : ∀ x ∈ S, IsAlgebraic F x) :
-<<<<<<< HEAD
     (IntermediateField.adjoin F S).toSubalgebra = Algebra.adjoin F S :=
   adjoin_eq_algebra_adjoin _ _ fun _ ↦
     (Algebra.IsIntegral.adjoin fun x hx ↦ (hS x hx).isIntegral).inv_mem
-=======
-    (IntermediateField.adjoin F S).toSubalgebra = Algebra.adjoin F S := by
-  simp only [isAlgebraic_iff_isIntegral] at hS
-  have : Algebra.IsIntegral F (Algebra.adjoin F S) := by
-    rwa [← le_integralClosure_iff_isIntegral, Algebra.adjoin_le_iff]
-  have : IsField (Algebra.adjoin F S) := isField_of_isIntegral_of_isField' (Field.toIsField F)
-  rw [← ((Algebra.adjoin F S).toIntermediateField' this).eq_adjoin_of_eq_algebra_adjoin F S] <;> rfl
->>>>>>> b0640e92
 #align intermediate_field.adjoin_algebraic_to_subalgebra IntermediateField.adjoin_algebraic_toSubalgebra
 
 theorem adjoin_simple_toSubalgebra_of_integral (hα : IsIntegral F α) :
