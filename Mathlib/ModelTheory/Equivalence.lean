/-
Copyright (c) 2021 Aaron Anderson. All rights reserved.
Released under Apache 2.0 license as described in the file LICENSE.
Authors: Aaron Anderson
-/
import Mathlib.ModelTheory.Satisfiability

/-!
# Equivalence of Formulas

## Main Definitions
<<<<<<< HEAD
- `FirstOrder.Language.Theory.Implies`: `φ ⟹[T] ψ` indicates that `φ` implies `ψ` in models of `T`.
- `FirstOrder.Language.Theory.SemanticallyEquivalent`: `φ ⇔[T] ψ` indicates that `φ` and `ψ` are
  equivalent formulas or sentences in models of `T`.
- `FirstOrder.Language.Theory.Formula`: `T.Formula α` is the quotient of `L.Formula α` by
  equivalence modulo a theory `T`.
=======
- `FirstOrder.Language.Theory.Imp`: `φ ⟹[T] ψ` indicates that `φ` implies `ψ` in models of `T`.
- `FirstOrder.Language.Theory.Iff`: `φ ⇔[T] ψ` indicates that `φ` and `ψ` are equivalent formulas or
  sentences in models of `T`.
>>>>>>> 1a841fb9

## Main Results
- `T.Formula α` forms a boolean algebra, with `≤` corresponding to implication.

-/

universe u v w w'

open Cardinal CategoryTheory

open Cardinal FirstOrder

namespace FirstOrder

namespace Language

variable {L : Language.{u, v}} {T : L.Theory} {α : Type w} {n : ℕ}
variable {M : Type*} [Nonempty M] [L.Structure M] [M ⊨ T]

namespace Theory

/-- `φ ⟹[T] ψ` indicates that `φ` implies `ψ` in models of `T`. -/
protected def Imp (T : L.Theory) (φ ψ : L.BoundedFormula α n) : Prop :=
  T ⊨ᵇ φ.imp ψ

@[inherit_doc FirstOrder.Language.Theory.Imp]
scoped[FirstOrder] notation:51 φ:50 " ⟹[" T "] " ψ:51 => Language.Theory.Imp T φ ψ

namespace Imp

@[refl]
protected theorem refl (φ : L.BoundedFormula α n) : φ ⟹[T] φ := fun _ _ _ => id

instance : IsRefl (L.BoundedFormula α n) T.Imp := ⟨Imp.refl⟩

@[trans]
protected theorem trans {φ ψ θ : L.BoundedFormula α n} (h1 : φ ⟹[T] ψ) (h2 : ψ ⟹[T] θ) :
    φ ⟹[T] θ := fun M v xs => (h2 M v xs) ∘ (h1 M v xs)

instance : IsTrans (L.BoundedFormula α n) T.Imp := ⟨fun _ _ _ => Imp.trans⟩

end Imp

section Imp

lemma bot_imp (φ : L.BoundedFormula α n) : ⊥ ⟹[T] φ := fun M v xs => by
  simp only [BoundedFormula.realize_imp, BoundedFormula.realize_bot, false_implies]

lemma imp_top (φ : L.BoundedFormula α n) : φ ⟹[T] ⊤ := fun M v xs => by
  simp only [BoundedFormula.realize_imp, BoundedFormula.realize_top, implies_true]

lemma imp_sup_left (φ ψ : L.BoundedFormula α n) : φ ⟹[T] φ ⊔ ψ := fun M v xs => by
  simp only [BoundedFormula.realize_imp, BoundedFormula.realize_sup]
  exact Or.inl

lemma imp_sup_right (φ ψ : L.BoundedFormula α n) : ψ ⟹[T] φ ⊔ ψ := fun M v xs => by
  simp only [BoundedFormula.realize_imp, BoundedFormula.realize_sup]
  exact Or.inr

lemma sup_imp {φ ψ θ : L.BoundedFormula α n} (h₁ : φ ⟹[T] θ) (h₂ : ψ ⟹[T] θ) :
    φ ⊔ ψ ⟹[T] θ := fun M v xs => by
  simp only [BoundedFormula.realize_imp, BoundedFormula.realize_sup]
  exact fun h => h.elim (h₁ M v xs) (h₂ M v xs)

lemma sup_imp_iff {φ ψ θ : L.BoundedFormula α n} :
    (φ ⊔ ψ ⟹[T] θ) ↔ (φ ⟹[T] θ) ∧ (ψ ⟹[T] θ) :=
  ⟨fun h => ⟨(imp_sup_left _ _).trans h, (imp_sup_right _ _).trans h⟩,
    fun ⟨h₁, h₂⟩ => sup_imp h₁ h₂⟩

lemma inf_imp_left (φ ψ : L.BoundedFormula α n) : φ ⊓ ψ ⟹[T] φ := fun M v xs => by
  simp only [BoundedFormula.realize_imp, BoundedFormula.realize_inf]
  exact And.left

lemma inf_imp_right (φ ψ : L.BoundedFormula α n) : φ ⊓ ψ ⟹[T] ψ := fun M v xs => by
  simp only [BoundedFormula.realize_imp, BoundedFormula.realize_inf]
  exact And.right

lemma imp_inf {φ ψ θ : L.BoundedFormula α n} (h₁ : φ ⟹[T] ψ) (h₂ : φ ⟹[T] θ) :
    φ ⟹[T] ψ ⊓ θ := fun M v xs => by
  simp only [BoundedFormula.realize_imp, BoundedFormula.realize_inf]
  exact fun h => ⟨h₁ M v xs h, h₂ M v xs h⟩

lemma imp_inf_iff {φ ψ θ : L.BoundedFormula α n} :
    (φ ⟹[T] ψ ⊓ θ) ↔ (φ ⟹[T] ψ) ∧ (φ ⟹[T] θ) :=
  ⟨fun h => ⟨h.trans (inf_imp_left _ _), h.trans (inf_imp_right _ _)⟩,
    fun ⟨h₁, h₂⟩ => imp_inf h₁ h₂⟩

lemma inf_not_imp_bot (φ : L.BoundedFormula α n) :
    φ ⊓ ∼φ ⟹[T] ⊥ := fun M v xs => by simp only [BoundedFormula.realize_imp,
      BoundedFormula.realize_inf, BoundedFormula.realize_not, and_not_self,
      BoundedFormula.realize_bot, imp_self]

lemma top_imp_sup_not (φ : L.BoundedFormula α n) :
    ⊤ ⟹[T] φ ⊔ ∼φ := fun M v xs => by
    simp only [BoundedFormula.realize_imp,
      BoundedFormula.realize_top, BoundedFormula.realize_sup, BoundedFormula.realize_not,
      true_implies]
    exact or_not

end Imp

/-- Two (bounded) formulas are semantically equivalent over a theory `T` when they have the same
interpretation in every model of `T`. (This is also known as logical equivalence, which also has a
proof-theoretic definition.) -/
protected def Iff (T : L.Theory) (φ ψ : L.BoundedFormula α n) : Prop :=
  T ⊨ᵇ φ.iff ψ

@[inherit_doc FirstOrder.Language.Theory.Iff]
scoped[FirstOrder]
notation:51 φ:50 " ⇔[" T "] " ψ:51 => Language.Theory.Iff T φ ψ

theorem iff_iff_imp_and_imp {φ ψ : L.BoundedFormula α n} :
    (φ ⇔[T] ψ) ↔ (φ ⟹[T] ψ) ∧ (ψ ⟹[T] φ) := by
  simp only [Theory.Imp, ModelsBoundedFormula, BoundedFormula.realize_imp, ← forall_and,
    Theory.Iff, BoundedFormula.realize_iff, iff_iff_implies_and_implies]

theorem imp_antisymm {φ ψ : L.BoundedFormula α n} (h₁ : φ ⟹[T] ψ) (h₂ : ψ ⟹[T] φ) :
    φ ⇔[T] ψ :=
  iff_iff_imp_and_imp.2 ⟨h₁, h₂⟩

namespace Iff

protected theorem mp {φ ψ : L.BoundedFormula α n} (h : φ ⇔[T] ψ) :
    φ ⟹[T] ψ := (iff_iff_imp_and_imp.1 h).1

protected theorem mpr {φ ψ : L.BoundedFormula α n} (h : φ ⇔[T] ψ) :
    ψ ⟹[T] φ := (iff_iff_imp_and_imp.1 h).2

@[refl]
protected theorem refl (φ : L.BoundedFormula α n) : φ ⇔[T] φ :=
  fun M v xs => by rw [BoundedFormula.realize_iff]

instance : IsRefl (L.BoundedFormula α n) T.Iff :=
  ⟨Iff.refl⟩

@[symm]
protected theorem symm {φ ψ : L.BoundedFormula α n}
    (h : φ ⇔[T] ψ) : ψ ⇔[T] φ := fun M v xs => by
  rw [BoundedFormula.realize_iff, Iff.comm, ← BoundedFormula.realize_iff]
  exact h M v xs

instance : IsSymm (L.BoundedFormula α n) T.Iff :=
  ⟨fun _ _ => Iff.symm⟩

@[trans]
protected theorem trans {φ ψ θ : L.BoundedFormula α n}
    (h1 : φ ⇔[T] ψ) (h2 : ψ ⇔[T] θ) :
    φ ⇔[T] θ := fun M v xs => by
  have h1' := h1 M v xs
  have h2' := h2 M v xs
  rw [BoundedFormula.realize_iff] at *
  exact ⟨h2'.1 ∘ h1'.1, h1'.2 ∘ h2'.2⟩

instance : IsTrans (L.BoundedFormula α n) T.Iff :=
  ⟨fun _ _ _ => Iff.trans⟩

theorem realize_bd_iff {φ ψ : L.BoundedFormula α n} (h : φ ⇔[T] ψ)
    {v : α → M} {xs : Fin n → M} : φ.Realize v xs ↔ ψ.Realize v xs :=
  BoundedFormula.realize_iff.1 (h.realize_boundedFormula M)

theorem realize_iff {φ ψ : L.Formula α} {M : Type*} [Nonempty M]
    [L.Structure M] [M ⊨ T] (h : φ ⇔[T] ψ) {v : α → M} :
    φ.Realize v ↔ ψ.Realize v :=
  h.realize_bd_iff

theorem models_sentence_iff {φ ψ : L.Sentence} {M : Type*} [Nonempty M]
    [L.Structure M] [M ⊨ T] (h : φ ⇔[T] ψ) :
    M ⊨ φ ↔ M ⊨ ψ :=
  h.realize_iff

protected theorem all {φ ψ : L.BoundedFormula α (n + 1)}
    (h : φ ⇔[T] ψ) : φ.all ⇔[T] ψ.all := by
  simp_rw [Theory.Iff, ModelsBoundedFormula, BoundedFormula.realize_iff,
    BoundedFormula.realize_all]
  exact fun M v xs => forall_congr' fun a => h.realize_bd_iff

protected theorem ex {φ ψ : L.BoundedFormula α (n + 1)} (h : φ ⇔[T] ψ) :
    φ.ex ⇔[T] ψ.ex := by
  simp_rw [Theory.Iff, ModelsBoundedFormula, BoundedFormula.realize_iff,
    BoundedFormula.realize_ex]
  exact fun M v xs => exists_congr fun a => h.realize_bd_iff

protected theorem not {φ ψ : L.BoundedFormula α n} (h : φ ⇔[T] ψ) :
    φ.not ⇔[T] ψ.not := by
  simp_rw [Theory.Iff, ModelsBoundedFormula, BoundedFormula.realize_iff,
    BoundedFormula.realize_not]
  exact fun M v xs => not_congr h.realize_bd_iff

protected theorem imp {φ ψ φ' ψ' : L.BoundedFormula α n} (h : φ ⇔[T] ψ) (h' : φ' ⇔[T] ψ') :
    (φ.imp φ') ⇔[T] (ψ.imp ψ') := by
  simp_rw [Theory.Iff, ModelsBoundedFormula, BoundedFormula.realize_iff,
    BoundedFormula.realize_imp]
  exact fun M v xs => imp_congr h.realize_bd_iff h'.realize_bd_iff

<<<<<<< HEAD
protected theorem sup {φ ψ φ' ψ' : L.BoundedFormula α n}
    (h : φ ⇔[T] ψ) (h' : φ' ⇔[T] ψ') :
    (φ ⊔ φ') ⇔[T] (ψ ⊔ ψ') := by
  simp_rw [SemanticallyEquivalent, ModelsBoundedFormula, BoundedFormula.realize_iff,
    BoundedFormula.realize_sup]
  exact fun M v xs => or_congr h.realize_bd_iff h'.realize_bd_iff

protected theorem inf {φ ψ φ' ψ' : L.BoundedFormula α n}
    (h : φ ⇔[T] ψ) (h' : φ' ⇔[T] ψ') :
    (φ ⊓ φ') ⇔[T] (ψ ⊓ ψ') := by
  simp_rw [SemanticallyEquivalent, ModelsBoundedFormula, BoundedFormula.realize_iff,
    BoundedFormula.realize_inf]
  exact fun M v xs => and_congr h.realize_bd_iff h'.realize_bd_iff

end SemanticallyEquivalent
=======
end Iff
>>>>>>> 1a841fb9

/-- Semantic equivalence forms an equivalence relation on formulas. -/
def iffSetoid (T : L.Theory) : Setoid (L.BoundedFormula α n) where
  r := T.Iff
  iseqv := ⟨fun _ => refl _, fun {_ _} h => h.symm, fun {_ _ _} h1 h2 => h1.trans h2⟩

end Theory

namespace BoundedFormula

variable (φ ψ : L.BoundedFormula α n)

theorem iff_not_not : φ ⇔[T] φ.not.not := fun M v xs => by
  simp

theorem imp_iff_not_sup : (φ.imp ψ) ⇔[T] (φ.not ⊔ ψ) :=
  fun M v xs => by simp [imp_iff_not_or]

theorem sup_iff_not_inf_not : (φ ⊔ ψ) ⇔[T] (φ.not ⊓ ψ.not).not :=
  fun M v xs => by simp [imp_iff_not_or]

theorem inf_iff_not_sup_not : (φ ⊓ ψ) ⇔[T] (φ.not ⊔ ψ.not).not :=
  fun M v xs => by simp

theorem all_iff_not_ex_not (φ : L.BoundedFormula α (n + 1)) :
    φ.all ⇔[T] φ.not.ex.not := fun M v xs => by simp

theorem ex_iff_not_all_not (φ : L.BoundedFormula α (n + 1)) :
    φ.ex ⇔[T] φ.not.all.not := fun M v xs => by simp

theorem iff_all_liftAt : φ ⇔[T] (φ.liftAt 1 n).all :=
  fun M v xs => by
  rw [realize_iff, realize_all_liftAt_one_self]

end BoundedFormula

namespace Formula

variable (φ ψ : L.Formula α)

theorem iff_not_not : φ ⇔[T] φ.not.not :=
  BoundedFormula.iff_not_not φ

theorem imp_iff_not_sup : (φ.imp ψ) ⇔[T] (φ.not ⊔ ψ) :=
  BoundedFormula.imp_iff_not_sup φ ψ

theorem sup_iff_not_inf_not : (φ ⊔ ψ) ⇔[T] (φ.not ⊓ ψ.not).not :=
  BoundedFormula.sup_iff_not_inf_not φ ψ

theorem inf_iff_not_sup_not : (φ ⊓ ψ) ⇔[T] (φ.not ⊔ ψ.not).not :=
  BoundedFormula.inf_iff_not_sup_not φ ψ

end Formula

namespace Theory

variable (T) (α)

/-- The type of formulas modulo a theory. -/
protected def Formula := Quot (T.SemanticallyEquivalent : L.Formula α → _)

variable {T} {α}

namespace Formula

instance : Coe (L.Formula α) (T.Formula α) := ⟨Quot.mk _⟩

@[simps]
instance : BooleanAlgebra (T.Formula α) where
  le := Quot.lift₂ T.Implies
    (fun _ _ _ h => iff_eq_eq.mp ⟨fun h' => h'.trans h.mp, fun h' => h'.trans h.mpr⟩)
    (fun _ _ _ h => iff_eq_eq.mp ⟨h.mpr.trans, h.mp.trans⟩)
  le_refl := Quot.ind Implies.refl
  le_trans := Quot.ind (fun _ => Quot.ind (fun _ => Quot.ind (fun _ => Implies.trans)))
  le_antisymm := Quot.ind (fun _ => Quot.ind (fun _ h₁ h₂ =>
    (T.semanticallyEquivalentSetoid.iseqv.quot_mk_eq_iff _ _).2 (implies_antisymm h₁ h₂)))
  sup := Quot.map₂ (· ⊔ ·) (fun _ _ _ => (SemanticallyEquivalent.refl _).sup)
     (fun _ _ _ h => h.sup (refl _))
  le_sup_left := Quot.ind (fun _ => Quot.ind (fun _ => implies_sup_left))
  le_sup_right := Quot.ind (fun _ => Quot.ind (fun _ => implies_sup_right))
  sup_le := Quot.ind (fun _ => Quot.ind (fun _ => (Quot.ind (fun _ => sup_implies))))
  inf := Quot.map₂ (· ⊓ ·) (fun _ _ _ => (SemanticallyEquivalent.refl _).inf)
     (fun _ _ _ h => h.inf (refl _))
  inf_le_left := Quot.ind (fun _ => Quot.ind (fun _ => inf_implies_left))
  inf_le_right := Quot.ind (fun _ => Quot.ind (fun _ => inf_implies_right))
  le_inf := Quot.ind (fun _ => Quot.ind (fun _ => (Quot.ind (fun _ => implies_inf))))
  le_sup_inf := Quot.ind (fun _ => Quot.ind fun _ => Quot.ind (fun _ M v xs h => by
    simp only [BoundedFormula.realize_inf, BoundedFormula.realize_sup] at *
    tauto))
  bot := Quot.mk _ ⊥
  bot_le := Quot.ind bot_implies
  top := Quot.mk _ ⊤
  le_top := Quot.ind implies_top
  compl := Quot.map Formula.not (fun _ _ h => h.not)
  inf_compl_le_bot := Quot.ind inf_not_implies_bot
  top_le_sup_compl := Quot.ind top_implies_sup_not

/-- Evaluates a formula modulo `T` as true or false in a nonempty model of `T`. -/
@[simp]
def Realize (φ : T.Formula α) {M : Type*} [L.Structure M] [M ⊨ T] [Nonempty M] (v : α → M) : Prop :=
  Quot.lift (fun (ψ : L.Formula α) => ψ.Realize v) (fun _ _ h => iff_eq_eq.mp h.realize_iff) φ

lemma Realize_coe (φ : L.Formula α) {M : Type*} [L.Structure M] [M ⊨ T] [Nonempty M] (v : α → M) :
    Formula.Realize (φ : T.Formula α) v ↔ φ.Realize v := by simp only [Realize]

end Formula

end Theory

end Language

end FirstOrder<|MERGE_RESOLUTION|>--- conflicted
+++ resolved
@@ -9,17 +9,11 @@
 # Equivalence of Formulas
 
 ## Main Definitions
-<<<<<<< HEAD
-- `FirstOrder.Language.Theory.Implies`: `φ ⟹[T] ψ` indicates that `φ` implies `ψ` in models of `T`.
-- `FirstOrder.Language.Theory.SemanticallyEquivalent`: `φ ⇔[T] ψ` indicates that `φ` and `ψ` are
-  equivalent formulas or sentences in models of `T`.
-- `FirstOrder.Language.Theory.Formula`: `T.Formula α` is the quotient of `L.Formula α` by
-  equivalence modulo a theory `T`.
-=======
 - `FirstOrder.Language.Theory.Imp`: `φ ⟹[T] ψ` indicates that `φ` implies `ψ` in models of `T`.
 - `FirstOrder.Language.Theory.Iff`: `φ ⇔[T] ψ` indicates that `φ` and `ψ` are equivalent formulas or
   sentences in models of `T`.
->>>>>>> 1a841fb9
+- `FirstOrder.Language.Theory.Formula`: `T.Formula α` is the quotient of `L.Formula α` by
+  equivalence modulo a theory `T`.
 
 ## Main Results
 - `T.Formula α` forms a boolean algebra, with `≤` corresponding to implication.
@@ -214,25 +208,21 @@
     BoundedFormula.realize_imp]
   exact fun M v xs => imp_congr h.realize_bd_iff h'.realize_bd_iff
 
-<<<<<<< HEAD
 protected theorem sup {φ ψ φ' ψ' : L.BoundedFormula α n}
     (h : φ ⇔[T] ψ) (h' : φ' ⇔[T] ψ') :
     (φ ⊔ φ') ⇔[T] (ψ ⊔ ψ') := by
-  simp_rw [SemanticallyEquivalent, ModelsBoundedFormula, BoundedFormula.realize_iff,
+  simp_rw [Theory.Iff, ModelsBoundedFormula, BoundedFormula.realize_iff,
     BoundedFormula.realize_sup]
   exact fun M v xs => or_congr h.realize_bd_iff h'.realize_bd_iff
 
 protected theorem inf {φ ψ φ' ψ' : L.BoundedFormula α n}
     (h : φ ⇔[T] ψ) (h' : φ' ⇔[T] ψ') :
     (φ ⊓ φ') ⇔[T] (ψ ⊓ ψ') := by
-  simp_rw [SemanticallyEquivalent, ModelsBoundedFormula, BoundedFormula.realize_iff,
+  simp_rw [Theory.Iff, ModelsBoundedFormula, BoundedFormula.realize_iff,
     BoundedFormula.realize_inf]
   exact fun M v xs => and_congr h.realize_bd_iff h'.realize_bd_iff
 
-end SemanticallyEquivalent
-=======
 end Iff
->>>>>>> 1a841fb9
 
 /-- Semantic equivalence forms an equivalence relation on formulas. -/
 def iffSetoid (T : L.Theory) : Setoid (L.BoundedFormula α n) where
@@ -292,7 +282,7 @@
 variable (T) (α)
 
 /-- The type of formulas modulo a theory. -/
-protected def Formula := Quot (T.SemanticallyEquivalent : L.Formula α → _)
+protected def Formula := Quot (T.Iff : L.Formula α → _)
 
 variable {T} {α}
 
@@ -302,33 +292,33 @@
 
 @[simps]
 instance : BooleanAlgebra (T.Formula α) where
-  le := Quot.lift₂ T.Implies
+  le := Quot.lift₂ T.Imp
     (fun _ _ _ h => iff_eq_eq.mp ⟨fun h' => h'.trans h.mp, fun h' => h'.trans h.mpr⟩)
     (fun _ _ _ h => iff_eq_eq.mp ⟨h.mpr.trans, h.mp.trans⟩)
-  le_refl := Quot.ind Implies.refl
-  le_trans := Quot.ind (fun _ => Quot.ind (fun _ => Quot.ind (fun _ => Implies.trans)))
+  le_refl := Quot.ind Imp.refl
+  le_trans := Quot.ind (fun _ => Quot.ind (fun _ => Quot.ind (fun _ => Imp.trans)))
   le_antisymm := Quot.ind (fun _ => Quot.ind (fun _ h₁ h₂ =>
-    (T.semanticallyEquivalentSetoid.iseqv.quot_mk_eq_iff _ _).2 (implies_antisymm h₁ h₂)))
-  sup := Quot.map₂ (· ⊔ ·) (fun _ _ _ => (SemanticallyEquivalent.refl _).sup)
+    (T.iffSetoid.iseqv.quot_mk_eq_iff _ _).2 (imp_antisymm h₁ h₂)))
+  sup := Quot.map₂ (· ⊔ ·) (fun _ _ _ => (Iff.refl _).sup)
      (fun _ _ _ h => h.sup (refl _))
-  le_sup_left := Quot.ind (fun _ => Quot.ind (fun _ => implies_sup_left))
-  le_sup_right := Quot.ind (fun _ => Quot.ind (fun _ => implies_sup_right))
-  sup_le := Quot.ind (fun _ => Quot.ind (fun _ => (Quot.ind (fun _ => sup_implies))))
-  inf := Quot.map₂ (· ⊓ ·) (fun _ _ _ => (SemanticallyEquivalent.refl _).inf)
+  le_sup_left := Quot.ind (fun _ => Quot.ind (fun _ => imp_sup_left _ _))
+  le_sup_right := Quot.ind (fun _ => Quot.ind (fun _ => imp_sup_right _ _))
+  sup_le := Quot.ind (fun _ => Quot.ind (fun _ => (Quot.ind (fun _ => sup_imp))))
+  inf := Quot.map₂ (· ⊓ ·) (fun _ _ _ => (Iff.refl _).inf)
      (fun _ _ _ h => h.inf (refl _))
-  inf_le_left := Quot.ind (fun _ => Quot.ind (fun _ => inf_implies_left))
-  inf_le_right := Quot.ind (fun _ => Quot.ind (fun _ => inf_implies_right))
-  le_inf := Quot.ind (fun _ => Quot.ind (fun _ => (Quot.ind (fun _ => implies_inf))))
+  inf_le_left := Quot.ind (fun _ => Quot.ind (fun _ => inf_imp_left _ _))
+  inf_le_right := Quot.ind (fun _ => Quot.ind (fun _ => inf_imp_right _ _))
+  le_inf := Quot.ind (fun _ => Quot.ind (fun _ => (Quot.ind (fun _ => imp_inf))))
   le_sup_inf := Quot.ind (fun _ => Quot.ind fun _ => Quot.ind (fun _ M v xs h => by
     simp only [BoundedFormula.realize_inf, BoundedFormula.realize_sup] at *
     tauto))
   bot := Quot.mk _ ⊥
-  bot_le := Quot.ind bot_implies
+  bot_le := Quot.ind bot_imp
   top := Quot.mk _ ⊤
-  le_top := Quot.ind implies_top
+  le_top := Quot.ind imp_top
   compl := Quot.map Formula.not (fun _ _ h => h.not)
-  inf_compl_le_bot := Quot.ind inf_not_implies_bot
-  top_le_sup_compl := Quot.ind top_implies_sup_not
+  inf_compl_le_bot := Quot.ind inf_not_imp_bot
+  top_le_sup_compl := Quot.ind top_imp_sup_not
 
 /-- Evaluates a formula modulo `T` as true or false in a nonempty model of `T`. -/
 @[simp]
