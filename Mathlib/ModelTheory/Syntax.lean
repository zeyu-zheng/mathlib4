--- conflicted
+++ resolved
@@ -744,38 +744,19 @@
 protected abbrev imp : L.Formula α → L.Formula α → L.Formula α :=
   BoundedFormula.imp
 
-<<<<<<< HEAD
-variable (β)
-=======
 variable (β) in
->>>>>>> f8f16b93
 /-- `iAlls f φ` transforms a `L.Formula (α ⊕ β)` into a `L.Formula β` by universally
 quantifying over all variables `Sum.inr _`. -/
 noncomputable def iAlls [Finite β] (φ : L.Formula (α ⊕ β)) : L.Formula α :=
   let e := Classical.choice (Classical.choose_spec (Finite.exists_equiv_fin β))
   (BoundedFormula.relabel (fun a => Sum.map id e a) φ).alls
 
-<<<<<<< HEAD
-=======
 variable (β) in
->>>>>>> f8f16b93
 /-- `iExs f φ` transforms a `L.Formula (α ⊕ β)` into a `L.Formula β` by existentially
 quantifying over all variables `Sum.inr _`. -/
 noncomputable def iExs [Finite β] (φ : L.Formula (α ⊕ β)) : L.Formula α :=
   let e := Classical.choice (Classical.choose_spec (Finite.exists_equiv_fin β))
   (BoundedFormula.relabel (fun a => Sum.map id e a) φ).exs
-<<<<<<< HEAD
-
-/-- `iExsUnique f φ` transforms a `L.Formula (α ⊕ β)` into a `L.Formula β` by existentially
-quantifying over all variables `Sum.inr _` and asserting that the solution should be unique  -/
-noncomputable def iExsUnique [Finite β] (φ : L.Formula (α ⊕ β)) : L.Formula α :=
-  let _ := Fintype.ofFinite β
-  iExs β (φ ⊓ iAlls β
-    ((φ.relabel (fun a => Sum.elim (Sum.inl ∘ Sum.inl) Sum.inr a)).imp
-    (BoundedFormula.iInf
-      (fun g => Term.equal (var (Sum.inr g)) (var (Sum.inl (Sum.inr g)))))))
-
-=======
 
 variable (β) in
 /-- `iExsUnique f φ` transforms a `L.Formula (α ⊕ β)` into a `L.Formula β` by existentially
@@ -787,7 +768,6 @@
     (BoundedFormula.iInf
       (fun g => Term.equal (var (Sum.inr g)) (var (Sum.inl (Sum.inr g)))))))
 
->>>>>>> f8f16b93
 variable {β}
 /-- The biimplication between formulas, as a formula. -/
 protected nonrec abbrev iff (φ ψ : L.Formula α) : L.Formula α :=
