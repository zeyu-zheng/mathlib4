--- conflicted
+++ resolved
@@ -6,10 +6,7 @@
 import Mathlib.Lean.Elab.Term
 import Mathlib.Lean.Expr
 import Mathlib.Lean.PrettyPrinter.Delaborator
-<<<<<<< HEAD
 import Mathlib.Util.FlexibleBinders
-=======
->>>>>>> f0b5d7ec
 import Mathlib.Util.Syntax
 import Mathlib.Util.SyntaxFun
 import Std.Data.Option.Basic
@@ -196,19 +193,11 @@
   let .fvar fvarId ← getExpr | failure
   guard <| userName == (← fvarId.getUserName)
   withType (matchTy s)
-<<<<<<< HEAD
 
 /-- Matcher that checks that the type of the expression is matched by `matchTy`. -/
 def matchTypeOf (matchTy : Matcher) : Matcher := fun s => do
   withType (matchTy s)
 
-=======
-
-/-- Matcher that checks that the type of the expression is matched by `matchTy`. -/
-def matchTypeOf (matchTy : Matcher) : Matcher := fun s => do
-  withType (matchTy s)
-
->>>>>>> f0b5d7ec
 /-- Matches raw nat lits. -/
 def natLitMatcher (n : Nat) : Matcher := fun s => do
   guard <| (← getExpr).natLit? == n
@@ -219,7 +208,6 @@
   guard <| (← getExpr).isApp
   let s ← withAppFn <| matchFun s
   let s ← withAppArg <| matchArg s
-<<<<<<< HEAD
   return s
 
 /-- Matches pi types. The name `n` should be unique, and `matchBody` should use `n`
@@ -237,25 +225,6 @@
   let s ← withBindingBodyUnusedName' fun _ arg => matchBody arg s
   return s
 
-=======
-  return s
-
-/-- Matches pi types. The name `n` should be unique, and `matchBody` should use `n`
-as the `userName` of its fvar. -/
-def matchForall (matchDom : Matcher) (matchBody : Expr → Matcher) : Matcher := fun s => do
-  guard <| (← getExpr).isForall
-  let s ← withBindingDomain <| matchDom s
-  let s ← withBindingBodyUnusedName' fun _ arg => matchBody arg s
-  return s
-
-/-- Matches lambdas. The `matchBody` takes the fvar introduced when visiting the body. -/
-def matchLambda (matchDom : Matcher) (matchBody : Expr → Matcher) : Matcher := fun s => do
-  guard <| (← getExpr).isLambda
-  let s ← withBindingDomain <| matchDom s
-  let s ← withBindingBodyUnusedName' fun _ arg => matchBody arg s
-  return s
-
->>>>>>> f0b5d7ec
 /-- Adds all the names in `boundNames` to the local context
 with types that are fresh metavariables.
 This is used for example when initializing `p` in `(scoped p => ...)` when elaborating `...`. -/
@@ -272,16 +241,12 @@
 /-- Given an expression, generate a matcher for it.
 The `boundFVars` hash map records which state variables certain fvars correspond to.
 The `localFVars` hash map records which local variable the matcher should use for an exact
-<<<<<<< HEAD
-expression match. -/
-=======
 expression match.
 
 If it succeeds generating a matcher, returns
 1. a list of keys that should be used for the `delab` attribute
    when defining the elaborator
 2. a `Term` that represents a `Matcher` for the given expression `e`. -/
->>>>>>> f0b5d7ec
 partial def exprToMatcher (boundFVars : HashMap FVarId Name) (localFVars : HashMap FVarId Term)
       (e : Expr) :
     OptionT TermElabM (List Name × Term) := do
@@ -341,9 +306,6 @@
     OptionT TermElabM (List Name × Term) := do
   let (lctx, boundFVars) ← setupLCtx (← getLCtx) boundNames
   withLCtx lctx (← getLocalInstances) do
-<<<<<<< HEAD
-    let patt ← Term.elabPattern stx none
-=======
     let patt ←
       try
         Term.elabPattern stx none
@@ -353,7 +315,6 @@
         -- Convert the exception into an `OptionT` failure so that the `(prettyPrint := false)`
         -- suggestion appears.
         failure
->>>>>>> f0b5d7ec
     trace[notation3] "Generating matcher for pattern {patt}"
     exprToMatcher boundFVars {} patt
 
