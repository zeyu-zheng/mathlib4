--- conflicted
+++ resolved
@@ -141,11 +141,7 @@
 
 instance hasLimitsOfSize : HasLimitsOfSize.{v, v} (PresheafOfModules.{v} R) where
 
-<<<<<<< HEAD
-noncomputable instance evaluationPreservesLimitsOfShape (X : Cᵒᵖ) :
-=======
 noncomputable instance evaluation_preservesLimitsOfShape (X : Cᵒᵖ) :
->>>>>>> eb87fb47
     PreservesLimitsOfShape J (evaluation R X : PresheafOfModules.{v} R ⥤ _) where
 
 noncomputable instance toPresheaf_preservesLimitsOfShape :
