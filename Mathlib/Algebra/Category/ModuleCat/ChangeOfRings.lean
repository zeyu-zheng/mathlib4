/-
Copyright (c) 2022 Jujian Zhang. All rights reserved.
Released under Apache 2.0 license as described in the file LICENSE.
Authors: Jujian Zhang
-/
import Mathlib.Algebra.Category.ModuleCat.EpiMono
import Mathlib.Algebra.Category.ModuleCat.Colimits
import Mathlib.Algebra.Category.ModuleCat.Limits
import Mathlib.RingTheory.TensorProduct.Basic
import Mathlib.CategoryTheory.Adjunction.Mates
import Mathlib.CategoryTheory.Linear.LinearFunctor

/-!
# Change Of Rings

## Main definitions

* `ModuleCat.restrictScalars`: given rings `R, S` and a ring homomorphism `R ⟶ S`,
  then `restrictScalars : ModuleCat S ⥤ ModuleCat R` is defined by `M ↦ M` where an `S`-module `M`
  is seen as an `R`-module by `r • m := f r • m` and `S`-linear map `l : M ⟶ M'` is `R`-linear as
  well.

* `ModuleCat.extendScalars`: given **commutative** rings `R, S` and ring homomorphism
  `f : R ⟶ S`, then `extendScalars : ModuleCat R ⥤ ModuleCat S` is defined by `M ↦ S ⨂ M` where the
  module structure is defined by `s • (s' ⊗ m) := (s * s') ⊗ m` and `R`-linear map `l : M ⟶ M'`
  is sent to `S`-linear map `s ⊗ m ↦ s ⊗ l m : S ⨂ M ⟶ S ⨂ M'`.

* `ModuleCat.coextendScalars`: given rings `R, S` and a ring homomorphism `R ⟶ S`
  then `coextendScalars : ModuleCat R ⥤ ModuleCat S` is defined by `M ↦ (S →ₗ[R] M)` where `S` is
  seen as an `R`-module by restriction of scalars and `l ↦ l ∘ _`.

## Main results

* `ModuleCat.extendRestrictScalarsAdj`: given commutative rings `R, S` and a ring
  homomorphism `f : R →+* S`, the extension and restriction of scalars by `f` are adjoint functors.
* `ModuleCat.restrictCoextendScalarsAdj`: given rings `R, S` and a ring homomorphism
  `f : R ⟶ S` then `coextendScalars f` is the right adjoint of `restrictScalars f`.

## List of notations
Let `R, S` be rings and `f : R →+* S`
* if `M` is an `R`-module, `s : S` and `m : M`, then `s ⊗ₜ[R, f] m` is the pure tensor
  `s ⊗ m : S ⊗[R, f] M`.
-/

suppress_compilation


open CategoryTheory Limits

namespace ModuleCat

universe v u₁ u₂ u₃ w

namespace RestrictScalars

variable {R : Type u₁} {S : Type u₂} [Ring R] [Ring S] (f : R →+* S)
variable (M : ModuleCat.{v} S)

/-- Any `S`-module M is also an `R`-module via a ring homomorphism `f : R ⟶ S` by defining
    `r • m := f r • m` (`Module.compHom`). This is called restriction of scalars. -/
def obj' : ModuleCat R :=
  let _ := Module.compHom M f
  of R M

/-- Given an `S`-linear map `g : M → M'` between `S`-modules, `g` is also `R`-linear between `M` and
`M'` by means of restriction of scalars.
-/
def map' {M M' : ModuleCat.{v} S} (g : M ⟶ M') : obj' f M ⟶ obj' f M' :=
  -- TODO: after https://github.com/leanprover-community/mathlib4/pull/19511 we need to hint `(X := ...)` and `(Y := ...)`.
  -- This suggests `RestrictScalars.obj'` needs to be redesigned.
  ofHom (X := obj' f M) (Y := obj' f M')
    { g.hom with map_smul' := fun r => g.hom.map_smul (f r) }

end RestrictScalars

/-- The restriction of scalars operation is functorial. For any `f : R →+* S` a ring homomorphism,
* an `S`-module `M` can be considered as `R`-module by `r • m = f r • m`
* an `S`-linear map is also `R`-linear
-/
def restrictScalars {R : Type u₁} {S : Type u₂} [Ring R] [Ring S] (f : R →+* S) :
    ModuleCat.{v} S ⥤ ModuleCat.{v} R where
  obj := RestrictScalars.obj' f
  map := RestrictScalars.map' f

instance {R : Type u₁} {S : Type u₂} [Ring R] [Ring S] (f : R →+* S) :
    (restrictScalars.{v} f).Faithful where
  map_injective h := by
    ext x
    simpa only using DFunLike.congr_fun (ModuleCat.hom_ext_iff.mp h) x

instance {R : Type u₁} {S : Type u₂} [Ring R] [Ring S] (f : R →+* S) :
    (restrictScalars.{v} f).PreservesMonomorphisms where
  preserves _ h := by rwa [mono_iff_injective] at h ⊢

instance {R : Type u₁} {S : Type u₂} [Ring R] [Ring S] (f : R →+* S) :
    (restrictScalars.{v} f).Additive where

-- Porting note: this should be automatic
-- TODO: this instance gives diamonds if `f : S →+* S`, see `PresheafOfModules.pushforward₀`.
-- The correct solution is probably to define explicit maps between `M` and
-- `(restrictScalars f).obj M`.
instance {R : Type u₁} {S : Type u₂} [Ring R] [Ring S] {f : R →+* S}
    {M : ModuleCat.{v} S} : Module S <| (restrictScalars f).obj M :=
  inferInstanceAs <| Module S M

@[simp]
theorem restrictScalars.map_apply {R : Type u₁} {S : Type u₂} [Ring R] [Ring S] (f : R →+* S)
    {M M' : ModuleCat.{v} S} (g : M ⟶ M') (x) : (restrictScalars f).map g x = g x :=
  rfl

@[simp]
theorem restrictScalars.smul_def {R : Type u₁} {S : Type u₂} [Ring R] [Ring S] (f : R →+* S)
    {M : ModuleCat.{v} S} (r : R) (m : (restrictScalars f).obj M) : r • m = f r • show M from m :=
  rfl

theorem restrictScalars.smul_def' {R : Type u₁} {S : Type u₂} [Ring R] [Ring S] (f : R →+* S)
    {M : ModuleCat.{v} S} (r : R) (m : M) :
    r • (show (restrictScalars f).obj M from m) = f r • m :=
  rfl


instance (priority := 100) sMulCommClass_mk {R : Type u₁} {S : Type u₂} [Ring R] [CommRing S]
    (f : R →+* S) (M : Type v) [I : AddCommGroup M] [Module S M] :
    haveI : SMul R M := (RestrictScalars.obj' f (ModuleCat.of S M)).isModule.toSMul
    SMulCommClass R S M :=
  @SMulCommClass.mk R S M (_) _
   fun r s m => (by simp [← mul_smul, mul_comm] : f r • s • m = s • f r • m)

/-- Semilinear maps `M →ₛₗ[f] N` identify to
morphisms `M ⟶ (ModuleCat.restrictScalars f).obj N`. -/
@[simps]
def semilinearMapAddEquiv {R : Type u₁} {S : Type u₂} [Ring R] [Ring S] (f : R →+* S)
    (M : ModuleCat.{v} R) (N : ModuleCat.{v} S) :
    (M →ₛₗ[f] N) ≃+ (M ⟶ (ModuleCat.restrictScalars f).obj N) where
  -- TODO: after https://github.com/leanprover-community/mathlib4/pull/19511 we need to hint `(Y := ...)`.
  -- This suggests `restrictScalars` needs to be redesigned.
  toFun g := ofHom (Y := (ModuleCat.restrictScalars f).obj N) <|
    { toFun := g
      map_add' := by simp
      map_smul' := by simp }
  invFun g :=
    { toFun := g
      map_add' := by simp
      map_smul' := g.hom.map_smul }
  left_inv _ := rfl
  right_inv _ := rfl
  map_add' _ _ := rfl

section

variable {R : Type u₁} [Ring R] (f : R →+* R)

/-- For a `R`-module `M`, the restriction of scalars of `M` by the identity morphisms identifies
to `M`. -/
def restrictScalarsId'App (hf : f = RingHom.id R) (M : ModuleCat R) :
    (restrictScalars f).obj M ≅ M :=
  LinearEquiv.toModuleIso <|
    @AddEquiv.toLinearEquiv _ _ _ _ _ _ (((restrictScalars f).obj M).isModule) _
      (by rfl) (fun r x ↦ by subst hf; rfl)

variable (hf : f = RingHom.id R)

@[simp] lemma restrictScalarsId'App_hom_apply (M : ModuleCat R) (x : M) :
    (restrictScalarsId'App f hf M).hom x = x :=
  rfl

@[simp] lemma restrictScalarsId'App_inv_apply (M : ModuleCat R) (x : M) :
    (restrictScalarsId'App f hf M).inv x = x :=
  rfl

/-- The restriction of scalars by a ring morphism that is the identity identify to the
identity functor. -/
@[simps! hom_app inv_app]
def restrictScalarsId' : ModuleCat.restrictScalars.{v} f ≅ 𝟭 _ :=
    NatIso.ofComponents <| fun M ↦ restrictScalarsId'App f hf M

@[reassoc]
lemma restrictScalarsId'App_hom_naturality {M N : ModuleCat R} (φ : M ⟶ N) :
    (restrictScalars f).map φ ≫ (restrictScalarsId'App f hf N).hom =
      (restrictScalarsId'App f hf M).hom ≫ φ :=
  (restrictScalarsId' f hf).hom.naturality φ

@[reassoc]
lemma restrictScalarsId'App_inv_naturality {M N : ModuleCat R} (φ : M ⟶ N) :
    φ ≫ (restrictScalarsId'App f hf N).inv =
      (restrictScalarsId'App f hf M).inv ≫ (restrictScalars f).map φ :=
  (restrictScalarsId' f hf).inv.naturality φ

variable (R)

/-- The restriction of scalars by the identity morphisms identify to the
identity functor. -/
abbrev restrictScalarsId := restrictScalarsId'.{v} (RingHom.id R) rfl

end

section

variable {R₁ : Type u₁} {R₂ : Type u₂} {R₃ : Type u₃} [Ring R₁] [Ring R₂] [Ring R₃]
  (f : R₁ →+* R₂) (g : R₂ →+* R₃) (gf : R₁ →+* R₃)

/-- For each `R₃`-module `M`, restriction of scalars of `M` by a composition of ring morphisms
identifies to successively restricting scalars. -/
def restrictScalarsComp'App (hgf : gf = g.comp f) (M : ModuleCat R₃) :
    (restrictScalars gf).obj M ≅ (restrictScalars f).obj ((restrictScalars g).obj M) :=
  (AddEquiv.toLinearEquiv
    (M := ↑((restrictScalars gf).obj M))
    (M₂ := ↑((restrictScalars f).obj ((restrictScalars g).obj M)))
    (by rfl)
    (fun r x ↦ by subst hgf; rfl)).toModuleIso

variable (hgf : gf = g.comp f)

@[simp] lemma restrictScalarsComp'App_hom_apply (M : ModuleCat R₃) (x : M) :
    (restrictScalarsComp'App f g gf hgf M).hom x = x :=
  rfl

@[simp] lemma restrictScalarsComp'App_inv_apply (M : ModuleCat R₃) (x : M) :
    (restrictScalarsComp'App f g gf hgf M).inv x = x :=
  rfl

/-- The restriction of scalars by a composition of ring morphisms identify to the
composition of the restriction of scalars functors. -/
@[simps! hom_app inv_app]
def restrictScalarsComp' :
    ModuleCat.restrictScalars.{v} gf ≅
      ModuleCat.restrictScalars g ⋙ ModuleCat.restrictScalars f :=
  NatIso.ofComponents <| fun M ↦ restrictScalarsComp'App f g gf hgf M

@[reassoc]
lemma restrictScalarsComp'App_hom_naturality {M N : ModuleCat R₃} (φ : M ⟶ N) :
    (restrictScalars gf).map φ ≫ (restrictScalarsComp'App f g gf hgf N).hom =
      (restrictScalarsComp'App f g gf hgf M).hom ≫
        (restrictScalars f).map ((restrictScalars g).map φ) :=
  (restrictScalarsComp' f g gf hgf).hom.naturality φ

@[reassoc]
lemma restrictScalarsComp'App_inv_naturality {M N : ModuleCat R₃} (φ : M ⟶ N) :
    (restrictScalars f).map ((restrictScalars g).map φ) ≫
        (restrictScalarsComp'App f g gf hgf N).inv =
      (restrictScalarsComp'App f g gf hgf M).inv ≫ (restrictScalars gf).map φ :=
  (restrictScalarsComp' f g gf hgf).inv.naturality φ

/-- The restriction of scalars by a composition of ring morphisms identify to the
composition of the restriction of scalars functors. -/
abbrev restrictScalarsComp := restrictScalarsComp'.{v} f g _ rfl

end

/-- The equivalence of categories `ModuleCat S ≌ ModuleCat R` induced by `e : R ≃+* S`. -/
def restrictScalarsEquivalenceOfRingEquiv {R S} [Ring R] [Ring S] (e : R ≃+* S) :
    ModuleCat S ≌ ModuleCat R where
  functor := ModuleCat.restrictScalars e.toRingHom
  inverse := ModuleCat.restrictScalars e.symm
  unitIso := NatIso.ofComponents (fun M ↦ LinearEquiv.toModuleIso
    (X₁ := M)
    (X₂ := (restrictScalars e.symm.toRingHom).obj ((restrictScalars e.toRingHom).obj M))
    { __ := AddEquiv.refl M
      map_smul' := fun s m ↦ congr_arg (· • m) (e.right_inv s).symm }) (by intros; rfl)
  counitIso := NatIso.ofComponents (fun M ↦ LinearEquiv.toModuleIso
    (X₁ := (restrictScalars e.toRingHom).obj ((restrictScalars e.symm.toRingHom).obj M))
    (X₂ := M)
    { __ := AddEquiv.refl M
      map_smul' := fun r _ ↦ congr_arg (· • (_ : M)) (e.left_inv r)}) (by intros; rfl)
  functor_unitIso_comp := by intros; rfl

instance restrictScalars_isEquivalence_of_ringEquiv {R S} [Ring R] [Ring S] (e : R ≃+* S) :
    (ModuleCat.restrictScalars e.toRingHom).IsEquivalence :=
  (restrictScalarsEquivalenceOfRingEquiv e).isEquivalence_functor

<<<<<<< HEAD
instance {R S} [Ring R] [Ring S] (e : R ≃+* S) :
  (restrictScalarsEquivalenceOfRingEquiv e).functor.Additive where
=======
instance {R S} [Ring R] [Ring S] (f : R →+* S) : (restrictScalars f).Additive where

instance restrictScalarsEquivalenceOfRingEquiv_additive {R S} [Ring R] [Ring S] (e : R ≃+* S) :
    (restrictScalarsEquivalenceOfRingEquiv e).functor.Additive where

namespace Algebra

instance {R₀ R S} [CommSemiring R₀] [Ring R] [Ring S] [Algebra R₀ R] [Algebra R₀ S]
    (f : R →ₐ[R₀] S) : (restrictScalars f.toRingHom).Linear R₀ where
  map_smul {M N} g r₀ := by ext m; exact congr_arg (· • g.hom m) (f.commutes r₀).symm

instance restrictScalarsEquivalenceOfRingEquiv_linear
    {R₀ R S} [CommSemiring R₀] [Ring R] [Ring S] [Algebra R₀ R] [Algebra R₀ S] (e : R ≃ₐ[R₀] S) :
    (restrictScalarsEquivalenceOfRingEquiv e.toRingEquiv).functor.Linear R₀ :=
  inferInstanceAs ((restrictScalars e.toAlgHom.toRingHom).Linear R₀)

end Algebra
>>>>>>> 6d33eaf6

open TensorProduct

variable {R : Type u₁} {S : Type u₂} [CommRing R] [CommRing S] (f : R →+* S)

section ModuleCat.Unbundled

variable (M : Type v) [AddCommMonoid M] [Module R M]

-- This notation is necessary because we need to reason about `s ⊗ₜ m` where `s : S` and `m : M`;
-- without this notation, one need to work with `s : (restrictScalars f).obj ⟨S⟩`.
scoped[ChangeOfRings]
  notation s "⊗ₜ[" R "," f "]" m => @TensorProduct.tmul R _ _ _ _ _ (Module.compHom _ f) _ s m

end Unbundled

open ChangeOfRings

namespace ExtendScalars

variable (M : ModuleCat.{v} R)

/-- Extension of scalars turn an `R`-module into `S`-module by M ↦ S ⨂ M
-/
def obj' : ModuleCat S :=
  of _ (TensorProduct R ((restrictScalars f).obj (of _ S)) M)

/-- Extension of scalars is a functor where an `R`-module `M` is sent to `S ⊗ M` and
`l : M1 ⟶ M2` is sent to `s ⊗ m ↦ s ⊗ l m`
-/
def map' {M1 M2 : ModuleCat.{v} R} (l : M1 ⟶ M2) : obj' f M1 ⟶ obj' f M2 :=
  ofHom (@LinearMap.baseChange R S M1 M2 _ _ ((algebraMap S _).comp f).toAlgebra _ _ _ _ l.hom)

theorem map'_id {M : ModuleCat.{v} R} : map' f (𝟙 M) = 𝟙 _ := by
  ext x
  simp [map', obj']

theorem map'_comp {M₁ M₂ M₃ : ModuleCat.{v} R} (l₁₂ : M₁ ⟶ M₂) (l₂₃ : M₂ ⟶ M₃) :
    map' f (l₁₂ ≫ l₂₃) = map' f l₁₂ ≫ map' f l₂₃ := by
  ext x
  dsimp only [map']
  induction x using TensorProduct.induction_on with
  | zero => rfl
  | tmul => rfl
  | add _ _ ihx ihy => rw [map_add, map_add, ihx, ihy]

end ExtendScalars

/-- Extension of scalars is a functor where an `R`-module `M` is sent to `S ⊗ M` and
`l : M1 ⟶ M2` is sent to `s ⊗ m ↦ s ⊗ l m`
-/
def extendScalars {R : Type u₁} {S : Type u₂} [CommRing R] [CommRing S] (f : R →+* S) :
    ModuleCat R ⥤ ModuleCat S where
  obj M := ExtendScalars.obj' f M
  map l := ExtendScalars.map' f l
  map_id _ := ExtendScalars.map'_id f
  map_comp := ExtendScalars.map'_comp f

namespace ExtendScalars

variable {R : Type u₁} {S : Type u₂} [CommRing R] [CommRing S] (f : R →+* S)

@[simp]
protected theorem smul_tmul {M : ModuleCat.{v} R} (s s' : S) (m : M) :
    s • (s'⊗ₜ[R,f]m : (extendScalars f).obj M) = (s * s')⊗ₜ[R,f]m :=
  rfl

@[simp]
theorem map_tmul {M M' : ModuleCat.{v} R} (g : M ⟶ M') (s : S) (m : M) :
    (extendScalars f).map g (s⊗ₜ[R,f]m) = s⊗ₜ[R,f]g m :=
  rfl

variable {f}

@[ext]
lemma hom_ext {M : ModuleCat R} {N : ModuleCat S}
    {α β : (extendScalars f).obj M ⟶ N}
    (h : ∀ (m : M), α ((1 : S) ⊗ₜ m) = β ((1 : S) ⊗ₜ m)) : α = β := by
  apply (restrictScalars f).map_injective
  letI := f.toAlgebra
  ext : 1
  apply TensorProduct.ext'
  intro (s : S) m
  change α (s ⊗ₜ m) = β (s ⊗ₜ m)
  have : s ⊗ₜ[R] (m : M) = s • (1 : S) ⊗ₜ[R] m := by
    rw [ExtendScalars.smul_tmul, mul_one]
  simp only [this, map_smul, h]

end ExtendScalars

namespace CoextendScalars

variable {R : Type u₁} {S : Type u₂} [Ring R] [Ring S] (f : R →+* S)

section Unbundled

variable (M : Type v) [AddCommMonoid M] [Module R M]

-- We use `S'` to denote `S` viewed as `R`-module, via the map `f`.
-- Porting note: this seems to cause problems related to lack of reducibility
-- local notation "S'" => (restrictScalars f).obj ⟨S⟩

/-- Given an `R`-module M, consider Hom(S, M) -- the `R`-linear maps between S (as an `R`-module by
 means of restriction of scalars) and M. `S` acts on Hom(S, M) by `s • g = x ↦ g (x • s)`
-/
instance hasSMul : SMul S <| (restrictScalars f).obj (of _ S) →ₗ[R] M where
  smul s g :=
    { toFun := fun s' : S => g (s' * s : S)
      map_add' := fun x y : S => by dsimp; rw [add_mul, map_add]
      map_smul' := fun r (t : S) => by
        -- Porting note: needed some erw's even after dsimp to clean things up
        dsimp
        rw [← LinearMap.map_smul]
        erw [smul_eq_mul, smul_eq_mul, mul_assoc] }

@[simp]
theorem smul_apply' (s : S) (g : (restrictScalars f).obj (of _ S) →ₗ[R] M) (s' : S) :
    (s • g) s' = g (s' * s : S) :=
  rfl

instance mulAction : MulAction S <| (restrictScalars f).obj (of _ S) →ₗ[R] M :=
  { CoextendScalars.hasSMul f _ with
    one_smul := fun g => LinearMap.ext fun s : S => by simp
    mul_smul := fun (s t : S) g => LinearMap.ext fun x : S => by simp [mul_assoc] }

instance distribMulAction : DistribMulAction S <| (restrictScalars f).obj (of _ S) →ₗ[R] M :=
  { CoextendScalars.mulAction f _ with
    smul_add := fun s g h => LinearMap.ext fun _ : S => by simp
    smul_zero := fun _ => LinearMap.ext fun _ : S => by simp }

/-- `S` acts on Hom(S, M) by `s • g = x ↦ g (x • s)`, this action defines an `S`-module structure on
Hom(S, M).
-/
instance isModule : Module S <| (restrictScalars f).obj (of _ S) →ₗ[R] M :=
  { CoextendScalars.distribMulAction f _ with
    add_smul := fun s1 s2 g => LinearMap.ext fun x : S => by simp [mul_add, LinearMap.map_add]
    zero_smul := fun g => LinearMap.ext fun x : S => by simp [LinearMap.map_zero] }

end Unbundled

variable (M : ModuleCat.{v} R)

/-- If `M` is an `R`-module, then the set of `R`-linear maps `S →ₗ[R] M` is an `S`-module with
scalar multiplication defined by `s • l := x ↦ l (x • s)` -/
def obj' : ModuleCat S :=
  of _ ((restrictScalars f).obj (of _ S) →ₗ[R] M)

instance : CoeFun (obj' f M) fun _ => S → M :=
  inferInstanceAs <| CoeFun ((restrictScalars f).obj (of _ S) →ₗ[R] M) _

/-- If `M, M'` are `R`-modules, then any `R`-linear map `g : M ⟶ M'` induces an `S`-linear map
`(S →ₗ[R] M) ⟶ (S →ₗ[R] M')` defined by `h ↦ g ∘ h` -/
@[simps!]
def map' {M M' : ModuleCat R} (g : M ⟶ M') : obj' f M ⟶ obj' f M' :=
  ofHom
  { toFun := fun h => g.hom.comp h
    map_add' := fun _ _ => LinearMap.comp_add _ _ _
    map_smul' := fun s h => by ext; simp }

end CoextendScalars

/--
For any rings `R, S` and a ring homomorphism `f : R →+* S`, there is a functor from `R`-module to
`S`-module defined by `M ↦ (S →ₗ[R] M)` where `S` is considered as an `R`-module via restriction of
scalars and `g : M ⟶ M'` is sent to `h ↦ g ∘ h`.
-/
def coextendScalars {R : Type u₁} {S : Type u₂} [Ring R] [Ring S] (f : R →+* S) :
    ModuleCat R ⥤ ModuleCat S where
  obj := CoextendScalars.obj' f
  map := CoextendScalars.map' f
  map_id _ := by ext; rfl
  map_comp _ _ := by ext; rfl

namespace CoextendScalars

variable {R : Type u₁} {S : Type u₂} [Ring R] [Ring S] (f : R →+* S)

instance (M : ModuleCat R) : CoeFun ((coextendScalars f).obj M) fun _ => S → M :=
  inferInstanceAs <| CoeFun (CoextendScalars.obj' f M) _

theorem smul_apply (M : ModuleCat R) (g : (coextendScalars f).obj M) (s s' : S) :
    (s • g) s' = g (s' * s) :=
  rfl

@[simp]
theorem map_apply {M M' : ModuleCat R} (g : M ⟶ M') (x) (s : S) :
    (coextendScalars f).map g x s = g (x s) :=
  rfl

end CoextendScalars

namespace RestrictionCoextensionAdj

variable {R : Type u₁} {S : Type u₂} [Ring R] [Ring S] (f : R →+* S)

/-- Given `R`-module X and `S`-module Y, any `g : (restrictScalars f).obj Y ⟶ X`
corresponds to `Y ⟶ (coextendScalars f).obj X` by sending `y ↦ (s ↦ g (s • y))`
-/
def HomEquiv.fromRestriction {X : ModuleCat R} {Y : ModuleCat S}
    (g : (restrictScalars f).obj Y ⟶ X) : Y ⟶ (coextendScalars f).obj X :=
  ofHom
  { toFun := fun y : Y =>
      { toFun := fun s : S => g <| (s • y : Y)
        map_add' := fun s1 s2 : S => by simp only [add_smul]; rw [LinearMap.map_add]
        map_smul' := fun r (s : S) => by
          -- Porting note: dsimp clears out some rw's but less eager to apply others with Lean 4
          dsimp
          rw [← g.hom.map_smul]
          erw [smul_eq_mul, mul_smul]
          rfl }
    map_add' := fun y1 y2 : Y =>
      LinearMap.ext fun s : S => by
        simp [smul_add, map_add]
    map_smul' := fun (s : S) (y : Y) => LinearMap.ext fun t : S => by
        simp [mul_smul] }

/-- This should be autogenerated by `@[simps]` but we need to give `s` the correct type here. -/
@[simp] lemma HomEquiv.fromRestriction_hom_apply_apply {X : ModuleCat R} {Y : ModuleCat S}
    (g : (restrictScalars f).obj Y ⟶ X) (y) (s : S) :
    (HomEquiv.fromRestriction f g).hom y s = g (s • y) := rfl

/-- Given `R`-module X and `S`-module Y, any `g : Y ⟶ (coextendScalars f).obj X`
corresponds to `(restrictScalars f).obj Y ⟶ X` by `y ↦ g y 1`
-/
def HomEquiv.toRestriction {X Y} (g : Y ⟶ (coextendScalars f).obj X) :
    (restrictScalars f).obj Y ⟶ X :=
  -- TODO: after https://github.com/leanprover-community/mathlib4/pull/19511 we need to hint `(X := ...)`.
  -- This suggests `restrictScalars` needs to be redesigned.
  ofHom (X := (restrictScalars f).obj Y)
  { toFun := fun y : Y => (g y) (1 : S)
    map_add' := fun x y => by dsimp; rw [g.hom.map_add, LinearMap.add_apply]
    map_smul' := fun r (y : Y) => by
      dsimp
      rw [← LinearMap.map_smul]
      erw [smul_eq_mul, mul_one, LinearMap.map_smul]
      rw [CoextendScalars.smul_apply (s := f r) (g := g y) (s' := 1), one_mul]
      simp }

/-- This should be autogenerated by `@[simps]` but we need to give `1` the correct type here. -/
@[simp] lemma HomEquiv.toRestriction_hom_apply {X : ModuleCat R} {Y : ModuleCat S}
    (g : Y ⟶ (coextendScalars f).obj X) (y) :
    (HomEquiv.toRestriction f g).hom y = g.hom y (1 : S) := rfl

/-- Auxiliary definition for `unit'`, to address timeouts. -/
def app' (Y : ModuleCat S) : Y →ₗ[S] (restrictScalars f ⋙ coextendScalars f).obj Y :=
  { toFun := fun y : Y =>
      { toFun := fun s : S => (s • y : Y)
        map_add' := fun _ _ => add_smul _ _ _
        map_smul' := fun r (s : S) => by
          dsimp only [AddHom.toFun_eq_coe, AddHom.coe_mk, RingHom.id_apply]
          erw [smul_eq_mul, mul_smul]
          simp }
    map_add' := fun y1 y2 =>
      LinearMap.ext fun s : S => by
        -- Porting note: double dsimp seems odd
        dsimp only [AddHom.toFun_eq_coe, AddHom.coe_mk, RingHom.id_apply,
          RingHom.toMonoidHom_eq_coe, OneHom.toFun_eq_coe, MonoidHom.toOneHom_coe,
          MonoidHom.coe_coe, ZeroHom.coe_mk, smul_eq_mul, id_eq, eq_mpr_eq_cast, cast_eq,
          Functor.comp_obj]
        rw [LinearMap.add_apply, LinearMap.coe_mk, LinearMap.coe_mk, LinearMap.coe_mk]
        dsimp
        rw [smul_add]
    map_smul' := fun s (y : Y) => LinearMap.ext fun t : S => by
      -- Porting note: used to be simp [mul_smul]
      rw [RingHom.id_apply, LinearMap.coe_mk, CoextendScalars.smul_apply', LinearMap.coe_mk]
      dsimp
      rw [mul_smul] }

/--
The natural transformation from identity functor to the composition of restriction and coextension
of scalars.
-/
@[simps]
protected def unit' : 𝟭 (ModuleCat S) ⟶ restrictScalars f ⋙ coextendScalars f where
  app Y := ofHom (app' f Y)
  naturality Y Y' g :=
    hom_ext <| LinearMap.ext fun y : Y => LinearMap.ext fun s : S => by
      -- Porting note (https://github.com/leanprover-community/mathlib4/pull/10745): previously simp [CoextendScalars.map_apply]
      simp only [ModuleCat.hom_comp, Functor.id_map, Functor.id_obj, Functor.comp_obj,
        Functor.comp_map, LinearMap.coe_comp, Function.comp, CoextendScalars.map_apply,
        restrictScalars.map_apply f]
      change s • (g y) = g (s • y)
      rw [map_smul]

/-- The natural transformation from the composition of coextension and restriction of scalars to
identity functor.
-/
@[simps]
protected def counit' : coextendScalars f ⋙ restrictScalars f ⟶ 𝟭 (ModuleCat R) where
  -- TODO: after https://github.com/leanprover-community/mathlib4/pull/19511 we need to hint `(X := ...)`.
  -- This suggests `restrictScalars` needs to be redesigned.
  app X := ofHom (X := (restrictScalars f).obj ((coextendScalars f).obj X))
    { toFun := fun g => g.toFun (1 : S)
      map_add' := fun x1 x2 => by
        dsimp
        rw [LinearMap.add_apply]
      map_smul' := fun r (g : (restrictScalars f).obj ((coextendScalars f).obj X)) => by
        dsimp
        rw [CoextendScalars.smul_apply, one_mul, ← LinearMap.map_smul]
        congr
        change f r = f r • (1 : S)
        rw [smul_eq_mul (f r) 1, mul_one] }

end RestrictionCoextensionAdj

-- Porting note: very fiddly universes
/-- Restriction of scalars is left adjoint to coextension of scalars. -/
-- @[simps] Porting note: not in normal form and not used
def restrictCoextendScalarsAdj {R : Type u₁} {S : Type u₂} [Ring R] [Ring S] (f : R →+* S) :
    restrictScalars.{max v u₂,u₁,u₂} f ⊣ coextendScalars f :=
  Adjunction.mk' {
    homEquiv := fun X Y ↦
      { toFun := RestrictionCoextensionAdj.HomEquiv.fromRestriction.{u₁,u₂,v} f
        invFun := RestrictionCoextensionAdj.HomEquiv.toRestriction.{u₁,u₂,v} f
        left_inv := fun g => by ext; simp
        right_inv := fun g => hom_ext <| LinearMap.ext fun x => LinearMap.ext fun s : S => by
          -- Porting note (https://github.com/leanprover-community/mathlib4/pull/10745): once just simp
          rw [RestrictionCoextensionAdj.HomEquiv.fromRestriction_hom_apply_apply,
              RestrictionCoextensionAdj.HomEquiv.toRestriction_hom_apply, LinearMap.map_smulₛₗ,
              RingHom.id_apply, CoextendScalars.smul_apply', one_mul] }
    unit := RestrictionCoextensionAdj.unit'.{u₁,u₂,v} f
    counit := RestrictionCoextensionAdj.counit'.{u₁,u₂,v} f
    homEquiv_unit := hom_ext <| LinearMap.ext fun _ => rfl
    homEquiv_counit := fun {X Y g} => by
      ext
      simp [RestrictionCoextensionAdj.counit'] }

instance {R : Type u₁} {S : Type u₂} [Ring R] [Ring S] (f : R →+* S) :
    (restrictScalars.{max u₂ w} f).IsLeftAdjoint  :=
  (restrictCoextendScalarsAdj f).isLeftAdjoint

instance {R : Type u₁} {S : Type u₂} [Ring R] [Ring S] (f : R →+* S) :
    (coextendScalars.{u₁, u₂, max u₂ w} f).IsRightAdjoint  :=
  (restrictCoextendScalarsAdj f).isRightAdjoint

namespace ExtendRestrictScalarsAdj

open TensorProduct

variable {R : Type u₁} {S : Type u₂} [CommRing R] [CommRing S] (f : R →+* S)

/--
Given `R`-module X and `S`-module Y and a map `g : (extendScalars f).obj X ⟶ Y`, i.e. `S`-linear
map `S ⨂ X → Y`, there is a `X ⟶ (restrictScalars f).obj Y`, i.e. `R`-linear map `X ⟶ Y` by
`x ↦ g (1 ⊗ x)`.
-/
@[simps! hom_apply]
def HomEquiv.toRestrictScalars {X Y} (g : (extendScalars f).obj X ⟶ Y) :
    X ⟶ (restrictScalars f).obj Y :=
  -- TODO: after https://github.com/leanprover-community/mathlib4/pull/19511 we need to hint `(Y := ...)`.
  -- This suggests `restrictScalars` needs to be redesigned.
  ofHom (Y := (restrictScalars f).obj Y)
  { toFun := fun x => g <| (1 : S)⊗ₜ[R,f]x
    map_add' := fun _ _ => by dsimp; rw [tmul_add, map_add]
    map_smul' := fun r s => by
      letI : Module R S := Module.compHom S f
      letI : Module R Y := Module.compHom Y f
      dsimp
      rw [RestrictScalars.smul_def, ← LinearMap.map_smul]
      erw [tmul_smul]
      congr }

-- Porting note: forced to break apart fromExtendScalars due to timeouts
/--
The map `S → X →ₗ[R] Y` given by `fun s x => s • (g x)`
-/
@[simps]
def HomEquiv.evalAt {X : ModuleCat R} {Y : ModuleCat S} (s : S)
    (g : X ⟶ (restrictScalars f).obj Y) : have : Module R Y := Module.compHom Y f
    X →ₗ[R] Y :=
  @LinearMap.mk _ _ _ _ (RingHom.id R) X Y _ _ _ (_)
    { toFun := fun x => s • (g x : Y)
      map_add' := by
        intros
        dsimp only
        rw [map_add, smul_add] }
    (by
      intros r x
      rw [AddHom.toFun_eq_coe, AddHom.coe_mk, RingHom.id_apply,
        LinearMap.map_smul, smul_comm r s (g x : Y)] )

/--
Given `R`-module X and `S`-module Y and a map `X ⟶ (restrictScalars f).obj Y`, i.e `R`-linear map
`X ⟶ Y`, there is a map `(extend_scalars f).obj X ⟶ Y`, i.e `S`-linear map `S ⨂ X → Y` by
`s ⊗ x ↦ s • g x`.
-/
@[simps! hom_apply]
def HomEquiv.fromExtendScalars {X Y} (g : X ⟶ (restrictScalars f).obj Y) :
    (extendScalars f).obj X ⟶ Y := by
  letI m1 : Module R S := Module.compHom S f; letI m2 : Module R Y := Module.compHom Y f
  refine ofHom {toFun := fun z => TensorProduct.lift ?_ z, map_add' := ?_, map_smul' := ?_}
  · refine
    {toFun := fun s => HomEquiv.evalAt f s g, map_add' := fun (s₁ s₂ : S) => ?_,
      map_smul' := fun (r : R) (s : S) => ?_}
    · ext
      dsimp only [m2, evalAt_apply, LinearMap.add_apply]
      rw [← add_smul]
    · ext x
      apply mul_smul (f r) s (g x)
  · intros z₁ z₂
    change lift _ (z₁ + z₂) = lift _ z₁ + lift _ z₂
    rw [map_add]
  · intro s z
    change lift _ (s • z) = s • lift _ z
    induction z using TensorProduct.induction_on with
    | zero => rw [smul_zero, map_zero, smul_zero]
    | tmul s' x =>
      rw [LinearMap.coe_mk, ExtendScalars.smul_tmul]
      erw [lift.tmul, lift.tmul]
      set s' : S := s'
      change (s * s') • (g x) = s • s' • (g x)
      rw [mul_smul]
    | add _ _ ih1 ih2 => rw [smul_add, map_add, ih1, ih2, map_add, smul_add]

/-- Given `R`-module X and `S`-module Y, `S`-linear linear maps `(extendScalars f).obj X ⟶ Y`
bijectively correspond to `R`-linear maps `X ⟶ (restrictScalars f).obj Y`.
-/
@[simps symm_apply]
def homEquiv {X Y} :
    ((extendScalars f).obj X ⟶ Y) ≃ (X ⟶ (restrictScalars.{max v u₂,u₁,u₂} f).obj Y) where
  toFun := HomEquiv.toRestrictScalars.{u₁,u₂,v} f
  invFun := HomEquiv.fromExtendScalars.{u₁,u₂,v} f
  left_inv g := by
    letI m1 : Module R S := Module.compHom S f; letI m2 : Module R Y := Module.compHom Y f
    apply hom_ext
    apply LinearMap.ext; intro z
    induction z using TensorProduct.induction_on with
    | zero => rw [map_zero, map_zero]
    | tmul x s =>
      erw [TensorProduct.lift.tmul]
      simp only [LinearMap.coe_mk]
      change S at x
      dsimp
      erw [← LinearMap.map_smul, ExtendScalars.smul_tmul, mul_one x]
      rfl
    | add _ _ ih1 ih2 => rw [map_add, map_add, ih1, ih2]
  right_inv g := by
    letI m1 : Module R S := Module.compHom S f; letI m2 : Module R Y := Module.compHom Y f
    ext x
    rw [HomEquiv.toRestrictScalars_hom_apply]
    -- This needs to be `erw` because of some unfolding in `fromExtendScalars`
    erw [HomEquiv.fromExtendScalars_hom_apply]
    rw [lift.tmul, LinearMap.coe_mk, LinearMap.coe_mk]
    dsimp
    rw [one_smul]

/--
For any `R`-module X, there is a natural `R`-linear map from `X` to `X ⨂ S` by sending `x ↦ x ⊗ 1`
-/
-- @[simps] Porting note: not in normal form and not used
def Unit.map {X} : X ⟶ (extendScalars f ⋙ restrictScalars f).obj X :=
  -- TODO: after https://github.com/leanprover-community/mathlib4/pull/19511 we need to hint `(Y := ...)`.
  -- This suggests `restrictScalars` needs to be redesigned.
  ofHom (Y := (extendScalars f ⋙ restrictScalars f).obj X)
  { toFun := fun x => (1 : S)⊗ₜ[R,f]x
    map_add' := fun x x' => by dsimp; rw [TensorProduct.tmul_add]
    map_smul' := fun r x => by
      letI m1 : Module R S := Module.compHom S f
      -- Porting note: used to be rfl
      dsimp; rw [← TensorProduct.smul_tmul,TensorProduct.smul_tmul'] }

/--
The natural transformation from identity functor on `R`-module to the composition of extension and
restriction of scalars.
-/
@[simps]
def unit : 𝟭 (ModuleCat R) ⟶ extendScalars f ⋙ restrictScalars.{max v u₂,u₁,u₂} f where
  app _ := Unit.map.{u₁,u₂,v} f

/-- For any `S`-module Y, there is a natural `R`-linear map from `S ⨂ Y` to `Y` by
`s ⊗ y ↦ s • y` -/
@[simps! hom_apply]
def Counit.map {Y} : (restrictScalars f ⋙ extendScalars f).obj Y ⟶ Y :=
  ofHom
  { toFun :=
      letI m1 : Module R S := Module.compHom S f
      letI m2 : Module R Y := Module.compHom Y f
      TensorProduct.lift
      { toFun := fun s : S =>
        { toFun := fun y : Y => s • y,
          map_add' := smul_add _
          map_smul' := fun r y => by
            change s • f r • y = f r • s • y
            rw [← mul_smul, mul_comm, mul_smul] },
        map_add' := fun s₁ s₂ => by
          ext y
          change (s₁ + s₂) • y = s₁ • y + s₂ • y
          rw [add_smul]
        map_smul' := fun r s => by
          ext y
          change (f r • s) • y = (f r) • s • y
          rw [smul_eq_mul, mul_smul] }
    map_add' := fun _ _ => by rw [map_add]
    map_smul' := fun s z => by
      letI m1 : Module R S := Module.compHom S f
      letI m2 : Module R Y := Module.compHom Y f
      dsimp only
      induction z using TensorProduct.induction_on with
      | zero => rw [smul_zero, map_zero, smul_zero]
      | tmul s' y =>
        rw [ExtendScalars.smul_tmul, LinearMap.coe_mk]
        erw [TensorProduct.lift.tmul, TensorProduct.lift.tmul]
        set s' : S := s'
        change (s * s') • y = s • s' • y
        rw [mul_smul]
      | add _ _ ih1 ih2 => rw [smul_add, map_add, map_add, ih1, ih2, smul_add] }

/-- The natural transformation from the composition of restriction and extension of scalars to the
identity functor on `S`-module.
-/
@[simps app]
def counit : restrictScalars.{max v u₂,u₁,u₂} f ⋙ extendScalars f ⟶ 𝟭 (ModuleCat S) where
  app _ := Counit.map.{u₁,u₂,v} f
  naturality Y Y' g := by
    -- Porting note: this is very annoying; fix instances in concrete categories
    letI m1 : Module R S := Module.compHom S f
    letI m2 : Module R Y := Module.compHom Y f
    letI m2 : Module R Y' := Module.compHom Y' f
    ext z
    induction z using TensorProduct.induction_on with
    | zero => rw [map_zero, map_zero]
    | tmul s' y =>
      dsimp
      -- This used to be `rw`, but we need `erw` after https://github.com/leanprover/lean4/pull/2644
      erw [Counit.map_hom_apply]
      rw [lift.tmul, LinearMap.coe_mk, LinearMap.coe_mk]
      set s' : S := s'
      change s' • g y = g (s' • y)
      rw [map_smul]
    | add _ _ ih₁ ih₂ => rw [map_add, map_add]; congr 1
end ExtendRestrictScalarsAdj

/-- Given commutative rings `R, S` and a ring hom `f : R →+* S`, the extension and restriction of
scalars by `f` are adjoint to each other.
-/
def extendRestrictScalarsAdj {R : Type u₁} {S : Type u₂} [CommRing R] [CommRing S] (f : R →+* S) :
    extendScalars.{u₁,u₂,max v u₂} f ⊣ restrictScalars.{max v u₂,u₁,u₂} f :=
  Adjunction.mk' {
    homEquiv := fun _ _ ↦ ExtendRestrictScalarsAdj.homEquiv.{v,u₁,u₂} f
    unit := ExtendRestrictScalarsAdj.unit.{v,u₁,u₂} f
    counit := ExtendRestrictScalarsAdj.counit.{v,u₁,u₂} f
    homEquiv_unit := fun {X Y g} ↦ hom_ext <| LinearMap.ext fun x => by
      dsimp
      rfl
    homEquiv_counit := fun {X Y g} ↦ hom_ext <| LinearMap.ext fun x => by
        induction x using TensorProduct.induction_on with
        | zero => rw [map_zero, map_zero]
        | tmul =>
          rw [ExtendRestrictScalarsAdj.homEquiv_symm_apply]
          dsimp
          -- This used to be `rw`, but we need `erw` after https://github.com/leanprover/lean4/pull/2644
          erw [ExtendRestrictScalarsAdj.Counit.map_hom_apply,
              ExtendRestrictScalarsAdj.HomEquiv.fromExtendScalars_hom_apply]
        | add => rw [map_add, map_add]; congr 1 }

lemma extendRestrictScalarsAdj_homEquiv_apply
    {R : Type u₁} {S : Type u₂} [CommRing R] [CommRing S]
    {f : R →+* S} {M : ModuleCat.{max v u₂} R} {N : ModuleCat S}
    (φ : (extendScalars f).obj M ⟶ N) (m : M):
    (extendRestrictScalarsAdj f).homEquiv _ _ φ m = φ ((1 : S) ⊗ₜ m) :=
  rfl

lemma extendRestrictScalarsAdj_unit_app_apply
    {R : Type u₁} {S : Type u₂} [CommRing R] [CommRing S]
    (f : R →+* S) (M : ModuleCat.{max v u₂} R) (m : M):
    (extendRestrictScalarsAdj f).unit.app M m = (1 : S) ⊗ₜ[R,f] m :=
  rfl

instance {R : Type u₁} {S : Type u₂} [CommRing R] [CommRing S] (f : R →+* S) :
    (extendScalars.{u₁, u₂, max u₂ w} f).IsLeftAdjoint :=
  (extendRestrictScalarsAdj f).isLeftAdjoint

instance {R : Type u₁} {S : Type u₂} [CommRing R] [CommRing S] (f : R →+* S) :
    (restrictScalars.{max u₂ w, u₁, u₂} f).IsRightAdjoint :=
  (extendRestrictScalarsAdj f).isRightAdjoint

noncomputable instance preservesLimit_restrictScalars
    {R : Type*} {S : Type*} [Ring R] [Ring S] (f : R →+* S) {J : Type*} [Category J]
    (F : J ⥤ ModuleCat.{v} S) [Small.{v} (F ⋙ forget _).sections] :
    PreservesLimit F (restrictScalars f) :=
  ⟨fun {c} hc => ⟨by
    have hc' := isLimitOfPreserves (forget₂ _ AddCommGrp) hc
    exact isLimitOfReflects (forget₂ _ AddCommGrp) hc'⟩⟩

instance preservesColimit_restrictScalars {R S : Type*} [Ring R] [Ring S]
    (f : R →+* S) {J : Type*} [Category J] (F : J ⥤ ModuleCat.{v} S)
    [HasColimit (F ⋙ forget₂ _ AddCommGrp)] :
    PreservesColimit F (ModuleCat.restrictScalars.{v} f) := by
  have : HasColimit ((F ⋙ restrictScalars f) ⋙ forget₂ (ModuleCat R) AddCommGrp) :=
    inferInstanceAs (HasColimit (F ⋙ forget₂ _ AddCommGrp))
  apply preservesColimit_of_preserves_colimit_cocone (HasColimit.isColimitColimitCocone F)
  apply isColimitOfReflects (forget₂ _ AddCommGrp)
  apply isColimitOfPreserves (forget₂ (ModuleCat.{v} S) AddCommGrp.{v})
  exact HasColimit.isColimitColimitCocone F

variable (R) in
/-- The extension of scalars by the identity of a ring is isomorphic to the
identity functor. -/
noncomputable def extendScalarsId : extendScalars (RingHom.id R) ≅ 𝟭 _ :=
  ((conjugateIsoEquiv (extendRestrictScalarsAdj (RingHom.id R)) Adjunction.id).symm
    (restrictScalarsId R)).symm

lemma extendScalarsId_inv_app_apply (M : ModuleCat R) (m : M):
    (extendScalarsId R).inv.app M m = (1 : R) ⊗ₜ m := rfl

lemma homEquiv_extendScalarsId (M : ModuleCat R) :
    (extendRestrictScalarsAdj (RingHom.id R)).homEquiv _ _ ((extendScalarsId R).hom.app M) =
      (restrictScalarsId R).inv.app M := by
  ext m
  rw [extendRestrictScalarsAdj_homEquiv_apply, ← extendScalarsId_inv_app_apply, ← comp_apply]
  simp

lemma extendScalarsId_hom_app_one_tmul (M : ModuleCat R) (m : M) :
    (extendScalarsId R).hom.app M ((1 : R) ⊗ₜ m) = m := by
  rw [← extendRestrictScalarsAdj_homEquiv_apply,
    homEquiv_extendScalarsId]
  dsimp

section

variable {R₁ R₂ R₃ R₄ : Type u₁} [CommRing R₁] [CommRing R₂] [CommRing R₃] [CommRing R₄]
  (f₁₂ : R₁ →+* R₂) (f₂₃ : R₂ →+* R₃) (f₃₄ : R₃ →+* R₄)

/-- The extension of scalars by a composition of commutative ring morphisms
identify to the composition of the extension of scalars functors. -/
noncomputable def extendScalarsComp :
    extendScalars (f₂₃.comp f₁₂) ≅ extendScalars f₁₂ ⋙ extendScalars f₂₃ :=
  (conjugateIsoEquiv
    ((extendRestrictScalarsAdj f₁₂).comp (extendRestrictScalarsAdj f₂₃))
    (extendRestrictScalarsAdj (f₂₃.comp f₁₂))).symm (restrictScalarsComp f₁₂ f₂₃).symm

lemma homEquiv_extendScalarsComp (M : ModuleCat R₁) :
    (extendRestrictScalarsAdj (f₂₃.comp f₁₂)).homEquiv _ _
      ((extendScalarsComp f₁₂ f₂₃).hom.app M) =
      (extendRestrictScalarsAdj f₁₂).unit.app M ≫
        (restrictScalars f₁₂).map ((extendRestrictScalarsAdj f₂₃).unit.app _) ≫
        (restrictScalarsComp f₁₂ f₂₃).inv.app _ := by
  dsimp [extendScalarsComp, conjugateIsoEquiv, conjugateEquiv]
  simp only [Category.assoc, Category.id_comp, Category.comp_id,
    Adjunction.comp_unit_app, Adjunction.homEquiv_unit,
    Functor.map_comp, Adjunction.unit_naturality_assoc,
    Adjunction.right_triangle_components]
  rfl

lemma extendScalarsComp_hom_app_one_tmul (M : ModuleCat R₁) (m : M) :
    (extendScalarsComp f₁₂ f₂₃).hom.app M ((1 : R₃) ⊗ₜ m) =
      (1 : R₃) ⊗ₜ[R₂,f₂₃] ((1 : R₂) ⊗ₜ[R₁,f₁₂] m) := by
  rw [← extendRestrictScalarsAdj_homEquiv_apply, homEquiv_extendScalarsComp]
  rfl

@[reassoc]
lemma extendScalars_assoc :
    (extendScalarsComp (f₂₃.comp f₁₂) f₃₄).hom ≫ whiskerRight (extendScalarsComp f₁₂ f₂₃).hom _ =
      (extendScalarsComp f₁₂ (f₃₄.comp f₂₃)).hom ≫ whiskerLeft _ (extendScalarsComp f₂₃ f₃₄).hom ≫
        (Functor.associator _ _ _).inv := by
  ext M m
  have h₁ := extendScalarsComp_hom_app_one_tmul (f₂₃.comp f₁₂) f₃₄ M m
  have h₂ := extendScalarsComp_hom_app_one_tmul f₁₂ (f₃₄.comp f₂₃) M m
  have h₃ := extendScalarsComp_hom_app_one_tmul f₂₃ f₃₄
  have h₄ := extendScalarsComp_hom_app_one_tmul f₁₂ f₂₃ M m
  dsimp at h₁ h₂ h₃ h₄ ⊢
  rw [h₁]
  erw [h₂]
  rw [h₃, ExtendScalars.map_tmul, h₄]

/-- The associativity compatibility for the extension of scalars, in the exact form
that is needed in the definition `CommRingCat.moduleCatExtendScalarsPseudofunctor`
in the file `Algebra.Category.ModuleCat.Pseudofunctor` -/
lemma extendScalars_assoc' :
    (extendScalarsComp (f₂₃.comp f₁₂) f₃₄).hom ≫ whiskerRight (extendScalarsComp f₁₂ f₂₃).hom _ ≫
      (Functor.associator _ _ _).hom ≫ whiskerLeft _ (extendScalarsComp f₂₃ f₃₄).inv ≫
        (extendScalarsComp f₁₂ (f₃₄.comp f₂₃)).inv = 𝟙 _ := by
  rw [extendScalars_assoc_assoc]
  simp only [Iso.inv_hom_id_assoc, ← whiskerLeft_comp_assoc, Iso.hom_inv_id,
    whiskerLeft_id', Category.id_comp]

@[reassoc]
lemma extendScalars_id_comp :
    (extendScalarsComp (RingHom.id R₁) f₁₂).hom ≫ whiskerRight (extendScalarsId R₁).hom _ ≫
      (Functor.leftUnitor _).hom = 𝟙 _ := by
  ext M m
  dsimp
  erw [extendScalarsComp_hom_app_one_tmul (RingHom.id R₁) f₁₂ M m]
  rw [ExtendScalars.map_tmul]
  erw [extendScalarsId_hom_app_one_tmul]
  rfl

@[reassoc]
lemma extendScalars_comp_id :
    (extendScalarsComp f₁₂ (RingHom.id R₂)).hom ≫ whiskerLeft _ (extendScalarsId R₂).hom ≫
      (Functor.rightUnitor _).hom = 𝟙 _ := by
  ext M m
  dsimp
  erw [extendScalarsComp_hom_app_one_tmul f₁₂ (RingHom.id R₂) M m,
    extendScalarsId_hom_app_one_tmul]
  rfl

end

end ModuleCat

end ModuleCat<|MERGE_RESOLUTION|>--- conflicted
+++ resolved
@@ -268,10 +268,6 @@
     (ModuleCat.restrictScalars e.toRingHom).IsEquivalence :=
   (restrictScalarsEquivalenceOfRingEquiv e).isEquivalence_functor
 
-<<<<<<< HEAD
-instance {R S} [Ring R] [Ring S] (e : R ≃+* S) :
-  (restrictScalarsEquivalenceOfRingEquiv e).functor.Additive where
-=======
 instance {R S} [Ring R] [Ring S] (f : R →+* S) : (restrictScalars f).Additive where
 
 instance restrictScalarsEquivalenceOfRingEquiv_additive {R S} [Ring R] [Ring S] (e : R ≃+* S) :
@@ -289,7 +285,6 @@
   inferInstanceAs ((restrictScalars e.toAlgHom.toRingHom).Linear R₀)
 
 end Algebra
->>>>>>> 6d33eaf6
 
 open TensorProduct
 
