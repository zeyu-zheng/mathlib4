--- conflicted
+++ resolved
@@ -447,8 +447,6 @@
 /-- The type of sections of a presheaf of modules. -/
 def sections (M : PresheafOfModules.{v} R) : Type _ := (M.presheaf ⋙ forget _).sections
 
-<<<<<<< HEAD
-=======
 /-- Constructor for sections of a presheaf of modules. -/
 @[simps]
 def sectionsMk {M : PresheafOfModules.{v} R} (s : ∀ X, M.obj X)
@@ -456,38 +454,22 @@
   val := s
   property f := hs f
 
->>>>>>> 9d812caf
 @[ext]
 lemma sections_ext {M : PresheafOfModules.{v} R} (s t : M.sections)
     (h : ∀ (X : Cᵒᵖ), s.val X = t.val X) : s = t :=
   Subtype.ext (by ext; apply h)
 
 /-- The bijection `(unit R ⟶ M) ≃ M.sections` for `M : PresheafOfModules R`. -/
-<<<<<<< HEAD
-def unitHomEquiv (M : PresheafOfModules R) :
-    (unit R ⟶ M) ≃ M.sections where
-  toFun f :=
-    { val := fun X => f.app X (1 : R.obj X)
-      property := fun {X Y} p => by
-        dsimp
-        erw [← NatTrans.naturality_apply, unit_map_one]
-        rfl }
-=======
 @[simps! apply_coe]
 def unitHomEquiv (M : PresheafOfModules R) :
     (unit R ⟶ M) ≃ M.sections where
   toFun f := sectionsMk (fun X ↦ Hom.app f X (1 : R.obj X))
     (by intros; rw [← naturality_apply, unit_map_one])
->>>>>>> 9d812caf
   invFun s := Hom.mk'
     (fun X => (LinearMap.ringLmapEquivSelf (R.obj X) ℤ (M.obj X)).symm (s.val X)) (by
       intro X Y p (x : R.obj X)
       dsimp
-<<<<<<< HEAD
-      rw [M.map_smul, ← s.2 p]
-=======
       rw [map_apply, M.map_smul, ← s.2 p]
->>>>>>> 9d812caf
       rfl)
   left_inv f := by
     ext1 X
