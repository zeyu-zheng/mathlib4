--- conflicted
+++ resolved
@@ -140,11 +140,7 @@
   dsimp [quotUliftToQuot, Quot.ι]
   conv_lhs => erw [AddMonoidHom.comp_apply (QuotientAddGroup.mk' (Relations (F ⋙ uliftFunctor)))
     (DFinsupp.singleAddHom _ j), QuotientAddGroup.lift_mk']
-<<<<<<< HEAD
-  simp only [Functor.comp_obj, uliftFunctor_obj, coe_of, DFinsupp.singleAddHom_apply,
-=======
   simp only [Functor.comp_obj, uliftFunctor_obj, DFinsupp.singleAddHom_apply,
->>>>>>> 10c0c64b
     DFinsupp.sumAddHom_single, AddMonoidHom.coe_comp, AddMonoidHom.coe_coe, Function.comp_apply]
   rfl
 
@@ -174,13 +170,8 @@
     AddEquiv.ulift.symm.toAddMonoidHom.comp (Quot.desc F c) := by
   refine Quot.addMonoidHom_ext _ (fun j a ↦ ?_)
   dsimp
-<<<<<<< HEAD
-  simp only [quotToQuotUlift_ι, Functor.comp_obj, uliftFunctor_obj, coe_of, ι_desc,
-    Functor.const_obj_obj]
-=======
   simp only [quotToQuotUlift_ι, Functor.comp_obj, uliftFunctor_obj, ι_desc,
     Functor.const_obj_obj, AddMonoidHom.coe_comp, AddMonoidHom.coe_coe, Function.comp_apply, ι_desc]
->>>>>>> 10c0c64b
   erw [Quot.ι_desc]
   rfl
 
