/-
Copyright (c) 2021 Kevin Kappelmann. All rights reserved.
Released under Apache 2.0 license as described in the file LICENSE.
Authors: Kevin Kappelmann
-/
import Mathlib.Algebra.ContinuedFractions.Computation.Approximations
import Mathlib.Algebra.ContinuedFractions.EvalEquiv
import Mathlib.Algebra.Order.Archimedean
import Mathlib.Tactic.GCongr
import Mathlib.Topology.Order.LeftRightNhds

#align_import algebra.continued_fractions.computation.approximation_corollaries from "leanprover-community/mathlib"@"f0c8bf9245297a541f468be517f1bde6195105e9"

/-!
# Corollaries From Approximation Lemmas (`Algebra.ContinuedFractions.Computation.Approximations`)

## Summary

We show that the generalized_continued_fraction given by `GeneralizedContinuedFraction.of` in fact
is a (regular) continued fraction. Using the equivalence of the convergents computations
(`GeneralizedContinuedFraction.convergents` and `GeneralizedContinuedFraction.convergents'`) for
continued fractions (see `Algebra.ContinuedFractions.ConvergentsEquiv`), it follows that the
convergents computations for `GeneralizedContinuedFraction.of` are equivalent.

Moreover, we show the convergence of the continued fractions computations, that is
`(GeneralizedContinuedFraction.of v).convergents` indeed computes `v` in the limit.

## Main Theorems

- `GeneralizedContinuedFraction.of_convergents_eq_convergents'` shows that the convergents
  computations for `GeneralizedContinuedFraction.of` are equivalent.
- `GeneralizedContinuedFraction.of_convergence` shows that
  `(GeneralizedContinuedFraction.of v).convergents` converges to `v`.

## Tags

convergence, fractions
-/


variable {K : Type*} (v : K) [LinearOrderedField K] [FloorRing K]

<<<<<<< HEAD
open CF (of)
=======
open GeneralizedContinuedFraction (of)
open GeneralizedContinuedFraction
open scoped Topology

theorem GeneralizedContinuedFraction.of_isSimpleContinuedFraction :
    (of v).IsSimpleContinuedFraction := fun _ _ nth_part_num_eq =>
  of_part_num_eq_one nth_part_num_eq
#align generalized_continued_fraction.of_is_simple_continued_fraction GeneralizedContinuedFraction.of_isSimpleContinuedFraction
>>>>>>> a32c8957

namespace CF

#noalign generalized_continued_fraction.of_convergents_eq_convergents'

#noalign generalized_continued_fraction.convergents_succ

section Convergence

/-!
### Convergence

We next show that `(GeneralizedContinuedFraction.of v).convergents v` converges to `v`.
-/


variable [Archimedean K]

open Nat

theorem of_convergence_epsilon :
    ∀ ε > (0 : K), ∃ N : ℕ, ∀ n ≥ N, |v - (of v).convergents n| < ε := by
  intro ε ε_pos
<<<<<<< HEAD
  -- use the archimedean property to obtian a suitable N
  rcases (exists_nat_gt ε⁻¹ : ∃ N' : ℕ, ε⁻¹ < N') with ⟨N', inv_ε_lt_N'⟩
=======
  -- use the archimedean property to obtain a suitable N
  rcases (exists_nat_gt (1 / ε) : ∃ N' : ℕ, 1 / ε < N') with ⟨N', one_div_ε_lt_N'⟩
>>>>>>> a32c8957
  let N := max N' 5
  -- set minimum to 5 to have N ≤ fib N work
  exists N
  intro n n_ge_N
<<<<<<< HEAD
  cases' Decidable.em ((of v).s.TerminatedAt n) with terminatedAt_n not_terminatedAt_n
  · rw [of_terminatedAt_iff_fractParts_terminatedAt] at terminatedAt_n
    simp [← fractParts_representation_of_eq_none terminatedAt_n, ε_pos]
  · refine lt_of_le_of_lt (abs_sub_convergents_le not_terminatedAt_n) ?_
    rw [inv_lt _ ε_pos]
    · refine lt_of_lt_of_le inv_ε_lt_N' ?_
      norm_cast; rw [PNat.mul_coe]
      refine le_trans (le_max_left N' 5) (le_trans n_ge_N ?_)
      refine le_trans (le_fib_self (le_trans (le_max_right N' 5) n_ge_N)) ?_
      refine le_trans fib_le_fib_succ (le_trans (fib (n + 1)).le_mul_self
        (le_trans (Nat.mul_le_mul_left (fib (n + 1)) fib_le_fib_succ) ?_))
      apply Nat.mul_le_mul
      · convert ((of v).take n).succ_length_fib_le_denom; symm
        suffices hv : ∀ m, ((of v).s.take n).get? m = none ↔ n ≤ m by
          simp [- Seq'.get?_take] at hv
          apply eq_of_forall_ge_iff hv
        simp [Seq'.get?_take]
        conv =>
          enter [m, 1, hm]
          tactic =>
            apply eq_false
            refine mt (Seq'.le_stable _ ?_) not_terminatedAt_n
            nlinarith
        simp [imp_false]
      · convert ((of v).take (n + 1)).succ_length_fib_le_denom; symm
        suffices hv : ∀ m, ((of v).s.take (n + 1)).get? m = none ↔ n + 1 ≤ m by
          simp [- Seq'.get?_take] at hv
          apply eq_of_forall_ge_iff hv
        simp [Seq'.get?_take]
        conv =>
          enter [m, 1, hm]
          tactic =>
            apply eq_false
            refine mt (Seq'.le_stable _ ?_) not_terminatedAt_n
            nlinarith
        simp [imp_false]
    · simp
#align generalized_continued_fraction.of_convergence_epsilon CF.of_convergence_epsilon

theorem of_convergence [TopologicalSpace K] [OrderTopology K] :
    Filter.Tendsto (of v).convergents Filter.atTop <| nhds v := by
=======
  let g := of v
  cases' Decidable.em (g.TerminatedAt n) with terminated_at_n not_terminated_at_n
  · have : v = g.convergents n := of_correctness_of_terminatedAt terminated_at_n
    have : v - g.convergents n = 0 := sub_eq_zero.mpr this
    rw [this]
    exact mod_cast ε_pos
  · let B := g.denominators n
    let nB := g.denominators (n + 1)
    have abs_v_sub_conv_le : |v - g.convergents n| ≤ 1 / (B * nB) :=
      abs_sub_convergents_le not_terminated_at_n
    suffices 1 / (B * nB) < ε from lt_of_le_of_lt abs_v_sub_conv_le this
    -- show that `0 < (B * nB)` and then multiply by `B * nB` to get rid of the division
    have nB_ineq : (fib (n + 2) : K) ≤ nB :=
      haveI : ¬g.TerminatedAt (n + 1 - 1) := not_terminated_at_n
      succ_nth_fib_le_of_nth_denom (Or.inr this)
    have B_ineq : (fib (n + 1) : K) ≤ B :=
      haveI : ¬g.TerminatedAt (n - 1) := mt (terminated_stable n.pred_le) not_terminated_at_n
      succ_nth_fib_le_of_nth_denom (Or.inr this)
    have zero_lt_B : 0 < B := B_ineq.trans_lt' <| mod_cast fib_pos.2 n.succ_pos
    have nB_pos : 0 < nB := nB_ineq.trans_lt' <| mod_cast fib_pos.2 <| succ_pos _
    have zero_lt_mul_conts : 0 < B * nB := by positivity
    suffices 1 < ε * (B * nB) from (div_lt_iff zero_lt_mul_conts).mpr this
    -- use that `N' ≥ n` was obtained from the archimedean property to show the following
    calc 1 < ε * (N' : K) := (div_lt_iff' ε_pos).mp one_div_ε_lt_N'
      _ ≤ ε * (B * nB) := ?_
    -- cancel `ε`
    gcongr
    calc
      (N' : K) ≤ (N : K) := by exact_mod_cast le_max_left _ _
      _ ≤ n := by exact_mod_cast n_ge_N
      _ ≤ fib n := by exact_mod_cast le_fib_self <| le_trans (le_max_right N' 5) n_ge_N
      _ ≤ fib (n + 1) := by exact_mod_cast fib_le_fib_succ
      _ ≤ fib (n + 1) * fib (n + 1) := by exact_mod_cast (fib (n + 1)).le_mul_self
      _ ≤ fib (n + 1) * fib (n + 2) := by gcongr; exact_mod_cast fib_le_fib_succ
      _ ≤ B * nB := by gcongr
#align generalized_continued_fraction.of_convergence_epsilon GeneralizedContinuedFraction.of_convergence_epsilon

theorem of_convergence [TopologicalSpace K] [OrderTopology K] :
    Filter.Tendsto (of v).convergents Filter.atTop <| 𝓝 v := by
>>>>>>> a32c8957
  simpa [LinearOrderedAddCommGroup.tendsto_nhds, abs_sub_comm] using of_convergence_epsilon v
#align generalized_continued_fraction.of_convergence CF.of_convergence

end Convergence

end CF<|MERGE_RESOLUTION|>--- conflicted
+++ resolved
@@ -40,18 +40,7 @@
 
 variable {K : Type*} (v : K) [LinearOrderedField K] [FloorRing K]
 
-<<<<<<< HEAD
 open CF (of)
-=======
-open GeneralizedContinuedFraction (of)
-open GeneralizedContinuedFraction
-open scoped Topology
-
-theorem GeneralizedContinuedFraction.of_isSimpleContinuedFraction :
-    (of v).IsSimpleContinuedFraction := fun _ _ nth_part_num_eq =>
-  of_part_num_eq_one nth_part_num_eq
-#align generalized_continued_fraction.of_is_simple_continued_fraction GeneralizedContinuedFraction.of_isSimpleContinuedFraction
->>>>>>> a32c8957
 
 namespace CF
 
@@ -75,18 +64,12 @@
 theorem of_convergence_epsilon :
     ∀ ε > (0 : K), ∃ N : ℕ, ∀ n ≥ N, |v - (of v).convergents n| < ε := by
   intro ε ε_pos
-<<<<<<< HEAD
   -- use the archimedean property to obtian a suitable N
   rcases (exists_nat_gt ε⁻¹ : ∃ N' : ℕ, ε⁻¹ < N') with ⟨N', inv_ε_lt_N'⟩
-=======
-  -- use the archimedean property to obtain a suitable N
-  rcases (exists_nat_gt (1 / ε) : ∃ N' : ℕ, 1 / ε < N') with ⟨N', one_div_ε_lt_N'⟩
->>>>>>> a32c8957
   let N := max N' 5
   -- set minimum to 5 to have N ≤ fib N work
   exists N
   intro n n_ge_N
-<<<<<<< HEAD
   cases' Decidable.em ((of v).s.TerminatedAt n) with terminatedAt_n not_terminatedAt_n
   · rw [of_terminatedAt_iff_fractParts_terminatedAt] at terminatedAt_n
     simp [← fractParts_representation_of_eq_none terminatedAt_n, ε_pos]
@@ -128,47 +111,6 @@
 
 theorem of_convergence [TopologicalSpace K] [OrderTopology K] :
     Filter.Tendsto (of v).convergents Filter.atTop <| nhds v := by
-=======
-  let g := of v
-  cases' Decidable.em (g.TerminatedAt n) with terminated_at_n not_terminated_at_n
-  · have : v = g.convergents n := of_correctness_of_terminatedAt terminated_at_n
-    have : v - g.convergents n = 0 := sub_eq_zero.mpr this
-    rw [this]
-    exact mod_cast ε_pos
-  · let B := g.denominators n
-    let nB := g.denominators (n + 1)
-    have abs_v_sub_conv_le : |v - g.convergents n| ≤ 1 / (B * nB) :=
-      abs_sub_convergents_le not_terminated_at_n
-    suffices 1 / (B * nB) < ε from lt_of_le_of_lt abs_v_sub_conv_le this
-    -- show that `0 < (B * nB)` and then multiply by `B * nB` to get rid of the division
-    have nB_ineq : (fib (n + 2) : K) ≤ nB :=
-      haveI : ¬g.TerminatedAt (n + 1 - 1) := not_terminated_at_n
-      succ_nth_fib_le_of_nth_denom (Or.inr this)
-    have B_ineq : (fib (n + 1) : K) ≤ B :=
-      haveI : ¬g.TerminatedAt (n - 1) := mt (terminated_stable n.pred_le) not_terminated_at_n
-      succ_nth_fib_le_of_nth_denom (Or.inr this)
-    have zero_lt_B : 0 < B := B_ineq.trans_lt' <| mod_cast fib_pos.2 n.succ_pos
-    have nB_pos : 0 < nB := nB_ineq.trans_lt' <| mod_cast fib_pos.2 <| succ_pos _
-    have zero_lt_mul_conts : 0 < B * nB := by positivity
-    suffices 1 < ε * (B * nB) from (div_lt_iff zero_lt_mul_conts).mpr this
-    -- use that `N' ≥ n` was obtained from the archimedean property to show the following
-    calc 1 < ε * (N' : K) := (div_lt_iff' ε_pos).mp one_div_ε_lt_N'
-      _ ≤ ε * (B * nB) := ?_
-    -- cancel `ε`
-    gcongr
-    calc
-      (N' : K) ≤ (N : K) := by exact_mod_cast le_max_left _ _
-      _ ≤ n := by exact_mod_cast n_ge_N
-      _ ≤ fib n := by exact_mod_cast le_fib_self <| le_trans (le_max_right N' 5) n_ge_N
-      _ ≤ fib (n + 1) := by exact_mod_cast fib_le_fib_succ
-      _ ≤ fib (n + 1) * fib (n + 1) := by exact_mod_cast (fib (n + 1)).le_mul_self
-      _ ≤ fib (n + 1) * fib (n + 2) := by gcongr; exact_mod_cast fib_le_fib_succ
-      _ ≤ B * nB := by gcongr
-#align generalized_continued_fraction.of_convergence_epsilon GeneralizedContinuedFraction.of_convergence_epsilon
-
-theorem of_convergence [TopologicalSpace K] [OrderTopology K] :
-    Filter.Tendsto (of v).convergents Filter.atTop <| 𝓝 v := by
->>>>>>> a32c8957
   simpa [LinearOrderedAddCommGroup.tendsto_nhds, abs_sub_comm] using of_convergence_epsilon v
 #align generalized_continued_fraction.of_convergence CF.of_convergence
 
