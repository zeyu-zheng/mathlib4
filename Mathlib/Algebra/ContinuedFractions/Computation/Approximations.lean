/-
Copyright (c) 2020 Kevin Kappelmann. All rights reserved.
Released under Apache 2.0 license as described in the file LICENSE.
Authors: Kevin Kappelmann
-/
import Mathlib.Algebra.ContinuedFractions.Computation.CorrectnessTerminating
import Mathlib.Algebra.Order.Group.Basic
import Mathlib.Algebra.Order.Ring.Basic
import Mathlib.Data.Nat.Fib.Basic
import Mathlib.Tactic.Monotonicity

#align_import algebra.continued_fractions.computation.approximations from "leanprover-community/mathlib"@"a7e36e48519ab281320c4d192da6a7b348ce40ad"

/-!
# Approximations for Continued Fraction Computations (`GenContFract.of`)

## Summary

This file contains useful approximations for the values involved in the continued fractions
computation `GenContFract.of`. In particular, we derive the so-called *determinant formula* for
`GenContFract.of`: `Aₙ * Bₙ₊₁ - Bₙ * Aₙ₊₁ = (-1)^(n + 1)`.

Moreover, we derive some upper bounds for the error term when computing a continued fraction up a
given position, i.e. bounds for the term
`|v - (GenContFract.of v).convs n|`. The derived bounds will show us that the error term indeed gets
smaller. As a corollary, we will be able to show that `(GenContFract.of v).convs` converges to `v`
in `Algebra.ContinuedFractions.Computation.ApproximationCorollaries`.

## Main Theorems

- `GenContFract.of_partNum_eq_one`: shows that all partial numerators `aᵢ` are
  equal to one.
- `GenContFract.exists_int_eq_of_partDen`: shows that all partial denominators
  `bᵢ` correspond to an integer.
- `GenContFract.of_one_le_get?_partDen`: shows that `1 ≤ bᵢ`.
- `GenContFract.succ_nth_fib_le_of_nthDen`: shows that the `n`th denominator
  `Bₙ` is greater than or equal to the `n + 1`th fibonacci number `Nat.fib (n + 1)`.
- `GenContFract.le_of_succ_get?_den`: shows that `bₙ * Bₙ ≤ Bₙ₊₁`, where `bₙ` is
  the `n`th partial denominator of the continued fraction.
- `GenContFract.abs_sub_convs_le`: shows that
  `|v - Aₙ / Bₙ| ≤ 1 / (Bₙ * Bₙ₊₁)`, where `Aₙ` is the `n`th partial numerator.

## References

- [*Hardy, GH and Wright, EM and Heath-Brown, Roger and Silverman, Joseph*][hardy2008introduction]
- https://en.wikipedia.org/wiki/Generalized_continued_fraction#The_determinant_formula

-/


namespace GenContFract

open GenContFract (of)

open Int

variable {K : Type*} {v : K} {n : ℕ} [LinearOrderedField K] [FloorRing K]

namespace IntFractPair

/-!
We begin with some lemmas about the stream of `IntFractPair`s, which presumably are not
of great interest for the end user.
-/


/-- Shows that the fractional parts of the stream are in `[0,1)`. -/
theorem nth_stream_fr_nonneg_lt_one {ifp_n : IntFractPair K}
    (nth_stream_eq : IntFractPair.stream v n = some ifp_n) : 0 ≤ ifp_n.fr ∧ ifp_n.fr < 1 := by
  cases n with
  | zero =>
    have : IntFractPair.of v = ifp_n := by injection nth_stream_eq
    rw [← this, IntFractPair.of]
    exact ⟨fract_nonneg _, fract_lt_one _⟩
  | succ =>
    rcases succ_nth_stream_eq_some_iff.1 nth_stream_eq with ⟨_, _, _, ifp_of_eq_ifp_n⟩
    rw [← ifp_of_eq_ifp_n, IntFractPair.of]
    exact ⟨fract_nonneg _, fract_lt_one _⟩
#align generalized_continued_fraction.int_fract_pair.nth_stream_fr_nonneg_lt_one GenContFract.IntFractPair.nth_stream_fr_nonneg_lt_one

/-- Shows that the fractional parts of the stream are nonnegative. -/
theorem nth_stream_fr_nonneg {ifp_n : IntFractPair K}
    (nth_stream_eq : IntFractPair.stream v n = some ifp_n) : 0 ≤ ifp_n.fr :=
  (nth_stream_fr_nonneg_lt_one nth_stream_eq).left
#align generalized_continued_fraction.int_fract_pair.nth_stream_fr_nonneg GenContFract.IntFractPair.nth_stream_fr_nonneg

/-- Shows that the fractional parts of the stream are smaller than one. -/
theorem nth_stream_fr_lt_one {ifp_n : IntFractPair K}
    (nth_stream_eq : IntFractPair.stream v n = some ifp_n) : ifp_n.fr < 1 :=
  (nth_stream_fr_nonneg_lt_one nth_stream_eq).right
#align generalized_continued_fraction.int_fract_pair.nth_stream_fr_lt_one GenContFract.IntFractPair.nth_stream_fr_lt_one

/-- Shows that the integer parts of the stream are at least one. -/
theorem one_le_succ_nth_stream_b {ifp_succ_n : IntFractPair K}
    (succ_nth_stream_eq : IntFractPair.stream v (n + 1) = some ifp_succ_n) : 1 ≤ ifp_succ_n.b := by
  obtain ⟨ifp_n, nth_stream_eq, stream_nth_fr_ne_zero, ⟨-⟩⟩ :
      ∃ ifp_n, IntFractPair.stream v n = some ifp_n ∧ ifp_n.fr ≠ 0
        ∧ IntFractPair.of ifp_n.fr⁻¹ = ifp_succ_n :=
    succ_nth_stream_eq_some_iff.1 succ_nth_stream_eq
  suffices 1 ≤ ifp_n.fr⁻¹ by rwa [IntFractPair.of, le_floor, cast_one]
  suffices ifp_n.fr ≤ 1 by
    have h : 0 < ifp_n.fr :=
      lt_of_le_of_ne (nth_stream_fr_nonneg nth_stream_eq) stream_nth_fr_ne_zero.symm
    apply one_le_inv h this
  simp only [le_of_lt (nth_stream_fr_lt_one nth_stream_eq)]
#align generalized_continued_fraction.int_fract_pair.one_le_succ_nth_stream_b GenContFract.IntFractPair.one_le_succ_nth_stream_b

/--
Shows that the `n + 1`th integer part `bₙ₊₁` of the stream is smaller or equal than the inverse of
the `n`th fractional part `frₙ` of the stream.
This result is straight-forward as `bₙ₊₁` is defined as the floor of `1 / frₙ`.
-/
theorem succ_nth_stream_b_le_nth_stream_fr_inv {ifp_n ifp_succ_n : IntFractPair K}
    (nth_stream_eq : IntFractPair.stream v n = some ifp_n)
    (succ_nth_stream_eq : IntFractPair.stream v (n + 1) = some ifp_succ_n) :
    (ifp_succ_n.b : K) ≤ ifp_n.fr⁻¹ := by
  suffices (⌊ifp_n.fr⁻¹⌋ : K) ≤ ifp_n.fr⁻¹ by
    cases' ifp_n with _ ifp_n_fr
    have : ifp_n_fr ≠ 0 := by
      intro h
      simp [h, IntFractPair.stream, nth_stream_eq] at succ_nth_stream_eq
    have : IntFractPair.of ifp_n_fr⁻¹ = ifp_succ_n := by
      simpa [this, IntFractPair.stream, nth_stream_eq, Option.coe_def] using succ_nth_stream_eq
    rwa [← this]
  exact floor_le ifp_n.fr⁻¹
#align generalized_continued_fraction.int_fract_pair.succ_nth_stream_b_le_nth_stream_fr_inv GenContFract.IntFractPair.succ_nth_stream_b_le_nth_stream_fr_inv

end IntFractPair

/-!
Next we translate above results about the stream of `IntFractPair`s to the computed continued
fraction `GenContFract.of`.
-/


/-- Shows that the integer parts of the continued fraction are at least one. -/
theorem of_one_le_get?_partDen {b : K}
    (nth_partDen_eq : (of v).partDens.get? n = some b) : 1 ≤ b := by
  obtain ⟨gp_n, nth_s_eq, ⟨-⟩⟩ : ∃ gp_n, (of v).s.get? n = some gp_n ∧ gp_n.b = b :=
    exists_s_b_of_partDen nth_partDen_eq
  obtain ⟨ifp_n, succ_nth_stream_eq, ifp_n_b_eq_gp_n_b⟩ :
      ∃ ifp, IntFractPair.stream v (n + 1) = some ifp ∧ (ifp.b : K) = gp_n.b :=
    IntFractPair.exists_succ_get?_stream_of_gcf_of_get?_eq_some nth_s_eq
  rw [← ifp_n_b_eq_gp_n_b]
  exact mod_cast IntFractPair.one_le_succ_nth_stream_b succ_nth_stream_eq
#align generalized_continued_fraction.of_one_le_nth_part_denom GenContFract.of_one_le_get?_partDen

/--
Shows that the partial numerators `aᵢ` of the continued fraction are equal to one and the partial
denominators `bᵢ` correspond to integers.
-/
theorem of_partNum_eq_one_and_exists_int_partDen_eq {gp : GenContFract.Pair K}
    (nth_s_eq : (of v).s.get? n = some gp) : gp.a = 1 ∧ ∃ z : ℤ, gp.b = (z : K) := by
  obtain ⟨ifp, stream_succ_nth_eq, -⟩ : ∃ ifp, IntFractPair.stream v (n + 1) = some ifp ∧ _ :=
    IntFractPair.exists_succ_get?_stream_of_gcf_of_get?_eq_some nth_s_eq
  have : gp = ⟨1, ifp.b⟩ := by
    have : (of v).s.get? n = some ⟨1, ifp.b⟩ :=
      get?_of_eq_some_of_succ_get?_intFractPair_stream stream_succ_nth_eq
    have : some gp = some ⟨1, ifp.b⟩ := by rwa [nth_s_eq] at this
    injection this
  simp [this]
#align generalized_continued_fraction.of_part_num_eq_one_and_exists_int_part_denom_eq GenContFract.of_partNum_eq_one_and_exists_int_partDen_eq

/-- Shows that the partial numerators `aᵢ` are equal to one. -/
theorem of_partNum_eq_one {a : K} (nth_partNum_eq : (of v).partNums.get? n = some a) :
    a = 1 := by
  obtain ⟨gp, nth_s_eq, gp_a_eq_a_n⟩ : ∃ gp, (of v).s.get? n = some gp ∧ gp.a = a :=
    exists_s_a_of_partNum nth_partNum_eq
  have : gp.a = 1 := (of_partNum_eq_one_and_exists_int_partDen_eq nth_s_eq).left
  rwa [gp_a_eq_a_n] at this
#align generalized_continued_fraction.of_part_num_eq_one GenContFract.of_partNum_eq_one

/-- Shows that the partial denominators `bᵢ` correspond to an integer. -/
theorem exists_int_eq_of_partDen {b : K}
    (nth_partDen_eq : (of v).partDens.get? n = some b) : ∃ z : ℤ, b = (z : K) := by
  obtain ⟨gp, nth_s_eq, gp_b_eq_b_n⟩ : ∃ gp, (of v).s.get? n = some gp ∧ gp.b = b :=
    exists_s_b_of_partDen nth_partDen_eq
  have : ∃ z : ℤ, gp.b = (z : K) := (of_partNum_eq_one_and_exists_int_partDen_eq nth_s_eq).right
  rwa [gp_b_eq_b_n] at this
#align generalized_continued_fraction.exists_int_eq_of_part_denom GenContFract.exists_int_eq_of_partDen

/-!
One of our next goals is to show that `bₙ * Bₙ ≤ Bₙ₊₁`. For this, we first show that the partial
denominators `Bₙ` are bounded from below by the fibonacci sequence `Nat.fib`. This then implies that
`0 ≤ Bₙ` and hence `Bₙ₊₂ = bₙ₊₁ * Bₙ₊₁ + Bₙ ≥ bₙ₊₁ * Bₙ₊₁ + 0 = bₙ₊₁ * Bₙ₊₁`.
-/


-- open `Nat` as we will make use of fibonacci numbers.
open Nat

theorem fib_le_of_contsAux_b :
    n ≤ 1 ∨ ¬(of v).TerminatedAt (n - 2) → (fib n : K) ≤ ((of v).contsAux n).b :=
  Nat.strong_induction_on n
    (by
      intro n IH hyp
      rcases n with (_ | _ | n)
      · simp [fib_add_two, contsAux] -- case n = 0
      · simp [fib_add_two, contsAux] -- case n = 1
      · let g := of v -- case 2 ≤ n
        have : ¬n + 2 ≤ 1 := by omega
        have not_terminatedAt_n : ¬g.TerminatedAt n := Or.resolve_left hyp this
        obtain ⟨gp, s_ppred_nth_eq⟩ : ∃ gp, g.s.get? n = some gp :=
          Option.ne_none_iff_exists'.mp not_terminatedAt_n
        set pconts := g.contsAux (n + 1) with pconts_eq
        set ppconts := g.contsAux n with ppconts_eq
        -- use the recurrence of `contsAux`
        simp only [Nat.succ_eq_add_one, Nat.add_assoc, Nat.reduceAdd]
        suffices (fib n : K) + fib (n + 1) ≤ gp.a * ppconts.b + gp.b * pconts.b by
          simpa [fib_add_two, add_comm, contsAux_recurrence s_ppred_nth_eq ppconts_eq pconts_eq]
        -- make use of the fact that `gp.a = 1`
        suffices (fib n : K) + fib (n + 1) ≤ ppconts.b + gp.b * pconts.b by
          simpa [of_partNum_eq_one <| partNum_eq_s_a s_ppred_nth_eq]
        have not_terminatedAt_pred_n : ¬g.TerminatedAt (n - 1) :=
          mt (terminated_stable <| Nat.sub_le n 1) not_terminatedAt_n
        have not_terminatedAt_ppred_n : ¬TerminatedAt g (n - 2) :=
          mt (terminated_stable (n - 1).pred_le) not_terminatedAt_pred_n
        -- use the IH to get the inequalities for `pconts` and `ppconts`
        have ppred_nth_fib_le_ppconts_B : (fib n : K) ≤ ppconts.b :=
          IH n (lt_trans (Nat.lt.base n) <| Nat.lt.base <| n + 1) (Or.inr not_terminatedAt_ppred_n)
        suffices (fib (n + 1) : K) ≤ gp.b * pconts.b by
          solve_by_elim [_root_.add_le_add ppred_nth_fib_le_ppconts_B]
        -- finally use the fact that `1 ≤ gp.b` to solve the goal
        suffices 1 * (fib (n + 1) : K) ≤ gp.b * pconts.b by rwa [one_mul] at this
        have one_le_gp_b : (1 : K) ≤ gp.b :=
          of_one_le_get?_partDen (partDen_eq_s_b s_ppred_nth_eq)
        have : (0 : K) ≤ fib (n + 1) := mod_cast (fib (n + 1)).zero_le
        have : (0 : K) ≤ gp.b := le_trans zero_le_one one_le_gp_b
        mono
        · norm_num
        · tauto)
#align generalized_continued_fraction.fib_le_of_continuants_aux_b GenContFract.fib_le_of_contsAux_b

/-- Shows that the `n`th denominator is greater than or equal to the `n + 1`th fibonacci number,
that is `Nat.fib (n + 1) ≤ Bₙ`. -/
theorem succ_nth_fib_le_of_nth_den (hyp : n = 0 ∨ ¬(of v).TerminatedAt (n - 1)) :
    (fib (n + 1) : K) ≤ (of v).dens n := by
  rw [den_eq_conts_b, nth_cont_eq_succ_nth_contAux]
  have : n + 1 ≤ 1 ∨ ¬(of v).TerminatedAt (n - 1) := by
    cases n with
    | zero => exact Or.inl <| le_refl 1
    | succ n => exact Or.inr (Or.resolve_left hyp n.succ_ne_zero)
  exact fib_le_of_contsAux_b this
#align generalized_continued_fraction.succ_nth_fib_le_of_nth_denom GenContFract.succ_nth_fib_le_of_nth_den

/-! As a simple consequence, we can now derive that all denominators are nonnegative. -/


theorem zero_le_of_contsAux_b : 0 ≤ ((of v).contsAux n).b := by
  let g := of v
  induction n with
  | zero => rfl
  | succ n IH =>
    cases' Decidable.em <| g.TerminatedAt (n - 1) with terminated not_terminated
    · -- terminating case
      cases' n with n
      · simp [zero_le_one]
      · have : g.contsAux (n + 2) = g.contsAux (n + 1) :=
          contsAux_stable_step_of_terminated terminated
        simp only [this, IH]
    · -- non-terminating case
      calc
        (0 : K) ≤ fib (n + 1) := mod_cast (n + 1).fib.zero_le
        _ ≤ ((of v).contsAux (n + 1)).b := fib_le_of_contsAux_b (Or.inr not_terminated)
#align generalized_continued_fraction.zero_le_of_continuants_aux_b GenContFract.zero_le_of_contsAux_b

/-- Shows that all denominators are nonnegative. -/
theorem zero_le_of_den : 0 ≤ (of v).dens n := by
  rw [den_eq_conts_b, nth_cont_eq_succ_nth_contAux]; exact zero_le_of_contsAux_b
#align generalized_continued_fraction.zero_le_of_denom GenContFract.zero_le_of_den

theorem le_of_succ_succ_get?_contsAux_b {b : K}
    (nth_partDen_eq : (of v).partDens.get? n = some b) :
    b * ((of v).contsAux <| n + 1).b ≤ ((of v).contsAux <| n + 2).b := by
  obtain ⟨gp_n, nth_s_eq, rfl⟩ : ∃ gp_n, (of v).s.get? n = some gp_n ∧ gp_n.b = b :=
    exists_s_b_of_partDen nth_partDen_eq
  simp [of_partNum_eq_one (partNum_eq_s_a nth_s_eq), zero_le_of_contsAux_b,
    GenContFract.contsAux_recurrence nth_s_eq rfl rfl]
#align generalized_continued_fraction.le_of_succ_succ_nth_continuants_aux_b GenContFract.le_of_succ_succ_get?_contsAux_b

/-- Shows that `bₙ * Bₙ ≤ Bₙ₊₁`, where `bₙ` is the `n`th partial denominator and `Bₙ₊₁` and `Bₙ` are
the `n + 1`th and `n`th denominator of the continued fraction. -/
theorem le_of_succ_get?_den {b : K}
    (nth_partDenom_eq : (of v).partDens.get? n = some b) :
    b * (of v).dens n ≤ (of v).dens (n + 1) := by
  rw [den_eq_conts_b, nth_cont_eq_succ_nth_contAux]
  exact le_of_succ_succ_get?_contsAux_b nth_partDenom_eq
#align generalized_continued_fraction.le_of_succ_nth_denom GenContFract.le_of_succ_get?_den

/-- Shows that the sequence of denominators is monotone, that is `Bₙ ≤ Bₙ₊₁`. -/
theorem of_den_mono : (of v).dens n ≤ (of v).dens (n + 1) := by
  let g := of v
<<<<<<< HEAD
  cases' Decidable.em <| g.partialDenominators.TerminatedAt n with terminated not_terminated
  · have : g.partialDenominators.get? n = none := by rwa [Seq'.TerminatedAt] at terminated
    have : g.TerminatedAt n :=
      terminatedAt_iff_part_denom_none.2 (by rwa [Seq'.TerminatedAt] at terminated)
    have : g.denominators (n + 1) = g.denominators n :=
      denominators_stable_of_terminated n.le_succ this
=======
  cases' Decidable.em <| g.partDens.TerminatedAt n with terminated not_terminated
  · have : g.partDens.get? n = none := by rwa [Stream'.Seq.TerminatedAt] at terminated
    have : g.TerminatedAt n :=
      terminatedAt_iff_partDen_none.2 (by rwa [Stream'.Seq.TerminatedAt] at terminated)
    have : g.dens (n + 1) = g.dens n :=
      dens_stable_of_terminated n.le_succ this
>>>>>>> 90e41c5a
    rw [this]
  · obtain ⟨b, nth_partDen_eq⟩ : ∃ b, g.partDens.get? n = some b :=
      Option.ne_none_iff_exists'.mp not_terminated
    have : 1 ≤ b := of_one_le_get?_partDen nth_partDen_eq
    calc
      g.dens n ≤ b * g.dens n := by
        simpa using mul_le_mul_of_nonneg_right this zero_le_of_den
      _ ≤ g.dens (n + 1) := le_of_succ_get?_den nth_partDen_eq
#align generalized_continued_fraction.of_denom_mono GenContFract.of_den_mono

section Determinant

/-!
### Determinant Formula

Next we prove the so-called *determinant formula* for `GenContFract.of`:
`Aₙ * Bₙ₊₁ - Bₙ * Aₙ₊₁ = (-1)^(n + 1)`.
-/


theorem determinant_aux (hyp : n = 0 ∨ ¬(of v).TerminatedAt (n - 1)) :
    ((of v).contsAux n).a * ((of v).contsAux (n + 1)).b -
      ((of v).contsAux n).b * ((of v).contsAux (n + 1)).a = (-1) ^ n := by
  induction n with
  | zero => simp [contsAux]
  | succ n IH =>
    -- set up some shorthand notation
    let g := of v
    let conts := contsAux g (n + 2)
    set pred_conts := contsAux g (n + 1) with pred_conts_eq
    set ppred_conts := contsAux g n with ppred_conts_eq
    let pA := pred_conts.a
    let pB := pred_conts.b
    let ppA := ppred_conts.a
    let ppB := ppred_conts.b
    -- let's change the goal to something more readable
    change pA * conts.b - pB * conts.a = (-1) ^ (n + 1)
    have not_terminated_at_n : ¬TerminatedAt g n := Or.resolve_left hyp n.succ_ne_zero
    obtain ⟨gp, s_nth_eq⟩ : ∃ gp, g.s.get? n = some gp :=
      Option.ne_none_iff_exists'.1 not_terminated_at_n
    -- unfold the recurrence relation for `conts` once and simplify to derive the following
    suffices pA * (ppB + gp.b * pB) - pB * (ppA + gp.b * pA) = (-1) ^ (n + 1) by
      simp only [conts, contsAux_recurrence s_nth_eq ppred_conts_eq pred_conts_eq]
      have gp_a_eq_one : gp.a = 1 := of_partNum_eq_one (partNum_eq_s_a s_nth_eq)
      rw [gp_a_eq_one, this.symm]
      ring
    suffices pA * ppB - pB * ppA = (-1) ^ (n + 1) by calc
      pA * (ppB + gp.b * pB) - pB * (ppA + gp.b * pA) =
          pA * ppB + pA * gp.b * pB - pB * ppA - pB * gp.b * pA := by ring
      _ = pA * ppB - pB * ppA := by ring
      _ = (-1) ^ (n + 1) := by assumption
    suffices ppA * pB - ppB * pA = (-1) ^ n by
      have pow_succ_n : (-1 : K) ^ (n + 1) = -1 * (-1) ^ n := pow_succ' (-1) n
      rw [pow_succ_n, ← this]
      ring
    exact IH <| Or.inr <| mt (terminated_stable <| n.sub_le 1) not_terminated_at_n
#align generalized_continued_fraction.determinant_aux GenContFract.determinant_aux

/-- The determinant formula `Aₙ * Bₙ₊₁ - Bₙ * Aₙ₊₁ = (-1)^(n + 1)`. -/
theorem determinant (not_terminatedAt_n : ¬(of v).TerminatedAt n) :
    (of v).nums n * (of v).dens (n + 1) - (of v).dens n * (of v).nums (n + 1) = (-1) ^ (n + 1) :=
  determinant_aux <| Or.inr <| not_terminatedAt_n
#align generalized_continued_fraction.determinant GenContFract.determinant

end Determinant

section ErrorTerm

/-!
### Approximation of Error Term

Next we derive some approximations for the error term when computing a continued fraction up a given
position, i.e. bounds for the term `|v - (GenContFract.of v).convs n|`.
-/


/-- This lemma follows from the finite correctness proof, the determinant equality, and
by simplifying the difference. -/
theorem sub_convs_eq {ifp : IntFractPair K}
    (stream_nth_eq : IntFractPair.stream v n = some ifp) :
    let g := of v
    let B := (g.contsAux (n + 1)).b
    let pB := (g.contsAux n).b
    v - g.convs n = if ifp.fr = 0 then 0 else (-1) ^ n / (B * (ifp.fr⁻¹ * B + pB)) := by
  -- set up some shorthand notation
  let g := of v
  let conts := g.contsAux (n + 1)
  let pred_conts := g.contsAux n
  have g_finite_correctness :
    v = GenContFract.compExactValue pred_conts conts ifp.fr :=
    compExactValue_correctness_of_stream_eq_some stream_nth_eq
  obtain (ifp_fr_eq_zero | ifp_fr_ne_zero) := eq_or_ne ifp.fr 0
  · suffices v - g.convs n = 0 by simpa [ifp_fr_eq_zero]
    replace g_finite_correctness : v = g.convs n := by
      simpa [GenContFract.compExactValue, ifp_fr_eq_zero] using g_finite_correctness
    exact sub_eq_zero.2 g_finite_correctness
  · -- more shorthand notation
    let A := conts.a
    let B := conts.b
    let pA := pred_conts.a
    let pB := pred_conts.b
    -- first, let's simplify the goal as `ifp.fr ≠ 0`
    suffices v - A / B = (-1) ^ n / (B * (ifp.fr⁻¹ * B + pB)) by simpa [ifp_fr_ne_zero]
    -- now we can unfold `g.compExactValue` to derive the following equality for `v`
    replace g_finite_correctness : v = (pA + ifp.fr⁻¹ * A) / (pB + ifp.fr⁻¹ * B) := by
      simpa [GenContFract.compExactValue, ifp_fr_ne_zero, nextConts, nextNum, nextDen, add_comm]
        using g_finite_correctness
    -- let's rewrite this equality for `v` in our goal
    suffices
      (pA + ifp.fr⁻¹ * A) / (pB + ifp.fr⁻¹ * B) - A / B = (-1) ^ n / (B * (ifp.fr⁻¹ * B + pB)) by
      rwa [g_finite_correctness]
    -- To continue, we need use the determinant equality. So let's derive the needed hypothesis.
    have n_eq_zero_or_not_terminatedAt_pred_n : n = 0 ∨ ¬g.TerminatedAt (n - 1) := by
      cases' n with n'
      · simp
      · have : IntFractPair.stream v (n' + 1) ≠ none := by simp [stream_nth_eq]
        have : ¬g.TerminatedAt n' :=
          (not_congr of_terminatedAt_n_iff_succ_nth_intFractPair_stream_eq_none).2 this
        exact Or.inr this
    have determinant_eq : pA * B - pB * A = (-1) ^ n :=
      determinant_aux n_eq_zero_or_not_terminatedAt_pred_n
    -- now all we got to do is to rewrite this equality in our goal and re-arrange terms;
    -- however, for this, we first have to derive quite a few tedious inequalities.
    have pB_ineq : (fib n : K) ≤ pB :=
      haveI : n ≤ 1 ∨ ¬g.TerminatedAt (n - 2) := by
        cases' n_eq_zero_or_not_terminatedAt_pred_n with n_eq_zero not_terminatedAt_pred_n
        · simp [n_eq_zero]
        · exact Or.inr <| mt (terminated_stable (n - 1).pred_le) not_terminatedAt_pred_n
      fib_le_of_contsAux_b this
    have B_ineq : (fib (n + 1) : K) ≤ B :=
      haveI : n + 1 ≤ 1 ∨ ¬g.TerminatedAt (n + 1 - 2) := by
        cases' n_eq_zero_or_not_terminatedAt_pred_n with n_eq_zero not_terminatedAt_pred_n
        · simp [n_eq_zero, le_refl]
        · exact Or.inr not_terminatedAt_pred_n
      fib_le_of_contsAux_b this
    have zero_lt_B : 0 < B := B_ineq.trans_lt' <| cast_pos.2 <| fib_pos.2 n.succ_pos
    have : 0 ≤ pB := (cast_nonneg _).trans pB_ineq
    have : 0 < ifp.fr :=
      ifp_fr_ne_zero.lt_of_le' <| IntFractPair.nth_stream_fr_nonneg stream_nth_eq
    have : pB + ifp.fr⁻¹ * B ≠ 0 := by positivity
    -- finally, let's do the rewriting
    calc
      (pA + ifp.fr⁻¹ * A) / (pB + ifp.fr⁻¹ * B) - A / B =
          ((pA + ifp.fr⁻¹ * A) * B - (pB + ifp.fr⁻¹ * B) * A) / ((pB + ifp.fr⁻¹ * B) * B) := by
        rw [div_sub_div _ _ this zero_lt_B.ne']
      _ = (pA * B + ifp.fr⁻¹ * A * B - (pB * A + ifp.fr⁻¹ * B * A)) / _ := by repeat' rw [add_mul]
      _ = (pA * B - pB * A) / ((pB + ifp.fr⁻¹ * B) * B) := by ring
      _ = (-1) ^ n / ((pB + ifp.fr⁻¹ * B) * B) := by rw [determinant_eq]
      _ = (-1) ^ n / (B * (ifp.fr⁻¹ * B + pB)) := by ac_rfl
#align generalized_continued_fraction.sub_convergents_eq GenContFract.sub_convs_eq

/-- Shows that `|v - Aₙ / Bₙ| ≤ 1 / (Bₙ * Bₙ₊₁)`. -/
theorem abs_sub_convs_le (not_terminatedAt_n : ¬(of v).TerminatedAt n) :
    |v - (of v).convs n| ≤ 1 / ((of v).dens n * ((of v).dens <| n + 1)) := by
  -- shorthand notation
  let g := of v
  let nextConts := g.contsAux (n + 2)
  set conts := contsAux g (n + 1) with conts_eq
  set pred_conts := contsAux g n with pred_conts_eq
  -- change the goal to something more readable
  change |v - convs g n| ≤ 1 / (conts.b * nextConts.b)
  obtain ⟨gp, s_nth_eq⟩ : ∃ gp, g.s.get? n = some gp :=
    Option.ne_none_iff_exists'.1 not_terminatedAt_n
  have gp_a_eq_one : gp.a = 1 := of_partNum_eq_one (partNum_eq_s_a s_nth_eq)
  -- unfold the recurrence relation for `nextConts.b`
  have nextConts_b_eq : nextConts.b = pred_conts.b + gp.b * conts.b := by
    simp [nextConts, contsAux_recurrence s_nth_eq pred_conts_eq conts_eq, gp_a_eq_one,
      pred_conts_eq.symm, conts_eq.symm, add_comm]
  let den := conts.b * (pred_conts.b + gp.b * conts.b)
  suffices |v - g.convs n| ≤ 1 / den by rw [nextConts_b_eq]; congr 1
  obtain ⟨ifp_succ_n, succ_nth_stream_eq, ifp_succ_n_b_eq_gp_b⟩ :
      ∃ ifp_succ_n, IntFractPair.stream v (n + 1) = some ifp_succ_n ∧ (ifp_succ_n.b : K) = gp.b :=
    IntFractPair.exists_succ_get?_stream_of_gcf_of_get?_eq_some s_nth_eq
  obtain ⟨ifp_n, stream_nth_eq, stream_nth_fr_ne_zero, if_of_eq_ifp_succ_n⟩ :
    ∃ ifp_n, IntFractPair.stream v n = some ifp_n ∧ ifp_n.fr ≠ 0
      ∧ IntFractPair.of ifp_n.fr⁻¹ = ifp_succ_n :=
    IntFractPair.succ_nth_stream_eq_some_iff.1 succ_nth_stream_eq
  let den' := conts.b * (pred_conts.b + ifp_n.fr⁻¹ * conts.b)
  -- now we can use `sub_convs_eq` to simplify our goal
  suffices |(-1) ^ n / den'| ≤ 1 / den by
    have : v - g.convs n = (-1) ^ n / den' := by
      -- apply `sub_convs_eq` and simplify the result
      have tmp := sub_convs_eq stream_nth_eq
      simp only [stream_nth_fr_ne_zero, conts_eq.symm, pred_conts_eq.symm, if_false] at tmp
      rw [tmp]
      ring
    rwa [this]
  -- derive some tedious inequalities that we need to rewrite our goal
  have nextConts_b_ineq : (fib (n + 2) : K) ≤ pred_conts.b + gp.b * conts.b := by
    have : (fib (n + 2) : K) ≤ nextConts.b :=
      fib_le_of_contsAux_b (Or.inr not_terminatedAt_n)
    rwa [nextConts_b_eq] at this
  have conts_b_ineq : (fib (n + 1) : K) ≤ conts.b :=
    haveI : ¬g.TerminatedAt (n - 1) := mt (terminated_stable n.pred_le) not_terminatedAt_n
    fib_le_of_contsAux_b <| Or.inr this
  have zero_lt_conts_b : 0 < conts.b :=
    conts_b_ineq.trans_lt' <| mod_cast fib_pos.2 n.succ_pos
  -- `den'` is positive, so we can remove `|⬝|` from our goal
  suffices 1 / den' ≤ 1 / den by
    have : |(-1) ^ n / den'| = 1 / den' := by
      suffices 1 / |den'| = 1 / den' by rwa [abs_div, abs_neg_one_pow n]
      have : 0 < den' := by
        have : 0 ≤ pred_conts.b :=
          haveI : (fib n : K) ≤ pred_conts.b :=
            haveI : ¬g.TerminatedAt (n - 2) :=
              mt (terminated_stable (n.sub_le 2)) not_terminatedAt_n
            fib_le_of_contsAux_b <| Or.inr this
          le_trans (mod_cast (fib n).zero_le) this
        have : 0 < ifp_n.fr⁻¹ :=
          haveI zero_le_ifp_n_fract : 0 ≤ ifp_n.fr :=
            IntFractPair.nth_stream_fr_nonneg stream_nth_eq
          inv_pos.2 (lt_of_le_of_ne zero_le_ifp_n_fract stream_nth_fr_ne_zero.symm)
        -- Porting note: replaced complicated positivity proof with tactic.
        positivity
      rw [abs_of_pos this]
    rwa [this]
  suffices 0 < den ∧ den ≤ den' from div_le_div_of_nonneg_left zero_le_one this.1 this.2
  constructor
  · have : 0 < pred_conts.b + gp.b * conts.b :=
      nextConts_b_ineq.trans_lt' <| mod_cast fib_pos.2 <| succ_pos _
    solve_by_elim [mul_pos]
  · -- we can cancel multiplication by `conts.b` and addition with `pred_conts.b`
    suffices gp.b * conts.b ≤ ifp_n.fr⁻¹ * conts.b from
      (mul_le_mul_left zero_lt_conts_b).2 <| (add_le_add_iff_left pred_conts.b).2 this
    suffices (ifp_succ_n.b : K) * conts.b ≤ ifp_n.fr⁻¹ * conts.b by rwa [← ifp_succ_n_b_eq_gp_b]
    have : (ifp_succ_n.b : K) ≤ ifp_n.fr⁻¹ :=
      IntFractPair.succ_nth_stream_b_le_nth_stream_fr_inv stream_nth_eq succ_nth_stream_eq
    have : 0 ≤ conts.b := le_of_lt zero_lt_conts_b
    gcongr; exact this
#align generalized_continued_fraction.abs_sub_convergents_le GenContFract.abs_sub_convs_le

/-- Shows that `|v - Aₙ / Bₙ| ≤ 1 / (bₙ * Bₙ * Bₙ)`. This bound is worse than the one shown in
`GenContFract.abs_sub_convs_le`, but sometimes it is easier to apply and
sufficient for one's use case.
 -/
theorem abs_sub_convergents_le' {b : K}
    (nth_partDen_eq : (of v).partDens.get? n = some b) :
    |v - (of v).convs n| ≤ 1 / (b * (of v).dens n * (of v).dens n) := by
  have not_terminatedAt_n : ¬(of v).TerminatedAt n := by
    simp [terminatedAt_iff_partDen_none, nth_partDen_eq]
  refine (abs_sub_convs_le not_terminatedAt_n).trans ?_
  -- One can show that `0 < (GenContFract.of v).dens n` but it's easier
  -- to consider the case `(GenContFract.of v).dens n = 0`.
  rcases (zero_le_of_den (K := K)).eq_or_gt with
    ((hB : (GenContFract.of v).dens n = 0) | hB)
  · simp only [hB, mul_zero, zero_mul, div_zero, le_refl]
  · apply one_div_le_one_div_of_le
    · have : 0 < b := zero_lt_one.trans_le (of_one_le_get?_partDen nth_partDen_eq)
      apply_rules [mul_pos]
    · conv_rhs => rw [mul_comm]
      exact mul_le_mul_of_nonneg_right (le_of_succ_get?_den nth_partDen_eq) hB.le
#align generalized_continued_fraction.abs_sub_convergents_le' GenContFract.abs_sub_convergents_le'

end ErrorTerm

end GenContFract<|MERGE_RESOLUTION|>--- conflicted
+++ resolved
@@ -290,21 +290,12 @@
 /-- Shows that the sequence of denominators is monotone, that is `Bₙ ≤ Bₙ₊₁`. -/
 theorem of_den_mono : (of v).dens n ≤ (of v).dens (n + 1) := by
   let g := of v
-<<<<<<< HEAD
-  cases' Decidable.em <| g.partialDenominators.TerminatedAt n with terminated not_terminated
-  · have : g.partialDenominators.get? n = none := by rwa [Seq'.TerminatedAt] at terminated
+  cases' Decidable.em <| g.partDens.TerminatedAt n with terminated not_terminated
+  · have : g.partDens.get? n = none := by rwa [Seq'.TerminatedAt] at terminated
     have : g.TerminatedAt n :=
-      terminatedAt_iff_part_denom_none.2 (by rwa [Seq'.TerminatedAt] at terminated)
-    have : g.denominators (n + 1) = g.denominators n :=
-      denominators_stable_of_terminated n.le_succ this
-=======
-  cases' Decidable.em <| g.partDens.TerminatedAt n with terminated not_terminated
-  · have : g.partDens.get? n = none := by rwa [Stream'.Seq.TerminatedAt] at terminated
-    have : g.TerminatedAt n :=
-      terminatedAt_iff_partDen_none.2 (by rwa [Stream'.Seq.TerminatedAt] at terminated)
+      terminatedAt_iff_partDen_none.2 (by rwa [Seq'.TerminatedAt] at terminated)
     have : g.dens (n + 1) = g.dens n :=
       dens_stable_of_terminated n.le_succ this
->>>>>>> 90e41c5a
     rw [this]
   · obtain ⟨b, nth_partDen_eq⟩ : ∃ b, g.partDens.get? n = some b :=
       Option.ne_none_iff_exists'.mp not_terminated
