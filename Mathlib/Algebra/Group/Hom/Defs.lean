/-
Copyright (c) 2018 Patrick Massot. All rights reserved.
Released under Apache 2.0 license as described in the file LICENSE.
Authors: Patrick Massot, Kevin Buzzard, Kim Morrison, Johan Commelin, Chris Hughes,
  Johannes Hölzl, Yury Kudryashov
-/
import Mathlib.Algebra.Group.Defs
import Mathlib.Algebra.Notation.Pi
import Mathlib.Data.FunLike.Basic
import Mathlib.Logic.Function.Iterate

/-!
# Monoid and group homomorphisms

This file defines the bundled structures for monoid and group homomorphisms. Namely, we define
`MonoidHom` (resp., `AddMonoidHom`) to be bundled homomorphisms between multiplicative (resp.,
additive) monoids or groups.

We also define coercion to a function, and usual operations: composition, identity homomorphism,
pointwise multiplication and pointwise inversion.

This file also defines the lesser-used (and notation-less) homomorphism types which are used as
building blocks for other homomorphisms:

* `ZeroHom`
* `OneHom`
* `AddHom`
* `MulHom`

## Notations

* `→+`: Bundled `AddMonoid` homs. Also use for `AddGroup` homs.
* `→*`: Bundled `Monoid` homs. Also use for `Group` homs.
* `→ₙ+`: Bundled `AddSemigroup` homs.
* `→ₙ*`: Bundled `Semigroup` homs.

## Implementation notes

There's a coercion from bundled homs to fun, and the canonical
notation is to use the bundled hom as a function via this coercion.

There is no `GroupHom` -- the idea is that `MonoidHom` is used.
The constructor for `MonoidHom` needs a proof of `map_one` as well
as `map_mul`; a separate constructor `MonoidHom.mk'` will construct
group homs (i.e. monoid homs between groups) given only a proof
that multiplication is preserved,

Implicit `{}` brackets are often used instead of type class `[]` brackets.  This is done when the
instances can be inferred because they are implicit arguments to the type `MonoidHom`.  When they
can be inferred from the type it is faster to use this method than to use type class inference.

Historically this file also included definitions of unbundled homomorphism classes; they were
deprecated and moved to `Deprecated/Group`.

## Tags

MonoidHom, AddMonoidHom

-/

open Function

variable {ι α β M N P : Type*}

-- monoids
variable {G : Type*} {H : Type*}

-- groups
variable {F : Type*}

-- homs
section Zero

/-- `ZeroHom M N` is the type of functions `M → N` that preserve zero.

When possible, instead of parametrizing results over `(f : ZeroHom M N)`,
you should parametrize over `(F : Type*) [ZeroHomClass F M N] (f : F)`.

When you extend this structure, make sure to also extend `ZeroHomClass`.
-/
structure ZeroHom (M : Type*) (N : Type*) [Zero M] [Zero N] where
  /-- The underlying function -/
  protected toFun : M → N
  /-- The proposition that the function preserves 0 -/
  protected map_zero' : toFun 0 = 0

/-- `ZeroHomClass F M N` states that `F` is a type of zero-preserving homomorphisms.

You should extend this typeclass when you extend `ZeroHom`.
-/
class ZeroHomClass (F : Type*) (M N : outParam Type*) [Zero M] [Zero N] [FunLike F M N] :
    Prop where
  /-- The proposition that the function preserves 0 -/
  map_zero : ∀ f : F, f 0 = 0

-- Instances and lemmas are defined below through `@[to_additive]`.
end Zero

section Add

/-- `M →ₙ+ N` is the type of functions `M → N` that preserve addition. The `ₙ` in the notation
stands for "non-unital" because it is intended to match the notation for `NonUnitalAlgHom` and
`NonUnitalRingHom`, so an `AddHom` is a non-unital additive monoid hom.

When possible, instead of parametrizing results over `(f : AddHom M N)`,
you should parametrize over `(F : Type*) [AddHomClass F M N] (f : F)`.

When you extend this structure, make sure to extend `AddHomClass`.
-/
structure AddHom (M : Type*) (N : Type*) [Add M] [Add N] where
  /-- The underlying function -/
  protected toFun : M → N
  /-- The proposition that the function preserves addition -/
  protected map_add' : ∀ x y, toFun (x + y) = toFun x + toFun y

/-- `M →ₙ+ N` denotes the type of addition-preserving maps from `M` to `N`. -/
infixr:25 " →ₙ+ " => AddHom

/-- `AddHomClass F M N` states that `F` is a type of addition-preserving homomorphisms.
You should declare an instance of this typeclass when you extend `AddHom`.
-/
class AddHomClass (F : Type*) (M N : outParam Type*) [Add M] [Add N] [FunLike F M N] : Prop where
  /-- The proposition that the function preserves addition -/
  map_add : ∀ (f : F) (x y : M), f (x + y) = f x + f y

-- Instances and lemmas are defined below through `@[to_additive]`.
end Add

section add_zero

/-- `M →+ N` is the type of functions `M → N` that preserve the `AddZeroClass` structure.

`AddMonoidHom` is also used for group homomorphisms.

When possible, instead of parametrizing results over `(f : M →+ N)`,
you should parametrize over `(F : Type*) [AddMonoidHomClass F M N] (f : F)`.

When you extend this structure, make sure to extend `AddMonoidHomClass`.
-/
structure AddMonoidHom (M : Type*) (N : Type*) [AddZeroClass M] [AddZeroClass N] extends
  ZeroHom M N, AddHom M N

attribute [nolint docBlame] AddMonoidHom.toAddHom
attribute [nolint docBlame] AddMonoidHom.toZeroHom

/-- `M →+ N` denotes the type of additive monoid homomorphisms from `M` to `N`. -/
infixr:25 " →+ " => AddMonoidHom

/-- `AddMonoidHomClass F M N` states that `F` is a type of `AddZeroClass`-preserving
homomorphisms.

You should also extend this typeclass when you extend `AddMonoidHom`.
-/
class AddMonoidHomClass (F : Type*) (M N : outParam Type*)
    [AddZeroClass M] [AddZeroClass N] [FunLike F M N] : Prop
    extends AddHomClass F M N, ZeroHomClass F M N

-- Instances and lemmas are defined below through `@[to_additive]`.
end add_zero

section One

variable [One M] [One N]

/-- `OneHom M N` is the type of functions `M → N` that preserve one.

When possible, instead of parametrizing results over `(f : OneHom M N)`,
you should parametrize over `(F : Type*) [OneHomClass F M N] (f : F)`.

When you extend this structure, make sure to also extend `OneHomClass`.
-/
@[to_additive]
structure OneHom (M : Type*) (N : Type*) [One M] [One N] where
  /-- The underlying function -/
  protected toFun : M → N
  /-- The proposition that the function preserves 1 -/
  protected map_one' : toFun 1 = 1

/-- `OneHomClass F M N` states that `F` is a type of one-preserving homomorphisms.
You should extend this typeclass when you extend `OneHom`.
-/
@[to_additive]
class OneHomClass (F : Type*) (M N : outParam Type*) [One M] [One N] [FunLike F M N] : Prop where
  /-- The proposition that the function preserves 1 -/
  map_one : ∀ f : F, f 1 = 1

@[to_additive]
instance OneHom.funLike : FunLike (OneHom M N) M N where
  coe := OneHom.toFun
  coe_injective' f g h := by cases f; cases g; congr

@[to_additive]
instance OneHom.oneHomClass : OneHomClass (OneHom M N) M N where
  map_one := OneHom.map_one'

library_note "low priority simp lemmas"
/--
The hom class hierarchy allows for a single lemma, such as `map_one`, to apply to a large variety
of morphism types, so long as they have an instance of `OneHomClass`. For example, this applies to
to `MonoidHom`, `RingHom`, `AlgHom`, `StarAlgHom`, as well as their `Equiv` variants, etc. However,
precisely because these lemmas are so widely applicable, they keys in the `simp` discrimination tree
are necessarily highly non-specific. For example, the key for `map_one` is
`@DFunLike.coe _ _ _ _ _ 1`.

Consequently, whenever lean sees `⇑f 1`, for some `f : F`, it will attempt to synthesize a
`OneHomClass F ?A ?B` instance. If no such instance exists, then Lean will need to traverse (almost)
the entirety of the `FunLike` hierarchy in order to determine this because so many classes have a
`OneHomClass` instance (in fact, this problem is likely worse for `ZeroHomClass`). This can lead to
a significant performance hit when `map_one` fails to apply.

To avoid this problem, we mark these widely applicable simp lemmas with key discimination tree keys
with `low` priority in order to ensure that they are not tried first.
-/

variable [FunLike F M N]

/-- See note [low priority simp lemmas] -/
@[to_additive (attr := simp low)]
theorem map_one [OneHomClass F M N] (f : F) : f 1 = 1 :=
  OneHomClass.map_one f

@[to_additive] lemma map_comp_one [OneHomClass F M N] (f : F) : f ∘ (1 : ι → M) = 1 := by simp

/-- In principle this could be an instance, but in practice it causes performance issues. -/
@[to_additive]
theorem Subsingleton.of_oneHomClass [Subsingleton M] [OneHomClass F M N] :
    Subsingleton F where
  allEq f g := DFunLike.ext _ _ fun x ↦ by simp [Subsingleton.elim x 1]

@[to_additive] instance [Subsingleton M] : Subsingleton (OneHom M N) := .of_oneHomClass

@[to_additive]
theorem map_eq_one_iff [OneHomClass F M N] (f : F) (hf : Function.Injective f)
    {x : M} :
    f x = 1 ↔ x = 1 := hf.eq_iff' (map_one f)

@[to_additive]
theorem map_ne_one_iff {R S F : Type*} [One R] [One S] [FunLike F R S] [OneHomClass F R S] (f : F)
    (hf : Function.Injective f) {x : R} : f x ≠ 1 ↔ x ≠ 1 := (map_eq_one_iff f hf).not

@[to_additive]
theorem ne_one_of_map {R S F : Type*} [One R] [One S] [FunLike F R S] [OneHomClass F R S]
    {f : F} {x : R} (hx : f x ≠ 1) : x ≠ 1 := ne_of_apply_ne f <| (by rwa [(map_one f)])

/-- Turn an element of a type `F` satisfying `OneHomClass F M N` into an actual
`OneHom`. This is declared as the default coercion from `F` to `OneHom M N`. -/
@[to_additive (attr := coe)
"Turn an element of a type `F` satisfying `ZeroHomClass F M N` into an actual
`ZeroHom`. This is declared as the default coercion from `F` to `ZeroHom M N`."]
def OneHomClass.toOneHom [OneHomClass F M N] (f : F) : OneHom M N where
  toFun := f
  map_one' := map_one f

/-- Any type satisfying `OneHomClass` can be cast into `OneHom` via `OneHomClass.toOneHom`. -/
@[to_additive "Any type satisfying `ZeroHomClass` can be cast into `ZeroHom` via
`ZeroHomClass.toZeroHom`. "]
instance [OneHomClass F M N] : CoeTC F (OneHom M N) :=
  ⟨OneHomClass.toOneHom⟩

@[to_additive (attr := simp)]
theorem OneHom.coe_coe [OneHomClass F M N] (f : F) :
    ((f : OneHom M N) : M → N) = f := rfl

end One

section Mul

variable [Mul M] [Mul N]

/-- `M →ₙ* N` is the type of functions `M → N` that preserve multiplication. The `ₙ` in the notation
stands for "non-unital" because it is intended to match the notation for `NonUnitalAlgHom` and
`NonUnitalRingHom`, so a `MulHom` is a non-unital monoid hom.

When possible, instead of parametrizing results over `(f : M →ₙ* N)`,
you should parametrize over `(F : Type*) [MulHomClass F M N] (f : F)`.
When you extend this structure, make sure to extend `MulHomClass`.
-/
@[to_additive]
structure MulHom (M : Type*) (N : Type*) [Mul M] [Mul N] where
  /-- The underlying function -/
  protected toFun : M → N
  /-- The proposition that the function preserves multiplication -/
  protected map_mul' : ∀ x y, toFun (x * y) = toFun x * toFun y

/-- `M →ₙ* N` denotes the type of multiplication-preserving maps from `M` to `N`. -/
infixr:25 " →ₙ* " => MulHom

/-- `MulHomClass F M N` states that `F` is a type of multiplication-preserving homomorphisms.

You should declare an instance of this typeclass when you extend `MulHom`.
-/
@[to_additive]
class MulHomClass (F : Type*) (M N : outParam Type*) [Mul M] [Mul N] [FunLike F M N] : Prop where
  /-- The proposition that the function preserves multiplication -/
  map_mul : ∀ (f : F) (x y : M), f (x * y) = f x * f y

@[to_additive]
instance MulHom.funLike : FunLike (M →ₙ* N) M N where
  coe := MulHom.toFun
  coe_injective' f g h := by cases f; cases g; congr

/-- `MulHom` is a type of multiplication-preserving homomorphisms -/
@[to_additive "`AddHom` is a type of addition-preserving homomorphisms"]
instance MulHom.mulHomClass : MulHomClass (M →ₙ* N) M N where
  map_mul := MulHom.map_mul'

variable [FunLike F M N]

/-- See note [low priority simp lemmas] -/
@[to_additive (attr := simp low)]
theorem map_mul [MulHomClass F M N] (f : F) (x y : M) : f (x * y) = f x * f y :=
  MulHomClass.map_mul f x y

@[to_additive (attr := simp)]
lemma map_comp_mul [MulHomClass F M N] (f : F) (g h : ι → M) : f ∘ (g * h) = f ∘ g * f ∘ h := by
  ext; simp

/-- Turn an element of a type `F` satisfying `MulHomClass F M N` into an actual
`MulHom`. This is declared as the default coercion from `F` to `M →ₙ* N`. -/
@[to_additive (attr := coe)
"Turn an element of a type `F` satisfying `AddHomClass F M N` into an actual
`AddHom`. This is declared as the default coercion from `F` to `M →ₙ+ N`."]
def MulHomClass.toMulHom [MulHomClass F M N] (f : F) : M →ₙ* N where
  toFun := f
  map_mul' := map_mul f

/-- Any type satisfying `MulHomClass` can be cast into `MulHom` via `MulHomClass.toMulHom`. -/
@[to_additive "Any type satisfying `AddHomClass` can be cast into `AddHom` via
`AddHomClass.toAddHom`."]
instance [MulHomClass F M N] : CoeTC F (M →ₙ* N) :=
  ⟨MulHomClass.toMulHom⟩

@[to_additive (attr := simp)]
theorem MulHom.coe_coe [MulHomClass F M N] (f : F) : ((f : MulHom M N) : M → N) = f := rfl

end Mul

section mul_one

variable [MulOneClass M] [MulOneClass N]

/-- `M →* N` is the type of functions `M → N` that preserve the `Monoid` structure.
`MonoidHom` is also used for group homomorphisms.

When possible, instead of parametrizing results over `(f : M →* N)`,
you should parametrize over `(F : Type*) [MonoidHomClass F M N] (f : F)`.

When you extend this structure, make sure to extend `MonoidHomClass`.
-/
@[to_additive]
structure MonoidHom (M : Type*) (N : Type*) [MulOneClass M] [MulOneClass N] extends
  OneHom M N, M →ₙ* N

attribute [nolint docBlame] MonoidHom.toMulHom
attribute [nolint docBlame] MonoidHom.toOneHom

/-- `M →* N` denotes the type of monoid homomorphisms from `M` to `N`. -/
infixr:25 " →* " => MonoidHom

/-- `MonoidHomClass F M N` states that `F` is a type of `Monoid`-preserving homomorphisms.
You should also extend this typeclass when you extend `MonoidHom`. -/
@[to_additive]
class MonoidHomClass (F : Type*) (M N : outParam Type*) [MulOneClass M] [MulOneClass N]
  [FunLike F M N] : Prop
  extends MulHomClass F M N, OneHomClass F M N

@[to_additive]
instance MonoidHom.instFunLike : FunLike (M →* N) M N where
  coe f := f.toFun
  coe_injective' f g h := by
    cases f
    cases g
    congr
    apply DFunLike.coe_injective'
    exact h

@[to_additive]
instance MonoidHom.instMonoidHomClass : MonoidHomClass (M →* N) M N where
  map_mul := MonoidHom.map_mul'
  map_one f := f.toOneHom.map_one'

@[to_additive] instance [Subsingleton M] : Subsingleton (M →* N) := .of_oneHomClass

variable [FunLike F M N]

/-- Turn an element of a type `F` satisfying `MonoidHomClass F M N` into an actual
`MonoidHom`. This is declared as the default coercion from `F` to `M →* N`. -/
@[to_additive (attr := coe)
"Turn an element of a type `F` satisfying `AddMonoidHomClass F M N` into an
actual `MonoidHom`. This is declared as the default coercion from `F` to `M →+ N`."]
def MonoidHomClass.toMonoidHom [MonoidHomClass F M N] (f : F) : M →* N :=
  { (f : M →ₙ* N), (f : OneHom M N) with }

/-- Any type satisfying `MonoidHomClass` can be cast into `MonoidHom` via
`MonoidHomClass.toMonoidHom`. -/
@[to_additive "Any type satisfying `AddMonoidHomClass` can be cast into `AddMonoidHom` via
`AddMonoidHomClass.toAddMonoidHom`."]
instance [MonoidHomClass F M N] : CoeTC F (M →* N) :=
  ⟨MonoidHomClass.toMonoidHom⟩

@[to_additive (attr := simp)]
theorem MonoidHom.coe_coe [MonoidHomClass F M N] (f : F) : ((f : M →* N) : M → N) = f := rfl

@[to_additive]
theorem map_mul_eq_one [MonoidHomClass F M N] (f : F) {a b : M} (h : a * b = 1) :
    f a * f b = 1 := by
  rw [← map_mul, h, map_one]

variable [FunLike F G H]

@[to_additive]
theorem map_div' [DivInvMonoid G] [DivInvMonoid H] [MulHomClass F G H]
    (f : F) (hf : ∀ a, f a⁻¹ = (f a)⁻¹) (a b : G) : f (a / b) = f a / f b := by
  rw [div_eq_mul_inv, div_eq_mul_inv, map_mul, hf]

@[to_additive]
lemma map_comp_div' [DivInvMonoid G] [DivInvMonoid H] [MulHomClass F G H] (f : F)
    (hf : ∀ a, f a⁻¹ = (f a)⁻¹) (g h : ι → G) : f ∘ (g / h) = f ∘ g / f ∘ h := by
  ext; simp [map_div' f hf]

/-- Group homomorphisms preserve inverse.

See note [low priority simp lemmas] -/
@[to_additive (attr := simp low) "Additive group homomorphisms preserve negation."]
theorem map_inv [Group G] [DivisionMonoid H] [MonoidHomClass F G H]
    (f : F) (a : G) : f a⁻¹ = (f a)⁻¹ :=
  eq_inv_of_mul_eq_one_left <| map_mul_eq_one f <| inv_mul_cancel _

@[to_additive (attr := simp)]
lemma map_comp_inv [Group G] [DivisionMonoid H] [MonoidHomClass F G H] (f : F) (g : ι → G) :
    f ∘ g⁻¹ = (f ∘ g)⁻¹ := by ext; simp

/-- Group homomorphisms preserve division. -/
@[to_additive "Additive group homomorphisms preserve subtraction."]
theorem map_mul_inv [Group G] [DivisionMonoid H] [MonoidHomClass F G H] (f : F) (a b : G) :
    f (a * b⁻¹) = f a * (f b)⁻¹ := by rw [map_mul, map_inv]

@[to_additive]
lemma map_comp_mul_inv [Group G] [DivisionMonoid H] [MonoidHomClass F G H] (f : F) (g h : ι → G) :
    f ∘ (g * h⁻¹) = f ∘ g * (f ∘ h)⁻¹ := by simp

/-- Group homomorphisms preserve division.

See note [low priority simp lemmas] -/
@[to_additive (attr := simp low) "Additive group homomorphisms preserve subtraction."]
theorem map_div [Group G] [DivisionMonoid H] [MonoidHomClass F G H] (f : F) :
    ∀ a b, f (a / b) = f a / f b := map_div' _ <| map_inv f

@[to_additive (attr := simp)]
lemma map_comp_div [Group G] [DivisionMonoid H] [MonoidHomClass F G H] (f : F) (g h : ι → G) :
    f ∘ (g / h) = f ∘ g / f ∘ h := by ext; simp

/-- See note [low priority simp lemmas] -/
@[to_additive (attr := simp low) (reorder := 9 10)]
theorem map_pow [Monoid G] [Monoid H] [MonoidHomClass F G H] (f : F) (a : G) :
    ∀ n : ℕ, f (a ^ n) = f a ^ n
  | 0 => by rw [pow_zero, pow_zero, map_one]
  | n + 1 => by rw [pow_succ, pow_succ, map_mul, map_pow f a n]

@[to_additive (attr := simp)]
lemma map_comp_pow [Monoid G] [Monoid H] [MonoidHomClass F G H] (f : F) (g : ι → G) (n : ℕ) :
    f ∘ (g ^ n) = f ∘ g ^ n := by ext; simp

@[to_additive]
theorem map_zpow' [DivInvMonoid G] [DivInvMonoid H] [MonoidHomClass F G H]
    (f : F) (hf : ∀ x : G, f x⁻¹ = (f x)⁻¹) (a : G) : ∀ n : ℤ, f (a ^ n) = f a ^ n
  | (n : ℕ) => by rw [zpow_natCast, map_pow, zpow_natCast]
  | Int.negSucc n => by rw [zpow_negSucc, hf, map_pow, ← zpow_negSucc]

@[to_additive (attr := simp)]
lemma map_comp_zpow' [DivInvMonoid G] [DivInvMonoid H] [MonoidHomClass F G H] (f : F)
    (hf : ∀ x : G, f x⁻¹ = (f x)⁻¹) (g : ι → G) (n : ℤ) : f ∘ (g ^ n) = f ∘ g ^ n := by
  ext; simp [map_zpow' f hf]

/-- Group homomorphisms preserve integer power.

See note [low priority simp lemmas] -/
@[to_additive (attr := simp low) (reorder := 9 10)
"Additive group homomorphisms preserve integer scaling."]
theorem map_zpow [Group G] [DivisionMonoid H] [MonoidHomClass F G H]
    (f : F) (g : G) (n : ℤ) : f (g ^ n) = f g ^ n := map_zpow' f (map_inv f) g n

@[to_additive]
lemma map_comp_zpow [Group G] [DivisionMonoid H] [MonoidHomClass F G H] (f : F) (g : ι → G)
    (n : ℤ) : f ∘ (g ^ n) = f ∘ g ^ n := by simp

end mul_one

-- completely uninteresting lemmas about coercion to function, that all homs need
section Coes

/-! Bundled morphisms can be down-cast to weaker bundlings -/

attribute [coe] MonoidHom.toOneHom
attribute [coe] AddMonoidHom.toZeroHom

/-- `MonoidHom` down-cast to a `OneHom`, forgetting the multiplicative property. -/
@[to_additive "`AddMonoidHom` down-cast to a `ZeroHom`, forgetting the additive property"]
instance MonoidHom.coeToOneHom [MulOneClass M] [MulOneClass N] :
  Coe (M →* N) (OneHom M N) := ⟨MonoidHom.toOneHom⟩

attribute [coe] MonoidHom.toMulHom
attribute [coe] AddMonoidHom.toAddHom

/-- `MonoidHom` down-cast to a `MulHom`, forgetting the 1-preserving property. -/
@[to_additive "`AddMonoidHom` down-cast to an `AddHom`, forgetting the 0-preserving property."]
instance MonoidHom.coeToMulHom [MulOneClass M] [MulOneClass N] :
  Coe (M →* N) (M →ₙ* N) := ⟨MonoidHom.toMulHom⟩

-- these must come after the coe_toFun definitions
initialize_simps_projections ZeroHom (toFun → apply)
initialize_simps_projections AddHom (toFun → apply)
initialize_simps_projections AddMonoidHom (toFun → apply)
initialize_simps_projections OneHom (toFun → apply)
initialize_simps_projections MulHom (toFun → apply)
initialize_simps_projections MonoidHom (toFun → apply)

@[to_additive (attr := simp)]
theorem OneHom.coe_mk [One M] [One N] (f : M → N) (h1) : (OneHom.mk f h1 : M → N) = f := rfl

@[to_additive (attr := simp)]
theorem OneHom.toFun_eq_coe [One M] [One N] (f : OneHom M N) : f.toFun = f := rfl

@[to_additive (attr := simp)]
theorem MulHom.coe_mk [Mul M] [Mul N] (f : M → N) (hmul) : (MulHom.mk f hmul : M → N) = f := rfl

@[to_additive (attr := simp)]
theorem MulHom.toFun_eq_coe [Mul M] [Mul N] (f : M →ₙ* N) : f.toFun = f := rfl

@[to_additive (attr := simp)]
theorem MonoidHom.coe_mk [MulOneClass M] [MulOneClass N] (f hmul) :
    (MonoidHom.mk f hmul : M → N) = f := rfl

@[to_additive (attr := simp)]
theorem MonoidHom.toOneHom_coe [MulOneClass M] [MulOneClass N] (f : M →* N) :
    (f.toOneHom : M → N) = f := rfl

@[to_additive (attr := simp)]
theorem MonoidHom.toMulHom_coe [MulOneClass M] [MulOneClass N] (f : M →* N) :
    f.toMulHom.toFun = f := rfl

@[to_additive]
theorem MonoidHom.toFun_eq_coe [MulOneClass M] [MulOneClass N] (f : M →* N) : f.toFun = f := rfl

@[to_additive (attr := ext)]
theorem OneHom.ext [One M] [One N] ⦃f g : OneHom M N⦄ (h : ∀ x, f x = g x) : f = g :=
  DFunLike.ext _ _ h

@[to_additive (attr := ext)]
theorem MulHom.ext [Mul M] [Mul N] ⦃f g : M →ₙ* N⦄ (h : ∀ x, f x = g x) : f = g :=
  DFunLike.ext _ _ h

@[to_additive (attr := ext)]
theorem MonoidHom.ext [MulOneClass M] [MulOneClass N] ⦃f g : M →* N⦄ (h : ∀ x, f x = g x) : f = g :=
  DFunLike.ext _ _ h

namespace MonoidHom

variable [Group G]
variable [MulOneClass M]

/-- Makes a group homomorphism from a proof that the map preserves multiplication. -/
@[to_additive (attr := simps -fullyApplied)
  "Makes an additive group homomorphism from a proof that the map preserves addition."]
def mk' (f : M → G) (map_mul : ∀ a b : M, f (a * b) = f a * f b) : M →* G where
  toFun := f
  map_mul' := map_mul
  map_one' := by rw [← mul_right_cancel_iff, ← map_mul _ 1, one_mul, one_mul]

end MonoidHom

@[to_additive (attr := simp)]
theorem OneHom.mk_coe [One M] [One N] (f : OneHom M N) (h1) : OneHom.mk f h1 = f :=
  OneHom.ext fun _ => rfl

@[to_additive (attr := simp)]
theorem MulHom.mk_coe [Mul M] [Mul N] (f : M →ₙ* N) (hmul) : MulHom.mk f hmul = f :=
  MulHom.ext fun _ => rfl

@[to_additive (attr := simp)]
theorem MonoidHom.mk_coe [MulOneClass M] [MulOneClass N] (f : M →* N) (hmul) :
    MonoidHom.mk f hmul = f := MonoidHom.ext fun _ => rfl

end Coes

/-- Copy of a `OneHom` with a new `toFun` equal to the old one. Useful to fix definitional
equalities. -/
@[to_additive
  "Copy of a `ZeroHom` with a new `toFun` equal to the old one. Useful to fix
  definitional equalities."]
protected def OneHom.copy [One M] [One N] (f : OneHom M N) (f' : M → N) (h : f' = f) :
    OneHom M N where
  toFun := f'
  map_one' := h.symm ▸ f.map_one'

@[to_additive (attr := simp)]
theorem OneHom.coe_copy {_ : One M} {_ : One N} (f : OneHom M N) (f' : M → N) (h : f' = f) :
    (f.copy f' h) = f' :=
  rfl

@[to_additive]
theorem OneHom.coe_copy_eq {_ : One M} {_ : One N} (f : OneHom M N) (f' : M → N) (h : f' = f) :
    f.copy f' h = f :=
  DFunLike.ext' h

/-- Copy of a `MulHom` with a new `toFun` equal to the old one. Useful to fix definitional
equalities. -/
@[to_additive
  "Copy of an `AddHom` with a new `toFun` equal to the old one. Useful to fix
  definitional equalities."]
protected def MulHom.copy [Mul M] [Mul N] (f : M →ₙ* N) (f' : M → N) (h : f' = f) :
    M →ₙ* N where
  toFun := f'
  map_mul' := h.symm ▸ f.map_mul'

@[to_additive (attr := simp)]
theorem MulHom.coe_copy {_ : Mul M} {_ : Mul N} (f : M →ₙ* N) (f' : M → N) (h : f' = f) :
    (f.copy f' h) = f' :=
  rfl

@[to_additive]
theorem MulHom.coe_copy_eq {_ : Mul M} {_ : Mul N} (f : M →ₙ* N) (f' : M → N) (h : f' = f) :
    f.copy f' h = f :=
  DFunLike.ext' h

/-- Copy of a `MonoidHom` with a new `toFun` equal to the old one. Useful to fix
definitional equalities. -/
@[to_additive
  "Copy of an `AddMonoidHom` with a new `toFun` equal to the old one. Useful to fix
  definitional equalities."]
protected def MonoidHom.copy [MulOneClass M] [MulOneClass N] (f : M →* N) (f' : M → N)
    (h : f' = f) : M →* N :=
  { f.toOneHom.copy f' h, f.toMulHom.copy f' h with }

@[to_additive (attr := simp)]
theorem MonoidHom.coe_copy {_ : MulOneClass M} {_ : MulOneClass N} (f : M →* N) (f' : M → N)
    (h : f' = f) : (f.copy f' h) = f' :=
  rfl

@[to_additive]
theorem MonoidHom.copy_eq {_ : MulOneClass M} {_ : MulOneClass N} (f : M →* N) (f' : M → N)
    (h : f' = f) : f.copy f' h = f :=
  DFunLike.ext' h

@[to_additive]
protected theorem OneHom.map_one [One M] [One N] (f : OneHom M N) : f 1 = 1 :=
  f.map_one'

/-- If `f` is a monoid homomorphism then `f 1 = 1`. -/
@[to_additive "If `f` is an additive monoid homomorphism then `f 0 = 0`."]
protected theorem MonoidHom.map_one [MulOneClass M] [MulOneClass N] (f : M →* N) : f 1 = 1 :=
  f.map_one'

@[to_additive]
protected theorem MulHom.map_mul [Mul M] [Mul N] (f : M →ₙ* N) (a b : M) : f (a * b) = f a * f b :=
  f.map_mul' a b

/-- If `f` is a monoid homomorphism then `f (a * b) = f a * f b`. -/
@[to_additive "If `f` is an additive monoid homomorphism then `f (a + b) = f a + f b`."]
protected theorem MonoidHom.map_mul [MulOneClass M] [MulOneClass N] (f : M →* N) (a b : M) :
    f (a * b) = f a * f b := f.map_mul' a b

namespace MonoidHom

variable [MulOneClass M] [MulOneClass N] [FunLike F M N] [MonoidHomClass F M N]

/-- Given a monoid homomorphism `f : M →* N` and an element `x : M`, if `x` has a right inverse,
then `f x` has a right inverse too. For elements invertible on both sides see `IsUnit.map`. -/
@[to_additive
  "Given an AddMonoid homomorphism `f : M →+ N` and an element `x : M`, if `x` has
  a right inverse, then `f x` has a right inverse too."]
theorem map_exists_right_inv (f : F) {x : M} (hx : ∃ y, x * y = 1) : ∃ y, f x * y = 1 :=
  let ⟨y, hy⟩ := hx
  ⟨f y, map_mul_eq_one f hy⟩

/-- Given a monoid homomorphism `f : M →* N` and an element `x : M`, if `x` has a left inverse,
then `f x` has a left inverse too. For elements invertible on both sides see `IsUnit.map`. -/
@[to_additive
  "Given an AddMonoid homomorphism `f : M →+ N` and an element `x : M`, if `x` has
  a left inverse, then `f x` has a left inverse too. For elements invertible on both sides see
  `IsAddUnit.map`."]
theorem map_exists_left_inv (f : F) {x : M} (hx : ∃ y, y * x = 1) : ∃ y, y * f x = 1 :=
  let ⟨y, hy⟩ := hx
  ⟨f y, map_mul_eq_one f hy⟩

end MonoidHom

/-- The identity map from a type with 1 to itself. -/
@[to_additive (attr := simps) "The identity map from a type with zero to itself."]
def OneHom.id (M : Type*) [One M] : OneHom M M where
  toFun x := x
  map_one' := rfl

/-- The identity map from a type with multiplication to itself. -/
@[to_additive (attr := simps) "The identity map from a type with addition to itself."]
def MulHom.id (M : Type*) [Mul M] : M →ₙ* M where
  toFun x := x
  map_mul' _ _ := rfl

/-- The identity map from a monoid to itself. -/
@[to_additive (attr := simps) "The identity map from an additive monoid to itself."]
def MonoidHom.id (M : Type*) [MulOneClass M] : M →* M where
  toFun x := x
  map_one' := rfl
  map_mul' _ _ := rfl

@[to_additive (attr := simp)]
lemma OneHom.coe_id {M : Type*} [One M] : (OneHom.id M : M → M) = _root_.id := rfl

@[to_additive (attr := simp)]
lemma MulHom.coe_id {M : Type*} [Mul M] : (MulHom.id M : M → M) = _root_.id := rfl

@[to_additive (attr := simp)]
lemma MonoidHom.coe_id {M : Type*} [MulOneClass M] : (MonoidHom.id M : M → M) = _root_.id := rfl

/-- Composition of `OneHom`s as a `OneHom`. -/
@[to_additive "Composition of `ZeroHom`s as a `ZeroHom`."]
def OneHom.comp [One M] [One N] [One P] (hnp : OneHom N P) (hmn : OneHom M N) : OneHom M P where
  toFun := hnp ∘ hmn
  map_one' := by simp

/-- Composition of `MulHom`s as a `MulHom`. -/
@[to_additive "Composition of `AddHom`s as an `AddHom`."]
def MulHom.comp [Mul M] [Mul N] [Mul P] (hnp : N →ₙ* P) (hmn : M →ₙ* N) : M →ₙ* P where
  toFun := hnp ∘ hmn
  map_mul' x y := by simp

/-- Composition of monoid morphisms as a monoid morphism. -/
@[to_additive "Composition of additive monoid morphisms as an additive monoid morphism."]
def MonoidHom.comp [MulOneClass M] [MulOneClass N] [MulOneClass P] (hnp : N →* P) (hmn : M →* N) :
    M →* P where
  toFun := hnp ∘ hmn
  map_one' := by simp
  map_mul' := by simp

@[to_additive (attr := simp)]
theorem OneHom.coe_comp [One M] [One N] [One P] (g : OneHom N P) (f : OneHom M N) :
    ↑(g.comp f) = g ∘ f := rfl

@[to_additive (attr := simp)]
theorem MulHom.coe_comp [Mul M] [Mul N] [Mul P] (g : N →ₙ* P) (f : M →ₙ* N) :
    ↑(g.comp f) = g ∘ f := rfl

@[to_additive (attr := simp)]
theorem MonoidHom.coe_comp [MulOneClass M] [MulOneClass N] [MulOneClass P]
    (g : N →* P) (f : M →* N) : ↑(g.comp f) = g ∘ f := rfl

@[to_additive]
theorem OneHom.comp_apply [One M] [One N] [One P] (g : OneHom N P) (f : OneHom M N) (x : M) :
    g.comp f x = g (f x) := rfl

@[to_additive]
theorem MulHom.comp_apply [Mul M] [Mul N] [Mul P] (g : N →ₙ* P) (f : M →ₙ* N) (x : M) :
    g.comp f x = g (f x) := rfl

@[to_additive]
theorem MonoidHom.comp_apply [MulOneClass M] [MulOneClass N] [MulOneClass P]
    (g : N →* P) (f : M →* N) (x : M) : g.comp f x = g (f x) := rfl

/-- Composition of monoid homomorphisms is associative. -/
@[to_additive "Composition of additive monoid homomorphisms is associative."]
theorem OneHom.comp_assoc {Q : Type*} [One M] [One N] [One P] [One Q]
    (f : OneHom M N) (g : OneHom N P) (h : OneHom P Q) :
    (h.comp g).comp f = h.comp (g.comp f) := rfl

@[to_additive]
theorem MulHom.comp_assoc {Q : Type*} [Mul M] [Mul N] [Mul P] [Mul Q]
    (f : M →ₙ* N) (g : N →ₙ* P) (h : P →ₙ* Q) : (h.comp g).comp f = h.comp (g.comp f) := rfl

@[to_additive]
theorem MonoidHom.comp_assoc {Q : Type*} [MulOneClass M] [MulOneClass N] [MulOneClass P]
    [MulOneClass Q] (f : M →* N) (g : N →* P) (h : P →* Q) :
    (h.comp g).comp f = h.comp (g.comp f) := rfl

@[to_additive]
theorem OneHom.cancel_right [One M] [One N] [One P] {g₁ g₂ : OneHom N P} {f : OneHom M N}
    (hf : Function.Surjective f) : g₁.comp f = g₂.comp f ↔ g₁ = g₂ :=
  ⟨fun h => OneHom.ext <| hf.forall.2 (DFunLike.ext_iff.1 h), fun h => h ▸ rfl⟩

@[to_additive]
theorem MulHom.cancel_right [Mul M] [Mul N] [Mul P] {g₁ g₂ : N →ₙ* P} {f : M →ₙ* N}
    (hf : Function.Surjective f) : g₁.comp f = g₂.comp f ↔ g₁ = g₂ :=
  ⟨fun h => MulHom.ext <| hf.forall.2 (DFunLike.ext_iff.1 h), fun h => h ▸ rfl⟩

@[to_additive]
theorem MonoidHom.cancel_right [MulOneClass M] [MulOneClass N] [MulOneClass P]
    {g₁ g₂ : N →* P} {f : M →* N} (hf : Function.Surjective f) :
    g₁.comp f = g₂.comp f ↔ g₁ = g₂ :=
  ⟨fun h => MonoidHom.ext <| hf.forall.2 (DFunLike.ext_iff.1 h), fun h => h ▸ rfl⟩

@[to_additive]
theorem OneHom.cancel_left [One M] [One N] [One P] {g : OneHom N P} {f₁ f₂ : OneHom M N}
    (hg : Function.Injective g) : g.comp f₁ = g.comp f₂ ↔ f₁ = f₂ :=
  ⟨fun h => OneHom.ext fun x => hg <| by rw [← OneHom.comp_apply, h, OneHom.comp_apply],
    fun h => h ▸ rfl⟩

@[to_additive]
theorem MulHom.cancel_left [Mul M] [Mul N] [Mul P] {g : N →ₙ* P} {f₁ f₂ : M →ₙ* N}
    (hg : Function.Injective g) : g.comp f₁ = g.comp f₂ ↔ f₁ = f₂ :=
  ⟨fun h => MulHom.ext fun x => hg <| by rw [← MulHom.comp_apply, h, MulHom.comp_apply],
    fun h => h ▸ rfl⟩

@[to_additive]
theorem MonoidHom.cancel_left [MulOneClass M] [MulOneClass N] [MulOneClass P]
    {g : N →* P} {f₁ f₂ : M →* N} (hg : Function.Injective g) : g.comp f₁ = g.comp f₂ ↔ f₁ = f₂ :=
  ⟨fun h => MonoidHom.ext fun x => hg <| by rw [← MonoidHom.comp_apply, h, MonoidHom.comp_apply],
    fun h => h ▸ rfl⟩

section

@[to_additive]
theorem MonoidHom.toOneHom_injective [MulOneClass M] [MulOneClass N] :
    Function.Injective (MonoidHom.toOneHom : (M →* N) → OneHom M N) :=
  Function.Injective.of_comp (f := DFunLike.coe) DFunLike.coe_injective

@[to_additive]
theorem MonoidHom.toMulHom_injective [MulOneClass M] [MulOneClass N] :
    Function.Injective (MonoidHom.toMulHom : (M →* N) → M →ₙ* N) :=
  Function.Injective.of_comp (f := DFunLike.coe) DFunLike.coe_injective

end

@[to_additive (attr := simp)]
theorem OneHom.comp_id [One M] [One N] (f : OneHom M N) : f.comp (OneHom.id M) = f :=
  OneHom.ext fun _ => rfl

@[to_additive (attr := simp)]
theorem MulHom.comp_id [Mul M] [Mul N] (f : M →ₙ* N) : f.comp (MulHom.id M) = f :=
  MulHom.ext fun _ => rfl

@[to_additive (attr := simp)]
theorem MonoidHom.comp_id [MulOneClass M] [MulOneClass N] (f : M →* N) :
    f.comp (MonoidHom.id M) = f := MonoidHom.ext fun _ => rfl

@[to_additive (attr := simp)]
theorem OneHom.id_comp [One M] [One N] (f : OneHom M N) : (OneHom.id N).comp f = f :=
  OneHom.ext fun _ => rfl

@[to_additive (attr := simp)]
theorem MulHom.id_comp [Mul M] [Mul N] (f : M →ₙ* N) : (MulHom.id N).comp f = f :=
  MulHom.ext fun _ => rfl

@[to_additive (attr := simp)]
theorem MonoidHom.id_comp [MulOneClass M] [MulOneClass N] (f : M →* N) :
    (MonoidHom.id N).comp f = f := MonoidHom.ext fun _ => rfl

@[to_additive]
protected theorem MonoidHom.map_pow [Monoid M] [Monoid N] (f : M →* N) (a : M) (n : ℕ) :
    f (a ^ n) = f a ^ n := map_pow f a n

@[to_additive]
protected theorem MonoidHom.map_zpow' [DivInvMonoid M] [DivInvMonoid N] (f : M →* N)
    (hf : ∀ x, f x⁻¹ = (f x)⁻¹) (a : M) (n : ℤ) :
    f (a ^ n) = f a ^ n := map_zpow' f hf a n

/-- If `M` and `N` have multiplications, `f : M →ₙ* N` is a surjective multiplicative map,
and `M` is commutative, then `N` is commutative. -/
@[to_additive
"If `M` and `N` have additions, `f : M →ₙ+ N` is a surjective additive map,
and `M` is commutative, then `N` is commutative."]
theorem Function.Surjective.mul_comm [Mul M] [Mul N] {f : M →ₙ* N}
    (is_surj : Function.Surjective f) (is_comm : Std.Commutative (· * · : M → M → M)) :
    Std.Commutative (· * · : N → N → N) where
  comm := fun a b ↦ by
    obtain ⟨a', ha'⟩ := is_surj a
    obtain ⟨b', hb'⟩ := is_surj b
    simp only [← ha', ← hb', ← map_mul]
    rw [is_comm.comm]

section Lift

namespace OneHom

variable [One M] [One N] [One P]

/-- If `p : OneHom M P` is a `MulHom`, `g : P → N` is a map, and `f : OneHom M N`
  is a `OneHom` such that `g ∘ ⇑p = ⇑f`, then `g` is also a `OneHom`. -/
@[to_additive (attr := simps) " If `p : ZeroHom M P` is a `ZeroHom`, `g : P → N`
  is a map, and `f : ZeroHom M N` is an `ZeroHom` such that `g ∘ ⇑p = ⇑f`, then `g` is also an
  `ZeroHom`. "]
def liftLeft (f : OneHom M N) (p : OneHom M P) (g : P → N) (hg : ∀ x, g (p x) = f x) :
    OneHom P N where toFun := g; map_one' := by simpa only [hg, map_one] using hg 1

/-- If `p : OneHom P N` is an injective `OneHom`, `g : M → P` is a map, and `f : OneHom M N`
  is a `OneHom` such that `⇑p ∘ g = ⇑f`, then `g` is also a `OneHom`. -/
@[to_additive (attr := simps) " If `p : ZeroHom P N` is an injective `ZeroHom`, `g : M → P`
  is a map, and `f : ZeroHom M N` is a `ZeroHom` such that `⇑p ∘ g = ⇑f`, then `g` is also an
  `ZeroHom`. "]
def liftRight (f : OneHom M N) {p : OneHom P N} (hp : Injective p) (g : M → P)
    (hg : ∀ x, p (g x) = f x) : OneHom M P where
  toFun := g; map_one' := hp <| by simpa only [map_one] using hg 1

<<<<<<< HEAD
/-- If `p : OneHom M P` is a `OneHom`, `p_inv : P → M` a map, and `f : OneHom M N`
  is a `OneHom` such that `⇑f ∘ p_inv ∘ ⇑p = ⇑f`, then `⇑f ∘ p_inv` is also a `OneHom`. -/
@[to_additive (attr := simps!)
  " If `p : ZeroHom P N` is a `ZeroHom`, `p_inv : P → M` a map, and `f : ZeroHom M N`
  is a `ZeroHom` such that `⇑f ∘ p_inv ∘ ⇑p = ⇑f`, then `⇑f ∘ p_inv` is also a `ZeroHom`. "]
def liftOfRightInverse' (p : OneHom M P) (p_inv : P → M) (f : OneHom M N) :
    (hf : ∀ x, f (p_inv (p x)) = f x) → OneHom P N := f.liftLeft p (f ∘ p_inv)

/-- If `p : OneHom P N` is a `MulHom` with `p_inv : N → P` a left inverse map, and `f : OneHom M N`
  is a `OneHom` such that `⇑p ∘ p_inv ∘ ⇑f = ⇑f`, then `p_inv ∘ ⇑f` is also a `OneHom`. -/
@[to_additive (attr := simps!)
  " If `p : ZeroHom P N` is a `ZeroHom` with `p_inv : N → P` a left inverse map, and
  `f : ZeroHom M N` is a `ZeroHom` such that `⇑p ∘ p_inv ∘ ⇑f = ⇑f`, then `p_inv ∘ ⇑f`
  is also a `ZeroHom`. "]
def liftOfLeftInverse (p : OneHom P N) (p_inv : N → P) (hp : LeftInverse p_inv p) (f : OneHom M N) :
    (hf : ∀ x, p (p_inv (f x)) = f x) → OneHom M P := f.liftRight hp.injective (p_inv ∘ f)

/-- Makes a `OneHom` inverse from the left inverse of a `OneHom` -/
@[to_additive (attr := simps!)
  "Make a `ZeroHom` inverse from the left inverse of a `ZeroHom`"]
def inverse [One M] [One N] (f : OneHom M N) (g : N → M) (h : LeftInverse g f) : OneHom N M :=
  liftLeft (id M) f g h

=======
>>>>>>> c8823500
end OneHom

namespace MulHom

variable [Mul M] [Mul N] [Mul P]

/-- If `p : M →ₙ* P` is a surjective `MulHom`, `g : P → N` is a map, and `f : M →ₙ* N`
  is a `MulHom` such that `g ∘ ⇑p = ⇑f`, then `g` is also a `MulHom`. -/
@[to_additive (attr := simps) " If `p : M →ₙ+ P` is a surjective `AddMulHom`, `g : P → N`
  is a map, and `f : M →ₙ+ N` is an `AddMulHom` such that `g ∘ ⇑p = ⇑f`, then `g` is also an
  `AddMulHom`. "]
def liftLeft (f : M →ₙ* N) {p : M →ₙ* P} (hp : Surjective p) (g : P → N)
    (hg : ∀ x, g (p x) = f x) : P →ₙ* N where
  toFun := g; map_mul' x y := by
    rcases hp x with ⟨x, rfl⟩
    rcases hp y with ⟨y, rfl⟩
    simp only [← map_mul p x y, hg, map_mul f]

/-- If `p : P →ₙ* N` is an injective `MulHom`, `g : M → P` is a map, and `f : M →ₙ* N`
  is a `MulHom` such that `⇑p ∘ g = ⇑f`, then `g` is also a `MulHom`. -/
@[to_additive (attr := simps) " If `p : P →ₙ+ N` is an injective `AddMulHom`, `g : M → P`
  is a map, and `f : M →ₙ+ N` is an `AddMulHom` such that `⇑p ∘ g = ⇑f`, then `g` is also an
  `AddMulHom`. "]
def liftRight (f : M →ₙ* N)
    {p : P →ₙ* N} (hp : Injective p) (g : M → P) (hg : ∀ x, p (g x) = f x) : M →ₙ* P where
  toFun := g; map_mul' x y := hp <| by simp only [hg, map_mul]

<<<<<<< HEAD

/-- If `p : M →ₙ* P` is a `MulHom` with `p_inv : P → M` a right inverse map, and `f : M →ₙ* N`
  is a `MulHom` such that `⇑f ∘ p_inv ∘ ⇑p = ⇑f`, then `⇑f ∘ p_inv` is also a `MulHom`. -/
@[to_additive (attr := simps!)
  " If `p : P →ₙ+ N` is an `AddHom` with `p_inv : P → M` a right inverse map, and `f : M →ₙ+ N`
  is an `AddHom` such that `⇑f ∘ p_inv ∘ ⇑p = ⇑f`, then `⇑f ∘ p_inv` is also an `AddHom`. "]
def liftOfRightInverse' (p : M →ₙ* P) (p_inv : P → M) (hp : RightInverse p_inv p) (f : M →ₙ* N):
    (hf : ∀ x, f (p_inv (p x)) = f x) → P →ₙ* N := f.liftLeft hp.surjective (f ∘ p_inv)

/-- If `p : P →ₙ* N` is a `MulHom` with `p_inv : N → P` a left inverse map, and `f : M →ₙ* N`
  is a `MulHom` such that `⇑p ∘ p_inv ∘ ⇑f = ⇑f`, then `p_inv ∘ ⇑f` is also a `MulHom`. -/
@[to_additive (attr := simps!)
  " If `p : P →ₙ+ N` is an `AddHom` with `p_inv : N → P` a left inverse map, and `f : M →ₙ+ N`
  is an `AddHom` such that `⇑p ∘ p_inv ∘ ⇑f = ⇑f`, then `p_inv ∘ ⇑f` is also an `AddHom`. "]
def liftOfLeftInverse (p : P →ₙ* N) (p_inv : N → P) (hp : LeftInverse p_inv p) (f : M →ₙ* N) :
    (hf : ∀ x, p (p_inv (f x)) = f x) → M →ₙ* P := f.liftRight hp.injective (p_inv ∘ f)

/-- Makes a multiplicative inverse from a bijection which preserves multiplication. -/
@[to_additive (attr := simps!)
  " Makes an additive inverse from a bijection which preserves addition. "]
def inverse (f : M →ₙ* N) (g : N → M)
    (h₁ : LeftInverse g f)
    (h₂ : RightInverse g f) : N →ₙ* M := liftLeft (id M) h₂.surjective g h₁

=======
>>>>>>> c8823500
end MulHom

namespace MonoidHom

variable [MulOneClass M] [MulOneClass N] [MulOneClass P]

/-- If `p : M →* P` is a surjective `MonoidHom`, `g : P → N` is a map, and `f : M →* N`
  is a `MonoidHom` such that `g ∘ ⇑p = ⇑f`, then `g` is also a `MonoidHom`. -/
@[to_additive (attr := simps) " If `p : M →+ P` is a surjective `AddMonoidHom`, `g : P → N`
  is a map, and `f : M →+ N` is an `AddMonoidHom` such that `g ∘ ⇑p = ⇑f`, then `g` is also an
  `AddMonoidHom`. "]
def liftLeft (f : M →* N) {p : M →* P} (hp : Surjective p) (g : P → N) (hg : ∀ x, g (p x) = f x) :
    P →* N where
  toFun := g; map_one' := by simpa only [hg, map_one] using hg 1
  map_mul' x y := by
    rcases hp x with ⟨x, rfl⟩
    rcases hp y with ⟨y, rfl⟩
    simp only [← map_mul p x y, hg, map_mul f]

/-- If `p : P →* N` is an injective `MonoidHom`, `g : M → P` is a map, and `f : M →* N`
  is a `MonoidHom` such that `⇑p ∘ g = ⇑f`, then `g` is also a `MonoidHom`. -/
@[to_additive (attr := simps) " If `p : P →+ N` is an injective `AddMonoidHom`, `g : M → P`
  is a map, and `f : M →+ N` is an `AddMonoidHom` such that `⇑p ∘ g = ⇑f`, then `g` is also an
  `AddMonoidHom`. "]
def liftRight (f : M →* N) {p : P →* N} (hp : Injective p) (g : M → P) (hg : ∀ x, p (g x) = f x) :
    M →* P where
  toFun := g; map_one' := hp <| by simpa only [map_one] using hg 1
  map_mul' x y := hp <| by simp only [hg, map_mul]

<<<<<<< HEAD

/-- If `p : M →* P` is a `MonoidHom` with `p_inv : P → M` a right inverse map, and `f : M →* N`
  is a `MonoidHom` such that `⇑f ∘ p_inv ∘ ⇑p = ⇑f`, then `⇑f ∘ p_inv` is also a `MonoidHom`. -/
@[to_additive (attr := simps!)
  " If `p : P →+ N` is an `AddMonoidHom` with `p_inv : P → M` a right inverse map, and
    `f : M →+ N` is an `AddMonoidHom` such that `⇑f ∘ p_inv ∘ ⇑p = ⇑f`, then `⇑f ∘ p_inv` is
    also an `AddMonoidHom`. "]
def liftOfRightInverse' (p : M →* P) (p_inv : P → M) (hp : RightInverse p_inv p) (f : M →* N) :
    (hf : ∀ x, f (p_inv (p x)) = f x) → P →* N := f.liftLeft hp.surjective (f ∘ p_inv)


/-- If `p : P →* N` is a `MonoidHom` with `p_inv : N → P` a left inverse map, and `f : M →* N`
  is a `MonoidHom` such that `⇑p ∘ p_inv ∘ ⇑f = ⇑f`, then `p_inv ∘ ⇑f` is also a `MonoidHom`. -/
@[to_additive (attr := simps!)
  " If `p : P →+ N` is an `AddMonoidHom` with `p_inv : N → P` a left inverse map, and
    `f : M →+ N` is an `AddMonoidHom` such that `⇑p ∘ p_inv ∘ ⇑f = ⇑f`, then `p_inv ∘ ⇑f` is
    also an `AddMonoidHom`. "]
def liftOfLeftInverse (p : P →* N) (p_inv : N → P) (hp : LeftInverse p_inv p) (f : M →* N) :
    (hf : ∀ x, p (p_inv (f x)) = f x) → M →* P := f.liftRight hp.injective (p_inv ∘ f)

/-- The inverse of a bijective `MonoidHom` is a `MonoidHom`. -/
@[to_additive (attr := simps!)
  "The inverse of a bijective `AddMonoidHom` is an `AddMonoidHom`."]
def inverse (f : M →* N) (g : N → M)
    (h₁ : LeftInverse g f) (h₂ : RightInverse g f) : N →* M :=
  liftLeft (id M) h₂.surjective g h₁

=======
>>>>>>> c8823500
end MonoidHom

end Lift

section End

namespace Monoid

variable (M) [MulOneClass M]

/-- The monoid of endomorphisms. -/
@[to_additive "The monoid of endomorphisms.", to_additive_dont_translate]
protected def End := M →* M

namespace End

@[to_additive]
instance instFunLike : FunLike (Monoid.End M) M M := MonoidHom.instFunLike
@[to_additive]
instance instMonoidHomClass : MonoidHomClass (Monoid.End M) M M := MonoidHom.instMonoidHomClass

@[to_additive instOne]
instance instOne : One (Monoid.End M) where one := .id _
@[to_additive instMul]
instance instMul : Mul (Monoid.End M) where mul := .comp

@[to_additive instMonoid]
instance instMonoid : Monoid (Monoid.End M) where
  mul := MonoidHom.comp
  one := MonoidHom.id M
  mul_assoc _ _ _ := MonoidHom.comp_assoc _ _ _
  mul_one := MonoidHom.comp_id
  one_mul := MonoidHom.id_comp
  npow n f := (npowRec n f).copy f^[n] <| by induction n <;> simp [npowRec, *] <;> rfl
  npow_succ _ _ := DFunLike.coe_injective <| Function.iterate_succ _ _

@[to_additive]
instance : Inhabited (Monoid.End M) := ⟨1⟩

@[to_additive (attr := simp, norm_cast) coe_pow]
lemma coe_pow (f : Monoid.End M) (n : ℕ) : (↑(f ^ n) : M → M) = f^[n] := rfl

@[to_additive (attr := simp) coe_one]
theorem coe_one : ((1 : Monoid.End M) : M → M) = id := rfl

@[to_additive (attr := simp) coe_mul]
theorem coe_mul (f g) : ((f * g : Monoid.End M) : M → M) = f ∘ g := rfl

end End

@[deprecated (since := "2024-11-20")] protected alias coe_one := End.coe_one
@[deprecated (since := "2024-11-20")] protected alias coe_mul := End.coe_mul

end Monoid

end End

/-- `1` is the homomorphism sending all elements to `1`. -/
@[to_additive "`0` is the homomorphism sending all elements to `0`."]
instance [One M] [One N] : One (OneHom M N) := ⟨⟨fun _ => 1, rfl⟩⟩

/-- `1` is the multiplicative homomorphism sending all elements to `1`. -/
@[to_additive "`0` is the additive homomorphism sending all elements to `0`"]
instance [Mul M] [MulOneClass N] : One (M →ₙ* N) :=
  ⟨⟨fun _ => 1, fun _ _ => (one_mul 1).symm⟩⟩

/-- `1` is the monoid homomorphism sending all elements to `1`. -/
@[to_additive "`0` is the additive monoid homomorphism sending all elements to `0`."]
instance [MulOneClass M] [MulOneClass N] : One (M →* N) :=
  ⟨⟨⟨fun _ => 1, rfl⟩, fun _ _ => (one_mul 1).symm⟩⟩

@[to_additive (attr := simp)]
theorem OneHom.one_apply [One M] [One N] (x : M) : (1 : OneHom M N) x = 1 := rfl

@[to_additive (attr := simp)]
theorem MonoidHom.one_apply [MulOneClass M] [MulOneClass N] (x : M) : (1 : M →* N) x = 1 := rfl

@[to_additive (attr := simp)]
theorem OneHom.one_comp [One M] [One N] [One P] (f : OneHom M N) :
    (1 : OneHom N P).comp f = 1 := rfl

@[to_additive (attr := simp)]
theorem OneHom.comp_one [One M] [One N] [One P] (f : OneHom N P) : f.comp (1 : OneHom M N) = 1 := by
  ext
  simp only [OneHom.map_one, OneHom.coe_comp, Function.comp_apply, OneHom.one_apply]

@[to_additive]
instance [One M] [One N] : Inhabited (OneHom M N) := ⟨1⟩

@[to_additive]
instance [Mul M] [MulOneClass N] : Inhabited (M →ₙ* N) := ⟨1⟩

@[to_additive]
instance [MulOneClass M] [MulOneClass N] : Inhabited (M →* N) := ⟨1⟩

namespace MonoidHom

@[to_additive (attr := simp)]
theorem one_comp [MulOneClass M] [MulOneClass N] [MulOneClass P] (f : M →* N) :
    (1 : N →* P).comp f = 1 := rfl

@[to_additive (attr := simp)]
theorem comp_one [MulOneClass M] [MulOneClass N] [MulOneClass P] (f : N →* P) :
    f.comp (1 : M →* N) = 1 := by
  ext
  simp only [map_one, coe_comp, Function.comp_apply, one_apply]

/-- Group homomorphisms preserve inverse. -/
@[to_additive "Additive group homomorphisms preserve negation."]
protected theorem map_inv [Group α] [DivisionMonoid β] (f : α →* β) (a : α) : f a⁻¹ = (f a)⁻¹ :=
  map_inv f _

/-- Group homomorphisms preserve integer power. -/
@[to_additive "Additive group homomorphisms preserve integer scaling."]
protected theorem map_zpow [Group α] [DivisionMonoid β] (f : α →* β) (g : α) (n : ℤ) :
    f (g ^ n) = f g ^ n := map_zpow f g n

/-- Group homomorphisms preserve division. -/
@[to_additive "Additive group homomorphisms preserve subtraction."]
protected theorem map_div [Group α] [DivisionMonoid β] (f : α →* β) (g h : α) :
    f (g / h) = f g / f h := map_div f g h

/-- Group homomorphisms preserve division. -/
@[to_additive "Additive group homomorphisms preserve subtraction."]
protected theorem map_mul_inv [Group α] [DivisionMonoid β] (f : α →* β) (g h : α) :
    f (g * h⁻¹) = f g * (f h)⁻¹ := by simp

end MonoidHom

@[to_additive (attr := simp)]
lemma iterate_map_mul {M F : Type*} [Mul M] [FunLike F M M] [MulHomClass F M M]
    (f : F) (n : ℕ) (x y : M) :
    f^[n] (x * y) = f^[n] x * f^[n] y :=
  Function.Semiconj₂.iterate (map_mul f) n x y

@[to_additive (attr := simp)]
lemma iterate_map_one {M F : Type*} [One M] [FunLike F M M] [OneHomClass F M M]
    (f : F) (n : ℕ) :
    f^[n] 1 = 1 :=
  iterate_fixed (map_one f) n

@[to_additive (attr := simp)]
lemma iterate_map_inv {M F : Type*} [Group M] [FunLike F M M] [MonoidHomClass F M M]
    (f : F) (n : ℕ) (x : M) :
    f^[n] x⁻¹ = (f^[n] x)⁻¹ :=
  Commute.iterate_left (map_inv f) n x

@[to_additive (attr := simp)]
lemma iterate_map_div {M F : Type*} [Group M] [FunLike F M M] [MonoidHomClass F M M]
    (f : F) (n : ℕ) (x y : M) :
    f^[n] (x / y) = f^[n] x / f^[n] y :=
  Semiconj₂.iterate (map_div f) n x y

@[to_additive (attr := simp)]
lemma iterate_map_pow {M F : Type*} [Monoid M] [FunLike F M M] [MonoidHomClass F M M]
    (f : F) (n : ℕ) (x : M) (k : ℕ) :
    f^[n] (x ^ k) = f^[n] x ^ k :=
  Commute.iterate_left (map_pow f · k) n x

@[to_additive (attr := simp)]
lemma iterate_map_zpow {M F : Type*} [Group M] [FunLike F M M] [MonoidHomClass F M M]
    (f : F) (n : ℕ) (x : M) (k : ℤ) :
    f^[n] (x ^ k) = f^[n] x ^ k :=
  Commute.iterate_left (map_zpow f · k) n x<|MERGE_RESOLUTION|>--- conflicted
+++ resolved
@@ -890,7 +890,6 @@
     (hg : ∀ x, p (g x) = f x) : OneHom M P where
   toFun := g; map_one' := hp <| by simpa only [map_one] using hg 1
 
-<<<<<<< HEAD
 /-- If `p : OneHom M P` is a `OneHom`, `p_inv : P → M` a map, and `f : OneHom M N`
   is a `OneHom` such that `⇑f ∘ p_inv ∘ ⇑p = ⇑f`, then `⇑f ∘ p_inv` is also a `OneHom`. -/
 @[to_additive (attr := simps!)
@@ -914,8 +913,6 @@
 def inverse [One M] [One N] (f : OneHom M N) (g : N → M) (h : LeftInverse g f) : OneHom N M :=
   liftLeft (id M) f g h
 
-=======
->>>>>>> c8823500
 end OneHom
 
 namespace MulHom
@@ -943,8 +940,6 @@
     {p : P →ₙ* N} (hp : Injective p) (g : M → P) (hg : ∀ x, p (g x) = f x) : M →ₙ* P where
   toFun := g; map_mul' x y := hp <| by simp only [hg, map_mul]
 
-<<<<<<< HEAD
-
 /-- If `p : M →ₙ* P` is a `MulHom` with `p_inv : P → M` a right inverse map, and `f : M →ₙ* N`
   is a `MulHom` such that `⇑f ∘ p_inv ∘ ⇑p = ⇑f`, then `⇑f ∘ p_inv` is also a `MulHom`. -/
 @[to_additive (attr := simps!)
@@ -968,8 +963,6 @@
     (h₁ : LeftInverse g f)
     (h₂ : RightInverse g f) : N →ₙ* M := liftLeft (id M) h₂.surjective g h₁
 
-=======
->>>>>>> c8823500
 end MulHom
 
 namespace MonoidHom
@@ -999,8 +992,6 @@
   toFun := g; map_one' := hp <| by simpa only [map_one] using hg 1
   map_mul' x y := hp <| by simp only [hg, map_mul]
 
-<<<<<<< HEAD
-
 /-- If `p : M →* P` is a `MonoidHom` with `p_inv : P → M` a right inverse map, and `f : M →* N`
   is a `MonoidHom` such that `⇑f ∘ p_inv ∘ ⇑p = ⇑f`, then `⇑f ∘ p_inv` is also a `MonoidHom`. -/
 @[to_additive (attr := simps!)
@@ -1010,7 +1001,6 @@
 def liftOfRightInverse' (p : M →* P) (p_inv : P → M) (hp : RightInverse p_inv p) (f : M →* N) :
     (hf : ∀ x, f (p_inv (p x)) = f x) → P →* N := f.liftLeft hp.surjective (f ∘ p_inv)
 
-
 /-- If `p : P →* N` is a `MonoidHom` with `p_inv : N → P` a left inverse map, and `f : M →* N`
   is a `MonoidHom` such that `⇑p ∘ p_inv ∘ ⇑f = ⇑f`, then `p_inv ∘ ⇑f` is also a `MonoidHom`. -/
 @[to_additive (attr := simps!)
@@ -1027,8 +1017,6 @@
     (h₁ : LeftInverse g f) (h₂ : RightInverse g f) : N →* M :=
   liftLeft (id M) h₂.surjective g h₁
 
-=======
->>>>>>> c8823500
 end MonoidHom
 
 end Lift
