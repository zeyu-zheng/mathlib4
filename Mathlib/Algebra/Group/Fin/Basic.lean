--- conflicted
+++ resolved
@@ -28,14 +28,8 @@
 /-! ### Instances -/
 
 instance addCommSemigroup (n : ℕ) : AddCommSemigroup (Fin n) where
-<<<<<<< HEAD
-  add_assoc := by simp [Fin.ext_iff, add_def, Nat.add_assoc]
-  add_comm := by simp [Fin.ext_iff, add_def, Nat.add_comm]
-#align fin.add_comm_semigroup Fin.addCommSemigroup
-=======
   add_assoc := by simp [ext_iff, add_def, Nat.add_assoc]
   add_comm := by simp [ext_iff, add_def, Nat.add_comm]
->>>>>>> 2fc87a94
 
 instance (n) : AddCommSemigroup (Fin n) where
   add_assoc := by simp [Fin.ext_iff, add_def, Nat.add_assoc]
@@ -51,12 +45,7 @@
   __ := inferInstanceAs (AddCommMonoid (Fin n))
   natCast n := Fin.ofNat'' n
   natCast_zero := rfl
-<<<<<<< HEAD
-  natCast_succ _ := Fin.ext (add_mod _ _ _)
-#align fin.add_monoid_with_one Fin.instAddMonoidWithOne
-=======
   natCast_succ _ := ext (add_mod _ _ _)
->>>>>>> 2fc87a94
 
 instance addCommGroup (n : ℕ) [NeZero n] : AddCommGroup (Fin n) where
   __ := addCommMonoid n
@@ -105,13 +94,8 @@
   · simp only [zero_eta, zero_sub, lt_iff_val_lt_val, val_zero, coe_neg_one, zero_lt_succ]
   have : (n + 1 + (k + 1)) % (n + 2) = k % (n + 2) := by
     rw [Nat.add_comm, Nat.add_right_comm, Nat.add_assoc, Nat.add_assoc, add_mod_right]
-<<<<<<< HEAD
-  simp [lt_iff_val_lt_val, Fin.ext_iff, Fin.coe_sub, this, mod_eq_of_lt ((lt_succ_self _).trans hk)]
-#align fin.lt_sub_one_iff Fin.lt_sub_one_iff
-=======
   simp [lt_iff_val_lt_val, ext_iff, Fin.coe_sub, this,
     mod_eq_of_lt ((lt_succ_self _).trans hk)]
->>>>>>> 2fc87a94
 
 @[simp] lemma le_sub_one_iff {k : Fin (n + 1)} : k ≤ k - 1 ↔ k = 0 := by
   cases n
