--- conflicted
+++ resolved
@@ -57,6 +57,8 @@
 
 variable (C c)
 
+/-- The natural isomorphism `shortComplexFunctor C c j ≅ shortComplexFunctor' C c i j k`
+when `c.prev j = i` and `c.next j = k`. -/
 @[simps!]
 noncomputable def natIsoSc' (i j k : ι) (hi : c.prev j = i) (hk : c.next j = k) :
     shortComplexFunctor C c j ≅ shortComplexFunctor' C c i j k :=
@@ -470,11 +472,6 @@
 
 end
 
-<<<<<<< HEAD
-variable (K L : HomologicalComplex C c) (φ : K ⟶ L) (i j k : ι)
-
-=======
->>>>>>> 2ba091d9
 section
 
 variable (hj : c.next i = j) (h : K.d i j = 0) [K.HasHomology i]
@@ -520,6 +517,8 @@
     (K.isoHomologyι i j hj h).inv ≫ K.homologyι i = 𝟙 _ :=
   (K.isoHomologyι i j hj h).inv_hom_id
 
+end
+
 lemma isIso_liftCycles (i j : ι) (hj : c.next i = j) (h : K.d i j = 0) [K.HasHomology i] :
     IsIso (K.liftCycles (𝟙 (K.X i)) j hj (by rw [h, comp_zero])) := by
   have := K.isIso_iCycles i j hj h
@@ -533,40 +532,43 @@
     [((shortComplexFunctor' C _ i j k).obj L).HasHomology] :
     Arrow.mk (homologyMap φ j) ≅
       Arrow.mk (ShortComplex.homologyMap ((shortComplexFunctor' C _ i j k ).map φ)) := by
-  refine' Arrow.isoMk
+  refine Arrow.isoMk
     (ShortComplex.homologyMapIso ((natIsoSc' C c i j k hi hk).app K))
-    (ShortComplex.homologyMapIso ((natIsoSc' C c i j k hi hk).app L)) _
+    (ShortComplex.homologyMapIso ((natIsoSc' C c i j k hi hk).app L)) ?_
   dsimp [homologyMap]
   simp only [← ShortComplex.homologyMap_comp]
   congr 1
   exact ((natIsoSc' C c i j k hi hk).hom.naturality φ).symm
 
+/-- Condition for `IsIso (homologyMap φ j)`. -/
 lemma isIso_homologyMap_iff' (i j k : ι) (hi : c.prev j = i) (hk : c.next j = k)
     [K.HasHomology j] [L.HasHomology j]
     [((shortComplexFunctor' C _ i j k).obj K).HasHomology]
     [((shortComplexFunctor' C _ i j k).obj L).HasHomology] :
   IsIso (homologyMap φ j) ↔
     IsIso (ShortComplex.homologyMap ((shortComplexFunctor' C _ i j k ).map φ)) := by
-  exact MorphismProperty.RespectsIso.arrow_mk_iso_iff
-    (MorphismProperty.RespectsIso.isomorphisms C) (homologyMapArrowIso φ i j k hi hk)
-
+  exact MorphismProperty.arrow_mk_iso_iff
+    (MorphismProperty.isomorphisms C) (homologyMapArrowIso φ i j k hi hk)
+
+/-- Condition for `Mono (homologyMap φ j)`. -/
 lemma mono_homologyMap_iff' (i j k : ι) (hi : c.prev j = i) (hk : c.next j = k)
     [K.HasHomology j] [L.HasHomology j]
     [((shortComplexFunctor' C _ i j k).obj K).HasHomology]
     [((shortComplexFunctor' C _ i j k).obj L).HasHomology] :
   Mono (homologyMap φ j) ↔
     Mono (ShortComplex.homologyMap ((shortComplexFunctor' C _ i j k ).map φ)) := by
-  exact MorphismProperty.RespectsIso.arrow_mk_iso_iff
-    (MorphismProperty.RespectsIso.monomorphisms C) (homologyMapArrowIso φ i j k hi hk)
-
+  exact MorphismProperty.arrow_mk_iso_iff
+    (MorphismProperty.monomorphisms C) (homologyMapArrowIso φ i j k hi hk)
+
+/-- Condition for `Epi (homologyMap φ j)`. -/
 lemma epi_homologyMap_iff' (i j k : ι) (hi : c.prev j = i) (hk : c.next j = k)
     [K.HasHomology j] [L.HasHomology j]
     [((shortComplexFunctor' C _ i j k).obj K).HasHomology]
     [((shortComplexFunctor' C _ i j k).obj L).HasHomology] :
   Epi (homologyMap φ j) ↔
     Epi (ShortComplex.homologyMap ((shortComplexFunctor' C _ i j k ).map φ)) := by
-  exact MorphismProperty.RespectsIso.arrow_mk_iso_iff
-    (MorphismProperty.RespectsIso.epimorphisms C) (homologyMapArrowIso φ i j k hi hk)
+  exact MorphismProperty.arrow_mk_iso_iff
+    (MorphismProperty.epimorphisms C) (homologyMapArrowIso φ i j k hi hk)
 
 lemma isIso_homologyMap_of_isIso_cyclesMap_of_epi (i j : ι) (hi : c.prev j = i)
     [K.HasHomology j] [L.HasHomology j]
@@ -586,8 +588,6 @@
     IsZero (K.homology i) :=
   ShortComplex.isZero_homology_of_isZero_X₂ _ (by exact hi)
 
-end
-
 section
 
 variable (hi : c.prev j = i) (h : K.d i j = 0) [K.HasHomology j]
@@ -633,16 +633,14 @@
     (K.isoHomologyπ i j hi h).inv ≫ K.homologyπ j = 𝟙 _ :=
   (K.isoHomologyπ i j hi h).inv_hom_id
 
+end
+
 lemma isIso_descOpcycles (i j : ι) (hi : c.prev j = i) (h : K.d i j = 0) [K.HasHomology j] :
     IsIso (K.descOpcycles (𝟙 (K.X j)) i hi (by rw [h, zero_comp])) := by
   have := K.isIso_pOpcycles i j hi h
   exact IsIso.of_isIso_fac_left (K.p_descOpcycles _ _ _ _)
 
-end
-
 section
-
-variable {K L}
 
 lemma epi_homologyMap_of_epi_of_not_rel (φ : K ⟶ L) (i : ι)
     [K.HasHomology i] [L.HasHomology i] [Epi (φ.f i)] (hi : ∀ j, ¬ c.Rel i j) :
@@ -662,6 +660,8 @@
 
 end
 
+variable (K)
+
 /-- A homological complex `K` is exact at `i` if the short complex `K.sc i` is exact. -/
 def ExactAt := (K.sc i).Exact
 
@@ -669,12 +669,8 @@
     K.ExactAt i ↔ (K.sc i).Exact := by rfl
 
 variable {K i} in
-<<<<<<< HEAD
-lemma ExactAt.of_iso (hK : K.ExactAt i) {L : HomologicalComplex C c} (e : K ≅ L) : L.ExactAt i := by
-=======
 lemma ExactAt.of_iso (hK : K.ExactAt i) {L : HomologicalComplex C c} (e : K ≅ L) :
     L.ExactAt i := by
->>>>>>> 2ba091d9
   rw [exactAt_iff] at hK ⊢
   exact ShortComplex.exact_of_iso ((shortComplexFunctor C c i).mapIso e) hK
 
@@ -838,13 +834,15 @@
 variable {C ι : Type*} [Category C] [Abelian C] {c : ComplexShape ι}
   (K : HomologicalComplex C c)
 
-lemma comp_homologyπ_eq_zero_iff_up_to_refinements {A : C} {i : ι} (z : A ⟶ K.cycles i) (j : ι) (hj : c.prev i = j) :
+lemma comp_homologyπ_eq_zero_iff_up_to_refinements
+    {A : C} {i : ι} (z : A ⟶ K.cycles i) (j : ι) (hj : c.prev i = j) :
     z ≫ K.homologyπ i = 0 ↔
       ∃ (A' : C) (π : A' ⟶ A) (_ : Epi π) (x : A' ⟶ K.X j), π ≫ z = x ≫ K.toCycles j i := by
   subst hj
   apply ShortComplex.comp_homologyπ_eq_zero_iff_up_to_refinements
 
-lemma comp_pOpcycles_eq_zero_iff_up_to_refinements {A : C} {i : ι} (z : A ⟶ K.X i) (j : ι) (hj : c.prev i = j) :
+lemma comp_pOpcycles_eq_zero_iff_up_to_refinements
+      {A : C} {i : ι} (z : A ⟶ K.X i) (j : ι) (hj : c.prev i = j) :
       z ≫ K.pOpcycles i = 0 ↔
         ∃ (A' : C) (π : A' ⟶ A) (_ : Epi π) (x : A' ⟶ K.X j), π ≫ z = x ≫ K.d j i := by
   subst hj
