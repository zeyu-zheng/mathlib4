/-
Copyright (c) 2023 Oliver Nash. All rights reserved.
Released under Apache 2.0 license as described in the file LICENSE.
Authors: Oliver Nash
-/
import Mathlib.LinearAlgebra.FreeModule.Finite.Basic
import Mathlib.LinearAlgebra.FreeModule.PID
import Mathlib.LinearAlgebra.Eigenspace.Basic
import Mathlib.LinearAlgebra.Trace

/-!
# Linear maps between direct sums

This file contains results about linear maps which respect direct sum decompositions of their
domain and codomain.

-/

open Set DirectSum

namespace LinearMap

variable {ι R M : Type*} [CommRing R] [AddCommGroup M] [Module R M] {N : ι → Submodule R M}

section IsInternal

variable [DecidableEq ι]

/-- If a linear map `f : M₁ → M₂` respects direct sum decompositions of `M₁` and `M₂`, then it has a
block diagonal matrix with respect to bases compatible with the direct sum decompositions. -/
lemma toMatrix_directSum_collectedBasis_eq_blockDiagonal' {R M₁ M₂ : Type*} [CommSemiring R]
    [AddCommMonoid M₁] [Module R M₁] {N₁ : ι → Submodule R M₁} (h₁ : IsInternal N₁)
    [AddCommMonoid M₂] [Module R M₂] {N₂ : ι → Submodule R M₂} (h₂ : IsInternal N₂)
    {κ₁ κ₂ : ι → Type*} [∀ i, Fintype (κ₁ i)] [∀ i, Finite (κ₂ i)] [∀ i, DecidableEq (κ₁ i)]
    [Fintype ι] (b₁ : (i : ι) → Basis (κ₁ i) R (N₁ i)) (b₂ : (i : ι) → Basis (κ₂ i) R (N₂ i))
    {f : M₁ →ₗ[R] M₂} (hf : ∀ i, MapsTo f (N₁ i) (N₂ i)) :
    toMatrix (h₁.collectedBasis b₁) (h₂.collectedBasis b₂) f =
    Matrix.blockDiagonal' fun i ↦ toMatrix (b₁ i) (b₂ i) (f.restrict (hf i)) := by
  ext ⟨i, _⟩ ⟨j, _⟩
  simp only [toMatrix_apply, Matrix.blockDiagonal'_apply]
  rcases eq_or_ne i j with rfl | hij
  · simp [h₂.collectedBasis_repr_of_mem _ (hf _ (Subtype.mem _)), restrict_apply]
  · simp [hij, h₂.collectedBasis_repr_of_mem_ne _ hij.symm (hf _ (Subtype.mem _))]

lemma diag_toMatrix_directSum_collectedBasis_eq_zero_of_mapsTo_ne
    {κ : ι → Type*} [∀ i, Fintype (κ i)] [∀ i, DecidableEq (κ i)]
    {s : Finset ι} (h : IsInternal fun i : s ↦ N i)
    (b : (i : s) → Basis (κ i) R (N i)) (σ : ι → ι) (hσ : ∀ i, σ i ≠ i)
    {f : Module.End R M} (hf : ∀ i, MapsTo f (N i) (N <| σ i)) (hN : ∀ i, i ∉ s → N i = ⊥) :
    Matrix.diag (toMatrix (h.collectedBasis b) (h.collectedBasis b) f) = 0 := by
  ext ⟨i, k⟩
  simp only [Matrix.diag_apply, Pi.zero_apply, toMatrix_apply, IsInternal.collectedBasis_coe]
  by_cases hi : σ i ∈ s
  · let j : s := ⟨σ i, hi⟩
    replace hσ : j ≠ i := fun hij ↦ hσ i <| Subtype.ext_iff.mp hij
    exact h.collectedBasis_repr_of_mem_ne b hσ <| hf _ <| Subtype.mem (b i k)
  · suffices f (b i k) = 0 by simp [this]
    simpa [hN _ hi] using hf i <| Subtype.mem (b i k)

variable [∀ i, Module.Finite R (N i)] [∀ i, Module.Free R (N i)]

/-- The trace of an endomorphism of a direct sum is the sum of the traces on each component.

See also `LinearMap.trace_restrict_eq_sum_trace_restrict`. -/
lemma trace_eq_sum_trace_restrict (h : IsInternal N) [Fintype ι]
    {f : M →ₗ[R] M} (hf : ∀ i, MapsTo f (N i) (N i)) :
    trace R M f = ∑ i, trace R (N i) (f.restrict (hf i)) := by
  let b : (i : ι) → Basis _ R (N i) := fun i ↦ Module.Free.chooseBasis R (N i)
  simp_rw [trace_eq_matrix_trace R (h.collectedBasis b),
    toMatrix_directSum_collectedBasis_eq_blockDiagonal' h h b b hf, Matrix.trace_blockDiagonal',
    ← trace_eq_matrix_trace]

lemma trace_eq_sum_trace_restrict' (h : IsInternal N) (hN : {i | N i ≠ ⊥}.Finite)
    {f : M →ₗ[R] M} (hf : ∀ i, MapsTo f (N i) (N i)) :
    trace R M f = ∑ i ∈ hN.toFinset, trace R (N i) (f.restrict (hf i)) := by
  let _ : Fintype {i // N i ≠ ⊥} := hN.fintype
  let _ : Fintype {i | N i ≠ ⊥} := hN.fintype
  rw [← Finset.sum_coe_sort, trace_eq_sum_trace_restrict (isInternal_ne_bot_iff.mpr h) _]
  exact Fintype.sum_equiv hN.subtypeEquivToFinset _ _ (fun i ↦ rfl)

lemma trace_eq_zero_of_mapsTo_ne (h : IsInternal N) [IsNoetherian R M]
    (σ : ι → ι) (hσ : ∀ i, σ i ≠ i) {f : Module.End R M}
    (hf : ∀ i, MapsTo f (N i) (N <| σ i)) :
    trace R M f = 0 := by
  have hN : {i | N i ≠ ⊥}.Finite := CompleteLattice.WellFounded.finite_ne_bot_of_independent
    (wellFounded_submodule_gt R M) h.submodule_independent
  let s := hN.toFinset
  let κ := fun i ↦ Module.Free.ChooseBasisIndex R (N i)
  let b : (i : s) → Basis (κ i) R (N i) := fun i ↦ Module.Free.chooseBasis R (N i)
  replace h : IsInternal fun i : s ↦ N i := by
    convert DirectSum.isInternal_ne_bot_iff.mpr h <;> simp [s]
  simp_rw [trace_eq_matrix_trace R (h.collectedBasis b), Matrix.trace,
    diag_toMatrix_directSum_collectedBasis_eq_zero_of_mapsTo_ne h b σ hσ hf (by simp [s]),
    Pi.zero_apply, Finset.sum_const_zero]

/-- If `f` and `g` are commuting endomorphisms of a finite, free `R`-module `M`, such that `f`
is triangularizable, then to prove that the trace of `g ∘ f` vanishes, it is sufficient to prove
that the trace of `g` vanishes on each generalized eigenspace of `f`. -/
lemma trace_comp_eq_zero_of_commute_of_trace_restrict_eq_zero
    [IsDomain R] [IsPrincipalIdealRing R] [Module.Free R M] [Module.Finite R M]
    {f g : Module.End R M}
    (h_comm : Commute f g)
    (hf : ⨆ μ, ⨆ k, f.genEigenspace μ k = ⊤)
    (hg : ∀ μ, trace R _ (g.restrict (f.mapsTo_iSup_genEigenspace_of_comm h_comm μ)) = 0) :
    trace R _ (g ∘ₗ f) = 0 := by
  have hfg : ∀ μ,
      MapsTo (g ∘ₗ f) ↑(⨆ k, f.genEigenspace μ k) ↑(⨆ k, f.genEigenspace μ k) :=
    fun μ ↦ (f.mapsTo_iSup_genEigenspace_of_comm h_comm μ).comp
      (f.mapsTo_iSup_genEigenspace_of_comm rfl μ)
  suffices ∀ μ, trace R _ ((g ∘ₗ f).restrict (hfg μ)) = 0 by
    classical
    have hds := DirectSum.isInternal_submodule_of_independent_of_iSup_eq_top
      f.independent_genEigenspace hf
    have h_fin : {μ | ⨆ k, f.genEigenspace μ k ≠ ⊥}.Finite :=
      CompleteLattice.WellFounded.finite_ne_bot_of_independent
        (isNoetherian_iff_wellFounded.mp inferInstance) f.independent_genEigenspace
    simp [trace_eq_sum_trace_restrict' hds h_fin hfg, this]
  intro μ
  replace h_comm : Commute (g.restrict (f.mapsTo_iSup_genEigenspace_of_comm h_comm μ))
      (f.restrict (f.mapsTo_iSup_genEigenspace_of_comm rfl μ)) :=
    restrict_commute h_comm.symm _ _
  rw [restrict_comp, trace_comp_eq_mul_of_commute_of_isNilpotent μ h_comm
    (f.isNilpotent_restrict_iSup_sub_algebraMap μ), hg, mul_zero]

<<<<<<< HEAD
lemma mapsTo_biSup_of_mapsTo {ι} {N : ι → Submodule R M}
=======
lemma mapsTo_biSup_of_mapsTo {ι : Type*} {N : ι → Submodule R M}
>>>>>>> 2b719dae
    (s : Set ι) {f : Module.End R M} (hf : ∀ i, MapsTo f (N i) (N i)) :
    MapsTo f ↑(⨆ i ∈ s, N i) ↑(⨆ i ∈ s, N i) := by
  replace hf : ∀ i, (N i).map f ≤ N i := fun i ↦ Submodule.map_le_iff_le_comap.mpr (hf i)
  suffices (⨆ i ∈ s, N i).map f ≤ ⨆ i ∈ s, N i from Submodule.map_le_iff_le_comap.mp this
  simpa only [Submodule.map_iSup] using iSup₂_mono <| fun i _ ↦ hf i

end IsInternal

/-- The trace of an endomorphism of a direct sum is the sum of the traces on each component.

Note that it is important the statement gives the user definitional control over `p` since the
_type_ of the term `trace R p (f.restrict hp')` depends on `p`. -/
lemma trace_eq_sum_trace_restrict_of_eq_biSup
    [∀ i, Module.Finite R (N i)] [∀ i, Module.Free R (N i)]
    (s : Finset ι) (h : CompleteLattice.Independent <| fun i : s ↦ N i)
    {f : Module.End R M} (hf : ∀ i, MapsTo f (N i) (N i))
    (p : Submodule R M) (hp : p = ⨆ i ∈ s, N i)
    (hp' : MapsTo f p p := hp ▸ mapsTo_biSup_of_mapsTo (s : Set ι) hf) :
    trace R p (f.restrict hp') = ∑ i ∈ s, trace R (N i) (f.restrict (hf i)) := by
  classical
  let N' : s → Submodule R p := fun i ↦ (N i).comap p.subtype
  replace h : IsInternal N' := hp ▸ isInternal_biSup_submodule_of_independent (s : Set ι) h
  have hf' : ∀ i, MapsTo (restrict f hp') (N' i) (N' i) := fun i x hx' ↦ by simpa using hf i hx'
  let e : (i : s) → N' i ≃ₗ[R] N i := fun ⟨i, hi⟩ ↦ (N i).comapSubtypeEquivOfLe (hp ▸ le_biSup N hi)
  have _i1 : ∀ i, Module.Finite R (N' i) := fun i ↦ Module.Finite.equiv (e i).symm
  have _i2 : ∀ i, Module.Free R (N' i) := fun i ↦ Module.Free.of_equiv (e i).symm
  rw [trace_eq_sum_trace_restrict h hf', ← s.sum_coe_sort]
  have : ∀ i : s, f.restrict (hf i) = (e i).conj ((f.restrict hp').restrict (hf' i)) := fun _ ↦ rfl
  simp [this]

end LinearMap<|MERGE_RESOLUTION|>--- conflicted
+++ resolved
@@ -122,11 +122,7 @@
   rw [restrict_comp, trace_comp_eq_mul_of_commute_of_isNilpotent μ h_comm
     (f.isNilpotent_restrict_iSup_sub_algebraMap μ), hg, mul_zero]
 
-<<<<<<< HEAD
-lemma mapsTo_biSup_of_mapsTo {ι} {N : ι → Submodule R M}
-=======
 lemma mapsTo_biSup_of_mapsTo {ι : Type*} {N : ι → Submodule R M}
->>>>>>> 2b719dae
     (s : Set ι) {f : Module.End R M} (hf : ∀ i, MapsTo f (N i) (N i)) :
     MapsTo f ↑(⨆ i ∈ s, N i) ↑(⨆ i ∈ s, N i) := by
   replace hf : ∀ i, (N i).map f ≤ N i := fun i ↦ Submodule.map_le_iff_le_comap.mpr (hf i)
