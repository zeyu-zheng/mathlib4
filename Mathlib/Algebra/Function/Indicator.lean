/-
Copyright (c) 2020 Zhouhang Zhou. All rights reserved.
Released under Apache 2.0 license as described in the file LICENSE.
Authors: Zhouhang Zhou
-/
import Mathlib.Algebra.Function.Support
import Mathlib.Algebra.Group.Pi.Lemmas

#align_import algebra.indicator_function from "leanprover-community/mathlib"@"2445c98ae4b87eabebdde552593519b9b6dc350c"

/-!
# Indicator function

- `Set.indicator (s : Set α) (f : α → β) (a : α)` is `f a` if `a ∈ s` and is `0` otherwise.
- `Set.mulIndicator (s : Set α) (f : α → β) (a : α)` is `f a` if `a ∈ s` and is `1` otherwise.


## Implementation note

In mathematics, an indicator function or a characteristic function is a function
used to indicate membership of an element in a set `s`,
having the value `1` for all elements of `s` and the value `0` otherwise.
But since it is usually used to restrict a function to a certain set `s`,
we let the indicator function take the value `f x` for some function `f`, instead of `1`.
If the usual indicator function is needed, just set `f` to be the constant function `fun _ ↦ 1`.

The indicator function is implemented non-computably, to avoid having to pass around `Decidable`
arguments. This is in contrast with the design of `Pi.single` or `Set.piecewise`.

## Tags
indicator, characteristic
-/

open Function

variable {α β ι M N : Type*}

namespace Set

section One

variable [One M] [One N] {s t : Set α} {f g : α → M} {a : α}

/-- `Set.mulIndicator s f a` is `f a` if `a ∈ s`, `1` otherwise.  -/
@[to_additive "`Set.indicator s f a` is `f a` if `a ∈ s`, `0` otherwise."]
noncomputable def mulIndicator (s : Set α) (f : α → M) (x : α) : M :=
  haveI := Classical.decPred (· ∈ s)
  if x ∈ s then f x else 1
#align set.mul_indicator Set.mulIndicator

@[to_additive (attr := simp)]
theorem piecewise_eq_mulIndicator [DecidablePred (· ∈ s)] : s.piecewise f 1 = s.mulIndicator f :=
  funext fun _ => @if_congr _ _ _ _ (id _) _ _ _ _ Iff.rfl rfl rfl
#align set.piecewise_eq_mul_indicator Set.piecewise_eq_mulIndicator
#align set.piecewise_eq_indicator Set.piecewise_eq_indicator

-- Porting note: needed unfold for mulIndicator
@[to_additive]
theorem mulIndicator_apply (s : Set α) (f : α → M) (a : α) [Decidable (a ∈ s)] :
    mulIndicator s f a = if a ∈ s then f a else 1 := by
  unfold mulIndicator
  congr
#align set.mul_indicator_apply Set.mulIndicator_apply
#align set.indicator_apply Set.indicator_apply

@[to_additive (attr := simp)]
theorem mulIndicator_of_mem (h : a ∈ s) (f : α → M) : mulIndicator s f a = f a :=
  if_pos h
#align set.mul_indicator_of_mem Set.mulIndicator_of_mem
#align set.indicator_of_mem Set.indicator_of_mem

@[to_additive (attr := simp)]
theorem mulIndicator_of_not_mem (h : a ∉ s) (f : α → M) : mulIndicator s f a = 1 :=
  if_neg h
#align set.mul_indicator_of_not_mem Set.mulIndicator_of_not_mem
#align set.indicator_of_not_mem Set.indicator_of_not_mem

@[to_additive]
theorem mulIndicator_eq_one_or_self (s : Set α) (f : α → M) (a : α) :
    mulIndicator s f a = 1 ∨ mulIndicator s f a = f a := by
  by_cases h : a ∈ s
  · exact Or.inr (mulIndicator_of_mem h f)
  · exact Or.inl (mulIndicator_of_not_mem h f)
#align set.mul_indicator_eq_one_or_self Set.mulIndicator_eq_one_or_self
#align set.indicator_eq_zero_or_self Set.indicator_eq_zero_or_self

@[to_additive (attr := simp)]
theorem mulIndicator_apply_eq_self : s.mulIndicator f a = f a ↔ a ∉ s → f a = 1 :=
  letI := Classical.dec (a ∈ s)
  ite_eq_left_iff.trans (by rw [@eq_comm _ (f a)])
#align set.mul_indicator_apply_eq_self Set.mulIndicator_apply_eq_self
#align set.indicator_apply_eq_self Set.indicator_apply_eq_self

@[to_additive (attr := simp)]
theorem mulIndicator_eq_self : s.mulIndicator f = f ↔ mulSupport f ⊆ s := by
  simp only [funext_iff, subset_def, mem_mulSupport, mulIndicator_apply_eq_self, not_imp_comm]
#align set.mul_indicator_eq_self Set.mulIndicator_eq_self
#align set.indicator_eq_self Set.indicator_eq_self

@[to_additive]
theorem mulIndicator_eq_self_of_superset (h1 : s.mulIndicator f = f) (h2 : s ⊆ t) :
    t.mulIndicator f = f := by
  rw [mulIndicator_eq_self] at h1 ⊢
  exact Subset.trans h1 h2
#align set.mul_indicator_eq_self_of_superset Set.mulIndicator_eq_self_of_superset
#align set.indicator_eq_self_of_superset Set.indicator_eq_self_of_superset

@[to_additive (attr := simp)]
theorem mulIndicator_apply_eq_one : mulIndicator s f a = 1 ↔ a ∈ s → f a = 1 :=
  letI := Classical.dec (a ∈ s)
  ite_eq_right_iff
#align set.mul_indicator_apply_eq_one Set.mulIndicator_apply_eq_one
#align set.indicator_apply_eq_zero Set.indicator_apply_eq_zero

@[to_additive (attr := simp)]
theorem mulIndicator_eq_one : (mulIndicator s f = fun x => 1) ↔ Disjoint (mulSupport f) s := by
  simp only [funext_iff, mulIndicator_apply_eq_one, Set.disjoint_left, mem_mulSupport,
    not_imp_not]
#align set.mul_indicator_eq_one Set.mulIndicator_eq_one
#align set.indicator_eq_zero Set.indicator_eq_zero

@[to_additive (attr := simp)]
theorem mulIndicator_eq_one' : mulIndicator s f = 1 ↔ Disjoint (mulSupport f) s :=
  mulIndicator_eq_one
#align set.mul_indicator_eq_one' Set.mulIndicator_eq_one'
#align set.indicator_eq_zero' Set.indicator_eq_zero'

@[to_additive]
theorem mulIndicator_apply_ne_one {a : α} : s.mulIndicator f a ≠ 1 ↔ a ∈ s ∩ mulSupport f := by
<<<<<<< HEAD
  simp only [Ne, mulIndicator_apply_eq_one, Classical.not_imp, mem_inter_iff, mem_mulSupport]
=======
  simp only [Ne, mulIndicator_apply_eq_one, not_imp, mem_inter_iff, mem_mulSupport]
>>>>>>> 2eed8869
#align set.mul_indicator_apply_ne_one Set.mulIndicator_apply_ne_one
#align set.indicator_apply_ne_zero Set.indicator_apply_ne_zero

@[to_additive (attr := simp)]
theorem mulSupport_mulIndicator :
    Function.mulSupport (s.mulIndicator f) = s ∩ Function.mulSupport f :=
  ext fun x => by simp [Function.mem_mulSupport, mulIndicator_apply_eq_one]
#align set.mul_support_mul_indicator Set.mulSupport_mulIndicator
#align set.support_indicator Set.support_indicator

/-- If a multiplicative indicator function is not equal to `1` at a point, then that point is in the
set. -/
@[to_additive
      "If an additive indicator function is not equal to `0` at a point, then that point is
      in the set."]
theorem mem_of_mulIndicator_ne_one (h : mulIndicator s f a ≠ 1) : a ∈ s :=
  not_imp_comm.1 (fun hn => mulIndicator_of_not_mem hn f) h
#align set.mem_of_mul_indicator_ne_one Set.mem_of_mulIndicator_ne_one
#align set.mem_of_indicator_ne_zero Set.mem_of_indicator_ne_zero

@[to_additive]
theorem eqOn_mulIndicator : EqOn (mulIndicator s f) f s := fun _ hx => mulIndicator_of_mem hx f
#align set.eq_on_mul_indicator Set.eqOn_mulIndicator
#align set.eq_on_indicator Set.eqOn_indicator

@[to_additive]
theorem mulSupport_mulIndicator_subset : mulSupport (s.mulIndicator f) ⊆ s := fun _ hx =>
  hx.imp_symm fun h => mulIndicator_of_not_mem h f
#align set.mul_support_mul_indicator_subset Set.mulSupport_mulIndicator_subset
#align set.support_indicator_subset Set.support_indicator_subset

@[to_additive (attr := simp)]
theorem mulIndicator_mulSupport : mulIndicator (mulSupport f) f = f :=
  mulIndicator_eq_self.2 Subset.rfl
#align set.mul_indicator_mul_support Set.mulIndicator_mulSupport
#align set.indicator_support Set.indicator_support

@[to_additive (attr := simp)]
theorem mulIndicator_range_comp {ι : Sort*} (f : ι → α) (g : α → M) :
    mulIndicator (range f) g ∘ f = g ∘ f :=
  letI := Classical.decPred (· ∈ range f)
  piecewise_range_comp _ _ _
#align set.mul_indicator_range_comp Set.mulIndicator_range_comp
#align set.indicator_range_comp Set.indicator_range_comp

@[to_additive]
theorem mulIndicator_congr (h : EqOn f g s) : mulIndicator s f = mulIndicator s g :=
  funext fun x => by
    simp only [mulIndicator]
    split_ifs with h_1
    · exact h h_1
    rfl
#align set.mul_indicator_congr Set.mulIndicator_congr
#align set.indicator_congr Set.indicator_congr

@[to_additive (attr := simp)]
theorem mulIndicator_univ (f : α → M) : mulIndicator (univ : Set α) f = f :=
  mulIndicator_eq_self.2 <| subset_univ _
#align set.mul_indicator_univ Set.mulIndicator_univ
#align set.indicator_univ Set.indicator_univ

@[to_additive (attr := simp)]
theorem mulIndicator_empty (f : α → M) : mulIndicator (∅ : Set α) f = fun _ => 1 :=
  mulIndicator_eq_one.2 <| disjoint_empty _
#align set.mul_indicator_empty Set.mulIndicator_empty
#align set.indicator_empty Set.indicator_empty

@[to_additive]
theorem mulIndicator_empty' (f : α → M) : mulIndicator (∅ : Set α) f = 1 :=
  mulIndicator_empty f
#align set.mul_indicator_empty' Set.mulIndicator_empty'
#align set.indicator_empty' Set.indicator_empty'

variable (M)

@[to_additive (attr := simp)]
theorem mulIndicator_one (s : Set α) : (mulIndicator s fun _ => (1 : M)) = fun _ => (1 : M) :=
  mulIndicator_eq_one.2 <| by simp only [mulSupport_one, empty_disjoint]
#align set.mul_indicator_one Set.mulIndicator_one
#align set.indicator_zero Set.indicator_zero

@[to_additive (attr := simp)]
theorem mulIndicator_one' {s : Set α} : s.mulIndicator (1 : α → M) = 1 :=
  mulIndicator_one M s
#align set.mul_indicator_one' Set.mulIndicator_one'
#align set.indicator_zero' Set.indicator_zero'

variable {M}

@[to_additive]
theorem mulIndicator_mulIndicator (s t : Set α) (f : α → M) :
    mulIndicator s (mulIndicator t f) = mulIndicator (s ∩ t) f :=
  funext fun x => by
    simp only [mulIndicator]
    split_ifs <;> simp_all (config := { contextual := true })
#align set.mul_indicator_mul_indicator Set.mulIndicator_mulIndicator
#align set.indicator_indicator Set.indicator_indicator

@[to_additive (attr := simp)]
theorem mulIndicator_inter_mulSupport (s : Set α) (f : α → M) :
    mulIndicator (s ∩ mulSupport f) f = mulIndicator s f := by
  rw [← mulIndicator_mulIndicator, mulIndicator_mulSupport]
#align set.mul_indicator_inter_mul_support Set.mulIndicator_inter_mulSupport
#align set.indicator_inter_support Set.indicator_inter_support

@[to_additive]
theorem comp_mulIndicator (h : M → β) (f : α → M) {s : Set α} {x : α} [DecidablePred (· ∈ s)] :
    h (s.mulIndicator f x) = s.piecewise (h ∘ f) (const α (h 1)) x := by
  letI := Classical.decPred (· ∈ s)
  convert s.apply_piecewise f (const α 1) (fun _ => h) (x := x) using 2
#align set.comp_mul_indicator Set.comp_mulIndicator
#align set.comp_indicator Set.comp_indicator

@[to_additive]
theorem mulIndicator_comp_right {s : Set α} (f : β → α) {g : α → M} {x : β} :
    mulIndicator (f ⁻¹' s) (g ∘ f) x = mulIndicator s g (f x) := by
  simp only [mulIndicator, Function.comp]
  split_ifs with h h' h'' <;> first | rfl | contradiction
#align set.mul_indicator_comp_right Set.mulIndicator_comp_right
#align set.indicator_comp_right Set.indicator_comp_right

@[to_additive]
theorem mulIndicator_image {s : Set α} {f : β → M} {g : α → β} (hg : Injective g) {x : α} :
    mulIndicator (g '' s) f (g x) = mulIndicator s (f ∘ g) x := by
  rw [← mulIndicator_comp_right, preimage_image_eq _ hg]
#align set.mul_indicator_image Set.mulIndicator_image
#align set.indicator_image Set.indicator_image

@[to_additive]
theorem mulIndicator_comp_of_one {g : M → N} (hg : g 1 = 1) :
    mulIndicator s (g ∘ f) = g ∘ mulIndicator s f := by
  funext
  simp only [mulIndicator]
  split_ifs <;> simp [*]
#align set.mul_indicator_comp_of_one Set.mulIndicator_comp_of_one
#align set.indicator_comp_of_zero Set.indicator_comp_of_zero

@[to_additive]
theorem comp_mulIndicator_const (c : M) (f : M → N) (hf : f 1 = 1) :
    (fun x => f (s.mulIndicator (fun _ => c) x)) = s.mulIndicator fun _ => f c :=
  (mulIndicator_comp_of_one hf).symm
#align set.comp_mul_indicator_const Set.comp_mulIndicator_const
#align set.comp_indicator_const Set.comp_indicator_const

@[to_additive]
theorem mulIndicator_preimage (s : Set α) (f : α → M) (B : Set M) :
    mulIndicator s f ⁻¹' B = s.ite (f ⁻¹' B) (1 ⁻¹' B) :=
  letI := Classical.decPred (· ∈ s)
  piecewise_preimage s f 1 B
#align set.mul_indicator_preimage Set.mulIndicator_preimage
#align set.indicator_preimage Set.indicator_preimage

@[to_additive]
theorem mulIndicator_one_preimage (s : Set M) :
    t.mulIndicator 1 ⁻¹' s ∈ ({Set.univ, ∅} : Set (Set α)) := by
  classical
    rw [mulIndicator_one', preimage_one]
    split_ifs <;> simp
#align set.mul_indicator_one_preimage Set.mulIndicator_one_preimage
#align set.indicator_zero_preimage Set.indicator_zero_preimage

@[to_additive]
theorem mulIndicator_const_preimage_eq_union (U : Set α) (s : Set M) (a : M) [Decidable (a ∈ s)]
    [Decidable ((1 : M) ∈ s)] : (U.mulIndicator fun _ => a) ⁻¹' s =
      (if a ∈ s then U else ∅) ∪ if (1 : M) ∈ s then Uᶜ else ∅ := by
  rw [mulIndicator_preimage, preimage_one, preimage_const]
  split_ifs <;> simp [← compl_eq_univ_diff]
#align set.mul_indicator_const_preimage_eq_union Set.mulIndicator_const_preimage_eq_union
#align set.indicator_const_preimage_eq_union Set.indicator_const_preimage_eq_union

@[to_additive]
theorem mulIndicator_const_preimage (U : Set α) (s : Set M) (a : M) :
    (U.mulIndicator fun _ => a) ⁻¹' s ∈ ({Set.univ, U, Uᶜ, ∅} : Set (Set α)) := by
  classical
    rw [mulIndicator_const_preimage_eq_union]
    split_ifs <;> simp
#align set.mul_indicator_const_preimage Set.mulIndicator_const_preimage
#align set.indicator_const_preimage Set.indicator_const_preimage

theorem indicator_one_preimage [Zero M] (U : Set α) (s : Set M) :
    U.indicator 1 ⁻¹' s ∈ ({Set.univ, U, Uᶜ, ∅} : Set (Set α)) :=
  indicator_const_preimage _ _ 1
#align set.indicator_one_preimage Set.indicator_one_preimage

@[to_additive]
theorem mulIndicator_preimage_of_not_mem (s : Set α) (f : α → M) {t : Set M} (ht : (1 : M) ∉ t) :
    mulIndicator s f ⁻¹' t = f ⁻¹' t ∩ s := by
  simp [mulIndicator_preimage, Pi.one_def, Set.preimage_const_of_not_mem ht]
#align set.mul_indicator_preimage_of_not_mem Set.mulIndicator_preimage_of_not_mem
#align set.indicator_preimage_of_not_mem Set.indicator_preimage_of_not_mem

@[to_additive]
theorem mem_range_mulIndicator {r : M} {s : Set α} {f : α → M} :
    r ∈ range (mulIndicator s f) ↔ r = 1 ∧ s ≠ univ ∨ r ∈ f '' s := by
  simp [mulIndicator, ite_eq_iff, exists_or, eq_univ_iff_forall, and_comm, or_comm,
    @eq_comm _ r 1]
#align set.mem_range_mul_indicator Set.mem_range_mulIndicator
#align set.mem_range_indicator Set.mem_range_indicator

@[to_additive]
theorem mulIndicator_rel_mulIndicator {r : M → M → Prop} (h1 : r 1 1) (ha : a ∈ s → r (f a) (g a)) :
    r (mulIndicator s f a) (mulIndicator s g a) := by
  simp only [mulIndicator]
  split_ifs with has
  exacts [ha has, h1]
#align set.mul_indicator_rel_mul_indicator Set.mulIndicator_rel_mulIndicator
#align set.indicator_rel_indicator Set.indicator_rel_indicator

end One

section Monoid

variable [MulOneClass M] {s t : Set α} {f g : α → M} {a : α}

@[to_additive]
theorem mulIndicator_union_mul_inter_apply (f : α → M) (s t : Set α) (a : α) :
    mulIndicator (s ∪ t) f a * mulIndicator (s ∩ t) f a
      = mulIndicator s f a * mulIndicator t f a := by
  by_cases hs : a ∈ s <;> by_cases ht : a ∈ t <;> simp [*]
#align set.mul_indicator_union_mul_inter_apply Set.mulIndicator_union_mul_inter_apply
#align set.indicator_union_add_inter_apply Set.indicator_union_add_inter_apply

@[to_additive]
theorem mulIndicator_union_mul_inter (f : α → M) (s t : Set α) :
    mulIndicator (s ∪ t) f * mulIndicator (s ∩ t) f = mulIndicator s f * mulIndicator t f :=
  funext <| mulIndicator_union_mul_inter_apply f s t
#align set.mul_indicator_union_mul_inter Set.mulIndicator_union_mul_inter
#align set.indicator_union_add_inter Set.indicator_union_add_inter

@[to_additive]
theorem mulIndicator_union_of_not_mem_inter (h : a ∉ s ∩ t) (f : α → M) :
    mulIndicator (s ∪ t) f a = mulIndicator s f a * mulIndicator t f a := by
  rw [← mulIndicator_union_mul_inter_apply f s t, mulIndicator_of_not_mem h, mul_one]
#align set.mul_indicator_union_of_not_mem_inter Set.mulIndicator_union_of_not_mem_inter
#align set.indicator_union_of_not_mem_inter Set.indicator_union_of_not_mem_inter

@[to_additive]
theorem mulIndicator_union_of_disjoint (h : Disjoint s t) (f : α → M) :
    mulIndicator (s ∪ t) f = fun a => mulIndicator s f a * mulIndicator t f a :=
  funext fun _ => mulIndicator_union_of_not_mem_inter (fun ha => h.le_bot ha) _
#align set.mul_indicator_union_of_disjoint Set.mulIndicator_union_of_disjoint
#align set.indicator_union_of_disjoint Set.indicator_union_of_disjoint

open scoped symmDiff in
@[to_additive]
theorem mulIndicator_symmDiff (s t : Set α) (f : α → M) :
    mulIndicator (s ∆ t) f = mulIndicator (s \ t) f * mulIndicator (t \ s) f :=
  mulIndicator_union_of_disjoint (disjoint_sdiff_self_right.mono_left sdiff_le) _

@[to_additive]
theorem mulIndicator_mul (s : Set α) (f g : α → M) :
    (mulIndicator s fun a => f a * g a) = fun a => mulIndicator s f a * mulIndicator s g a := by
  funext
  simp only [mulIndicator]
  split_ifs
  · rfl
  rw [mul_one]
#align set.mul_indicator_mul Set.mulIndicator_mul
#align set.indicator_add Set.indicator_add

@[to_additive]
theorem mulIndicator_mul' (s : Set α) (f g : α → M) :
    mulIndicator s (f * g) = mulIndicator s f * mulIndicator s g :=
  mulIndicator_mul s f g
#align set.mul_indicator_mul' Set.mulIndicator_mul'
#align set.indicator_add' Set.indicator_add'

@[to_additive (attr := simp)]
theorem mulIndicator_compl_mul_self_apply (s : Set α) (f : α → M) (a : α) :
    mulIndicator sᶜ f a * mulIndicator s f a = f a :=
  by_cases (fun ha : a ∈ s => by simp [ha]) fun ha => by simp [ha]
#align set.mul_indicator_compl_mul_self_apply Set.mulIndicator_compl_mul_self_apply
#align set.indicator_compl_add_self_apply Set.indicator_compl_add_self_apply

@[to_additive (attr := simp)]
theorem mulIndicator_compl_mul_self (s : Set α) (f : α → M) :
    mulIndicator sᶜ f * mulIndicator s f = f :=
  funext <| mulIndicator_compl_mul_self_apply s f
#align set.mul_indicator_compl_mul_self Set.mulIndicator_compl_mul_self
#align set.indicator_compl_add_self Set.indicator_compl_add_self

@[to_additive (attr := simp)]
theorem mulIndicator_self_mul_compl_apply (s : Set α) (f : α → M) (a : α) :
    mulIndicator s f a * mulIndicator sᶜ f a = f a :=
  by_cases (fun ha : a ∈ s => by simp [ha]) fun ha => by simp [ha]
#align set.mul_indicator_self_mul_compl_apply Set.mulIndicator_self_mul_compl_apply
#align set.indicator_self_add_compl_apply Set.indicator_self_add_compl_apply

@[to_additive (attr := simp)]
theorem mulIndicator_self_mul_compl (s : Set α) (f : α → M) :
    mulIndicator s f * mulIndicator sᶜ f = f :=
  funext <| mulIndicator_self_mul_compl_apply s f
#align set.mul_indicator_self_mul_compl Set.mulIndicator_self_mul_compl
#align set.indicator_self_add_compl Set.indicator_self_add_compl

@[to_additive]
theorem mulIndicator_mul_eq_left {f g : α → M} (h : Disjoint (mulSupport f) (mulSupport g)) :
    (mulSupport f).mulIndicator (f * g) = f := by
  refine' (mulIndicator_congr fun x hx => _).trans mulIndicator_mulSupport
  have : g x = 1 := nmem_mulSupport.1 (disjoint_left.1 h hx)
  rw [Pi.mul_apply, this, mul_one]
#align set.mul_indicator_mul_eq_left Set.mulIndicator_mul_eq_left
#align set.indicator_add_eq_left Set.indicator_add_eq_left

@[to_additive]
theorem mulIndicator_mul_eq_right {f g : α → M} (h : Disjoint (mulSupport f) (mulSupport g)) :
    (mulSupport g).mulIndicator (f * g) = g := by
  refine' (mulIndicator_congr fun x hx => _).trans mulIndicator_mulSupport
  have : f x = 1 := nmem_mulSupport.1 (disjoint_right.1 h hx)
  rw [Pi.mul_apply, this, one_mul]
#align set.mul_indicator_mul_eq_right Set.mulIndicator_mul_eq_right
#align set.indicator_add_eq_right Set.indicator_add_eq_right

@[to_additive]
theorem mulIndicator_mul_compl_eq_piecewise [DecidablePred (· ∈ s)] (f g : α → M) :
    s.mulIndicator f * sᶜ.mulIndicator g = s.piecewise f g := by
  ext x
  by_cases h : x ∈ s
  · rw [piecewise_eq_of_mem _ _ _ h, Pi.mul_apply, Set.mulIndicator_of_mem h,
      Set.mulIndicator_of_not_mem (Set.not_mem_compl_iff.2 h), mul_one]
  · rw [piecewise_eq_of_not_mem _ _ _ h, Pi.mul_apply, Set.mulIndicator_of_not_mem h,
      Set.mulIndicator_of_mem (Set.mem_compl h), one_mul]
#align set.mul_indicator_mul_compl_eq_piecewise Set.mulIndicator_mul_compl_eq_piecewise
#align set.indicator_add_compl_eq_piecewise Set.indicator_add_compl_eq_piecewise

/-- `Set.mulIndicator` as a `monoidHom`. -/
@[to_additive "`Set.indicator` as an `addMonoidHom`."]
noncomputable def mulIndicatorHom {α} (M) [MulOneClass M] (s : Set α) : (α → M) →* α → M
    where
  toFun := mulIndicator s
  map_one' := mulIndicator_one M s
  map_mul' := mulIndicator_mul s
#align set.mul_indicator_hom Set.mulIndicatorHom
#align set.indicator_hom Set.indicatorHom

end Monoid

section Group

variable {G : Type*} [Group G] {s t : Set α} {f g : α → G} {a : α}

@[to_additive]
theorem mulIndicator_inv' (s : Set α) (f : α → G) : mulIndicator s f⁻¹ = (mulIndicator s f)⁻¹ :=
  (mulIndicatorHom G s).map_inv f
#align set.mul_indicator_inv' Set.mulIndicator_inv'
#align set.indicator_neg' Set.indicator_neg'

@[to_additive]
theorem mulIndicator_inv (s : Set α) (f : α → G) :
    (mulIndicator s fun a => (f a)⁻¹) = fun a => (mulIndicator s f a)⁻¹ :=
  mulIndicator_inv' s f
#align set.mul_indicator_inv Set.mulIndicator_inv
#align set.indicator_neg Set.indicator_neg

@[to_additive]
theorem mulIndicator_div (s : Set α) (f g : α → G) :
    (mulIndicator s fun a => f a / g a) = fun a => mulIndicator s f a / mulIndicator s g a :=
  (mulIndicatorHom G s).map_div f g
#align set.mul_indicator_div Set.mulIndicator_div
#align set.indicator_sub Set.indicator_sub

@[to_additive]
theorem mulIndicator_div' (s : Set α) (f g : α → G) :
    mulIndicator s (f / g) = mulIndicator s f / mulIndicator s g :=
  mulIndicator_div s f g
#align set.mul_indicator_div' Set.mulIndicator_div'
#align set.indicator_sub' Set.indicator_sub'

@[to_additive indicator_compl']
theorem mulIndicator_compl (s : Set α) (f : α → G) :
    mulIndicator sᶜ f = f * (mulIndicator s f)⁻¹ :=
  eq_mul_inv_of_mul_eq <| s.mulIndicator_compl_mul_self f
#align set.mul_indicator_compl Set.mulIndicator_compl
#align set.indicator_compl' Set.indicator_compl'

@[to_additive indicator_compl]
theorem mulIndicator_compl' (s : Set α) (f : α → G) :
    mulIndicator sᶜ f = f / mulIndicator s f := by rw [div_eq_mul_inv, mulIndicator_compl]
#align set.indicator_compl Set.indicator_compl

@[to_additive indicator_diff']
theorem mulIndicator_diff (h : s ⊆ t) (f : α → G) :
    mulIndicator (t \ s) f = mulIndicator t f * (mulIndicator s f)⁻¹ :=
  eq_mul_inv_of_mul_eq <| by
    rw [Pi.mul_def, ← mulIndicator_union_of_disjoint, diff_union_self,
      union_eq_self_of_subset_right h]
    exact disjoint_sdiff_self_left
#align set.mul_indicator_diff Set.mulIndicator_diff
#align set.indicator_diff' Set.indicator_diff'

@[to_additive indicator_diff]
theorem mulIndicator_diff' (h : s ⊆ t) (f : α → G) :
    mulIndicator (t \ s) f = mulIndicator t f / mulIndicator s f := by
  rw [mulIndicator_diff h, div_eq_mul_inv]
#align set.indicator_diff Set.indicator_diff

open scoped symmDiff in
@[to_additive]
theorem apply_mulIndicator_symmDiff {g : G → β} (hg : ∀ x, g x⁻¹ = g x)
    (s t : Set α) (f : α → G) (x : α):
    g (mulIndicator (s ∆ t) f x) = g (mulIndicator s f x / mulIndicator t f x) := by
  by_cases hs : x ∈ s <;> by_cases ht : x ∈ t <;> simp [mem_symmDiff, *]

end Group

section MulZeroClass

variable [MulZeroClass M] {s t : Set α} {f g : α → M} {a : α}

theorem indicator_mul (s : Set α) (f g : α → M) :
    (indicator s fun a => f a * g a) = fun a => indicator s f a * indicator s g a := by
  funext
  simp only [indicator]
  split_ifs
  · rfl
  rw [mul_zero]
#align set.indicator_mul Set.indicator_mul

theorem indicator_mul_left (s : Set α) (f g : α → M) :
    indicator s (fun a => f a * g a) a = indicator s f a * g a := by
  simp only [indicator]
  split_ifs
  · rfl
  rw [zero_mul]
#align set.indicator_mul_left Set.indicator_mul_left

theorem indicator_mul_right (s : Set α) (f g : α → M) :
    indicator s (fun a => f a * g a) a = f a * indicator s g a := by
  simp only [indicator]
  split_ifs
  · rfl
  rw [mul_zero]
#align set.indicator_mul_right Set.indicator_mul_right

theorem inter_indicator_mul {t1 t2 : Set α} (f g : α → M) (x : α) :
    (t1 ∩ t2).indicator (fun x => f x * g x) x = t1.indicator f x * t2.indicator g x := by
  rw [← Set.indicator_indicator]
  simp_rw [indicator]
  split_ifs <;> simp
#align set.inter_indicator_mul Set.inter_indicator_mul

end MulZeroClass

section MulZeroOneClass

variable [MulZeroOneClass M]

theorem inter_indicator_one {s t : Set α} :
    (s ∩ t).indicator (1 : α → M) = s.indicator 1 * t.indicator 1 :=
  funext fun _ => by
    simp only [← inter_indicator_mul, Pi.mul_apply, Pi.one_apply, one_mul]
    congr
#align set.inter_indicator_one Set.inter_indicator_one

-- Porting note: Think the following note was due to writing (1 : _ → M) instead of (1 : α × β → M)
/- ./././Mathport/Syntax/Translate/Expr.lean:177:8: unsupported: ambiguous notation -/
theorem indicator_prod_one {s : Set α} {t : Set β} {x : α} {y : β} :
    (s ×ˢ t).indicator (1 : α × β → M) (x, y) = s.indicator 1 x * t.indicator 1 y := by
  simp_rw [indicator, mem_prod_eq]
  split_ifs with h₀ <;> simp only [Pi.one_apply, mul_one, mul_zero] <;> tauto
#align set.indicator_prod_one Set.indicator_prod_one

variable (M) [Nontrivial M]

theorem indicator_eq_zero_iff_not_mem {U : Set α} {x : α} : indicator U 1 x = (0 : M) ↔ x ∉ U := by
  classical simp [indicator_apply, imp_false]
#align set.indicator_eq_zero_iff_not_mem Set.indicator_eq_zero_iff_not_mem

theorem indicator_eq_one_iff_mem {U : Set α} {x : α} : indicator U 1 x = (1 : M) ↔ x ∈ U := by
  classical simp [indicator_apply, imp_false]
#align set.indicator_eq_one_iff_mem Set.indicator_eq_one_iff_mem

theorem indicator_one_inj {U V : Set α} (h : indicator U (1 : α → M) = indicator V 1) : U = V := by
  ext
  simp_rw [← indicator_eq_one_iff_mem M, h]
#align set.indicator_one_inj Set.indicator_one_inj

end MulZeroOneClass

end Set

@[to_additive]
theorem MonoidHom.map_mulIndicator {M N : Type*} [MulOneClass M] [MulOneClass N] (f : M →* N)
    (s : Set α) (g : α → M) (x : α) : f (s.mulIndicator g x) = s.mulIndicator (f ∘ g) x := by
  simp [Set.mulIndicator_comp_of_one]
#align monoid_hom.map_mul_indicator MonoidHom.map_mulIndicator
#align add_monoid_hom.map_indicator AddMonoidHom.map_indicator<|MERGE_RESOLUTION|>--- conflicted
+++ resolved
@@ -127,11 +127,7 @@
 
 @[to_additive]
 theorem mulIndicator_apply_ne_one {a : α} : s.mulIndicator f a ≠ 1 ↔ a ∈ s ∩ mulSupport f := by
-<<<<<<< HEAD
   simp only [Ne, mulIndicator_apply_eq_one, Classical.not_imp, mem_inter_iff, mem_mulSupport]
-=======
-  simp only [Ne, mulIndicator_apply_eq_one, not_imp, mem_inter_iff, mem_mulSupport]
->>>>>>> 2eed8869
 #align set.mul_indicator_apply_ne_one Set.mulIndicator_apply_ne_one
 #align set.indicator_apply_ne_zero Set.indicator_apply_ne_zero
 
