/-
Copyright (c) 2019 Kenny Lau. All rights reserved.
Released under Apache 2.0 license as described in the file LICENSE.
Authors: Kenny Lau
-/
import Mathlib.Algebra.Group.Equiv.Basic
import Mathlib.Control.Applicative
import Mathlib.Control.Traversable.Basic
import Mathlib.Data.List.Basic
import Mathlib.Logic.Equiv.Defs
import Mathlib.Tactic.AdaptationNote

#align_import algebra.free from "leanprover-community/mathlib"@"6d0adfa76594f304b4650d098273d4366edeb61b"

/-!
# Free constructions

## Main definitions

* `FreeMagma α`: free magma (structure with binary operation without any axioms) over alphabet `α`,
  defined inductively, with traversable instance and decidable equality.
* `MagmaAssocQuotient α`: quotient of a magma `α` by the associativity equivalence relation.
* `FreeSemigroup α`: free semigroup over alphabet `α`, defined as a structure with two fields
  `head : α` and `tail : List α` (i.e. nonempty lists), with traversable instance and decidable
  equality.
* `FreeMagmaAssocQuotientEquiv α`: isomorphism between `MagmaAssocQuotient (FreeMagma α)` and
  `FreeSemigroup α`.
* `FreeMagma.lift`: the universal property of the free magma, expressing its adjointness.
-/

universe u v l

/-- Free nonabelian additive magma over a given alphabet. -/
inductive FreeAddMagma (α : Type u) : Type u
  | of : α → FreeAddMagma α
  | add : FreeAddMagma α → FreeAddMagma α → FreeAddMagma α
  deriving DecidableEq
#align free_add_magma FreeAddMagma
compile_inductive% FreeAddMagma

/-- Free magma over a given alphabet. -/
@[to_additive]
inductive FreeMagma (α : Type u) : Type u
  | of : α → FreeMagma α
  | mul : FreeMagma α → FreeMagma α → FreeMagma α
  deriving DecidableEq
#align free_magma FreeMagma
compile_inductive% FreeMagma

namespace FreeMagma

variable {α : Type u}

@[to_additive]
instance [Inhabited α] : Inhabited (FreeMagma α) := ⟨of default⟩

@[to_additive]
instance : Mul (FreeMagma α) := ⟨FreeMagma.mul⟩

-- Porting note: invalid attribute 'match_pattern', declaration is in an imported module
-- attribute [match_pattern] Mul.mul

@[to_additive (attr := simp)]
theorem mul_eq (x y : FreeMagma α) : mul x y = x * y := rfl
#align free_magma.mul_eq FreeMagma.mul_eq

/- Porting note: these lemmas are autogenerated by the inductive definition and due to
the existence of mul_eq not in simp normal form -/
attribute [nolint simpNF] FreeAddMagma.add.sizeOf_spec
attribute [nolint simpNF] FreeMagma.mul.sizeOf_spec
attribute [nolint simpNF] FreeAddMagma.add.injEq
attribute [nolint simpNF] FreeMagma.mul.injEq

/-- Recursor for `FreeMagma` using `x * y` instead of `FreeMagma.mul x y`. -/
<<<<<<< HEAD
@[to_additive (attr := elab_as_elim, induction_eliminator) "Recursor for `FreeAddMagma` using
`x + y` instead of `FreeAddMagma.add x y`."]
=======
@[to_additive (attr := elab_as_elim, induction_eliminator)
  "Recursor for `FreeAddMagma` using `x + y` instead of `FreeAddMagma.add x y`."]
>>>>>>> fd27592d
def recOnMul {C : FreeMagma α → Sort l} (x) (ih1 : ∀ x, C (of x))
    (ih2 : ∀ x y, C x → C y → C (x * y)) : C x :=
  FreeMagma.recOn x ih1 ih2
#align free_magma.rec_on_mul FreeMagma.recOnMul

@[to_additive (attr := ext 1100)]
theorem hom_ext {β : Type v} [Mul β] {f g : FreeMagma α →ₙ* β} (h : f ∘ of = g ∘ of) : f = g :=
  (DFunLike.ext _ _) fun x ↦ recOnMul x (congr_fun h) <| by intros; simp only [map_mul, *]
#align free_magma.hom_ext FreeMagma.hom_ext

end FreeMagma

#adaptation_note /-- around nightly-2024-02-25, we need to write `mul x y` in the second pattern,
instead of `x * y`. --/
/-- Lifts a function `α → β` to a magma homomorphism `FreeMagma α → β` given a magma `β`. -/
def FreeMagma.liftAux {α : Type u} {β : Type v} [Mul β] (f : α → β) : FreeMagma α → β
  | FreeMagma.of x => f x
  | mul x y => liftAux f x * liftAux f y
#align free_magma.lift_aux FreeMagma.liftAux

/-- Lifts a function `α → β` to an additive magma homomorphism `FreeAddMagma α → β` given
an additive magma `β`. -/
def FreeAddMagma.liftAux {α : Type u} {β : Type v} [Add β] (f : α → β) : FreeAddMagma α → β
  | FreeAddMagma.of x => f x
  | x + y => liftAux f x + liftAux f y
#align free_add_magma.lift_aux FreeAddMagma.liftAux

attribute [to_additive existing] FreeMagma.liftAux

namespace FreeMagma

section lift

variable {α : Type u} {β : Type v} [Mul β] (f : α → β)

/-- The universal property of the free magma expressing its adjointness. -/
@[to_additive (attr := simps symm_apply)
"The universal property of the free additive magma expressing its adjointness."]
def lift : (α → β) ≃ (FreeMagma α →ₙ* β) where
  toFun f :=
  { toFun := liftAux f
    map_mul' := fun x y ↦ rfl }
  invFun F := F ∘ of
  left_inv f := rfl
  right_inv F := by ext; rfl
#align free_magma.lift FreeMagma.lift

@[to_additive (attr := simp)]
theorem lift_of (x) : lift f (of x) = f x := rfl
#align free_magma.lift_of FreeMagma.lift_of

@[to_additive (attr := simp)]
theorem lift_comp_of : lift f ∘ of = f := rfl
#align free_magma.lift_comp_of FreeMagma.lift_comp_of

@[to_additive (attr := simp)]
theorem lift_comp_of' (f : FreeMagma α →ₙ* β) : lift (f ∘ of) = f := lift.apply_symm_apply f
#align free_magma.lift_comp_of' FreeMagma.lift_comp_of'

end lift

section Map

variable {α : Type u} {β : Type v} (f : α → β)

/-- The unique magma homomorphism `FreeMagma α →ₙ* FreeMagma β` that sends
each `of x` to `of (f x)`. -/
@[to_additive "The unique additive magma homomorphism `FreeAddMagma α → FreeAddMagma β` that sends
each `of x` to `of (f x)`."]
def map (f : α → β) : FreeMagma α →ₙ* FreeMagma β := lift (of ∘ f)
#align free_magma.map FreeMagma.map

@[to_additive (attr := simp)]
theorem map_of (x) : map f (of x) = of (f x) := rfl
#align free_magma.map_of FreeMagma.map_of

end Map

section Category

variable {α β : Type u}

@[to_additive]
instance : Monad FreeMagma where
  pure := of
  bind x f := lift f x

/-- Recursor on `FreeMagma` using `pure` instead of `of`. -/
@[to_additive (attr := elab_as_elim) "Recursor on `FreeAddMagma` using `pure` instead of `of`."]
protected def recOnPure {C : FreeMagma α → Sort l} (x) (ih1 : ∀ x, C (pure x))
    (ih2 : ∀ x y, C x → C y → C (x * y)) : C x :=
  FreeMagma.recOnMul x ih1 ih2
#align free_magma.rec_on_pure FreeMagma.recOnPure

-- Porting note (#10675): dsimp can not prove this
@[to_additive (attr := simp)]
theorem map_pure (f : α → β) (x) : (f <$> pure x : FreeMagma β) = pure (f x) := rfl
#align free_magma.map_pure FreeMagma.map_pure

@[to_additive (attr := simp)]
theorem map_mul' (f : α → β) (x y : FreeMagma α) : f <$> (x * y) = f <$> x * f <$> y := rfl
#align free_magma.map_mul' FreeMagma.map_mul'

-- Porting note (#10675): dsimp can not prove this
@[to_additive (attr := simp)]
theorem pure_bind (f : α → FreeMagma β) (x) : pure x >>= f = f x := rfl
#align free_magma.pure_bind FreeMagma.pure_bind

@[to_additive (attr := simp)]
theorem mul_bind (f : α → FreeMagma β) (x y : FreeMagma α) : x * y >>= f = (x >>= f) * (y >>= f) :=
  rfl
#align free_magma.mul_bind FreeMagma.mul_bind

@[to_additive (attr := simp)]
theorem pure_seq {α β : Type u} {f : α → β} {x : FreeMagma α} : pure f <*> x = f <$> x := rfl
#align free_magma.pure_seq FreeMagma.pure_seq

@[to_additive (attr := simp)]
theorem mul_seq {α β : Type u} {f g : FreeMagma (α → β)} {x : FreeMagma α} :
    f * g <*> x = (f <*> x) * (g <*> x) := rfl
#align free_magma.mul_seq FreeMagma.mul_seq

@[to_additive]
instance instLawfulMonad : LawfulMonad FreeMagma.{u} := LawfulMonad.mk'
  (pure_bind := fun f x ↦ rfl)
  (bind_assoc := fun x f g ↦ FreeMagma.recOnPure x (fun x ↦ rfl) fun x y ih1 ih2 ↦ by
    rw [mul_bind, mul_bind, mul_bind, ih1, ih2])
  (id_map := fun x ↦ FreeMagma.recOnPure x (fun _ ↦ rfl) fun x y ih1 ih2 ↦ by
    rw [map_mul', ih1, ih2])

end Category

end FreeMagma

#adaptation_note /-- around nightly-2024-02-25, we need to write `mul x y` in the second pattern,
  instead of `x * y`. -/
/-- `FreeMagma` is traversable. -/
protected def FreeMagma.traverse {m : Type u → Type u} [Applicative m] {α β : Type u}
    (F : α → m β) : FreeMagma α → m (FreeMagma β)
  | FreeMagma.of x => FreeMagma.of <$> F x
  | mul x y => (· * ·) <$> x.traverse F <*> y.traverse F
#align free_magma.traverse FreeMagma.traverse

/-- `FreeAddMagma` is traversable. -/
protected def FreeAddMagma.traverse {m : Type u → Type u} [Applicative m] {α β : Type u}
    (F : α → m β) : FreeAddMagma α → m (FreeAddMagma β)
  | FreeAddMagma.of x => FreeAddMagma.of <$> F x
  | x + y => (· + ·) <$> x.traverse F <*> y.traverse F
#align free_add_magma.traverse FreeAddMagma.traverse

attribute [to_additive existing] FreeMagma.traverse

namespace FreeMagma

variable {α : Type u}

section Category

variable {β : Type u}

@[to_additive]
instance : Traversable FreeMagma := ⟨@FreeMagma.traverse⟩

variable {m : Type u → Type u} [Applicative m] (F : α → m β)

@[to_additive (attr := simp)]
theorem traverse_pure (x) : traverse F (pure x : FreeMagma α) = pure <$> F x := rfl
#align free_magma.traverse_pure FreeMagma.traverse_pure

@[to_additive (attr := simp)]
theorem traverse_pure' : traverse F ∘ pure = fun x ↦ (pure <$> F x : m (FreeMagma β)) := rfl
#align free_magma.traverse_pure' FreeMagma.traverse_pure'

@[to_additive (attr := simp)]
theorem traverse_mul (x y : FreeMagma α) :
    traverse F (x * y) = (· * ·) <$> traverse F x <*> traverse F y := rfl
#align free_magma.traverse_mul FreeMagma.traverse_mul

@[to_additive (attr := simp)]
theorem traverse_mul' :
    Function.comp (traverse F) ∘ (HMul.hMul : FreeMagma α → FreeMagma α → FreeMagma α) = fun x y ↦
      (· * ·) <$> traverse F x <*> traverse F y := rfl
#align free_magma.traverse_mul' FreeMagma.traverse_mul'

@[to_additive (attr := simp)]
theorem traverse_eq (x) : FreeMagma.traverse F x = traverse F x := rfl
#align free_magma.traverse_eq FreeMagma.traverse_eq

-- Porting note (#10675): dsimp can not prove this
@[to_additive (attr := simp, nolint simpNF)]
theorem mul_map_seq (x y : FreeMagma α) :
    ((· * ·) <$> x <*> y : Id (FreeMagma α)) = (x * y : FreeMagma α) := rfl
#align free_magma.mul_map_seq FreeMagma.mul_map_seq

@[to_additive]
instance : LawfulTraversable FreeMagma.{u} :=
  { instLawfulMonad with
    id_traverse := fun x ↦
      FreeMagma.recOnPure x (fun x ↦ rfl) fun x y ih1 ih2 ↦ by
        rw [traverse_mul, ih1, ih2, mul_map_seq]
    comp_traverse := fun f g x ↦
      FreeMagma.recOnPure x
        (fun x ↦ by simp only [(· ∘ ·), traverse_pure, traverse_pure', functor_norm])
        (fun x y ih1 ih2 ↦ by
          rw [traverse_mul, ih1, ih2, traverse_mul];
          simp [Functor.Comp.map_mk, Functor.map_map, (· ∘ ·), Comp.seq_mk, seq_map_assoc,
            map_seq, traverse_mul])
    naturality := fun η α β f x ↦
      FreeMagma.recOnPure x
        (fun x ↦ by simp only [traverse_pure, functor_norm, Function.comp_apply])
        (fun x y ih1 ih2 ↦ by simp only [traverse_mul, functor_norm, ih1, ih2])
    traverse_eq_map_id := fun f x ↦
      FreeMagma.recOnPure x (fun _ ↦ rfl) fun x y ih1 ih2 ↦ by
        rw [traverse_mul, ih1, ih2, map_mul', mul_map_seq]; rfl }

end Category

end FreeMagma

-- Porting note: changed String to Lean.Format
#adaptation_note /-- around nightly-2024-02-25, we need to write `mul x y` in the second pattern,
instead of `x * y`. -/
/-- Representation of an element of a free magma. -/
protected def FreeMagma.repr {α : Type u} [Repr α] : FreeMagma α → Lean.Format
  | FreeMagma.of x => repr x
  | mul x y => "( " ++ x.repr ++ " * " ++ y.repr ++ " )"
#align free_magma.repr FreeMagma.repr

/-- Representation of an element of a free additive magma. -/
protected def FreeAddMagma.repr {α : Type u} [Repr α] : FreeAddMagma α → Lean.Format
  | FreeAddMagma.of x => repr x
  | x + y => "( " ++ x.repr ++ " + " ++ y.repr ++ " )"
#align free_add_magma.repr FreeAddMagma.repr

attribute [to_additive existing] FreeMagma.repr

@[to_additive]
instance {α : Type u} [Repr α] : Repr (FreeMagma α) := ⟨fun o _ => FreeMagma.repr o⟩

#adaptation_note /-- around nightly-2024-02-25, we need to write `mul x y` in the second pattern,
instead of `x * y`. -/
/-- Length of an element of a free magma. -/
def FreeMagma.length {α : Type u} : FreeMagma α → ℕ
  | FreeMagma.of _x => 1
  | mul x y => x.length + y.length
#align free_magma.length FreeMagma.length

/-- Length of an element of a free additive magma. -/
def FreeAddMagma.length {α : Type u} : FreeAddMagma α → ℕ
  | FreeAddMagma.of _x => 1
  | x + y => x.length + y.length
#align free_add_magma.length FreeAddMagma.length

attribute [to_additive existing (attr := simp)] FreeMagma.length

/-- The length of an element of a free magma is positive. -/
@[to_additive "The length of an element of a free additive magma is positive."]
lemma FreeMagma.length_pos {α : Type u} (x : FreeMagma α) : 0 < x.length :=
  match x with
  | FreeMagma.of _ => Nat.succ_pos 0
  | mul y z => Nat.add_pos_left (length_pos y) z.length

/-- Associativity relations for an additive magma. -/
inductive AddMagma.AssocRel (α : Type u) [Add α] : α → α → Prop
  | intro : ∀ x y z, AddMagma.AssocRel α (x + y + z) (x + (y + z))
  | left : ∀ w x y z, AddMagma.AssocRel α (w + (x + y + z)) (w + (x + (y + z)))
#align add_magma.assoc_rel AddMagma.AssocRel

/-- Associativity relations for a magma. -/
@[to_additive AddMagma.AssocRel "Associativity relations for an additive magma."]
inductive Magma.AssocRel (α : Type u) [Mul α] : α → α → Prop
  | intro : ∀ x y z, Magma.AssocRel α (x * y * z) (x * (y * z))
  | left : ∀ w x y z, Magma.AssocRel α (w * (x * y * z)) (w * (x * (y * z)))
#align magma.assoc_rel Magma.AssocRel

namespace Magma

/-- Semigroup quotient of a magma. -/
@[to_additive AddMagma.FreeAddSemigroup "Additive semigroup quotient of an additive magma."]
def AssocQuotient (α : Type u) [Mul α] : Type u :=
  Quot <| AssocRel α
#align magma.assoc_quotient Magma.AssocQuotient

namespace AssocQuotient

variable {α : Type u} [Mul α]

@[to_additive]
theorem quot_mk_assoc (x y z : α) : Quot.mk (AssocRel α) (x * y * z) = Quot.mk _ (x * (y * z)) :=
  Quot.sound (AssocRel.intro _ _ _)
#align magma.assoc_quotient.quot_mk_assoc Magma.AssocQuotient.quot_mk_assoc

@[to_additive]
theorem quot_mk_assoc_left (x y z w : α) :
    Quot.mk (AssocRel α) (x * (y * z * w)) = Quot.mk _ (x * (y * (z * w))) :=
  Quot.sound (AssocRel.left _ _ _ _)
#align magma.assoc_quotient.quot_mk_assoc_left Magma.AssocQuotient.quot_mk_assoc_left

@[to_additive]
instance : Semigroup (AssocQuotient α) where
  mul x y := by
    refine Quot.liftOn₂ x y (fun x y ↦ Quot.mk _ (x * y)) ?_ ?_
    · rintro a b₁ b₂ (⟨c, d, e⟩ | ⟨c, d, e, f⟩) <;> simp only
      · exact quot_mk_assoc_left _ _ _ _
      · rw [← quot_mk_assoc, quot_mk_assoc_left, quot_mk_assoc]
    · rintro a₁ a₂ b (⟨c, d, e⟩ | ⟨c, d, e, f⟩) <;> simp only
      · simp only [quot_mk_assoc, quot_mk_assoc_left]
      · rw [quot_mk_assoc, quot_mk_assoc, quot_mk_assoc_left, quot_mk_assoc_left,
          quot_mk_assoc_left, ← quot_mk_assoc c d, ← quot_mk_assoc c d, quot_mk_assoc_left]
  mul_assoc x y z :=
    Quot.induction_on₃ x y z fun a b c ↦ quot_mk_assoc a b c

/-- Embedding from magma to its free semigroup. -/
@[to_additive "Embedding from additive magma to its free additive semigroup."]
def of : α →ₙ* AssocQuotient α where toFun := Quot.mk _; map_mul' _x _y := rfl
#align magma.assoc_quotient.of Magma.AssocQuotient.of

@[to_additive]
instance [Inhabited α] : Inhabited (AssocQuotient α) := ⟨of default⟩

@[to_additive (attr := elab_as_elim, induction_eliminator)]
protected theorem induction_on {C : AssocQuotient α → Prop} (x : AssocQuotient α)
    (ih : ∀ x, C (of x)) : C x := Quot.induction_on x ih
#align magma.assoc_quotient.induction_on Magma.AssocQuotient.induction_on

section lift

variable {β : Type v} [Semigroup β] (f : α →ₙ* β)

@[to_additive (attr := ext 1100)]
theorem hom_ext {f g : AssocQuotient α →ₙ* β} (h : f.comp of = g.comp of) : f = g :=
  (DFunLike.ext _ _) fun x => AssocQuotient.induction_on x <| DFunLike.congr_fun h
#align magma.assoc_quotient.hom_ext Magma.AssocQuotient.hom_ext

/-- Lifts a magma homomorphism `α → β` to a semigroup homomorphism `Magma.AssocQuotient α → β`
given a semigroup `β`. -/
@[to_additive (attr := simps symm_apply) "Lifts an additive magma homomorphism `α → β` to an
additive semigroup homomorphism `AddMagma.AssocQuotient α → β` given an additive semigroup `β`."]
def lift : (α →ₙ* β) ≃ (AssocQuotient α →ₙ* β) where
  toFun f :=
  { toFun := fun x ↦
      Quot.liftOn x f <| by rintro a b (⟨c, d, e⟩ | ⟨c, d, e, f⟩) <;> simp only [map_mul, mul_assoc]
    map_mul' := fun x y ↦ Quot.induction_on₂ x y (map_mul f) }
  invFun f := f.comp of
  left_inv f := (DFunLike.ext _ _) fun x ↦ rfl
  right_inv f := hom_ext <| (DFunLike.ext _ _) fun x ↦ rfl
#align magma.assoc_quotient.lift Magma.AssocQuotient.lift

@[to_additive (attr := simp)]
theorem lift_of (x : α) : lift f (of x) = f x := rfl
#align magma.assoc_quotient.lift_of Magma.AssocQuotient.lift_of

@[to_additive (attr := simp)]
theorem lift_comp_of : (lift f).comp of = f := lift.symm_apply_apply f
#align magma.assoc_quotient.lift_comp_of Magma.AssocQuotient.lift_comp_of

@[to_additive (attr := simp)]
theorem lift_comp_of' (f : AssocQuotient α →ₙ* β) : lift (f.comp of) = f := lift.apply_symm_apply f
#align magma.assoc_quotient.lift_comp_of' Magma.AssocQuotient.lift_comp_of'

end lift

variable {β : Type v} [Mul β] (f : α →ₙ* β)

/-- From a magma homomorphism `α →ₙ* β` to a semigroup homomorphism
`Magma.AssocQuotient α →ₙ* Magma.AssocQuotient β`. -/
@[to_additive "From an additive magma homomorphism `α → β` to an additive semigroup homomorphism
`AddMagma.AssocQuotient α → AddMagma.AssocQuotient β`."]
def map : AssocQuotient α →ₙ* AssocQuotient β := lift (of.comp f)
#align magma.assoc_quotient.map Magma.AssocQuotient.map

@[to_additive (attr := simp)]
theorem map_of (x) : map f (of x) = of (f x) := rfl
#align magma.assoc_quotient.map_of Magma.AssocQuotient.map_of

end AssocQuotient

end Magma

/-- Free additive semigroup over a given alphabet. -/
structure FreeAddSemigroup (α : Type u) where
  /-- The head of the element -/
  head : α
  /-- The tail of the element -/
  tail : List α
#align free_add_semigroup FreeAddSemigroup
compile_inductive% FreeAddSemigroup

/-- Free semigroup over a given alphabet. -/
@[to_additive (attr := ext)]
structure FreeSemigroup (α : Type u) where
  /-- The head of the element -/
  head : α
  /-- The tail of the element -/
  tail : List α
#align free_semigroup FreeSemigroup
compile_inductive% FreeSemigroup

namespace FreeSemigroup

variable {α : Type u}

@[to_additive]
instance : Semigroup (FreeSemigroup α) where
  mul L1 L2 := ⟨L1.1, L1.2 ++ L2.1 :: L2.2⟩
  -- Porting note: replaced ext by FreeSemigroup.ext
  mul_assoc _L1 _L2 _L3 := FreeSemigroup.ext _ _ rfl <| List.append_assoc _ _ _

@[to_additive (attr := simp)]
theorem head_mul (x y : FreeSemigroup α) : (x * y).1 = x.1 := rfl
#align free_semigroup.head_mul FreeSemigroup.head_mul

@[to_additive (attr := simp)]
theorem tail_mul (x y : FreeSemigroup α) : (x * y).2 = x.2 ++ y.1 :: y.2 := rfl
#align free_semigroup.tail_mul FreeSemigroup.tail_mul

@[to_additive (attr := simp)]
theorem mk_mul_mk (x y : α) (L1 L2 : List α) : mk x L1 * mk y L2 = mk x (L1 ++ y :: L2) := rfl
#align free_semigroup.mk_mul_mk FreeSemigroup.mk_mul_mk

/-- The embedding `α → FreeSemigroup α`. -/
@[to_additive (attr := simps) "The embedding `α → FreeAddSemigroup α`."]
def of (x : α) : FreeSemigroup α := ⟨x, []⟩
#align free_semigroup.of FreeSemigroup.of

/-- Length of an element of free semigroup. -/
@[to_additive "Length of an element of free additive semigroup"]
def length (x : FreeSemigroup α) : ℕ := x.tail.length + 1
#align free_semigroup.length FreeSemigroup.length

@[to_additive (attr := simp)]
theorem length_mul (x y : FreeSemigroup α) : (x * y).length = x.length + y.length := by
  simp [length, Nat.add_right_comm, List.length, List.length_append]
#align free_semigroup.length_mul FreeSemigroup.length_mul

@[to_additive (attr := simp)]
theorem length_of (x : α) : (of x).length = 1 := rfl
#align free_semigroup.length_of FreeSemigroup.length_of

@[to_additive]
instance [Inhabited α] : Inhabited (FreeSemigroup α) := ⟨of default⟩

/-- Recursor for free semigroup using `of` and `*`. -/
<<<<<<< HEAD
@[to_additive (attr := elab_as_elim, induction_eliminator) "Recursor for free additive semigroup
using `of` and `+`."]
=======
@[to_additive (attr := elab_as_elim, induction_eliminator)
  "Recursor for free additive semigroup using `of` and `+`."]
>>>>>>> fd27592d
protected def recOnMul {C : FreeSemigroup α → Sort l} (x) (ih1 : ∀ x, C (of x))
    (ih2 : ∀ x y, C (of x) → C y → C (of x * y)) : C x :=
      FreeSemigroup.recOn x fun f s ↦
      List.recOn s ih1 (fun hd tl ih f ↦ ih2 f ⟨hd, tl⟩ (ih1 f) (ih hd)) f
#align free_semigroup.rec_on_mul FreeSemigroup.recOnMul

@[to_additive (attr := ext 1100)]
theorem hom_ext {β : Type v} [Mul β] {f g : FreeSemigroup α →ₙ* β} (h : f ∘ of = g ∘ of) : f = g :=
  (DFunLike.ext _ _) fun x ↦
    FreeSemigroup.recOnMul x (congr_fun h) fun x y hx hy ↦ by simp only [map_mul, *]
#align free_semigroup.hom_ext FreeSemigroup.hom_ext

section lift

variable {β : Type v} [Semigroup β] (f : α → β)

/-- Lifts a function `α → β` to a semigroup homomorphism `FreeSemigroup α → β` given
a semigroup `β`. -/
@[to_additive (attr := simps symm_apply) "Lifts a function `α → β` to an additive semigroup
homomorphism `FreeAddSemigroup α → β` given an additive semigroup `β`."]
def lift : (α → β) ≃ (FreeSemigroup α →ₙ* β) where
  toFun f :=
    { toFun := fun x ↦ x.2.foldl (fun a b ↦ a * f b) (f x.1)
      map_mul' := fun x y ↦ by
        simp [head_mul, tail_mul, ← List.foldl_map, List.foldl_append, List.foldl_cons,
          List.foldl_assoc] }
  invFun f := f ∘ of
  left_inv f := rfl
  right_inv f := hom_ext rfl
#align free_semigroup.lift FreeSemigroup.lift

@[to_additive (attr := simp)]
theorem lift_of (x : α) : lift f (of x) = f x := rfl
#align free_semigroup.lift_of FreeSemigroup.lift_of

@[to_additive (attr := simp)]
theorem lift_comp_of : lift f ∘ of = f := rfl
#align free_semigroup.lift_comp_of FreeSemigroup.lift_comp_of

@[to_additive (attr := simp)]
theorem lift_comp_of' (f : FreeSemigroup α →ₙ* β) : lift (f ∘ of) = f := hom_ext rfl
#align free_semigroup.lift_comp_of' FreeSemigroup.lift_comp_of'

@[to_additive]
theorem lift_of_mul (x y) : lift f (of x * y) = f x * lift f y := by rw [map_mul, lift_of]
#align free_semigroup.lift_of_mul FreeSemigroup.lift_of_mul

end lift

section Map

variable {β : Type v} (f : α → β)

/-- The unique semigroup homomorphism that sends `of x` to `of (f x)`. -/
@[to_additive "The unique additive semigroup homomorphism that sends `of x` to `of (f x)`."]
def map : FreeSemigroup α →ₙ* FreeSemigroup β :=
  lift <| of ∘ f
#align free_semigroup.map FreeSemigroup.map

@[to_additive (attr := simp)]
theorem map_of (x) : map f (of x) = of (f x) := rfl
#align free_semigroup.map_of FreeSemigroup.map_of

@[to_additive (attr := simp)]
theorem length_map (x) : (map f x).length = x.length :=
  FreeSemigroup.recOnMul x (fun x ↦ rfl) (fun x y hx hy ↦ by simp only [map_mul, length_mul, *])
#align free_semigroup.length_map FreeSemigroup.length_map

end Map

section Category

variable {β : Type u}

@[to_additive]
instance : Monad FreeSemigroup where
  pure := of
  bind x f := lift f x

/-- Recursor that uses `pure` instead of `of`. -/
@[to_additive (attr := elab_as_elim) "Recursor that uses `pure` instead of `of`."]
def recOnPure {C : FreeSemigroup α → Sort l} (x) (ih1 : ∀ x, C (pure x))
    (ih2 : ∀ x y, C (pure x) → C y → C (pure x * y)) : C x :=
  FreeSemigroup.recOnMul x ih1 ih2
#align free_semigroup.rec_on_pure FreeSemigroup.recOnPure

-- Porting note (#10675): dsimp can not prove this
@[to_additive (attr := simp)]
theorem map_pure (f : α → β) (x) : (f <$> pure x : FreeSemigroup β) = pure (f x) := rfl
#align free_semigroup.map_pure FreeSemigroup.map_pure

@[to_additive (attr := simp)]
theorem map_mul' (f : α → β) (x y : FreeSemigroup α) : f <$> (x * y) = f <$> x * f <$> y :=
  map_mul (map f) _ _
#align free_semigroup.map_mul' FreeSemigroup.map_mul'

-- Porting note (#10675): dsimp can not prove this
@[to_additive (attr := simp)]
theorem pure_bind (f : α → FreeSemigroup β) (x) : pure x >>= f = f x := rfl
#align free_semigroup.pure_bind FreeSemigroup.pure_bind

@[to_additive (attr := simp)]
theorem mul_bind (f : α → FreeSemigroup β) (x y : FreeSemigroup α) :
    x * y >>= f = (x >>= f) * (y >>= f) := map_mul (lift f) _ _
#align free_semigroup.mul_bind FreeSemigroup.mul_bind

@[to_additive (attr := simp)]
theorem pure_seq {f : α → β} {x : FreeSemigroup α} : pure f <*> x = f <$> x := rfl
#align free_semigroup.pure_seq FreeSemigroup.pure_seq

@[to_additive (attr := simp)]
theorem mul_seq {f g : FreeSemigroup (α → β)} {x : FreeSemigroup α} :
    f * g <*> x = (f <*> x) * (g <*> x) := mul_bind _ _ _
#align free_semigroup.mul_seq FreeSemigroup.mul_seq

@[to_additive]
instance instLawfulMonad : LawfulMonad FreeSemigroup.{u} := LawfulMonad.mk'
  (pure_bind := fun _ _ ↦ rfl)
  (bind_assoc := fun x g f ↦
    recOnPure x (fun x ↦ rfl) fun x y ih1 ih2 ↦ by rw [mul_bind, mul_bind, mul_bind, ih1, ih2])
  (id_map := fun x ↦ recOnPure x (fun _ ↦ rfl) fun x y ih1 ih2 ↦ by rw [map_mul', ih1, ih2])

/-- `FreeSemigroup` is traversable. -/
@[to_additive "`FreeAddSemigroup` is traversable."]
protected def traverse {m : Type u → Type u} [Applicative m] {α β : Type u}
    (F : α → m β) (x : FreeSemigroup α) : m (FreeSemigroup β) :=
  recOnPure x (fun x ↦ pure <$> F x) fun _x _y ihx ihy ↦ (· * ·) <$> ihx <*> ihy
#align free_semigroup.traverse FreeSemigroup.traverse

@[to_additive]
instance : Traversable FreeSemigroup := ⟨@FreeSemigroup.traverse⟩

variable {m : Type u → Type u} [Applicative m] (F : α → m β)

@[to_additive (attr := simp)]
theorem traverse_pure (x) : traverse F (pure x : FreeSemigroup α) = pure <$> F x := rfl
#align free_semigroup.traverse_pure FreeSemigroup.traverse_pure

@[to_additive (attr := simp)]
theorem traverse_pure' : traverse F ∘ pure = fun x ↦ (pure <$> F x : m (FreeSemigroup β)) := rfl
#align free_semigroup.traverse_pure' FreeSemigroup.traverse_pure'

section

variable [LawfulApplicative m]

@[to_additive (attr := simp)]
theorem traverse_mul (x y : FreeSemigroup α) :
    traverse F (x * y) = (· * ·) <$> traverse F x <*> traverse F y :=
  let ⟨x, L1⟩ := x
  let ⟨y, L2⟩ := y
  List.recOn L1 (fun x ↦ rfl)
    (fun hd tl ih x ↦ show
        (· * ·) <$> pure <$> F x <*> traverse F (mk hd tl * mk y L2) =
          (· * ·) <$> ((· * ·) <$> pure <$> F x <*> traverse F (mk hd tl)) <*> traverse F (mk y L2)
        by rw [ih]; simp only [(· ∘ ·), (mul_assoc _ _ _).symm, functor_norm])
    x
#align free_semigroup.traverse_mul FreeSemigroup.traverse_mul

@[to_additive (attr := simp)]
theorem traverse_mul' :
    Function.comp (traverse F) ∘ (HMul.hMul : FreeSemigroup α → FreeSemigroup α → FreeSemigroup α) =
      fun x y ↦ (· * ·) <$> traverse F x <*> traverse F y :=
  funext fun x ↦ funext fun y ↦ traverse_mul F x y
#align free_semigroup.traverse_mul' FreeSemigroup.traverse_mul'

end

@[to_additive (attr := simp)]
theorem traverse_eq (x) : FreeSemigroup.traverse F x = traverse F x := rfl
#align free_semigroup.traverse_eq FreeSemigroup.traverse_eq

-- Porting note (#10675): dsimp can not prove this
@[to_additive (attr := simp, nolint simpNF)]
theorem mul_map_seq (x y : FreeSemigroup α) :
    ((· * ·) <$> x <*> y : Id (FreeSemigroup α)) = (x * y : FreeSemigroup α) := rfl
#align free_semigroup.mul_map_seq FreeSemigroup.mul_map_seq

@[to_additive]
instance : LawfulTraversable FreeSemigroup.{u} :=
  { instLawfulMonad with
    id_traverse := fun x ↦
      FreeSemigroup.recOnMul x (fun x ↦ rfl) fun x y ih1 ih2 ↦ by
        rw [traverse_mul, ih1, ih2, mul_map_seq]
    comp_traverse := fun f g x ↦
      recOnPure x (fun x ↦ by simp only [traverse_pure, functor_norm, (· ∘ ·)])
        fun x y ih1 ih2 ↦ by (rw [traverse_mul, ih1, ih2,
          traverse_mul, Functor.Comp.map_mk]; simp only [Function.comp, functor_norm, traverse_mul])
    naturality := fun η α β f x ↦
      recOnPure x (fun x ↦ by simp only [traverse_pure, functor_norm, Function.comp])
          (fun x y ih1 ih2 ↦ by simp only [traverse_mul, functor_norm, ih1, ih2])
    traverse_eq_map_id := fun f x ↦
      FreeSemigroup.recOnMul x (fun _ ↦ rfl) fun x y ih1 ih2 ↦ by
        rw [traverse_mul, ih1, ih2, map_mul', mul_map_seq]; rfl }

end Category

@[to_additive]
instance [DecidableEq α] : DecidableEq (FreeSemigroup α) :=
  fun _ _ ↦ decidable_of_iff' _ (FreeSemigroup.ext_iff _ _)

end FreeSemigroup

namespace FreeMagma

variable {α : Type u} {β : Type v}

/-- The canonical multiplicative morphism from `FreeMagma α` to `FreeSemigroup α`. -/
@[to_additive "The canonical additive morphism from `FreeAddMagma α` to `FreeAddSemigroup α`."]
def toFreeSemigroup : FreeMagma α →ₙ* FreeSemigroup α := FreeMagma.lift FreeSemigroup.of
#align free_magma.to_free_semigroup FreeMagma.toFreeSemigroup

@[to_additive (attr := simp)]
theorem toFreeSemigroup_of (x : α) : toFreeSemigroup (of x) = FreeSemigroup.of x := rfl
#align free_magma.to_free_semigroup_of FreeMagma.toFreeSemigroup_of

@[to_additive (attr := simp)]
theorem toFreeSemigroup_comp_of : @toFreeSemigroup α ∘ of = FreeSemigroup.of := rfl
#align free_magma.to_free_semigroup_comp_of FreeMagma.toFreeSemigroup_comp_of

@[to_additive]
theorem toFreeSemigroup_comp_map (f : α → β) :
    toFreeSemigroup.comp (map f) = (FreeSemigroup.map f).comp toFreeSemigroup := by ext1; rfl
#align free_magma.to_free_semigroup_comp_map FreeMagma.toFreeSemigroup_comp_map

@[to_additive]
theorem toFreeSemigroup_map (f : α → β) (x : FreeMagma α) :
    toFreeSemigroup (map f x) = FreeSemigroup.map f (toFreeSemigroup x) :=
  DFunLike.congr_fun (toFreeSemigroup_comp_map f) x
#align free_magma.to_free_semigroup_map FreeMagma.toFreeSemigroup_map

@[to_additive (attr := simp)]
theorem length_toFreeSemigroup (x : FreeMagma α) : (toFreeSemigroup x).length = x.length :=
  FreeMagma.recOnMul x (fun x ↦ rfl) fun x y hx hy ↦ by
    rw [map_mul, FreeSemigroup.length_mul, hx, hy]; rfl
#align free_magma.length_to_free_semigroup FreeMagma.length_toFreeSemigroup

end FreeMagma

/-- Isomorphism between `Magma.AssocQuotient (FreeMagma α)` and `FreeSemigroup α`. -/
@[to_additive "Isomorphism between `AddMagma.AssocQuotient (FreeAddMagma α)` and
`FreeAddSemigroup α`."]
def FreeMagmaAssocQuotientEquiv (α : Type u) :
    Magma.AssocQuotient (FreeMagma α) ≃* FreeSemigroup α :=
      (Magma.AssocQuotient.lift FreeMagma.toFreeSemigroup).toMulEquiv
      (FreeSemigroup.lift (Magma.AssocQuotient.of ∘ FreeMagma.of))
      (by ext; rfl)
      (by ext1; rfl)
#align free_magma_assoc_quotient_equiv FreeMagmaAssocQuotientEquiv<|MERGE_RESOLUTION|>--- conflicted
+++ resolved
@@ -72,13 +72,8 @@
 attribute [nolint simpNF] FreeMagma.mul.injEq
 
 /-- Recursor for `FreeMagma` using `x * y` instead of `FreeMagma.mul x y`. -/
-<<<<<<< HEAD
-@[to_additive (attr := elab_as_elim, induction_eliminator) "Recursor for `FreeAddMagma` using
-`x + y` instead of `FreeAddMagma.add x y`."]
-=======
 @[to_additive (attr := elab_as_elim, induction_eliminator)
   "Recursor for `FreeAddMagma` using `x + y` instead of `FreeAddMagma.add x y`."]
->>>>>>> fd27592d
 def recOnMul {C : FreeMagma α → Sort l} (x) (ih1 : ∀ x, C (of x))
     (ih2 : ∀ x y, C x → C y → C (x * y)) : C x :=
   FreeMagma.recOn x ih1 ih2
@@ -522,13 +517,8 @@
 instance [Inhabited α] : Inhabited (FreeSemigroup α) := ⟨of default⟩
 
 /-- Recursor for free semigroup using `of` and `*`. -/
-<<<<<<< HEAD
-@[to_additive (attr := elab_as_elim, induction_eliminator) "Recursor for free additive semigroup
-using `of` and `+`."]
-=======
 @[to_additive (attr := elab_as_elim, induction_eliminator)
   "Recursor for free additive semigroup using `of` and `+`."]
->>>>>>> fd27592d
 protected def recOnMul {C : FreeSemigroup α → Sort l} (x) (ih1 : ∀ x, C (of x))
     (ih2 : ∀ x y, C (of x) → C y → C (of x * y)) : C x :=
       FreeSemigroup.recOn x fun f s ↦
