--- conflicted
+++ resolved
@@ -50,11 +50,7 @@
       · rfl
       exact pow_nonneg (Int.ofNat_zero_le _) _
     eq_zero' := fun p =>
-<<<<<<< HEAD
-      (ite_eq_left_iff _ _).trans
-=======
       ite_eq_left_iff.trans
->>>>>>> b9e4ee55
         ⟨fun h => by
           contrapose! h
           exact ⟨h, (pow_pos _).ne'⟩, absurd⟩
