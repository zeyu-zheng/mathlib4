--- conflicted
+++ resolved
@@ -314,11 +314,7 @@
   coe := AddConstMap.toFun
   coe_injective' | ⟨_, _⟩, ⟨_, _⟩, rfl => rfl
 
-<<<<<<< HEAD
-@[simp] theorem coe_mk (f : G → H) (hf) : ⇑(mk f hf : G →+c[a, b] H) = f := rfl
-=======
 @[simp, push_cast] theorem coe_mk (f : G → H) (hf) : ⇑(mk f hf : G →+c[a, b] H) = f := rfl
->>>>>>> 33834763
 @[simp] theorem mk_coe (f : G →+c[a, b] H) : mk f f.2 = f := rfl
 @[simp] theorem toFun_eq_coe (f : G →+c[a, b] H) : f.toFun = f := rfl
 
@@ -364,11 +360,7 @@
 instance {K : Type*} [VAdd K H] [VAddAssocClass K H H] : VAdd K (G →+c[a, b] H) :=
   ⟨fun c f ↦ ⟨c +ᵥ ⇑f, fun x ↦ by simp [vadd_add_assoc]⟩⟩
 
-<<<<<<< HEAD
-@[simp]
-=======
 @[simp, norm_cast]
->>>>>>> 33834763
 theorem coe_vadd {K : Type*} [VAdd K H] [VAddAssocClass K H H] (c : K) (f : G →+c[a, b] H) :
     ⇑(c +ᵥ f) = c +ᵥ ⇑f :=
   rfl
@@ -391,21 +383,12 @@
   DFunLike.coe_injective.monoid (M₂ := Function.End G) _ rfl (fun _ _ ↦ rfl) fun _ _ ↦ rfl
 
 theorem mul_def (f g : G →+c[a, a] G) : f * g = f.comp g := rfl
-<<<<<<< HEAD
-@[simp] theorem coe_mul (f g : G →+c[a, a] G) : ⇑(f * g) = f ∘ g := rfl
-
-theorem one_def : (1 : G →+c[a, a] G) = .id := rfl
-@[simp] theorem coe_one : ⇑(1 : G →+c[a, a] G) = id := rfl
-
-@[simp] theorem coe_pow (f : G →+c[a, a] G) (n : ℕ) : ⇑(f ^ n) = f^[n] := rfl
-=======
 @[simp, push_cast] theorem coe_mul (f g : G →+c[a, a] G) : ⇑(f * g) = f ∘ g := rfl
 
 theorem one_def : (1 : G →+c[a, a] G) = .id := rfl
 @[simp, push_cast] theorem coe_one : ⇑(1 : G →+c[a, a] G) = id := rfl
 
 @[simp, push_cast] theorem coe_pow (f : G →+c[a, a] G) (n : ℕ) : ⇑(f ^ n) = f^[n] := rfl
->>>>>>> 33834763
 
 theorem pow_apply (f : G →+c[a, a] G) (n : ℕ) (x : G) : (f ^ n) x = f^[n] x := rfl
 
