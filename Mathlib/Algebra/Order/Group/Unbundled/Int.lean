--- conflicted
+++ resolved
@@ -76,13 +76,8 @@
   | (n : ℕ) => simp [abs_eq_natAbs]
   | -[n+1] =>
       simp only [negSucc_ne_zero, abs_eq_natAbs, natAbs_negSucc, succ_eq_add_one,
-<<<<<<< HEAD
-        Int.natCast_add, cast_ofNat_Int, add_left_eq_self, natCast_eq_zero, false_or, reduceNeg]
+        Int.natCast_add, cast_ofNat_Int, add_eq_right, natCast_eq_zero, false_or, reduceNeg]
       rw [negSucc_eq]
-=======
-        natCast_add, Nat.cast_ofNat_Int, add_eq_right, natCast_eq_zero, false_or, reduceNeg]
-      rw [negSucc_eq']
->>>>>>> cc796381
       omega
 
 theorem one_le_abs {z : ℤ} (h₀ : z ≠ 0) : 1 ≤ |z| :=
