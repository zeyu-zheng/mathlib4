/-
Copyright (c) 2021 Stuart Presnell. All rights reserved.
Released under Apache 2.0 license as described in the file LICENSE.
Authors: Stuart Presnell
-/
import Mathlib.Algebra.BigOperators.Group.List
import Mathlib.Algebra.Order.Ring.Canonical

/-!
# Big operators on a list in ordered rings

This file contains the results concerning the interaction of list big operators with ordered rings.
-/

variable {R : Type*}

<<<<<<< HEAD
namespace List

/-- The product of a list of positive natural numbers is positive,
and likewise for any nontrivial ordered semiring. -/
lemma prod_pos [StrictOrderedSemiring R] (l : List R) (h : ∀ a ∈ l, (0 : R) < a) :
    0 < l.prod := by
  induction' l with a l ih
  · simp
  · rw [prod_cons]
    exact mul_pos (h _ <| mem_cons_self _ _) (ih fun a ha => h a <| mem_cons_of_mem _ ha)
#align list.prod_pos List.prod_pos

/-- A variant of `List.prod_pos` for `CanonicallyOrderedAdd`. -/
@[simp] lemma _root_.CanonicallyOrderedAdd.list_prod_pos {α : Type*}
    [CommSemiring α] [PartialOrder α] [CanonicallyOrderedAdd α] [NoZeroDivisors α] [Nontrivial α] :
    ∀ {l : List α}, 0 < l.prod ↔ (∀ x ∈ l, (0 : α) < x)
  | [] => by simp
  | (x :: xs) => by simp_rw [prod_cons, forall_mem_cons, CanonicallyOrderedAdd.mul_pos,
    list_prod_pos]
#align canonically_ordered_comm_semiring.list_prod_pos CanonicallyOrderedAdd.list_prod_pos

end List
=======
/-- A variant of `List.prod_pos` for `CanonicallyOrderedCommSemiring`. -/
@[simp] lemma CanonicallyOrderedCommSemiring.list_prod_pos
    {α : Type*} [CanonicallyOrderedCommSemiring α] [Nontrivial α] :
    ∀ {l : List α}, 0 < l.prod ↔ (∀ x ∈ l, (0 : α) < x)
  | [] => by simp
  | (x :: xs) => by simp_rw [List.prod_cons, List.forall_mem_cons,
      CanonicallyOrderedCommSemiring.mul_pos, list_prod_pos]
>>>>>>> 875821f5
<|MERGE_RESOLUTION|>--- conflicted
+++ resolved
@@ -14,35 +14,10 @@
 
 variable {R : Type*}
 
-<<<<<<< HEAD
-namespace List
-
-/-- The product of a list of positive natural numbers is positive,
-and likewise for any nontrivial ordered semiring. -/
-lemma prod_pos [StrictOrderedSemiring R] (l : List R) (h : ∀ a ∈ l, (0 : R) < a) :
-    0 < l.prod := by
-  induction' l with a l ih
-  · simp
-  · rw [prod_cons]
-    exact mul_pos (h _ <| mem_cons_self _ _) (ih fun a ha => h a <| mem_cons_of_mem _ ha)
-#align list.prod_pos List.prod_pos
-
 /-- A variant of `List.prod_pos` for `CanonicallyOrderedAdd`. -/
-@[simp] lemma _root_.CanonicallyOrderedAdd.list_prod_pos {α : Type*}
+@[simp] lemma CanonicallyOrderedAdd.list_prod_pos {α : Type*}
     [CommSemiring α] [PartialOrder α] [CanonicallyOrderedAdd α] [NoZeroDivisors α] [Nontrivial α] :
     ∀ {l : List α}, 0 < l.prod ↔ (∀ x ∈ l, (0 : α) < x)
   | [] => by simp
   | (x :: xs) => by simp_rw [prod_cons, forall_mem_cons, CanonicallyOrderedAdd.mul_pos,
-    list_prod_pos]
-#align canonically_ordered_comm_semiring.list_prod_pos CanonicallyOrderedAdd.list_prod_pos
-
-end List
-=======
-/-- A variant of `List.prod_pos` for `CanonicallyOrderedCommSemiring`. -/
-@[simp] lemma CanonicallyOrderedCommSemiring.list_prod_pos
-    {α : Type*} [CanonicallyOrderedCommSemiring α] [Nontrivial α] :
-    ∀ {l : List α}, 0 < l.prod ↔ (∀ x ∈ l, (0 : α) < x)
-  | [] => by simp
-  | (x :: xs) => by simp_rw [List.prod_cons, List.forall_mem_cons,
-      CanonicallyOrderedCommSemiring.mul_pos, list_prod_pos]
->>>>>>> 875821f5
+    list_prod_pos]