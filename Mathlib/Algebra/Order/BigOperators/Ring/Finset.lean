/-
Copyright (c) 2019 Floris van Doorn. All rights reserved.
Released under Apache 2.0 license as described in the file LICENSE.
Authors: Floris van Doorn
-/
import Mathlib.Algebra.BigOperators.Ring
import Mathlib.Algebra.Order.AbsoluteValue
import Mathlib.Algebra.Order.BigOperators.Group.Finset
import Mathlib.Algebra.Order.BigOperators.Ring.Multiset
import Mathlib.Tactic.Ring

/-!
# Big operators on a finset in ordered rings

This file contains the results concerning the interaction of finset big operators with ordered
rings.

In particular, this file contains the standard form of the Cauchy-Schwarz inequality, as well as
some of its immediate consequences.
-/

variable {ι R S : Type*}

namespace Finset

section CommMonoidWithZero
variable [CommMonoidWithZero R] [PartialOrder R] [ZeroLEOneClass R]

section PosMulMono
variable [PosMulMono R] {f g : ι → R} {s t : Finset ι}

lemma prod_nonneg (h0 : ∀ i ∈ s, 0 ≤ f i) : 0 ≤ ∏ i ∈ s, f i :=
  prod_induction f (fun i ↦ 0 ≤ i) (fun _ _ ha hb ↦ mul_nonneg ha hb) zero_le_one h0

/-- If all `f i`, `i ∈ s`, are nonnegative and each `f i` is less than or equal to `g i`, then the
product of `f i` is less than or equal to the product of `g i`. See also `Finset.prod_le_prod'` for
the case of an ordered commutative multiplicative monoid. -/
@[gcongr]
lemma prod_le_prod (h0 : ∀ i ∈ s, 0 ≤ f i) (h1 : ∀ i ∈ s, f i ≤ g i) :
    ∏ i ∈ s, f i ≤ ∏ i ∈ s, g i := by
  induction' s using Finset.cons_induction with a s has ih h
  · simp
  · simp only [prod_cons]
    have := posMulMono_iff_mulPosMono.1 ‹PosMulMono R›
    apply mul_le_mul
    · exact h1 a (mem_cons_self a s)
    · refine ih (fun x H ↦ h0 _ ?_) (fun x H ↦ h1 _ ?_) <;> exact subset_cons _ H
    · apply prod_nonneg fun x H ↦ h0 x (subset_cons _ H)
    · apply le_trans (h0 a (mem_cons_self a s)) (h1 a (mem_cons_self a s))

/-- If each `f i`, `i ∈ s` belongs to `[0, 1]`, then their product is less than or equal to one.
See also `Finset.prod_le_one'` for the case of an ordered commutative multiplicative monoid. -/
lemma prod_le_one (h0 : ∀ i ∈ s, 0 ≤ f i) (h1 : ∀ i ∈ s, f i ≤ 1) : ∏ i ∈ s, f i ≤ 1 := by
  convert ← prod_le_prod h0 h1
  exact Finset.prod_const_one

end PosMulMono

section PosMulStrictMono
variable [PosMulStrictMono R] [Nontrivial R] {f g : ι → R} {s t : Finset ι}

lemma prod_pos (h0 : ∀ i ∈ s, 0 < f i) : 0 < ∏ i ∈ s, f i :=
  prod_induction f (fun x ↦ 0 < x) (fun _ _ ha hb ↦ mul_pos ha hb) zero_lt_one h0

lemma prod_lt_prod (hf : ∀ i ∈ s, 0 < f i) (hfg : ∀ i ∈ s, f i ≤ g i)
    (hlt : ∃ i ∈ s, f i < g i) :
    ∏ i ∈ s, f i < ∏ i ∈ s, g i := by
  classical
  obtain ⟨i, hi, hilt⟩ := hlt
  rw [← insert_erase hi, prod_insert (not_mem_erase _ _), prod_insert (not_mem_erase _ _)]
  have := posMulStrictMono_iff_mulPosStrictMono.1 ‹PosMulStrictMono R›
  refine mul_lt_mul_of_pos_of_nonneg' hilt ?_ ?_ ?_
  · exact prod_le_prod (fun j hj => le_of_lt (hf j (mem_of_mem_erase hj)))
      (fun _ hj ↦ hfg _ <| mem_of_mem_erase hj)
  · exact prod_pos fun j hj => hf j (mem_of_mem_erase hj)
  · exact (hf i hi).le.trans hilt.le

lemma prod_lt_prod_of_nonempty (hf : ∀ i ∈ s, 0 < f i) (hfg : ∀ i ∈ s, f i < g i)
    (h_ne : s.Nonempty) :
    ∏ i ∈ s, f i < ∏ i ∈ s, g i := by
  apply prod_lt_prod hf fun i hi => le_of_lt (hfg i hi)
  obtain ⟨i, hi⟩ := h_ne
  exact ⟨i, hi, hfg i hi⟩

end PosMulStrictMono
end CommMonoidWithZero

section OrderedSemiring

variable [OrderedSemiring R] {f : ι → R} {s : Finset ι}

lemma sum_sq_le_sq_sum_of_nonneg (hf : ∀ i ∈ s, 0 ≤ f i) :
    ∑ i ∈ s, f i ^ 2 ≤ (∑ i ∈ s, f i) ^ 2 := by
  simp only [sq, sum_mul_sum]
  refine sum_le_sum fun i hi ↦ ?_
  rw [← mul_sum]
  gcongr
  · exact hf i hi
  · exact single_le_sum hf hi

end OrderedSemiring

section OrderedCommSemiring
variable [OrderedCommSemiring R] {f g : ι → R} {s t : Finset ι}

/-- If `g, h ≤ f` and `g i + h i ≤ f i`, then the product of `f` over `s` is at least the
  sum of the products of `g` and `h`. This is the version for `OrderedCommSemiring`. -/
lemma prod_add_prod_le {i : ι} {f g h : ι → R} (hi : i ∈ s) (h2i : g i + h i ≤ f i)
    (hgf : ∀ j ∈ s, j ≠ i → g j ≤ f j) (hhf : ∀ j ∈ s, j ≠ i → h j ≤ f j) (hg : ∀ i ∈ s, 0 ≤ g i)
    (hh : ∀ i ∈ s, 0 ≤ h i) : ((∏ i ∈ s, g i) + ∏ i ∈ s, h i) ≤ ∏ i ∈ s, f i := by
  classical
  simp_rw [prod_eq_mul_prod_diff_singleton hi]
  refine le_trans ?_ (mul_le_mul_of_nonneg_right h2i ?_)
  · rw [right_distrib]
    refine add_le_add ?_ ?_ <;>
    · refine mul_le_mul_of_nonneg_left ?_ ?_
      · refine prod_le_prod ?_ ?_ <;> simp +contextual [*]
      · try apply_assumption
        try assumption
  · apply prod_nonneg
    simp only [and_imp, mem_sdiff, mem_singleton]
    exact fun j hj hji ↦ le_trans (hg j hj) (hgf j hj hji)

end OrderedCommSemiring

<<<<<<< HEAD
section LinearOrderedCommSemiring
variable [LinearOrderedCommSemiring R] [ExistsAddOfLE R]

/-- **Cauchy-Schwarz inequality** for finsets. -/
lemma sum_sq_le_sum_mul_sum_of_sq_eq_mul (s : Finset ι) {t f g : ι → R}
    (hf : ∀ i ∈ s, 0 ≤ f i) (hg : ∀ i ∈ s, 0 ≤ g i) (ht : ∀ i ∈ s, t i ^ 2 = f i * g i) :
    (∑ i ∈ s, t i) ^ 2 ≤ (∑ i ∈ s, f i) * ∑ i ∈ s, g i := by
  obtain h | h := (sum_nonneg hg).eq_or_gt
  · have ht' : ∑ i ∈ s, t i = 0 := sum_eq_zero fun i hi ↦ by
      simpa [(sum_eq_zero_iff_of_nonneg hg).1 h i hi] using ht i hi
    rw [h, ht']
    simp
  · refine le_of_mul_le_mul_of_pos_left
      (le_of_add_le_add_left (a := (∑ i ∈ s, g i) * (∑ i ∈ s, t i) ^ 2) ?_) h
    calc
      _ = ∑ i ∈ s, 2 * t i * (∑ j ∈ s, g j) * (∑ j ∈ s, t j) := by
          simp_rw [mul_assoc, ← mul_sum, ← sum_mul]; ring
      _ ≤ ∑ i ∈ s, (f i * (∑ j ∈ s, g j) ^ 2 + g i * (∑ j ∈ s, t j) ^ 2) := by
          refine sum_le_sum fun i hi ↦ ?_
          have ht : (t i * (∑ j ∈ s, g j) * (∑ j ∈ s, t j)) ^ 2 =
              (f i * (∑ j ∈ s, g j) ^ 2) * (g i * (∑ j ∈ s, t j) ^ 2) := by
            conv_rhs => rw [mul_mul_mul_comm, ← ht i hi]
            ring
          refine le_of_eq_of_le ?_ (two_mul_le_add_of_sq_eq_mul
            (mul_nonneg (hf i hi) (sq_nonneg _)) (mul_nonneg (hg i hi) (sq_nonneg _)) ht)
          repeat rw [mul_assoc]
      _ = _ := by simp_rw [sum_add_distrib, ← sum_mul]; ring

/-- **Cauchy-Schwarz inequality** for finsets, squared version. -/
lemma sum_mul_sq_le_sq_mul_sq (s : Finset ι) (f g : ι → R) :
    (∑ i ∈ s, f i * g i) ^ 2 ≤ (∑ i ∈ s, f i ^ 2) * ∑ i ∈ s, g i ^ 2 :=
  sum_sq_le_sum_mul_sum_of_sq_eq_mul s
    (fun _ _ ↦ sq_nonneg _) (fun _ _ ↦ sq_nonneg _) (fun _ _ ↦ mul_pow _ _ _)

theorem sum_mul_self_eq_zero_iff (s : Finset ι) (f : ι → R) :
    ∑ i ∈ s, f i * f i = 0 ↔ ∀ i ∈ s, f i = 0 := by
  induction s using Finset.cons_induction with
  | empty => simp
  | cons i s his ih =>
    simp only [Finset.sum_cons, Finset.mem_cons, forall_eq_or_imp]
    refine ⟨fun hc => ?_, fun h => by simpa [h.1] using ih.mpr h.2⟩
    have hi : f i * f i ≤ 0 := by
      rw [← hc, le_add_iff_nonneg_right]
      exact Finset.sum_nonneg fun i _ ↦ mul_self_nonneg (f i)
    have h : f i * f i = 0 := (eq_of_le_of_le (mul_self_nonneg (f i)) hi).symm
    exact ⟨zero_eq_mul_self.mp h.symm, ih.mp (by rw [← hc, h, zero_add])⟩

end LinearOrderedCommSemiring
=======
theorem sum_mul_self_eq_zero_iff [LinearOrderedSemiring R] [ExistsAddOfLE R] (s : Finset ι)
    (f : ι → R) : ∑ i ∈ s, f i * f i = 0 ↔ ∀ i ∈ s, f i = 0 := by
  rw [sum_eq_zero_iff_of_nonneg fun _ _ ↦ mul_self_nonneg _]
  simp
>>>>>>> cc6b7ff0

/-- **Sedrakyan's lemma**, also known by other names such as Titu's lemma or Engel's form.

This is a specialization of the Cauchy-Schwarz inequality with the sequences `f n / √(g n)` and
`√(g n)`, though here it is proven without relying on square roots. -/
theorem sq_sum_div_le_sum_sq_div [LinearOrderedSemifield R] [ExistsAddOfLE R] (s : Finset ι)
    (f : ι → R) {g : ι → R} (hg : ∀ i ∈ s, 0 < g i) :
    (∑ i ∈ s, f i) ^ 2 / ∑ i ∈ s, g i ≤ ∑ i ∈ s, (f i) ^ 2 / g i := by
  have hg' : ∀ i ∈ s, 0 ≤ g i := fun i hi ↦ (hg i hi).le
  have H : ∀ i ∈ s, 0 ≤ f i ^ 2 / g i := fun i hi ↦ div_nonneg (sq_nonneg _) (hg' i hi)
  refine div_le_of_le_mul₀ (sum_nonneg hg') (sum_nonneg H)
    (sum_sq_le_sum_mul_sum_of_sq_eq_mul _ H hg' fun i hi ↦ ?_)
  rw [div_mul_cancel₀]
  exact (hg i hi).ne'

lemma abs_prod [LinearOrderedCommRing R] (s : Finset ι) (f : ι → R) :
    |∏ x ∈ s, f x| = ∏ x ∈ s, |f x| :=
  map_prod absHom _ _

section CanonicallyOrderedCommSemiring
variable [CanonicallyOrderedCommSemiring R] {f g h : ι → R} {s : Finset ι} {i : ι}

/-- Note that the name is to match `CanonicallyOrderedCommSemiring.mul_pos`. -/
@[simp] lemma _root_.CanonicallyOrderedCommSemiring.prod_pos [Nontrivial R] :
    0 < ∏ i ∈ s, f i ↔ (∀ i ∈ s, (0 : R) < f i) :=
  CanonicallyOrderedCommSemiring.multiset_prod_pos.trans Multiset.forall_mem_map_iff

/-- If `g, h ≤ f` and `g i + h i ≤ f i`, then the product of `f` over `s` is at least the
  sum of the products of `g` and `h`. This is the version for `CanonicallyOrderedCommSemiring`.
-/
lemma prod_add_prod_le' (hi : i ∈ s) (h2i : g i + h i ≤ f i) (hgf : ∀ j ∈ s, j ≠ i → g j ≤ f j)
    (hhf : ∀ j ∈ s, j ≠ i → h j ≤ f j) : ((∏ i ∈ s, g i) + ∏ i ∈ s, h i) ≤ ∏ i ∈ s, f i := by
  classical
    simp_rw [prod_eq_mul_prod_diff_singleton hi]
    refine le_trans ?_ (mul_le_mul_right' h2i _)
    rw [right_distrib]
    apply add_le_add <;> apply mul_le_mul_left' <;> apply prod_le_prod' <;>
            simp only [and_imp, mem_sdiff, mem_singleton] <;>
          intros <;>
        apply_assumption <;>
      assumption

end CanonicallyOrderedCommSemiring

/-! ### Named inequalities -/

/-- **Cauchy-Schwarz inequality** for finsets.

This is written in terms of sequences `f`, `g`, and `r`, where `r` is a stand-in for
`√(f i * g i)`. See `sum_mul_sq_le_sq_mul_sq` for the more usual form in terms of squared
sequences. -/
lemma sum_sq_le_sum_mul_sum_of_sq_eq_mul [LinearOrderedCommSemiring R] [ExistsAddOfLE R]
    (s : Finset ι) {r f g : ι → R} (hf : ∀ i ∈ s, 0 ≤ f i) (hg : ∀ i ∈ s, 0 ≤ g i)
    (ht : ∀ i ∈ s, r i ^ 2 = f i * g i) : (∑ i ∈ s, r i) ^ 2 ≤ (∑ i ∈ s, f i) * ∑ i ∈ s, g i := by
  obtain h | h := (sum_nonneg hg).eq_or_gt
  · have ht' : ∑ i ∈ s, r i = 0 := sum_eq_zero fun i hi ↦ by
      simpa [(sum_eq_zero_iff_of_nonneg hg).1 h i hi] using ht i hi
    rw [h, ht']
    simp
  · refine le_of_mul_le_mul_of_pos_left
      (le_of_add_le_add_left (a := (∑ i ∈ s, g i) * (∑ i ∈ s, r i) ^ 2) ?_) h
    calc
      _ = ∑ i ∈ s, 2 * r i * (∑ j ∈ s, g j) * (∑ j ∈ s, r j) := by
          simp_rw [mul_assoc, ← mul_sum, ← sum_mul]; ring
      _ ≤ ∑ i ∈ s, (f i * (∑ j ∈ s, g j) ^ 2 + g i * (∑ j ∈ s, r j) ^ 2) := by
          gcongr with i hi
          have ht : (r i * (∑ j ∈ s, g j) * (∑ j ∈ s, r j)) ^ 2 =
              (f i * (∑ j ∈ s, g j) ^ 2) * (g i * (∑ j ∈ s, r j) ^ 2) := by
            conv_rhs => rw [mul_mul_mul_comm, ← ht i hi]
            ring
          refine le_of_eq_of_le ?_ (two_mul_le_add_of_sq_eq_mul
            (mul_nonneg (hf i hi) (sq_nonneg _)) (mul_nonneg (hg i hi) (sq_nonneg _)) ht)
          repeat rw [mul_assoc]
      _ = _ := by simp_rw [sum_add_distrib, ← sum_mul]; ring

/-- **Cauchy-Schwarz inequality** for finsets, squared version. -/
lemma sum_mul_sq_le_sq_mul_sq [LinearOrderedCommSemiring R] [ExistsAddOfLE R] (s : Finset ι)
    (f g : ι → R) : (∑ i ∈ s, f i * g i) ^ 2 ≤ (∑ i ∈ s, f i ^ 2) * ∑ i ∈ s, g i ^ 2 :=
  sum_sq_le_sum_mul_sum_of_sq_eq_mul s
    (fun _ _ ↦ sq_nonneg _) (fun _ _ ↦ sq_nonneg _) (fun _ _ ↦ mul_pow ..)

/-- **Sedrakyan's lemma**, aka **Titu's lemma** or **Engel's form**.

This is a specialization of the Cauchy-Schwarz inequality with the sequences `f n / √(g n)` and
`√(g n)`, though here it is proven without relying on square roots. -/
theorem sq_sum_div_le_sum_sq_div [LinearOrderedSemifield R] [ExistsAddOfLE R] (s : Finset ι)
    (f : ι → R) {g : ι → R} (hg : ∀ i ∈ s, 0 < g i) :
    (∑ i ∈ s, f i) ^ 2 / ∑ i ∈ s, g i ≤ ∑ i ∈ s, f i ^ 2 / g i := by
  have hg' : ∀ i ∈ s, 0 ≤ g i := fun i hi ↦ (hg i hi).le
  have H : ∀ i ∈ s, 0 ≤ f i ^ 2 / g i := fun i hi ↦ div_nonneg (sq_nonneg _) (hg' i hi)
  refine div_le_of_le_mul₀ (sum_nonneg hg') (sum_nonneg H)
    (sum_sq_le_sum_mul_sum_of_sq_eq_mul _ H hg' fun i hi ↦ ?_)
  rw [div_mul_cancel₀]
  exact (hg i hi).ne'

end Finset

/-! ### Absolute values -/

section AbsoluteValue

lemma AbsoluteValue.sum_le [Semiring R] [OrderedSemiring S] (abv : AbsoluteValue R S)
    (s : Finset ι) (f : ι → R) : abv (∑ i ∈ s, f i) ≤ ∑ i ∈ s, abv (f i) :=
  Finset.le_sum_of_subadditive abv (map_zero _) abv.add_le _ _

lemma IsAbsoluteValue.abv_sum [Semiring R] [OrderedSemiring S] (abv : R → S) [IsAbsoluteValue abv]
    (f : ι → R) (s : Finset ι) : abv (∑ i ∈ s, f i) ≤ ∑ i ∈ s, abv (f i) :=
  (IsAbsoluteValue.toAbsoluteValue abv).sum_le _ _

@[deprecated (since := "2024-02-14")] alias abv_sum_le_sum_abv := IsAbsoluteValue.abv_sum

nonrec lemma AbsoluteValue.map_prod [CommSemiring R] [Nontrivial R] [LinearOrderedCommRing S]
    (abv : AbsoluteValue R S) (f : ι → R) (s : Finset ι) :
    abv (∏ i ∈ s, f i) = ∏ i ∈ s, abv (f i) :=
  map_prod abv f s

lemma IsAbsoluteValue.map_prod [CommSemiring R] [Nontrivial R] [LinearOrderedCommRing S]
    (abv : R → S) [IsAbsoluteValue abv] (f : ι → R) (s : Finset ι) :
    abv (∏ i ∈ s, f i) = ∏ i ∈ s, abv (f i) :=
  (IsAbsoluteValue.toAbsoluteValue abv).map_prod _ _

end AbsoluteValue

/-! ### Positivity extension -/

namespace Mathlib.Meta.Positivity
open Qq Lean Meta Finset

private alias ⟨_, prod_ne_zero⟩ := prod_ne_zero_iff

attribute [local instance] monadLiftOptionMetaM in
/-- The `positivity` extension which proves that `∏ i ∈ s, f i` is nonnegative if `f` is, and
positive if each `f i` is.

TODO: The following example does not work
```
example (s : Finset ℕ) (f : ℕ → ℤ) (hf : ∀ n, 0 ≤ f n) : 0 ≤ s.prod f := by positivity
```
because `compareHyp` can't look for assumptions behind binders.
-/
@[positivity Finset.prod _ _]
def evalFinsetProd : PositivityExt where eval {u α} zα pα e := do
  match e with
  | ~q(@Finset.prod $ι _ $instα $s $f) =>
    let i : Q($ι) ← mkFreshExprMVarQ q($ι) .syntheticOpaque
    have body : Q($α) := Expr.betaRev f #[i]
    let rbody ← core zα pα body
    let _instαmon ← synthInstanceQ q(CommMonoidWithZero $α)

    -- Try to show that the product is positive
    let p_pos : Option Q(0 < $e) := ← do
      let .positive pbody := rbody | pure none -- Fail if the body is not provably positive
      -- TODO(quote4#38): We must name the following, else `assertInstancesCommute` loops.
      let .some _instαzeroone ← trySynthInstanceQ q(ZeroLEOneClass $α) | pure none
      let .some _instαposmul ← trySynthInstanceQ q(PosMulStrictMono $α) | pure none
      let .some _instαnontriv ← trySynthInstanceQ q(Nontrivial $α) | pure none
      assertInstancesCommute
      let pr : Q(∀ i, 0 < $f i) ← mkLambdaFVars #[i] pbody (binderInfoForMVars := .default)
      return some q(prod_pos fun i _ ↦ $pr i)
    if let some p_pos := p_pos then return .positive p_pos

    -- Try to show that the product is nonnegative
    let p_nonneg : Option Q(0 ≤ $e) := ← do
      let .some pbody := rbody.toNonneg
        | return none -- Fail if the body is not provably nonnegative
      let pr : Q(∀ i, 0 ≤ $f i) ← mkLambdaFVars #[i] pbody (binderInfoForMVars := .default)
      -- TODO(quote4#38): We must name the following, else `assertInstancesCommute` loops.
      let .some _instαzeroone ← trySynthInstanceQ q(ZeroLEOneClass $α) | pure none
      let .some _instαposmul ← trySynthInstanceQ q(PosMulMono $α) | pure none
      assertInstancesCommute
      return some q(prod_nonneg fun i _ ↦ $pr i)
    if let some p_nonneg := p_nonneg then return .nonnegative p_nonneg

    -- Fall back to showing that the product is nonzero
    let pbody ← rbody.toNonzero
    let pr : Q(∀ i, $f i ≠ 0) ← mkLambdaFVars #[i] pbody (binderInfoForMVars := .default)
    -- TODO(quote4#38): We must name the following, else `assertInstancesCommute` loops.
    let _instαnontriv ← synthInstanceQ q(Nontrivial $α)
    let _instαnozerodiv ← synthInstanceQ q(NoZeroDivisors $α)
    assertInstancesCommute
    return .nonzero q(prod_ne_zero fun i _ ↦ $pr i)

end Mathlib.Meta.Positivity<|MERGE_RESOLUTION|>--- conflicted
+++ resolved
@@ -123,75 +123,10 @@
 
 end OrderedCommSemiring
 
-<<<<<<< HEAD
-section LinearOrderedCommSemiring
-variable [LinearOrderedCommSemiring R] [ExistsAddOfLE R]
-
-/-- **Cauchy-Schwarz inequality** for finsets. -/
-lemma sum_sq_le_sum_mul_sum_of_sq_eq_mul (s : Finset ι) {t f g : ι → R}
-    (hf : ∀ i ∈ s, 0 ≤ f i) (hg : ∀ i ∈ s, 0 ≤ g i) (ht : ∀ i ∈ s, t i ^ 2 = f i * g i) :
-    (∑ i ∈ s, t i) ^ 2 ≤ (∑ i ∈ s, f i) * ∑ i ∈ s, g i := by
-  obtain h | h := (sum_nonneg hg).eq_or_gt
-  · have ht' : ∑ i ∈ s, t i = 0 := sum_eq_zero fun i hi ↦ by
-      simpa [(sum_eq_zero_iff_of_nonneg hg).1 h i hi] using ht i hi
-    rw [h, ht']
-    simp
-  · refine le_of_mul_le_mul_of_pos_left
-      (le_of_add_le_add_left (a := (∑ i ∈ s, g i) * (∑ i ∈ s, t i) ^ 2) ?_) h
-    calc
-      _ = ∑ i ∈ s, 2 * t i * (∑ j ∈ s, g j) * (∑ j ∈ s, t j) := by
-          simp_rw [mul_assoc, ← mul_sum, ← sum_mul]; ring
-      _ ≤ ∑ i ∈ s, (f i * (∑ j ∈ s, g j) ^ 2 + g i * (∑ j ∈ s, t j) ^ 2) := by
-          refine sum_le_sum fun i hi ↦ ?_
-          have ht : (t i * (∑ j ∈ s, g j) * (∑ j ∈ s, t j)) ^ 2 =
-              (f i * (∑ j ∈ s, g j) ^ 2) * (g i * (∑ j ∈ s, t j) ^ 2) := by
-            conv_rhs => rw [mul_mul_mul_comm, ← ht i hi]
-            ring
-          refine le_of_eq_of_le ?_ (two_mul_le_add_of_sq_eq_mul
-            (mul_nonneg (hf i hi) (sq_nonneg _)) (mul_nonneg (hg i hi) (sq_nonneg _)) ht)
-          repeat rw [mul_assoc]
-      _ = _ := by simp_rw [sum_add_distrib, ← sum_mul]; ring
-
-/-- **Cauchy-Schwarz inequality** for finsets, squared version. -/
-lemma sum_mul_sq_le_sq_mul_sq (s : Finset ι) (f g : ι → R) :
-    (∑ i ∈ s, f i * g i) ^ 2 ≤ (∑ i ∈ s, f i ^ 2) * ∑ i ∈ s, g i ^ 2 :=
-  sum_sq_le_sum_mul_sum_of_sq_eq_mul s
-    (fun _ _ ↦ sq_nonneg _) (fun _ _ ↦ sq_nonneg _) (fun _ _ ↦ mul_pow _ _ _)
-
-theorem sum_mul_self_eq_zero_iff (s : Finset ι) (f : ι → R) :
-    ∑ i ∈ s, f i * f i = 0 ↔ ∀ i ∈ s, f i = 0 := by
-  induction s using Finset.cons_induction with
-  | empty => simp
-  | cons i s his ih =>
-    simp only [Finset.sum_cons, Finset.mem_cons, forall_eq_or_imp]
-    refine ⟨fun hc => ?_, fun h => by simpa [h.1] using ih.mpr h.2⟩
-    have hi : f i * f i ≤ 0 := by
-      rw [← hc, le_add_iff_nonneg_right]
-      exact Finset.sum_nonneg fun i _ ↦ mul_self_nonneg (f i)
-    have h : f i * f i = 0 := (eq_of_le_of_le (mul_self_nonneg (f i)) hi).symm
-    exact ⟨zero_eq_mul_self.mp h.symm, ih.mp (by rw [← hc, h, zero_add])⟩
-
-end LinearOrderedCommSemiring
-=======
 theorem sum_mul_self_eq_zero_iff [LinearOrderedSemiring R] [ExistsAddOfLE R] (s : Finset ι)
     (f : ι → R) : ∑ i ∈ s, f i * f i = 0 ↔ ∀ i ∈ s, f i = 0 := by
   rw [sum_eq_zero_iff_of_nonneg fun _ _ ↦ mul_self_nonneg _]
   simp
->>>>>>> cc6b7ff0
-
-/-- **Sedrakyan's lemma**, also known by other names such as Titu's lemma or Engel's form.
-
-This is a specialization of the Cauchy-Schwarz inequality with the sequences `f n / √(g n)` and
-`√(g n)`, though here it is proven without relying on square roots. -/
-theorem sq_sum_div_le_sum_sq_div [LinearOrderedSemifield R] [ExistsAddOfLE R] (s : Finset ι)
-    (f : ι → R) {g : ι → R} (hg : ∀ i ∈ s, 0 < g i) :
-    (∑ i ∈ s, f i) ^ 2 / ∑ i ∈ s, g i ≤ ∑ i ∈ s, (f i) ^ 2 / g i := by
-  have hg' : ∀ i ∈ s, 0 ≤ g i := fun i hi ↦ (hg i hi).le
-  have H : ∀ i ∈ s, 0 ≤ f i ^ 2 / g i := fun i hi ↦ div_nonneg (sq_nonneg _) (hg' i hi)
-  refine div_le_of_le_mul₀ (sum_nonneg hg') (sum_nonneg H)
-    (sum_sq_le_sum_mul_sum_of_sq_eq_mul _ H hg' fun i hi ↦ ?_)
-  rw [div_mul_cancel₀]
-  exact (hg i hi).ne'
 
 lemma abs_prod [LinearOrderedCommRing R] (s : Finset ι) (f : ι → R) :
     |∏ x ∈ s, f x| = ∏ x ∈ s, |f x| :=
