/-
Copyright (c) 2016 Jeremy Avigad. All rights reserved.
Released under Apache 2.0 license as described in the file LICENSE.
Authors: Jeremy Avigad, Leonardo de Moura, Mario Carneiro, Johannes Hölzl
-/
import Mathlib.Algebra.Order.Monoid.Lemmas
import Mathlib.Order.BoundedOrder

#align_import algebra.order.monoid.defs from "leanprover-community/mathlib"@"70d50ecfd4900dd6d328da39ab7ebd516abe4025"

/-!
# Ordered monoids

This file provides the definitions of ordered monoids.

-/


open Function

variable {α β : Type*}

/-- An ordered (additive) commutative monoid is a commutative monoid with a partial order such that
addition is monotone. -/
class OrderedAddCommMonoid (α : Type*) extends AddCommMonoid α, PartialOrder α where
  protected add_le_add_left : ∀ a b : α, a ≤ b → ∀ c, c + a ≤ c + b
#align ordered_add_comm_monoid OrderedAddCommMonoid

/-- An ordered commutative monoid is a commutative monoid with a partial order such that
multiplication is monotone. -/
@[to_additive]
class OrderedCommMonoid (α : Type*) extends CommMonoid α, PartialOrder α where
  protected mul_le_mul_left : ∀ a b : α, a ≤ b → ∀ c, c * a ≤ c * b
#align ordered_comm_monoid OrderedCommMonoid

section OrderedCommMonoid
variable [OrderedCommMonoid α]

@[to_additive]
instance OrderedCommMonoid.toCovariantClassLeft : CovariantClass α α (· * ·) (· ≤ ·) where
  elim := fun a _ _ bc ↦ OrderedCommMonoid.mul_le_mul_left _ _ bc a
#align ordered_comm_monoid.to_covariant_class_left OrderedCommMonoid.toCovariantClassLeft
#align ordered_add_comm_monoid.to_covariant_class_left OrderedAddCommMonoid.toCovariantClassLeft

/- This instance can be proven with `by infer_instance`.  However, `WithBot ℕ` does not
pick up a `CovariantClass M M (Function.swap (*)) (≤)` instance without it (see PR mathlib#7940). -/
@[to_additive]
instance OrderedCommMonoid.toCovariantClassRight (M : Type*) [OrderedCommMonoid M] :
    CovariantClass M M (swap (· * ·)) (· ≤ ·) :=
  covariant_swap_mul_of_covariant_mul M _
#align ordered_comm_monoid.to_covariant_class_right OrderedCommMonoid.toCovariantClassRight
#align ordered_add_comm_monoid.to_covariant_class_right OrderedAddCommMonoid.toCovariantClassRight

end OrderedCommMonoid

/-- An ordered cancellative additive commutative monoid is a partially ordered commutative additive
monoid in which addition is cancellative and monotone. -/
class OrderedCancelAddCommMonoid (α : Type*) extends OrderedAddCommMonoid α where
  protected le_of_add_le_add_left : ∀ a b c : α, a + b ≤ a + c → b ≤ c
#align ordered_cancel_add_comm_monoid OrderedCancelAddCommMonoid

/-- An ordered cancellative commutative monoid is a partially ordered commutative monoid in which
multiplication is cancellative and monotone. -/
@[to_additive OrderedCancelAddCommMonoid]
class OrderedCancelCommMonoid (α : Type*) extends OrderedCommMonoid α where
  protected le_of_mul_le_mul_left : ∀ a b c : α, a * b ≤ a * c → b ≤ c
#align ordered_cancel_comm_monoid OrderedCancelCommMonoid

#align ordered_cancel_comm_monoid.to_ordered_comm_monoid OrderedCancelCommMonoid.toOrderedCommMonoid
#align ordered_cancel_add_comm_monoid.to_ordered_add_comm_monoid OrderedCancelAddCommMonoid.toOrderedAddCommMonoid

section OrderedCancelCommMonoid
variable [OrderedCancelCommMonoid α]

-- See note [lower instance priority]
@[to_additive]
instance (priority := 200) OrderedCancelCommMonoid.toContravariantClassLeLeft :
    ContravariantClass α α (· * ·) (· ≤ ·) :=
  ⟨OrderedCancelCommMonoid.le_of_mul_le_mul_left⟩
#align ordered_cancel_comm_monoid.to_contravariant_class_le_left OrderedCancelCommMonoid.toContravariantClassLeLeft
#align ordered_cancel_add_comm_monoid.to_contravariant_class_le_left OrderedCancelAddCommMonoid.toContravariantClassLeLeft

#noalign ordered_cancel_comm_monoid.lt_of_mul_lt_mul_left
#noalign ordered_cancel_add_comm_monoid.lt_of_add_lt_add_left

@[to_additive]
instance OrderedCancelCommMonoid.toContravariantClassLeft :
    ContravariantClass α α (· * ·) (· < ·) where
  elim := contravariant_lt_of_contravariant_le α α _ ContravariantClass.elim
#align ordered_cancel_comm_monoid.to_contravariant_class_left OrderedCancelCommMonoid.toContravariantClassLeft
#align ordered_cancel_add_comm_monoid.to_contravariant_class_left OrderedCancelAddCommMonoid.toContravariantClassLeft

/- This instance can be proven with `by infer_instance`.  However, by analogy with the
instance `OrderedCancelCommMonoid.to_covariantClass_right` above, I imagine that without
this instance, some Type would not have a `ContravariantClass M M (function.swap (*)) (<)`
instance. -/
@[to_additive]
instance OrderedCancelCommMonoid.toContravariantClassRight :
    ContravariantClass α α (swap (· * ·)) (· < ·) :=
  contravariant_swap_mul_of_contravariant_mul α _
#align ordered_cancel_comm_monoid.to_contravariant_class_right OrderedCancelCommMonoid.toContravariantClassRight
#align ordered_cancel_add_comm_monoid.to_contravariant_class_right OrderedCancelAddCommMonoid.toContravariantClassRight

-- See note [lower instance priority]
@[to_additive OrderedCancelAddCommMonoid.toCancelAddCommMonoid]
instance (priority := 100) OrderedCancelCommMonoid.toCancelCommMonoid : CancelCommMonoid α :=
  { ‹OrderedCancelCommMonoid α› with
    mul_left_cancel :=
      fun a b c h => (le_of_mul_le_mul_left' h.le).antisymm <| le_of_mul_le_mul_left' h.ge }
#align ordered_cancel_comm_monoid.to_cancel_comm_monoid OrderedCancelCommMonoid.toCancelCommMonoid
#align ordered_cancel_add_comm_monoid.to_cancel_add_comm_monoid OrderedCancelAddCommMonoid.toCancelAddCommMonoid

#noalign has_mul.to_covariant_class_left
#noalign has_add.to_covariant_class_left
#noalign has_mul.to_covariant_class_right
#noalign has_add.to_covariant_class_right

end OrderedCancelCommMonoid

set_option linter.deprecated false in
@[deprecated] theorem bit0_pos [OrderedAddCommMonoid α] {a : α} (h : 0 < a) : 0 < bit0 a :=
  add_pos' h h
#align bit0_pos bit0_pos

/-- A linearly ordered additive commutative monoid. -/
class LinearOrderedAddCommMonoid (α : Type*) extends OrderedAddCommMonoid α, LinearOrder α
#align linear_ordered_add_comm_monoid LinearOrderedAddCommMonoid

/-- A linearly ordered commutative monoid. -/
@[to_additive]
class LinearOrderedCommMonoid (α : Type*) extends OrderedCommMonoid α, LinearOrder α
#align linear_ordered_comm_monoid LinearOrderedCommMonoid

/-- A linearly ordered cancellative additive commutative monoid is an additive commutative monoid
with a decidable linear order in which addition is cancellative and monotone. -/
class LinearOrderedCancelAddCommMonoid (α : Type*) extends OrderedCancelAddCommMonoid α,
    LinearOrderedAddCommMonoid α
#align linear_ordered_cancel_add_comm_monoid LinearOrderedCancelAddCommMonoid

/-- A linearly ordered cancellative commutative monoid is a commutative monoid with a linear order
in which multiplication is cancellative and monotone. -/
@[to_additive LinearOrderedCancelAddCommMonoid]
class LinearOrderedCancelCommMonoid (α : Type*) extends OrderedCancelCommMonoid α,
    LinearOrderedCommMonoid α
#align linear_ordered_cancel_comm_monoid LinearOrderedCancelCommMonoid

attribute [to_additive existing] LinearOrderedCancelCommMonoid.toLinearOrderedCommMonoid

/-- A linearly ordered commutative monoid with an additively absorbing `⊤` element.
  Instances should include number systems with an infinite element adjoined. -/
class LinearOrderedAddCommMonoidWithTop (α : Type*) extends LinearOrderedAddCommMonoid α,
    OrderTop α where
  /-- In a `LinearOrderedAddCommMonoidWithTop`, the `⊤` element is invariant under addition. -/
  protected top_add' : ∀ x : α, ⊤ + x = ⊤
#align linear_ordered_add_comm_monoid_with_top LinearOrderedAddCommMonoidWithTop
#align linear_ordered_add_comm_monoid_with_top.to_order_top LinearOrderedAddCommMonoidWithTop.toOrderTop

section LinearOrderedAddCommMonoidWithTop

variable [LinearOrderedAddCommMonoidWithTop α] {a b : α}

@[simp]
theorem top_add (a : α) : ⊤ + a = ⊤ :=
  LinearOrderedAddCommMonoidWithTop.top_add' a
#align top_add top_add

@[simp]
theorem add_top (a : α) : a + ⊤ = ⊤ :=
  Trans.trans (add_comm _ _) (top_add _)
#align add_top add_top

end LinearOrderedAddCommMonoidWithTop

variable [LinearOrderedCommMonoid α] {a : α}

<<<<<<< HEAD
@[to_additive, simp]
theorem one_le_mul_self_iff : 1 ≤ a * a ↔ 1 ≤ a :=
  ⟨(fun h ↦ by push_neg at h ⊢; exact mul_lt_one' h h).mtr, fun h ↦ one_le_mul h h⟩

@[to_additive, simp]
theorem one_lt_mul_self_iff : 1 < a * a ↔ 1 < a :=
  ⟨(fun h ↦ by push_neg at h ⊢; exact mul_le_one' h h).mtr, fun h ↦ one_lt_mul'' h h⟩

@[to_additive, simp]
theorem mul_self_le_one_iff : a * a ≤ 1 ↔ a ≤ 1 := by simp [← not_iff_not]

@[to_additive, simp]
=======
@[to_additive (attr := simp)]
theorem one_le_mul_self_iff : 1 ≤ a * a ↔ 1 ≤ a :=
  ⟨(fun h ↦ by push_neg at h ⊢; exact mul_lt_one' h h).mtr, fun h ↦ one_le_mul h h⟩

@[to_additive (attr := simp)]
theorem one_lt_mul_self_iff : 1 < a * a ↔ 1 < a :=
  ⟨(fun h ↦ by push_neg at h ⊢; exact mul_le_one' h h).mtr, fun h ↦ one_lt_mul'' h h⟩

@[to_additive (attr := simp)]
theorem mul_self_le_one_iff : a * a ≤ 1 ↔ a ≤ 1 := by simp [← not_iff_not]

@[to_additive (attr := simp)]
>>>>>>> 9f35a083
theorem mul_self_lt_one_iff : a * a < 1 ↔ a < 1 := by simp [← not_iff_not]<|MERGE_RESOLUTION|>--- conflicted
+++ resolved
@@ -173,20 +173,6 @@
 
 variable [LinearOrderedCommMonoid α] {a : α}
 
-<<<<<<< HEAD
-@[to_additive, simp]
-theorem one_le_mul_self_iff : 1 ≤ a * a ↔ 1 ≤ a :=
-  ⟨(fun h ↦ by push_neg at h ⊢; exact mul_lt_one' h h).mtr, fun h ↦ one_le_mul h h⟩
-
-@[to_additive, simp]
-theorem one_lt_mul_self_iff : 1 < a * a ↔ 1 < a :=
-  ⟨(fun h ↦ by push_neg at h ⊢; exact mul_le_one' h h).mtr, fun h ↦ one_lt_mul'' h h⟩
-
-@[to_additive, simp]
-theorem mul_self_le_one_iff : a * a ≤ 1 ↔ a ≤ 1 := by simp [← not_iff_not]
-
-@[to_additive, simp]
-=======
 @[to_additive (attr := simp)]
 theorem one_le_mul_self_iff : 1 ≤ a * a ↔ 1 ≤ a :=
   ⟨(fun h ↦ by push_neg at h ⊢; exact mul_lt_one' h h).mtr, fun h ↦ one_le_mul h h⟩
@@ -199,5 +185,4 @@
 theorem mul_self_le_one_iff : a * a ≤ 1 ↔ a ≤ 1 := by simp [← not_iff_not]
 
 @[to_additive (attr := simp)]
->>>>>>> 9f35a083
 theorem mul_self_lt_one_iff : a * a < 1 ↔ a < 1 := by simp [← not_iff_not]