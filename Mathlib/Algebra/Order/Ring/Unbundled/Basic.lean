/-
Copyright (c) 2016 Jeremy Avigad. All rights reserved.
Released under Apache 2.0 license as described in the file LICENSE.
Authors: Jeremy Avigad, Leonardo de Moura, Mario Carneiro, Yaël Dillies
-/
import Mathlib.Algebra.Group.Pi.Basic
import Mathlib.Algebra.Group.Units.Basic
import Mathlib.Algebra.GroupWithZero.NeZero
import Mathlib.Algebra.Order.Group.Unbundled.Basic
import Mathlib.Algebra.Order.GroupWithZero.Unbundled
import Mathlib.Algebra.Order.Monoid.Unbundled.ExistsOfLE
import Mathlib.Algebra.Order.Monoid.NatCast
import Mathlib.Algebra.Order.Monoid.Unbundled.MinMax
import Mathlib.Algebra.Ring.Defs
import Mathlib.Tactic.Tauto

/-!
# Basic facts for ordered rings and semirings

This file develops the basics of ordered (semi)rings in an unbundled fashion for later use with
the bundled classes from `Algebra.Order.Ring.Defs`.

The set of typeclass variables here comprises
* an algebraic class (`Semiring`, `CommSemiring`, `Ring`, `CommRing`)
* an order class (`PartialOrder`, `LinearOrder`)
* assumptions on how both interact ((strict) monotonicity, canonicity)

For short,
* "`+` respects `≤`" means "monotonicity of addition"
* "`+` respects `<`" means "strict monotonicity of addition"
* "`*` respects `≤`" means "monotonicity of multiplication by a nonnegative number".
* "`*` respects `<`" means "strict monotonicity of multiplication by a positive number".

## Typeclasses found in `Algebra.Order.Ring.Defs`

* `OrderedSemiring`: Semiring with a partial order such that `+` and `*` respect `≤`.
* `StrictOrderedSemiring`: Nontrivial semiring with a partial order such that `+` and `*` respects
  `<`.
* `OrderedCommSemiring`: Commutative semiring with a partial order such that `+` and `*` respect
  `≤`.
* `StrictOrderedCommSemiring`: Nontrivial commutative semiring with a partial order such that `+`
  and `*` respect `<`.
* `OrderedRing`: Ring with a partial order such that `+` respects `≤` and `*` respects `<`.
* `OrderedCommRing`: Commutative ring with a partial order such that `+` respects `≤` and
  `*` respects `<`.
* `LinearOrderedSemiring`: Nontrivial semiring with a linear order such that `+` respects `≤` and
  `*` respects `<`.
* `LinearOrderedCommSemiring`: Nontrivial commutative semiring with a linear order such that `+`
  respects `≤` and `*` respects `<`.
* `LinearOrderedRing`: Nontrivial ring with a linear order such that `+` respects `≤` and `*`
  respects `<`.
* `LinearOrderedCommRing`: Nontrivial commutative ring with a linear order such that `+` respects
  `≤` and `*` respects `<`.
* `CanonicallyOrderedCommSemiring`: Commutative semiring with a partial order such that `+`
  respects `≤`, `*` respects `<`, and `a ≤ b ↔ ∃ c, b = a + c`.

## Hierarchy

The hardest part of proving order lemmas might be to figure out the correct generality and its
corresponding typeclass. Here's an attempt at demystifying it. For each typeclass, we list its
immediate predecessors and what conditions are added to each of them.

* `OrderedSemiring`
  - `OrderedAddCommMonoid` & multiplication & `*` respects `≤`
  - `Semiring` & partial order structure & `+` respects `≤` & `*` respects `≤`
* `StrictOrderedSemiring`
  - `OrderedCancelAddCommMonoid` & multiplication & `*` respects `<` & nontriviality
  - `OrderedSemiring` & `+` respects `<` & `*` respects `<` & nontriviality
* `OrderedCommSemiring`
  - `OrderedSemiring` & commutativity of multiplication
  - `CommSemiring` & partial order structure & `+` respects `≤` & `*` respects `<`
* `StrictOrderedCommSemiring`
  - `StrictOrderedSemiring` & commutativity of multiplication
  - `OrderedCommSemiring` & `+` respects `<` & `*` respects `<` & nontriviality
* `OrderedRing`
  - `OrderedSemiring` & additive inverses
  - `OrderedAddCommGroup` & multiplication & `*` respects `<`
  - `Ring` & partial order structure & `+` respects `≤` & `*` respects `<`
* `StrictOrderedRing`
  - `StrictOrderedSemiring` & additive inverses
  - `OrderedSemiring` & `+` respects `<` & `*` respects `<` & nontriviality
* `OrderedCommRing`
  - `OrderedRing` & commutativity of multiplication
  - `OrderedCommSemiring` & additive inverses
  - `CommRing` & partial order structure & `+` respects `≤` & `*` respects `<`
* `StrictOrderedCommRing`
  - `StrictOrderedCommSemiring` & additive inverses
  - `StrictOrderedRing` & commutativity of multiplication
  - `OrderedCommRing` & `+` respects `<` & `*` respects `<` & nontriviality
* `LinearOrderedSemiring`
  - `StrictOrderedSemiring` & totality of the order
  - `LinearOrderedAddCommMonoid` & multiplication & nontriviality & `*` respects `<`
* `LinearOrderedCommSemiring`
  - `StrictOrderedCommSemiring` & totality of the order
  - `LinearOrderedSemiring` & commutativity of multiplication
* `LinearOrderedRing`
  - `StrictOrderedRing` & totality of the order
  - `LinearOrderedSemiring` & additive inverses
  - `LinearOrderedAddCommGroup` & multiplication & `*` respects `<`
  - `Ring` & `IsDomain` & linear order structure
* `LinearOrderedCommRing`
  - `StrictOrderedCommRing` & totality of the order
  - `LinearOrderedRing` & commutativity of multiplication
  - `LinearOrderedCommSemiring` & additive inverses
  - `CommRing` & `IsDomain` & linear order structure

## Generality

Each section is labelled with a corresponding bundled ordered ring typeclass in mind. Mixin's for
relating the order structures and ring structures are added as needed.

TODO: the mixin assumptiosn can be relaxed in most cases

-/

assert_not_exists OrderedCommMonoid
assert_not_exists MonoidHom

open Function

universe u

variable {α : Type u} {β : Type*}

/-! Note that `OrderDual` does not satisfy any of the ordered ring typeclasses due to the
`zero_le_one` field. -/


theorem add_one_le_two_mul [LE α] [Semiring α] [AddLeftMono α] {a : α}
    (a1 : 1 ≤ a) : a + 1 ≤ 2 * a :=
  calc
    a + 1 ≤ a + a := add_le_add_left a1 a
    _ = 2 * a := (two_mul _).symm

section OrderedSemiring

variable [Semiring α] [Preorder α] {a b c d : α}

-- Porting note: it's unfortunate we need to write `(@one_le_two α)` here.
<<<<<<< HEAD
theorem add_le_mul_two_add [ZeroLEOneClass α] [MulPosMono α] [CovariantClass α α (· + ·) (· ≤ ·)]
=======
theorem add_le_mul_two_add [ZeroLEOneClass α] [MulPosMono α] [AddLeftMono α]
>>>>>>> d0df76bd
    (a2 : 2 ≤ a) (b0 : 0 ≤ b) : a + (2 + b) ≤ a * (2 + b) :=
  calc
    a + (2 + b) ≤ a + (a + a * b) :=
      add_le_add_left (add_le_add a2 <| le_mul_of_one_le_left b0 <| (@one_le_two α).trans a2) a
    _ ≤ a * (2 + b) := by rw [mul_add, mul_two, add_assoc]

theorem mul_le_mul_of_nonpos_left [ExistsAddOfLE α] [PosMulMono α]
<<<<<<< HEAD
    [CovariantClass α α (swap (· + ·)) (· ≤ ·)] [ContravariantClass α α (swap (· + ·)) (· ≤ ·)]
=======
    [AddRightMono α] [AddRightReflectLE α]
>>>>>>> d0df76bd
    (h : b ≤ a) (hc : c ≤ 0) : c * a ≤ c * b := by
  obtain ⟨d, hcd⟩ := exists_add_of_le hc
  refine le_of_add_le_add_right (a := d * b + d * a) ?_
  calc
    _ = d * b := by rw [add_left_comm, ← add_mul, ← hcd, zero_mul, add_zero]
    _ ≤ d * a := mul_le_mul_of_nonneg_left h <| hcd.trans_le <| add_le_of_nonpos_left hc
    _ = _ := by rw [← add_assoc, ← add_mul, ← hcd, zero_mul, zero_add]

theorem mul_le_mul_of_nonpos_right [ExistsAddOfLE α] [MulPosMono α]
<<<<<<< HEAD
    [CovariantClass α α (swap (· + ·)) (· ≤ ·)] [ContravariantClass α α (swap (· + ·)) (· ≤ ·)]
=======
    [AddRightMono α] [AddRightReflectLE α]
>>>>>>> d0df76bd
    (h : b ≤ a) (hc : c ≤ 0) : a * c ≤ b * c := by
  obtain ⟨d, hcd⟩ := exists_add_of_le hc
  refine le_of_add_le_add_right (a := b * d + a * d) ?_
  calc
    _ = b * d := by rw [add_left_comm, ← mul_add, ← hcd, mul_zero, add_zero]
    _ ≤ a * d := mul_le_mul_of_nonneg_right h <| hcd.trans_le <| add_le_of_nonpos_left hc
    _ = _ := by rw [← add_assoc, ← mul_add, ← hcd, mul_zero, zero_add]

theorem mul_nonneg_of_nonpos_of_nonpos [ExistsAddOfLE α] [MulPosMono α]
<<<<<<< HEAD
    [CovariantClass α α (swap (· + ·)) (· ≤ ·)] [ContravariantClass α α (swap (· + ·)) (· ≤ ·)]
=======
    [AddRightMono α] [AddRightReflectLE α]
>>>>>>> d0df76bd
    (ha : a ≤ 0) (hb : b ≤ 0) : 0 ≤ a * b := by
  simpa only [zero_mul] using mul_le_mul_of_nonpos_right ha hb

theorem mul_le_mul_of_nonneg_of_nonpos [ExistsAddOfLE α] [MulPosMono α] [PosMulMono α]
<<<<<<< HEAD
    [CovariantClass α α (swap (· + ·)) (· ≤ ·)] [ContravariantClass α α (swap (· + ·)) (· ≤ ·)]
=======
    [AddRightMono α] [AddRightReflectLE α]
>>>>>>> d0df76bd
    (hca : c ≤ a) (hbd : b ≤ d) (hc : 0 ≤ c) (hb : b ≤ 0) : a * b ≤ c * d :=
  (mul_le_mul_of_nonpos_right hca hb).trans <| mul_le_mul_of_nonneg_left hbd hc

theorem mul_le_mul_of_nonneg_of_nonpos' [ExistsAddOfLE α] [PosMulMono α] [MulPosMono α]
<<<<<<< HEAD
    [CovariantClass α α (swap (· + ·)) (· ≤ ·)] [ContravariantClass α α (swap (· + ·)) (· ≤ ·)]
=======
    [AddRightMono α] [AddRightReflectLE α]
>>>>>>> d0df76bd
    (hca : c ≤ a) (hbd : b ≤ d) (ha : 0 ≤ a) (hd : d ≤ 0) : a * b ≤ c * d :=
  (mul_le_mul_of_nonneg_left hbd ha).trans <| mul_le_mul_of_nonpos_right hca hd

theorem mul_le_mul_of_nonpos_of_nonneg [ExistsAddOfLE α] [MulPosMono α] [PosMulMono α]
<<<<<<< HEAD
    [CovariantClass α α (swap (· + ·)) (· ≤ ·)] [ContravariantClass α α (swap (· + ·)) (· ≤ ·)]
=======
    [AddRightMono α] [AddRightReflectLE α]
>>>>>>> d0df76bd
    (hac : a ≤ c) (hdb : d ≤ b) (hc : c ≤ 0) (hb : 0 ≤ b) : a * b ≤ c * d :=
  (mul_le_mul_of_nonneg_right hac hb).trans <| mul_le_mul_of_nonpos_left hdb hc

theorem mul_le_mul_of_nonpos_of_nonneg' [ExistsAddOfLE α] [PosMulMono α] [MulPosMono α]
<<<<<<< HEAD
    [CovariantClass α α (swap (· + ·)) (· ≤ ·)] [ContravariantClass α α (swap (· + ·)) (· ≤ ·)]
=======
    [AddRightMono α] [AddRightReflectLE α]
>>>>>>> d0df76bd
    (hca : c ≤ a) (hbd : b ≤ d) (ha : 0 ≤ a) (hd : d ≤ 0) : a * b ≤ c * d :=
  (mul_le_mul_of_nonneg_left hbd ha).trans <| mul_le_mul_of_nonpos_right hca hd

theorem mul_le_mul_of_nonpos_of_nonpos [ExistsAddOfLE α] [MulPosMono α] [PosMulMono α]
<<<<<<< HEAD
    [CovariantClass α α (swap (· + ·)) (· ≤ ·)] [ContravariantClass α α (swap (· + ·)) (· ≤ ·)]
=======
    [AddRightMono α] [AddRightReflectLE α]
>>>>>>> d0df76bd
    (hca : c ≤ a) (hdb : d ≤ b) (hc : c ≤ 0) (hb : b ≤ 0) : a * b ≤ c * d :=
  (mul_le_mul_of_nonpos_right hca hb).trans <| mul_le_mul_of_nonpos_left hdb hc

theorem mul_le_mul_of_nonpos_of_nonpos' [ExistsAddOfLE α] [PosMulMono α] [MulPosMono α]
<<<<<<< HEAD
    [CovariantClass α α (swap (· + ·)) (· ≤ ·)] [ContravariantClass α α (swap (· + ·)) (· ≤ ·)]
=======
    [AddRightMono α] [AddRightReflectLE α]
>>>>>>> d0df76bd
    (hca : c ≤ a) (hdb : d ≤ b) (ha : a ≤ 0) (hd : d ≤ 0) : a * b ≤ c * d :=
  (mul_le_mul_of_nonpos_left hdb ha).trans <| mul_le_mul_of_nonpos_right hca hd

/-- Variant of `mul_le_of_le_one_left` for `b` non-positive instead of non-negative. -/
theorem le_mul_of_le_one_left [ExistsAddOfLE α] [MulPosMono α]
<<<<<<< HEAD
    [CovariantClass α α (swap (· + ·)) (· ≤ ·)] [ContravariantClass α α (swap (· + ·)) (· ≤ ·)]
=======
    [AddRightMono α] [AddRightReflectLE α]
>>>>>>> d0df76bd
    (hb : b ≤ 0) (h : a ≤ 1) : b ≤ a * b := by
  simpa only [one_mul] using mul_le_mul_of_nonpos_right h hb

/-- Variant of `le_mul_of_one_le_left` for `b` non-positive instead of non-negative. -/
theorem mul_le_of_one_le_left [ExistsAddOfLE α] [MulPosMono α]
<<<<<<< HEAD
    [CovariantClass α α (swap (· + ·)) (· ≤ ·)] [ContravariantClass α α (swap (· + ·)) (· ≤ ·)]
=======
    [AddRightMono α] [AddRightReflectLE α]
>>>>>>> d0df76bd
    (hb : b ≤ 0) (h : 1 ≤ a) : a * b ≤ b := by
  simpa only [one_mul] using mul_le_mul_of_nonpos_right h hb

/-- Variant of `mul_le_of_le_one_right` for `a` non-positive instead of non-negative. -/
theorem le_mul_of_le_one_right [ExistsAddOfLE α] [PosMulMono α]
<<<<<<< HEAD
    [CovariantClass α α (swap (· + ·)) (· ≤ ·)] [ContravariantClass α α (swap (· + ·)) (· ≤ ·)]
=======
    [AddRightMono α] [AddRightReflectLE α]
>>>>>>> d0df76bd
    (ha : a ≤ 0) (h : b ≤ 1) : a ≤ a * b := by
  simpa only [mul_one] using mul_le_mul_of_nonpos_left h ha

/-- Variant of `le_mul_of_one_le_right` for `a` non-positive instead of non-negative. -/
theorem mul_le_of_one_le_right [ExistsAddOfLE α] [PosMulMono α]
<<<<<<< HEAD
    [CovariantClass α α (swap (· + ·)) (· ≤ ·)] [ContravariantClass α α (swap (· + ·)) (· ≤ ·)]
=======
    [AddRightMono α] [AddRightReflectLE α]
>>>>>>> d0df76bd
    (ha : a ≤ 0) (h : 1 ≤ b) : a * b ≤ a := by
  simpa only [mul_one] using mul_le_mul_of_nonpos_left h ha

section Monotone

variable [Preorder β] {f g : β → α}

theorem antitone_mul_left [ExistsAddOfLE α] [PosMulMono α]
<<<<<<< HEAD
    [CovariantClass α α (swap (· + ·)) (· ≤ ·)] [ContravariantClass α α (swap (· + ·)) (· ≤ ·)]
=======
    [AddRightMono α] [AddRightReflectLE α]
>>>>>>> d0df76bd
    {a : α} (ha : a ≤ 0) : Antitone (a * ·) := fun _ _ b_le_c =>
  mul_le_mul_of_nonpos_left b_le_c ha

theorem antitone_mul_right [ExistsAddOfLE α] [MulPosMono α]
<<<<<<< HEAD
    [CovariantClass α α (swap (· + ·)) (· ≤ ·)] [ContravariantClass α α (swap (· + ·)) (· ≤ ·)]
=======
    [AddRightMono α] [AddRightReflectLE α]
>>>>>>> d0df76bd
    {a : α} (ha : a ≤ 0) : Antitone fun x => x * a := fun _ _ b_le_c =>
  mul_le_mul_of_nonpos_right b_le_c ha

theorem Monotone.const_mul_of_nonpos [ExistsAddOfLE α] [PosMulMono α]
<<<<<<< HEAD
    [CovariantClass α α (swap (· + ·)) (· ≤ ·)] [ContravariantClass α α (swap (· + ·)) (· ≤ ·)]
=======
    [AddRightMono α] [AddRightReflectLE α]
>>>>>>> d0df76bd
    (hf : Monotone f) (ha : a ≤ 0) : Antitone fun x => a * f x :=
  (antitone_mul_left ha).comp_monotone hf

theorem Monotone.mul_const_of_nonpos [ExistsAddOfLE α] [MulPosMono α]
<<<<<<< HEAD
    [CovariantClass α α (swap (· + ·)) (· ≤ ·)] [ContravariantClass α α (swap (· + ·)) (· ≤ ·)]
=======
    [AddRightMono α] [AddRightReflectLE α]
>>>>>>> d0df76bd
    (hf : Monotone f) (ha : a ≤ 0) : Antitone fun x => f x * a :=
  (antitone_mul_right ha).comp_monotone hf

theorem Antitone.const_mul_of_nonpos [ExistsAddOfLE α] [PosMulMono α]
<<<<<<< HEAD
    [CovariantClass α α (swap (· + ·)) (· ≤ ·)] [ContravariantClass α α (swap (· + ·)) (· ≤ ·)]
=======
    [AddRightMono α] [AddRightReflectLE α]
>>>>>>> d0df76bd
    (hf : Antitone f) (ha : a ≤ 0) : Monotone fun x => a * f x :=
  (antitone_mul_left ha).comp hf

theorem Antitone.mul_const_of_nonpos [ExistsAddOfLE α] [MulPosMono α]
<<<<<<< HEAD
    [CovariantClass α α (swap (· + ·)) (· ≤ ·)] [ContravariantClass α α (swap (· + ·)) (· ≤ ·)]
=======
    [AddRightMono α] [AddRightReflectLE α]
>>>>>>> d0df76bd
    (hf : Antitone f) (ha : a ≤ 0) : Monotone fun x => f x * a :=
  (antitone_mul_right ha).comp hf

theorem Antitone.mul_monotone [ExistsAddOfLE α] [PosMulMono α] [MulPosMono α]
<<<<<<< HEAD
    [CovariantClass α α (swap (· + ·)) (· ≤ ·)] [ContravariantClass α α (swap (· + ·)) (· ≤ ·)]
=======
    [AddRightMono α] [AddRightReflectLE α]
>>>>>>> d0df76bd
    (hf : Antitone f) (hg : Monotone g) (hf₀ : ∀ x, f x ≤ 0)
    (hg₀ : ∀ x, 0 ≤ g x) : Antitone (f * g) := fun _ _ h =>
  mul_le_mul_of_nonpos_of_nonneg (hf h) (hg h) (hf₀ _) (hg₀ _)

theorem Monotone.mul_antitone [ExistsAddOfLE α] [PosMulMono α] [MulPosMono α]
<<<<<<< HEAD
    [CovariantClass α α (swap (· + ·)) (· ≤ ·)] [ContravariantClass α α (swap (· + ·)) (· ≤ ·)]
=======
    [AddRightMono α] [AddRightReflectLE α]
>>>>>>> d0df76bd
    (hf : Monotone f) (hg : Antitone g) (hf₀ : ∀ x, 0 ≤ f x)
    (hg₀ : ∀ x, g x ≤ 0) : Antitone (f * g) := fun _ _ h =>
  mul_le_mul_of_nonneg_of_nonpos (hf h) (hg h) (hf₀ _) (hg₀ _)

theorem Antitone.mul [ExistsAddOfLE α] [PosMulMono α] [MulPosMono α]
<<<<<<< HEAD
    [CovariantClass α α (swap (· + ·)) (· ≤ ·)] [ContravariantClass α α (swap (· + ·)) (· ≤ ·)]
=======
    [AddRightMono α] [AddRightReflectLE α]
>>>>>>> d0df76bd
    (hf : Antitone f) (hg : Antitone g) (hf₀ : ∀ x, f x ≤ 0) (hg₀ : ∀ x, g x ≤ 0) :
    Monotone (f * g) := fun _ _ h => mul_le_mul_of_nonpos_of_nonpos (hf h) (hg h) (hf₀ _) (hg₀ _)

end Monotone
end OrderedSemiring

section OrderedCommRing

section StrictOrderedSemiring

variable [Semiring α] [PartialOrder α] {a b c d : α}

theorem lt_two_mul_self [ZeroLEOneClass α] [MulPosStrictMono α] [NeZero (R := α) 1]
<<<<<<< HEAD
    [CovariantClass α α (· + ·) (· < ·)] (ha : 0 < a) : a < 2 * a :=
  lt_mul_of_one_lt_left ha one_lt_two

theorem mul_lt_mul_of_neg_left [ExistsAddOfLE α] [PosMulStrictMono α]
    [CovariantClass α α (swap (· + ·)) (· < ·)] [ContravariantClass α α (swap (· + ·)) (· < ·)]
=======
    [AddLeftStrictMono α] (ha : 0 < a) : a < 2 * a :=
  lt_mul_of_one_lt_left ha one_lt_two

theorem mul_lt_mul_of_neg_left [ExistsAddOfLE α] [PosMulStrictMono α]
    [AddRightStrictMono α] [AddRightReflectLT α]
>>>>>>> d0df76bd
    (h : b < a) (hc : c < 0) : c * a < c * b := by
  obtain ⟨d, hcd⟩ := exists_add_of_le hc.le
  refine (add_lt_add_iff_right (d * b + d * a)).1 ?_
  calc
    _ = d * b := by rw [add_left_comm, ← add_mul, ← hcd, zero_mul, add_zero]
    _ < d * a := mul_lt_mul_of_pos_left h <| hcd.trans_lt <| add_lt_of_neg_left _ hc
    _ = _ := by rw [← add_assoc, ← add_mul, ← hcd, zero_mul, zero_add]

theorem mul_lt_mul_of_neg_right [ExistsAddOfLE α] [MulPosStrictMono α]
<<<<<<< HEAD
    [CovariantClass α α (swap (· + ·)) (· < ·)] [ContravariantClass α α (swap (· + ·)) (· < ·)]
=======
    [AddRightStrictMono α] [AddRightReflectLT α]
>>>>>>> d0df76bd
    (h : b < a) (hc : c < 0) : a * c < b * c := by
  obtain ⟨d, hcd⟩ := exists_add_of_le hc.le
  refine (add_lt_add_iff_right (b * d + a * d)).1 ?_
  calc
    _ = b * d := by rw [add_left_comm, ← mul_add, ← hcd, mul_zero, add_zero]
    _ < a * d := mul_lt_mul_of_pos_right h <| hcd.trans_lt <| add_lt_of_neg_left _ hc
    _ = _ := by rw [← add_assoc, ← mul_add, ← hcd, mul_zero, zero_add]

theorem mul_pos_of_neg_of_neg [ExistsAddOfLE α] [MulPosStrictMono α]
<<<<<<< HEAD
    [CovariantClass α α (swap (· + ·)) (· < ·)] [ContravariantClass α α (swap (· + ·)) (· < ·)]
=======
    [AddRightStrictMono α] [AddRightReflectLT α]
>>>>>>> d0df76bd
    {a b : α} (ha : a < 0) (hb : b < 0) : 0 < a * b := by
  simpa only [zero_mul] using mul_lt_mul_of_neg_right ha hb

/-- Variant of `mul_lt_of_lt_one_left` for `b` negative instead of positive. -/
theorem lt_mul_of_lt_one_left [ExistsAddOfLE α] [MulPosStrictMono α]
<<<<<<< HEAD
    [CovariantClass α α (swap (· + ·)) (· < ·)] [ContravariantClass α α (swap (· + ·)) (· < ·)]
=======
    [AddRightStrictMono α] [AddRightReflectLT α]
>>>>>>> d0df76bd
    (hb : b < 0) (h : a < 1) : b < a * b := by
  simpa only [one_mul] using mul_lt_mul_of_neg_right h hb

/-- Variant of `lt_mul_of_one_lt_left` for `b` negative instead of positive. -/
theorem mul_lt_of_one_lt_left [ExistsAddOfLE α] [MulPosStrictMono α]
<<<<<<< HEAD
    [CovariantClass α α (swap (· + ·)) (· < ·)] [ContravariantClass α α (swap (· + ·)) (· < ·)]
=======
    [AddRightStrictMono α] [AddRightReflectLT α]
>>>>>>> d0df76bd
    (hb : b < 0) (h : 1 < a) : a * b < b := by
  simpa only [one_mul] using mul_lt_mul_of_neg_right h hb

/-- Variant of `mul_lt_of_lt_one_right` for `a` negative instead of positive. -/
theorem lt_mul_of_lt_one_right [ExistsAddOfLE α] [PosMulStrictMono α]
<<<<<<< HEAD
    [CovariantClass α α (swap (· + ·)) (· < ·)] [ContravariantClass α α (swap (· + ·)) (· < ·)]
=======
    [AddRightStrictMono α] [AddRightReflectLT α]
>>>>>>> d0df76bd
    (ha : a < 0) (h : b < 1) : a < a * b := by
  simpa only [mul_one] using mul_lt_mul_of_neg_left h ha

/-- Variant of `lt_mul_of_lt_one_right` for `a` negative instead of positive. -/
theorem mul_lt_of_one_lt_right [ExistsAddOfLE α] [PosMulStrictMono α]
<<<<<<< HEAD
    [CovariantClass α α (swap (· + ·)) (· < ·)] [ContravariantClass α α (swap (· + ·)) (· < ·)]
=======
    [AddRightStrictMono α] [AddRightReflectLT α]
>>>>>>> d0df76bd
    (ha : a < 0) (h : 1 < b) : a * b < a := by
  simpa only [mul_one] using mul_lt_mul_of_neg_left h ha

section Monotone

variable [Preorder β] {f : β → α}

theorem strictAnti_mul_left [ExistsAddOfLE α] [PosMulStrictMono α]
<<<<<<< HEAD
    [CovariantClass α α (swap (· + ·)) (· < ·)] [ContravariantClass α α (swap (· + ·)) (· < ·)]
=======
    [AddRightStrictMono α] [AddRightReflectLT α]
>>>>>>> d0df76bd
    {a : α} (ha : a < 0) : StrictAnti (a * ·) := fun _ _ b_lt_c =>
  mul_lt_mul_of_neg_left b_lt_c ha

theorem strictAnti_mul_right [ExistsAddOfLE α] [MulPosStrictMono α]
<<<<<<< HEAD
    [CovariantClass α α (swap (· + ·)) (· < ·)] [ContravariantClass α α (swap (· + ·)) (· < ·)]
=======
    [AddRightStrictMono α] [AddRightReflectLT α]
>>>>>>> d0df76bd
    {a : α} (ha : a < 0) : StrictAnti fun x => x * a := fun _ _ b_lt_c =>
  mul_lt_mul_of_neg_right b_lt_c ha

theorem StrictMono.const_mul_of_neg [ExistsAddOfLE α] [PosMulStrictMono α]
<<<<<<< HEAD
    [CovariantClass α α (swap (· + ·)) (· < ·)] [ContravariantClass α α (swap (· + ·)) (· < ·)]
=======
    [AddRightStrictMono α] [AddRightReflectLT α]
>>>>>>> d0df76bd
    (hf : StrictMono f) (ha : a < 0) : StrictAnti fun x => a * f x :=
  (strictAnti_mul_left ha).comp_strictMono hf

theorem StrictMono.mul_const_of_neg [ExistsAddOfLE α] [MulPosStrictMono α]
<<<<<<< HEAD
    [CovariantClass α α (swap (· + ·)) (· < ·)] [ContravariantClass α α (swap (· + ·)) (· < ·)]
=======
    [AddRightStrictMono α] [AddRightReflectLT α]
>>>>>>> d0df76bd
    (hf : StrictMono f) (ha : a < 0) : StrictAnti fun x => f x * a :=
  (strictAnti_mul_right ha).comp_strictMono hf

theorem StrictAnti.const_mul_of_neg [ExistsAddOfLE α] [PosMulStrictMono α]
<<<<<<< HEAD
    [CovariantClass α α (swap (· + ·)) (· < ·)] [ContravariantClass α α (swap (· + ·)) (· < ·)]
=======
    [AddRightStrictMono α] [AddRightReflectLT α]
>>>>>>> d0df76bd
    (hf : StrictAnti f) (ha : a < 0) : StrictMono fun x => a * f x :=
  (strictAnti_mul_left ha).comp hf

theorem StrictAnti.mul_const_of_neg [ExistsAddOfLE α] [MulPosStrictMono α]
<<<<<<< HEAD
    [CovariantClass α α (swap (· + ·)) (· < ·)] [ContravariantClass α α (swap (· + ·)) (· < ·)]
=======
    [AddRightStrictMono α] [AddRightReflectLT α]
>>>>>>> d0df76bd
    (hf : StrictAnti f) (ha : a < 0) : StrictMono fun x => f x * a :=
  (strictAnti_mul_right ha).comp hf

end Monotone

/-- Binary **rearrangement inequality**. -/
lemma mul_add_mul_le_mul_add_mul [ExistsAddOfLE α] [MulPosMono α]
<<<<<<< HEAD
    [CovariantClass α α (· + ·) (· ≤ ·)] [ContravariantClass α α (· + ·) (· ≤ ·)]
=======
    [AddLeftMono α] [AddLeftReflectLE α]
>>>>>>> d0df76bd
    (hab : a ≤ b) (hcd : c ≤ d) : a * d + b * c ≤ a * c + b * d := by
  obtain ⟨b, rfl⟩ := exists_add_of_le hab
  obtain ⟨d, hd, rfl⟩ := exists_nonneg_add_of_le hcd
  rw [mul_add, add_right_comm, mul_add, ← add_assoc]
  exact add_le_add_left (mul_le_mul_of_nonneg_right hab hd) _

/-- Binary **rearrangement inequality**. -/
lemma mul_add_mul_le_mul_add_mul' [ExistsAddOfLE α] [MulPosMono α]
<<<<<<< HEAD
    [CovariantClass α α (· + ·) (· ≤ ·)] [ContravariantClass α α (· + ·) (· ≤ ·)]
=======
    [AddLeftMono α] [AddLeftReflectLE α]
>>>>>>> d0df76bd
    (hba : b ≤ a) (hdc : d ≤ c) : a * d + b * c ≤ a * c + b * d := by
  rw [add_comm (a * d), add_comm (a * c)]; exact mul_add_mul_le_mul_add_mul hba hdc

variable [AddLeftReflectLT α]

/-- Binary strict **rearrangement inequality**. -/
lemma mul_add_mul_lt_mul_add_mul [ExistsAddOfLE α] [MulPosStrictMono α]
<<<<<<< HEAD
    [CovariantClass α α (· + ·) (· < ·)]
=======
    [AddLeftStrictMono α]
>>>>>>> d0df76bd
    (hab : a < b) (hcd : c < d) : a * d + b * c < a * c + b * d := by
  obtain ⟨b, rfl⟩ := exists_add_of_le hab.le
  obtain ⟨d, hd, rfl⟩ := exists_pos_add_of_lt' hcd
  rw [mul_add, add_right_comm, mul_add, ← add_assoc]
  exact add_lt_add_left (mul_lt_mul_of_pos_right hab hd) _

/-- Binary **rearrangement inequality**. -/
lemma mul_add_mul_lt_mul_add_mul' [ExistsAddOfLE α] [MulPosStrictMono α]
<<<<<<< HEAD
    [CovariantClass α α (· + ·) (· < ·)]
=======
    [AddLeftStrictMono α]
>>>>>>> d0df76bd
    (hba : b < a) (hdc : d < c) : a * d + b * c < a * c + b * d := by
  rw [add_comm (a * d), add_comm (a * c)]
  exact mul_add_mul_lt_mul_add_mul hba hdc

end StrictOrderedSemiring

section LinearOrderedSemiring

<<<<<<< HEAD
variable [Semiring α] [LinearOrder α] {a b c d : α}
=======
variable [Semiring α] [LinearOrder α] {a b c : α}
>>>>>>> d0df76bd

theorem nonneg_and_nonneg_or_nonpos_and_nonpos_of_mul_nonneg
    [MulPosStrictMono α] [PosMulStrictMono α]
    (hab : 0 ≤ a * b) : 0 ≤ a ∧ 0 ≤ b ∨ a ≤ 0 ∧ b ≤ 0 := by
  refine Decidable.or_iff_not_and_not.2 ?_
  simp only [not_and, not_le]; intro ab nab; apply not_lt_of_le hab _
  rcases lt_trichotomy 0 a with (ha | rfl | ha)
  · exact mul_neg_of_pos_of_neg ha (ab ha.le)
  · exact ((ab le_rfl).asymm (nab le_rfl)).elim
  · exact mul_neg_of_neg_of_pos ha (nab ha.le)

theorem nonneg_of_mul_nonneg_left [MulPosStrictMono α]
    (h : 0 ≤ a * b) (hb : 0 < b) : 0 ≤ a :=
  le_of_not_gt fun ha => (mul_neg_of_neg_of_pos ha hb).not_le h

theorem nonneg_of_mul_nonneg_right [PosMulStrictMono α]
    (h : 0 ≤ a * b) (ha : 0 < a) : 0 ≤ b :=
  le_of_not_gt fun hb => (mul_neg_of_pos_of_neg ha hb).not_le h

theorem nonpos_of_mul_nonpos_left [PosMulStrictMono α]
    (h : a * b ≤ 0) (hb : 0 < b) : a ≤ 0 :=
  le_of_not_gt fun ha : a > 0 => (mul_pos ha hb).not_le h

theorem nonpos_of_mul_nonpos_right [PosMulStrictMono α]
    (h : a * b ≤ 0) (ha : 0 < a) : b ≤ 0 :=
  le_of_not_gt fun hb : b > 0 => (mul_pos ha hb).not_le h

@[simp]
theorem mul_nonneg_iff_of_pos_left [PosMulStrictMono α]
    (h : 0 < c) : 0 ≤ c * b ↔ 0 ≤ b := by
  convert mul_le_mul_left h
  simp

@[simp]
theorem mul_nonneg_iff_of_pos_right [MulPosStrictMono α]
    (h : 0 < c) : 0 ≤ b * c ↔ 0 ≤ b := by
  simpa using (mul_le_mul_right h : 0 * c ≤ b * c ↔ 0 ≤ b)

theorem add_le_mul_of_left_le_right [ZeroLEOneClass α] [NeZero (R := α) 1]
<<<<<<< HEAD
    [MulPosStrictMono α] [CovariantClass α α (· + ·) (· ≤ ·)]
=======
    [MulPosStrictMono α] [AddLeftMono α]
>>>>>>> d0df76bd
    (a2 : 2 ≤ a) (ab : a ≤ b) : a + b ≤ a * b :=
  have : 0 < b :=
    calc
      0 < 2 := zero_lt_two
      _ ≤ a := a2
      _ ≤ b := ab
  calc
    a + b ≤ b + b := add_le_add_right ab b
    _ = 2 * b := (two_mul b).symm
    _ ≤ a * b := (mul_le_mul_right this).mpr a2

-- Porting note: we used to not need the type annotation on `(0 : α)` at the start of the `calc`.
theorem add_le_mul_of_right_le_left [ZeroLEOneClass α] [NeZero (R := α) 1]
<<<<<<< HEAD
    [CovariantClass α α (· + ·) (· ≤ ·)] [PosMulStrictMono α]
=======
    [AddLeftMono α] [PosMulStrictMono α]
>>>>>>> d0df76bd
    (b2 : 2 ≤ b) (ba : b ≤ a) : a + b ≤ a * b :=
  have : 0 < a :=
    calc (0 : α)
      _ < 2 := zero_lt_two
      _ ≤ b := b2
      _ ≤ a := ba
  calc
    a + b ≤ a + a := add_le_add_left ba a
    _ = a * 2 := (mul_two a).symm
    _ ≤ a * b := (mul_le_mul_left this).mpr b2

theorem add_le_mul [ZeroLEOneClass α] [NeZero (R := α) 1]
<<<<<<< HEAD
    [MulPosStrictMono α] [PosMulStrictMono α] [CovariantClass α α (· + ·) (· ≤ ·)]
=======
    [MulPosStrictMono α] [PosMulStrictMono α] [AddLeftMono α]
>>>>>>> d0df76bd
    (a2 : 2 ≤ a) (b2 : 2 ≤ b) : a + b ≤ a * b :=
  if hab : a ≤ b then add_le_mul_of_left_le_right a2 hab
  else add_le_mul_of_right_le_left b2 (le_of_not_le hab)

theorem add_le_mul' [ZeroLEOneClass α] [NeZero (R := α) 1]
<<<<<<< HEAD
    [MulPosStrictMono α] [PosMulStrictMono α] [CovariantClass α α (· + ·) (· ≤ ·)]
=======
    [MulPosStrictMono α] [PosMulStrictMono α] [AddLeftMono α]
>>>>>>> d0df76bd
    (a2 : 2 ≤ a) (b2 : 2 ≤ b) : a + b ≤ b * a :=
  (le_of_eq (add_comm _ _)).trans (add_le_mul b2 a2)

theorem mul_nonneg_iff_right_nonneg_of_pos [PosMulStrictMono α]
    (ha : 0 < a) : 0 ≤ a * b ↔ 0 ≤ b :=
  ⟨fun h => nonneg_of_mul_nonneg_right h ha, mul_nonneg ha.le⟩

theorem mul_nonneg_iff_left_nonneg_of_pos [PosMulStrictMono α] [MulPosStrictMono α]
    (hb : 0 < b) : 0 ≤ a * b ↔ 0 ≤ a :=
  ⟨fun h => nonneg_of_mul_nonneg_left h hb, fun h => mul_nonneg h hb.le⟩

theorem nonpos_of_mul_nonneg_left [PosMulStrictMono α]
    (h : 0 ≤ a * b) (hb : b < 0) : a ≤ 0 :=
  le_of_not_gt fun ha => absurd h (mul_neg_of_pos_of_neg ha hb).not_le

theorem nonpos_of_mul_nonneg_right [MulPosStrictMono α]
    (h : 0 ≤ a * b) (ha : a < 0) : b ≤ 0 :=
  le_of_not_gt fun hb => absurd h (mul_neg_of_neg_of_pos ha hb).not_le

@[simp]
theorem Units.inv_pos
    [ZeroLEOneClass α] [NeZero (R := α) 1] [PosMulStrictMono α]
    {u : αˣ} : (0 : α) < ↑u⁻¹ ↔ (0 : α) < u :=
  have : ∀ {u : αˣ}, (0 : α) < u → (0 : α) < ↑u⁻¹ := @fun u h =>
    (mul_pos_iff_of_pos_left h).mp <| u.mul_inv.symm ▸ zero_lt_one
  ⟨this, this⟩

@[simp]
theorem Units.inv_neg
    [ZeroLEOneClass α] [NeZero (R := α) 1] [MulPosMono α] [PosMulMono α]
    {u : αˣ} : ↑u⁻¹ < (0 : α) ↔ ↑u < (0 : α) :=
  have : ∀ {u : αˣ}, ↑u < (0 : α) → ↑u⁻¹ < (0 : α) := @fun u h =>
    neg_of_mul_pos_right (u.mul_inv.symm ▸ zero_lt_one) h.le
  ⟨this, this⟩

theorem cmp_mul_pos_left [PosMulStrictMono α]
    (ha : 0 < a) (b c : α) : cmp (a * b) (a * c) = cmp b c :=
  (strictMono_mul_left_of_pos ha).cmp_map_eq b c

theorem cmp_mul_pos_right [MulPosStrictMono α]
    (ha : 0 < a) (b c : α) : cmp (b * a) (c * a) = cmp b c :=
  (strictMono_mul_right_of_pos ha).cmp_map_eq b c

theorem mul_max_of_nonneg [PosMulMono α]
    (b c : α) (ha : 0 ≤ a) : a * max b c = max (a * b) (a * c) :=
  (monotone_mul_left_of_nonneg ha).map_max

theorem mul_min_of_nonneg [PosMulMono α]
    (b c : α) (ha : 0 ≤ a) : a * min b c = min (a * b) (a * c) :=
  (monotone_mul_left_of_nonneg ha).map_min

theorem max_mul_of_nonneg [MulPosMono α]
    (a b : α) (hc : 0 ≤ c) : max a b * c = max (a * c) (b * c) :=
  (monotone_mul_right_of_nonneg hc).map_max

theorem min_mul_of_nonneg [MulPosMono α]
    (a b : α) (hc : 0 ≤ c) : min a b * c = min (a * c) (b * c) :=
  (monotone_mul_right_of_nonneg hc).map_min

theorem le_of_mul_le_of_one_le
    [ZeroLEOneClass α] [NeZero (R := α) 1] [MulPosStrictMono α] [PosMulMono α]
    {a b c : α} (h : a * c ≤ b) (hb : 0 ≤ b) (hc : 1 ≤ c) : a ≤ b :=
  le_of_mul_le_mul_right (h.trans <| le_mul_of_one_le_right hb hc) <| zero_lt_one.trans_le hc

theorem nonneg_le_nonneg_of_sq_le_sq [PosMulStrictMono α] [MulPosMono α]
    {a b : α} (hb : 0 ≤ b) (h : a * a ≤ b * b) : a ≤ b :=
  le_of_not_gt fun hab => (mul_self_lt_mul_self hb hab).not_le h

theorem mul_self_le_mul_self_iff [PosMulStrictMono α] [MulPosMono α]
    {a b : α} (h1 : 0 ≤ a) (h2 : 0 ≤ b) : a ≤ b ↔ a * a ≤ b * b :=
  ⟨mul_self_le_mul_self h1, nonneg_le_nonneg_of_sq_le_sq h2⟩

theorem mul_self_lt_mul_self_iff [PosMulStrictMono α] [MulPosMono α]
    {a b : α} (h1 : 0 ≤ a) (h2 : 0 ≤ b) : a < b ↔ a * a < b * b :=
  ((@strictMonoOn_mul_self α _).lt_iff_lt h1 h2).symm

theorem mul_self_inj [PosMulStrictMono α] [MulPosMono α]
    {a b : α} (h1 : 0 ≤ a) (h2 : 0 ≤ b) : a * a = b * b ↔ a = b :=
  (@strictMonoOn_mul_self α _).eq_iff_eq h1 h2

lemma sign_cases_of_C_mul_pow_nonneg [PosMulStrictMono α]
    (h : ∀ n, 0 ≤ a * b ^ n) : a = 0 ∨ 0 < a ∧ 0 ≤ b := by
  have : 0 ≤ a := by simpa only [pow_zero, mul_one] using h 0
  refine this.eq_or_gt.imp_right fun ha ↦ ⟨ha, nonneg_of_mul_nonneg_right ?_ ha⟩
  simpa only [pow_one] using h 1

theorem mul_pos_iff [ExistsAddOfLE α] [PosMulStrictMono α] [MulPosStrictMono α]
<<<<<<< HEAD
    [CovariantClass α α (· + ·) (· < ·)] [ContravariantClass α α (· + ·) (· < ·)] :
=======
    [AddLeftStrictMono α] [AddLeftReflectLT α] :
>>>>>>> d0df76bd
    0 < a * b ↔ 0 < a ∧ 0 < b ∨ a < 0 ∧ b < 0 :=
  ⟨pos_and_pos_or_neg_and_neg_of_mul_pos, fun h =>
    h.elim (and_imp.2 mul_pos) (and_imp.2 mul_pos_of_neg_of_neg)⟩

theorem mul_nonneg_iff [ExistsAddOfLE α] [MulPosStrictMono α] [PosMulStrictMono α]
<<<<<<< HEAD
    [ContravariantClass α α (· + ·) (· ≤ ·)] [CovariantClass α α (· + ·) (· ≤ ·)]:
=======
    [AddLeftReflectLE α] [AddLeftMono α]:
>>>>>>> d0df76bd
    0 ≤ a * b ↔ 0 ≤ a ∧ 0 ≤ b ∨ a ≤ 0 ∧ b ≤ 0 :=
  ⟨nonneg_and_nonneg_or_nonpos_and_nonpos_of_mul_nonneg, fun h =>
    h.elim (and_imp.2 mul_nonneg) (and_imp.2 mul_nonneg_of_nonpos_of_nonpos)⟩

/-- Out of three elements of a `LinearOrderedRing`, two must have the same sign. -/
theorem mul_nonneg_of_three [ExistsAddOfLE α] [MulPosStrictMono α] [PosMulStrictMono α]
<<<<<<< HEAD
    [CovariantClass α α (· + ·) (· ≤ ·)] [ContravariantClass α α (· + ·) (· ≤ ·)]
=======
    [AddLeftMono α] [AddLeftReflectLE α]
>>>>>>> d0df76bd
    (a b c : α) : 0 ≤ a * b ∨ 0 ≤ b * c ∨ 0 ≤ c * a := by
  iterate 3 rw [mul_nonneg_iff]
  have or_a := le_total 0 a
  have or_b := le_total 0 b
  have or_c := le_total 0 c
  -- Porting note used to be by `itauto` from here
  exact Or.elim or_c
    (fun (h0 : 0 ≤ c) =>
      Or.elim or_b
        (fun (h1 : 0 ≤ b) =>
            Or.elim or_a (fun (h2 : 0 ≤ a) => Or.inl (Or.inl ⟨h2, h1⟩))
              (fun (_ : a ≤ 0) => Or.inr (Or.inl (Or.inl ⟨h1, h0⟩))))
        (fun (h1 : b ≤ 0) =>
            Or.elim or_a (fun (h3 : 0 ≤ a) => Or.inr (Or.inr (Or.inl ⟨h0, h3⟩)))
              (fun (h3 : a ≤ 0) => Or.inl (Or.inr ⟨h3, h1⟩))))
    (fun (h0 : c ≤ 0) =>
      Or.elim or_b
        (fun (h4 : 0 ≤ b) =>
            Or.elim or_a (fun (h5 : 0 ≤ a) => Or.inl (Or.inl ⟨h5, h4⟩))
              (fun (h5 : a ≤ 0) => Or.inr (Or.inr (Or.inr ⟨h0, h5⟩))))
        (fun (h4 : b ≤ 0) =>
            Or.elim or_a (fun (_ : 0 ≤ a) => Or.inr (Or.inl (Or.inr ⟨h4, h0⟩)))
              (fun (h6 : a ≤ 0) => Or.inl (Or.inr ⟨h6, h4⟩))))

lemma mul_nonneg_iff_pos_imp_nonneg [ExistsAddOfLE α] [PosMulStrictMono α] [MulPosStrictMono α]
<<<<<<< HEAD
    [CovariantClass α α (· + ·) (· ≤ ·)] [ContravariantClass α α (· + ·) (· ≤ ·)] :
=======
    [AddLeftMono α] [AddLeftReflectLE α] :
>>>>>>> d0df76bd
    0 ≤ a * b ↔ (0 < a → 0 ≤ b) ∧ (0 < b → 0 ≤ a) := by
  refine mul_nonneg_iff.trans ?_
  simp_rw [← not_le, ← or_iff_not_imp_left]
  have := le_total a 0
  have := le_total b 0
  tauto

@[simp]
theorem mul_le_mul_left_of_neg [ExistsAddOfLE α] [PosMulStrictMono α]
<<<<<<< HEAD
    [CovariantClass α α (swap (· + ·)) (· ≤ ·)] [ContravariantClass α α (swap (· + ·)) (· ≤ ·)]
=======
    [AddRightMono α] [AddRightReflectLE α]
>>>>>>> d0df76bd
    {a b c : α} (h : c < 0) : c * a ≤ c * b ↔ b ≤ a :=
  (strictAnti_mul_left h).le_iff_le

@[simp]
theorem mul_le_mul_right_of_neg [ExistsAddOfLE α] [MulPosStrictMono α]
<<<<<<< HEAD
    [CovariantClass α α (swap (· + ·)) (· ≤ ·)] [ContravariantClass α α (swap (· + ·)) (· ≤ ·)]
=======
    [AddRightMono α] [AddRightReflectLE α]
>>>>>>> d0df76bd
    {a b c : α} (h : c < 0) : a * c ≤ b * c ↔ b ≤ a :=
  (strictAnti_mul_right h).le_iff_le

@[simp]
theorem mul_lt_mul_left_of_neg [ExistsAddOfLE α] [PosMulStrictMono α]
<<<<<<< HEAD
    [CovariantClass α α (swap (· + ·)) (· < ·)] [ContravariantClass α α (swap (· + ·)) (· < ·)]
=======
    [AddRightStrictMono α] [AddRightReflectLT α]
>>>>>>> d0df76bd
    {a b c : α} (h : c < 0) : c * a < c * b ↔ b < a :=
  (strictAnti_mul_left h).lt_iff_lt

@[simp]
theorem mul_lt_mul_right_of_neg [ExistsAddOfLE α] [MulPosStrictMono α]
<<<<<<< HEAD
    [CovariantClass α α (swap (· + ·)) (· < ·)] [ContravariantClass α α (swap (· + ·)) (· < ·)]
=======
    [AddRightStrictMono α] [AddRightReflectLT α]
>>>>>>> d0df76bd
    {a b c : α} (h : c < 0) : a * c < b * c ↔ b < a :=
  (strictAnti_mul_right h).lt_iff_lt

theorem lt_of_mul_lt_mul_of_nonpos_left [ExistsAddOfLE α] [PosMulMono α]
<<<<<<< HEAD
    [CovariantClass α α (swap (· + ·)) (· ≤ ·)] [ContravariantClass α α (swap (· + ·)) (· ≤ ·)]
=======
    [AddRightMono α] [AddRightReflectLE α]
>>>>>>> d0df76bd
    (h : c * a < c * b) (hc : c ≤ 0) : b < a :=
  (antitone_mul_left hc).reflect_lt h

theorem lt_of_mul_lt_mul_of_nonpos_right [ExistsAddOfLE α] [MulPosMono α]
<<<<<<< HEAD
    [CovariantClass α α (swap (· + ·)) (· ≤ ·)] [ContravariantClass α α (swap (· + ·)) (· ≤ ·)]
=======
    [AddRightMono α] [AddRightReflectLE α]
>>>>>>> d0df76bd
    (h : a * c < b * c) (hc : c ≤ 0) : b < a :=
  (antitone_mul_right hc).reflect_lt h

theorem cmp_mul_neg_left [ExistsAddOfLE α] [PosMulStrictMono α]
<<<<<<< HEAD
    [ContravariantClass α α (swap (· + ·)) (· < ·)] [CovariantClass α α (swap (· + ·)) (· < ·)]
=======
    [AddRightReflectLT α] [AddRightStrictMono α]
>>>>>>> d0df76bd
    {a : α} (ha : a < 0) (b c : α) : cmp (a * b) (a * c) = cmp c b :=
  (strictAnti_mul_left ha).cmp_map_eq b c

theorem cmp_mul_neg_right [ExistsAddOfLE α] [MulPosStrictMono α]
<<<<<<< HEAD
    [ContravariantClass α α (swap (· + ·)) (· < ·)] [CovariantClass α α (swap (· + ·)) (· < ·)]
=======
    [AddRightReflectLT α] [AddRightStrictMono α]
>>>>>>> d0df76bd
    {a : α} (ha : a < 0) (b c : α) : cmp (b * a) (c * a) = cmp c b :=
  (strictAnti_mul_right ha).cmp_map_eq b c

@[simp]
theorem mul_self_pos [ExistsAddOfLE α] [PosMulStrictMono α] [MulPosStrictMono α]
<<<<<<< HEAD
    [CovariantClass α α (· + ·) (· < ·)] [ContravariantClass α α (· + ·) (· < ·)]
=======
    [AddLeftStrictMono α] [AddLeftReflectLT α]
>>>>>>> d0df76bd
    {a : α} : 0 < a * a ↔ a ≠ 0 := by
  constructor
  · rintro h rfl
    rw [mul_zero] at h
    exact h.false
  · intro h
    rcases h.lt_or_lt with h | h
    exacts [mul_pos_of_neg_of_neg h h, mul_pos h h]

theorem nonneg_of_mul_nonpos_left [ExistsAddOfLE α] [MulPosStrictMono α]
<<<<<<< HEAD
    [CovariantClass α α (swap (· + ·)) (· ≤ ·)] [ContravariantClass α α (swap (· + ·)) (· ≤ ·)]
=======
    [AddRightMono α] [AddRightReflectLE α]
>>>>>>> d0df76bd
    {a b : α} (h : a * b ≤ 0) (hb : b < 0) : 0 ≤ a :=
  le_of_not_gt fun ha => absurd h (mul_pos_of_neg_of_neg ha hb).not_le

theorem nonneg_of_mul_nonpos_right [ExistsAddOfLE α] [MulPosStrictMono α]
<<<<<<< HEAD
    [CovariantClass α α (swap (· + ·)) (· ≤ ·)] [ContravariantClass α α (swap (· + ·)) (· ≤ ·)]
=======
    [AddRightMono α] [AddRightReflectLE α]
>>>>>>> d0df76bd
    {a b : α} (h : a * b ≤ 0) (ha : a < 0) : 0 ≤ b :=
  le_of_not_gt fun hb => absurd h (mul_pos_of_neg_of_neg ha hb).not_le

theorem pos_of_mul_neg_left [ExistsAddOfLE α] [MulPosMono α]
<<<<<<< HEAD
    [CovariantClass α α (swap (· + ·)) (· ≤ ·)] [ContravariantClass α α (swap (· + ·)) (· ≤ ·)]
=======
    [AddRightMono α] [AddRightReflectLE α]
>>>>>>> d0df76bd
    {a b : α} (h : a * b < 0) (hb : b ≤ 0) : 0 < a :=
  lt_of_not_ge fun ha => absurd h (mul_nonneg_of_nonpos_of_nonpos ha hb).not_lt

theorem pos_of_mul_neg_right [ExistsAddOfLE α] [MulPosMono α]
<<<<<<< HEAD
    [CovariantClass α α (swap (· + ·)) (· ≤ ·)] [ContravariantClass α α (swap (· + ·)) (· ≤ ·)]
=======
    [AddRightMono α] [AddRightReflectLE α]
>>>>>>> d0df76bd
    {a b : α} (h : a * b < 0) (ha : a ≤ 0) : 0 < b :=
  lt_of_not_ge fun hb => absurd h (mul_nonneg_of_nonpos_of_nonpos ha hb).not_lt

theorem neg_iff_pos_of_mul_neg [ExistsAddOfLE α] [PosMulMono α] [MulPosMono α]
<<<<<<< HEAD
    [CovariantClass α α (swap (· + ·)) (· ≤ ·)] [ContravariantClass α α (swap (· + ·)) (· ≤ ·)]
=======
    [AddRightMono α] [AddRightReflectLE α]
>>>>>>> d0df76bd
    (hab : a * b < 0) : a < 0 ↔ 0 < b :=
  ⟨pos_of_mul_neg_right hab ∘ le_of_lt, neg_of_mul_neg_left hab ∘ le_of_lt⟩

theorem pos_iff_neg_of_mul_neg [ExistsAddOfLE α] [PosMulMono α] [MulPosMono α]
<<<<<<< HEAD
    [CovariantClass α α (swap (· + ·)) (· ≤ ·)] [ContravariantClass α α (swap (· + ·)) (· ≤ ·)]
=======
    [AddRightMono α] [AddRightReflectLE α]
>>>>>>> d0df76bd
    (hab : a * b < 0) : 0 < a ↔ b < 0 :=
  ⟨neg_of_mul_neg_right hab ∘ le_of_lt, pos_of_mul_neg_left hab ∘ le_of_lt⟩

lemma sq_nonneg [IsRightCancelAdd α]
<<<<<<< HEAD
    [ZeroLEOneClass α] [ExistsAddOfLE α] [PosMulMono α] [CovariantClass α α (· + ·) (· < ·)]
=======
    [ZeroLEOneClass α] [ExistsAddOfLE α] [PosMulMono α] [AddLeftStrictMono α]
>>>>>>> d0df76bd
    (a : α) : 0 ≤ a ^ 2 := by
  obtain ha | ha := le_total 0 a
  · exact pow_nonneg ha _
  obtain ⟨b, hab⟩ := exists_add_of_le ha
  calc
    0 ≤ b ^ 2 := pow_nonneg (not_lt.1 fun hb ↦ hab.not_gt <| add_neg_of_nonpos_of_neg ha hb) _
    _ = a ^ 2 := add_left_injective (a * b) ?_
  calc
    b ^ 2 + a * b = (a + b) * b := by rw [add_comm, sq, add_mul]
    _ = a * (a + b) := by simp [← hab]
    _ = a ^ 2 + a * b := by rw [sq, mul_add]

alias pow_two_nonneg := sq_nonneg

lemma mul_self_nonneg [IsRightCancelAdd α]
<<<<<<< HEAD
    [ZeroLEOneClass α] [ExistsAddOfLE α] [PosMulMono α] [CovariantClass α α (· + ·) (· < ·)]
=======
    [ZeroLEOneClass α] [ExistsAddOfLE α] [PosMulMono α] [AddLeftStrictMono α]
>>>>>>> d0df76bd
    (a : α) : 0 ≤ a * a := by simpa only [sq] using sq_nonneg a

/-- The sum of two squares is zero iff both elements are zero. -/
lemma mul_self_add_mul_self_eq_zero [IsRightCancelAdd α] [NoZeroDivisors α]
    [ZeroLEOneClass α] [ExistsAddOfLE α] [PosMulMono α]
<<<<<<< HEAD
    [CovariantClass α α (· + ·) (· ≤ ·)] [CovariantClass α α (· + ·) (· < ·)] :
=======
    [AddLeftMono α] [AddLeftStrictMono α] :
>>>>>>> d0df76bd
    a * a + b * b = 0 ↔ a = 0 ∧ b = 0 := by
  rw [add_eq_zero_iff_of_nonneg, mul_self_eq_zero (M₀ := α), mul_self_eq_zero (M₀ := α)] <;>
    apply mul_self_nonneg

lemma eq_zero_of_mul_self_add_mul_self_eq_zero [IsRightCancelAdd α] [NoZeroDivisors α]
    [ZeroLEOneClass α] [ExistsAddOfLE α] [PosMulMono α]
<<<<<<< HEAD
    [CovariantClass α α (· + ·) (· ≤ ·)] [CovariantClass α α (· + ·) (· < ·)]
=======
    [AddLeftMono α] [AddLeftStrictMono α]
>>>>>>> d0df76bd
    (h : a * a + b * b = 0) : a = 0 :=
  (mul_self_add_mul_self_eq_zero.mp h).left

end LinearOrderedSemiring

section LinearOrderedCommSemiring

variable [CommSemiring α] [LinearOrder α] {a d : α}

lemma max_mul_mul_le_max_mul_max [PosMulMono α] [MulPosMono α] (b c : α) (ha : 0 ≤ a) (hd : 0 ≤ d) :
    max (a * b) (d * c) ≤ max a c * max d b :=
  have ba : b * a ≤ max d b * max c a :=
    mul_le_mul (le_max_right d b) (le_max_right c a) ha (le_trans hd (le_max_left d b))
  have cd : c * d ≤ max a c * max b d :=
    mul_le_mul (le_max_right a c) (le_max_right b d) hd (le_trans ha (le_max_left a c))
  max_le (by simpa [mul_comm, max_comm] using ba) (by simpa [mul_comm, max_comm] using cd)

<<<<<<< HEAD
/-- Binary **arithmetic mean-geometric mean inequality** (aka AM-GM inequality) for linearly ordered
commutative semirings. -/
lemma two_mul_le_add_sq [ExistsAddOfLE α] [MulPosStrictMono α]
    [ContravariantClass α α (· + ·) (· ≤ ·)] [CovariantClass α α (· + ·) (· ≤ ·)]
=======
/-- Binary, squared, and division-free **arithmetic mean-geometric mean inequality**
(aka AM-GM inequality) for linearly ordered commutative semirings. -/
lemma two_mul_le_add_sq [ExistsAddOfLE α] [MulPosStrictMono α]
    [AddLeftReflectLE α] [AddLeftMono α]
>>>>>>> d0df76bd
    (a b : α) : 2 * a * b ≤ a ^ 2 + b ^ 2 := by
  simpa [fn_min_add_fn_max (fun x ↦ x * x), sq, two_mul, add_mul]
    using mul_add_mul_le_mul_add_mul (@min_le_max _ _ a b) (@min_le_max _ _ a b)

alias two_mul_le_add_pow_two := two_mul_le_add_sq

/-- Binary, squared, and division-free **arithmetic mean-geometric mean inequality**
(aka AM-GM inequality) for linearly ordered commutative semirings. -/
lemma four_mul_le_sq_add [ExistsAddOfLE α] [MulPosStrictMono α]
    [ContravariantClass α α (· + ·) (· ≤ ·)] [CovariantClass α α (· + ·) (· ≤ ·)]
    (a b : α) : 4 * a * b ≤ (a + b) ^ 2 := by
  calc 4 * a * b
    _ = 2 * a * b + 2 * a * b := by rw [mul_assoc, two_add_two_eq_four.symm, add_mul, mul_assoc]
    _ ≤ a ^ 2 + b ^ 2 + 2 * a * b := by gcongr; exact two_mul_le_add_sq _ _
    _ = a ^ 2 + 2 * a * b + b ^ 2 := by rw [add_right_comm]
    _ = (a + b) ^ 2 := (add_sq a b).symm

alias four_mul_le_pow_two_add := four_mul_le_sq_add

end LinearOrderedCommSemiring

section LinearOrderedRing

variable [Ring α] [LinearOrder α] {a b : α}

-- TODO: Can the following five lemmas be generalised to
-- `[Semiring α] [LinearOrder α] [ExistsAddOfLE α] ..`?

lemma mul_neg_iff [PosMulStrictMono α] [MulPosStrictMono α]
<<<<<<< HEAD
    [ContravariantClass α α (· + ·) (· < ·)] [CovariantClass α α (· + ·) (· < ·)] :
=======
    [AddLeftReflectLT α] [AddLeftStrictMono α] :
>>>>>>> d0df76bd
    a * b < 0 ↔ 0 < a ∧ b < 0 ∨ a < 0 ∧ 0 < b := by
  rw [← neg_pos, neg_mul_eq_mul_neg, mul_pos_iff (α := α), neg_pos, neg_lt_zero]

lemma mul_nonpos_iff [MulPosStrictMono α] [PosMulStrictMono α]
<<<<<<< HEAD
    [ContravariantClass α α (· + ·) (· ≤ ·)] [CovariantClass α α (· + ·) (· ≤ ·)] :
=======
    [AddLeftReflectLE α] [AddLeftMono α] :
>>>>>>> d0df76bd
    a * b ≤ 0 ↔ 0 ≤ a ∧ b ≤ 0 ∨ a ≤ 0 ∧ 0 ≤ b := by
  rw [← neg_nonneg, neg_mul_eq_mul_neg, mul_nonneg_iff (α := α), neg_nonneg, neg_nonpos]

lemma mul_nonneg_iff_neg_imp_nonpos [PosMulStrictMono α] [MulPosStrictMono α]
<<<<<<< HEAD
    [CovariantClass α α (· + ·) (· ≤ ·)] [ContravariantClass α α (· + ·) (· ≤ ·)] :
=======
    [AddLeftMono α] [AddLeftReflectLE α] :
>>>>>>> d0df76bd
    0 ≤ a * b ↔ (a < 0 → b ≤ 0) ∧ (b < 0 → a ≤ 0) := by
  rw [← neg_mul_neg, mul_nonneg_iff_pos_imp_nonneg (α := α)]; simp only [neg_pos, neg_nonneg]

lemma mul_nonpos_iff_pos_imp_nonpos [PosMulStrictMono α] [MulPosStrictMono α]
<<<<<<< HEAD
    [CovariantClass α α (· + ·) (· ≤ ·)] [ContravariantClass α α (· + ·) (· ≤ ·)] :
=======
    [AddLeftMono α] [AddLeftReflectLE α] :
>>>>>>> d0df76bd
    a * b ≤ 0 ↔ (0 < a → b ≤ 0) ∧ (b < 0 → 0 ≤ a) := by
  rw [← neg_nonneg, ← mul_neg, mul_nonneg_iff_pos_imp_nonneg (α := α)]
  simp only [neg_pos, neg_nonneg]

lemma mul_nonpos_iff_neg_imp_nonneg [PosMulStrictMono α] [MulPosStrictMono α]
<<<<<<< HEAD
    [CovariantClass α α (· + ·) (· ≤ ·)] [ContravariantClass α α (· + ·) (· ≤ ·)] :
=======
    [AddLeftMono α] [AddLeftReflectLE α] :
>>>>>>> d0df76bd
    a * b ≤ 0 ↔ (a < 0 → 0 ≤ b) ∧ (0 < b → a ≤ 0) := by
  rw [← neg_nonneg, ← neg_mul, mul_nonneg_iff_pos_imp_nonneg (α := α)]
  simp only [neg_pos, neg_nonneg]

lemma neg_one_lt_zero
<<<<<<< HEAD
    [ZeroLEOneClass α] [NeZero (R := α) 1] [CovariantClass α α (· + ·) (· < ·)] :
    -1 < (0 : α) := neg_lt_zero.2 zero_lt_one

lemma sub_one_lt [ZeroLEOneClass α] [NeZero (R := α) 1]
    [CovariantClass α α (· + ·) (· < ·)]
    (a : α) : a - 1 < a := sub_lt_iff_lt_add.2 <| lt_add_one a

lemma mul_self_le_mul_self_of_le_of_neg_le
    [MulPosMono α] [PosMulMono α] [CovariantClass α α (· + ·) (· ≤ ·)]
=======
    [ZeroLEOneClass α] [NeZero (R := α) 1] [AddLeftStrictMono α] :
    -1 < (0 : α) := neg_lt_zero.2 zero_lt_one

lemma sub_one_lt [ZeroLEOneClass α] [NeZero (R := α) 1]
    [AddLeftStrictMono α]
    (a : α) : a - 1 < a := sub_lt_iff_lt_add.2 <| lt_add_one a

lemma mul_self_le_mul_self_of_le_of_neg_le
    [MulPosMono α] [PosMulMono α] [AddLeftMono α]
>>>>>>> d0df76bd
    (h₁ : a ≤ b) (h₂ : -a ≤ b) : a * a ≤ b * b :=
  (le_total 0 a).elim (mul_self_le_mul_self · h₁) fun h ↦
    (neg_mul_neg a a).symm.trans_le <|
      mul_le_mul h₂ h₂ (neg_nonneg.2 h) <| (neg_nonneg.2 h).trans h₂

end LinearOrderedRing
<<<<<<< HEAD

@[deprecated (since := "2023-12-23")] alias zero_le_mul_left := mul_nonneg_iff_of_pos_left
@[deprecated (since := "2023-12-23")] alias zero_le_mul_right := mul_nonneg_iff_of_pos_right
@[deprecated (since := "2023-12-23")] alias zero_lt_mul_left := mul_pos_iff_of_pos_left
@[deprecated (since := "2023-12-23")] alias zero_lt_mul_right := mul_pos_iff_of_pos_right

=======
>>>>>>> d0df76bd
end OrderedCommRing<|MERGE_RESOLUTION|>--- conflicted
+++ resolved
@@ -137,11 +137,7 @@
 variable [Semiring α] [Preorder α] {a b c d : α}
 
 -- Porting note: it's unfortunate we need to write `(@one_le_two α)` here.
-<<<<<<< HEAD
-theorem add_le_mul_two_add [ZeroLEOneClass α] [MulPosMono α] [CovariantClass α α (· + ·) (· ≤ ·)]
-=======
 theorem add_le_mul_two_add [ZeroLEOneClass α] [MulPosMono α] [AddLeftMono α]
->>>>>>> d0df76bd
     (a2 : 2 ≤ a) (b0 : 0 ≤ b) : a + (2 + b) ≤ a * (2 + b) :=
   calc
     a + (2 + b) ≤ a + (a + a * b) :=
@@ -149,11 +145,7 @@
     _ ≤ a * (2 + b) := by rw [mul_add, mul_two, add_assoc]
 
 theorem mul_le_mul_of_nonpos_left [ExistsAddOfLE α] [PosMulMono α]
-<<<<<<< HEAD
-    [CovariantClass α α (swap (· + ·)) (· ≤ ·)] [ContravariantClass α α (swap (· + ·)) (· ≤ ·)]
-=======
-    [AddRightMono α] [AddRightReflectLE α]
->>>>>>> d0df76bd
+    [AddRightMono α] [AddRightReflectLE α]
     (h : b ≤ a) (hc : c ≤ 0) : c * a ≤ c * b := by
   obtain ⟨d, hcd⟩ := exists_add_of_le hc
   refine le_of_add_le_add_right (a := d * b + d * a) ?_
@@ -163,11 +155,7 @@
     _ = _ := by rw [← add_assoc, ← add_mul, ← hcd, zero_mul, zero_add]
 
 theorem mul_le_mul_of_nonpos_right [ExistsAddOfLE α] [MulPosMono α]
-<<<<<<< HEAD
-    [CovariantClass α α (swap (· + ·)) (· ≤ ·)] [ContravariantClass α α (swap (· + ·)) (· ≤ ·)]
-=======
-    [AddRightMono α] [AddRightReflectLE α]
->>>>>>> d0df76bd
+    [AddRightMono α] [AddRightReflectLE α]
     (h : b ≤ a) (hc : c ≤ 0) : a * c ≤ b * c := by
   obtain ⟨d, hcd⟩ := exists_add_of_le hc
   refine le_of_add_le_add_right (a := b * d + a * d) ?_
@@ -177,105 +165,61 @@
     _ = _ := by rw [← add_assoc, ← mul_add, ← hcd, mul_zero, zero_add]
 
 theorem mul_nonneg_of_nonpos_of_nonpos [ExistsAddOfLE α] [MulPosMono α]
-<<<<<<< HEAD
-    [CovariantClass α α (swap (· + ·)) (· ≤ ·)] [ContravariantClass α α (swap (· + ·)) (· ≤ ·)]
-=======
-    [AddRightMono α] [AddRightReflectLE α]
->>>>>>> d0df76bd
+    [AddRightMono α] [AddRightReflectLE α]
     (ha : a ≤ 0) (hb : b ≤ 0) : 0 ≤ a * b := by
   simpa only [zero_mul] using mul_le_mul_of_nonpos_right ha hb
 
 theorem mul_le_mul_of_nonneg_of_nonpos [ExistsAddOfLE α] [MulPosMono α] [PosMulMono α]
-<<<<<<< HEAD
-    [CovariantClass α α (swap (· + ·)) (· ≤ ·)] [ContravariantClass α α (swap (· + ·)) (· ≤ ·)]
-=======
-    [AddRightMono α] [AddRightReflectLE α]
->>>>>>> d0df76bd
+    [AddRightMono α] [AddRightReflectLE α]
     (hca : c ≤ a) (hbd : b ≤ d) (hc : 0 ≤ c) (hb : b ≤ 0) : a * b ≤ c * d :=
   (mul_le_mul_of_nonpos_right hca hb).trans <| mul_le_mul_of_nonneg_left hbd hc
 
 theorem mul_le_mul_of_nonneg_of_nonpos' [ExistsAddOfLE α] [PosMulMono α] [MulPosMono α]
-<<<<<<< HEAD
-    [CovariantClass α α (swap (· + ·)) (· ≤ ·)] [ContravariantClass α α (swap (· + ·)) (· ≤ ·)]
-=======
-    [AddRightMono α] [AddRightReflectLE α]
->>>>>>> d0df76bd
+    [AddRightMono α] [AddRightReflectLE α]
     (hca : c ≤ a) (hbd : b ≤ d) (ha : 0 ≤ a) (hd : d ≤ 0) : a * b ≤ c * d :=
   (mul_le_mul_of_nonneg_left hbd ha).trans <| mul_le_mul_of_nonpos_right hca hd
 
 theorem mul_le_mul_of_nonpos_of_nonneg [ExistsAddOfLE α] [MulPosMono α] [PosMulMono α]
-<<<<<<< HEAD
-    [CovariantClass α α (swap (· + ·)) (· ≤ ·)] [ContravariantClass α α (swap (· + ·)) (· ≤ ·)]
-=======
-    [AddRightMono α] [AddRightReflectLE α]
->>>>>>> d0df76bd
+    [AddRightMono α] [AddRightReflectLE α]
     (hac : a ≤ c) (hdb : d ≤ b) (hc : c ≤ 0) (hb : 0 ≤ b) : a * b ≤ c * d :=
   (mul_le_mul_of_nonneg_right hac hb).trans <| mul_le_mul_of_nonpos_left hdb hc
 
 theorem mul_le_mul_of_nonpos_of_nonneg' [ExistsAddOfLE α] [PosMulMono α] [MulPosMono α]
-<<<<<<< HEAD
-    [CovariantClass α α (swap (· + ·)) (· ≤ ·)] [ContravariantClass α α (swap (· + ·)) (· ≤ ·)]
-=======
-    [AddRightMono α] [AddRightReflectLE α]
->>>>>>> d0df76bd
+    [AddRightMono α] [AddRightReflectLE α]
     (hca : c ≤ a) (hbd : b ≤ d) (ha : 0 ≤ a) (hd : d ≤ 0) : a * b ≤ c * d :=
   (mul_le_mul_of_nonneg_left hbd ha).trans <| mul_le_mul_of_nonpos_right hca hd
 
 theorem mul_le_mul_of_nonpos_of_nonpos [ExistsAddOfLE α] [MulPosMono α] [PosMulMono α]
-<<<<<<< HEAD
-    [CovariantClass α α (swap (· + ·)) (· ≤ ·)] [ContravariantClass α α (swap (· + ·)) (· ≤ ·)]
-=======
-    [AddRightMono α] [AddRightReflectLE α]
->>>>>>> d0df76bd
+    [AddRightMono α] [AddRightReflectLE α]
     (hca : c ≤ a) (hdb : d ≤ b) (hc : c ≤ 0) (hb : b ≤ 0) : a * b ≤ c * d :=
   (mul_le_mul_of_nonpos_right hca hb).trans <| mul_le_mul_of_nonpos_left hdb hc
 
 theorem mul_le_mul_of_nonpos_of_nonpos' [ExistsAddOfLE α] [PosMulMono α] [MulPosMono α]
-<<<<<<< HEAD
-    [CovariantClass α α (swap (· + ·)) (· ≤ ·)] [ContravariantClass α α (swap (· + ·)) (· ≤ ·)]
-=======
-    [AddRightMono α] [AddRightReflectLE α]
->>>>>>> d0df76bd
+    [AddRightMono α] [AddRightReflectLE α]
     (hca : c ≤ a) (hdb : d ≤ b) (ha : a ≤ 0) (hd : d ≤ 0) : a * b ≤ c * d :=
   (mul_le_mul_of_nonpos_left hdb ha).trans <| mul_le_mul_of_nonpos_right hca hd
 
 /-- Variant of `mul_le_of_le_one_left` for `b` non-positive instead of non-negative. -/
 theorem le_mul_of_le_one_left [ExistsAddOfLE α] [MulPosMono α]
-<<<<<<< HEAD
-    [CovariantClass α α (swap (· + ·)) (· ≤ ·)] [ContravariantClass α α (swap (· + ·)) (· ≤ ·)]
-=======
-    [AddRightMono α] [AddRightReflectLE α]
->>>>>>> d0df76bd
+    [AddRightMono α] [AddRightReflectLE α]
     (hb : b ≤ 0) (h : a ≤ 1) : b ≤ a * b := by
   simpa only [one_mul] using mul_le_mul_of_nonpos_right h hb
 
 /-- Variant of `le_mul_of_one_le_left` for `b` non-positive instead of non-negative. -/
 theorem mul_le_of_one_le_left [ExistsAddOfLE α] [MulPosMono α]
-<<<<<<< HEAD
-    [CovariantClass α α (swap (· + ·)) (· ≤ ·)] [ContravariantClass α α (swap (· + ·)) (· ≤ ·)]
-=======
-    [AddRightMono α] [AddRightReflectLE α]
->>>>>>> d0df76bd
+    [AddRightMono α] [AddRightReflectLE α]
     (hb : b ≤ 0) (h : 1 ≤ a) : a * b ≤ b := by
   simpa only [one_mul] using mul_le_mul_of_nonpos_right h hb
 
 /-- Variant of `mul_le_of_le_one_right` for `a` non-positive instead of non-negative. -/
 theorem le_mul_of_le_one_right [ExistsAddOfLE α] [PosMulMono α]
-<<<<<<< HEAD
-    [CovariantClass α α (swap (· + ·)) (· ≤ ·)] [ContravariantClass α α (swap (· + ·)) (· ≤ ·)]
-=======
-    [AddRightMono α] [AddRightReflectLE α]
->>>>>>> d0df76bd
+    [AddRightMono α] [AddRightReflectLE α]
     (ha : a ≤ 0) (h : b ≤ 1) : a ≤ a * b := by
   simpa only [mul_one] using mul_le_mul_of_nonpos_left h ha
 
 /-- Variant of `le_mul_of_one_le_right` for `a` non-positive instead of non-negative. -/
 theorem mul_le_of_one_le_right [ExistsAddOfLE α] [PosMulMono α]
-<<<<<<< HEAD
-    [CovariantClass α α (swap (· + ·)) (· ≤ ·)] [ContravariantClass α α (swap (· + ·)) (· ≤ ·)]
-=======
-    [AddRightMono α] [AddRightReflectLE α]
->>>>>>> d0df76bd
+    [AddRightMono α] [AddRightReflectLE α]
     (ha : a ≤ 0) (h : 1 ≤ b) : a * b ≤ a := by
   simpa only [mul_one] using mul_le_mul_of_nonpos_left h ha
 
@@ -284,85 +228,49 @@
 variable [Preorder β] {f g : β → α}
 
 theorem antitone_mul_left [ExistsAddOfLE α] [PosMulMono α]
-<<<<<<< HEAD
-    [CovariantClass α α (swap (· + ·)) (· ≤ ·)] [ContravariantClass α α (swap (· + ·)) (· ≤ ·)]
-=======
-    [AddRightMono α] [AddRightReflectLE α]
->>>>>>> d0df76bd
+    [AddRightMono α] [AddRightReflectLE α]
     {a : α} (ha : a ≤ 0) : Antitone (a * ·) := fun _ _ b_le_c =>
   mul_le_mul_of_nonpos_left b_le_c ha
 
 theorem antitone_mul_right [ExistsAddOfLE α] [MulPosMono α]
-<<<<<<< HEAD
-    [CovariantClass α α (swap (· + ·)) (· ≤ ·)] [ContravariantClass α α (swap (· + ·)) (· ≤ ·)]
-=======
-    [AddRightMono α] [AddRightReflectLE α]
->>>>>>> d0df76bd
+    [AddRightMono α] [AddRightReflectLE α]
     {a : α} (ha : a ≤ 0) : Antitone fun x => x * a := fun _ _ b_le_c =>
   mul_le_mul_of_nonpos_right b_le_c ha
 
 theorem Monotone.const_mul_of_nonpos [ExistsAddOfLE α] [PosMulMono α]
-<<<<<<< HEAD
-    [CovariantClass α α (swap (· + ·)) (· ≤ ·)] [ContravariantClass α α (swap (· + ·)) (· ≤ ·)]
-=======
-    [AddRightMono α] [AddRightReflectLE α]
->>>>>>> d0df76bd
+    [AddRightMono α] [AddRightReflectLE α]
     (hf : Monotone f) (ha : a ≤ 0) : Antitone fun x => a * f x :=
   (antitone_mul_left ha).comp_monotone hf
 
 theorem Monotone.mul_const_of_nonpos [ExistsAddOfLE α] [MulPosMono α]
-<<<<<<< HEAD
-    [CovariantClass α α (swap (· + ·)) (· ≤ ·)] [ContravariantClass α α (swap (· + ·)) (· ≤ ·)]
-=======
-    [AddRightMono α] [AddRightReflectLE α]
->>>>>>> d0df76bd
+    [AddRightMono α] [AddRightReflectLE α]
     (hf : Monotone f) (ha : a ≤ 0) : Antitone fun x => f x * a :=
   (antitone_mul_right ha).comp_monotone hf
 
 theorem Antitone.const_mul_of_nonpos [ExistsAddOfLE α] [PosMulMono α]
-<<<<<<< HEAD
-    [CovariantClass α α (swap (· + ·)) (· ≤ ·)] [ContravariantClass α α (swap (· + ·)) (· ≤ ·)]
-=======
-    [AddRightMono α] [AddRightReflectLE α]
->>>>>>> d0df76bd
+    [AddRightMono α] [AddRightReflectLE α]
     (hf : Antitone f) (ha : a ≤ 0) : Monotone fun x => a * f x :=
   (antitone_mul_left ha).comp hf
 
 theorem Antitone.mul_const_of_nonpos [ExistsAddOfLE α] [MulPosMono α]
-<<<<<<< HEAD
-    [CovariantClass α α (swap (· + ·)) (· ≤ ·)] [ContravariantClass α α (swap (· + ·)) (· ≤ ·)]
-=======
-    [AddRightMono α] [AddRightReflectLE α]
->>>>>>> d0df76bd
+    [AddRightMono α] [AddRightReflectLE α]
     (hf : Antitone f) (ha : a ≤ 0) : Monotone fun x => f x * a :=
   (antitone_mul_right ha).comp hf
 
 theorem Antitone.mul_monotone [ExistsAddOfLE α] [PosMulMono α] [MulPosMono α]
-<<<<<<< HEAD
-    [CovariantClass α α (swap (· + ·)) (· ≤ ·)] [ContravariantClass α α (swap (· + ·)) (· ≤ ·)]
-=======
-    [AddRightMono α] [AddRightReflectLE α]
->>>>>>> d0df76bd
+    [AddRightMono α] [AddRightReflectLE α]
     (hf : Antitone f) (hg : Monotone g) (hf₀ : ∀ x, f x ≤ 0)
     (hg₀ : ∀ x, 0 ≤ g x) : Antitone (f * g) := fun _ _ h =>
   mul_le_mul_of_nonpos_of_nonneg (hf h) (hg h) (hf₀ _) (hg₀ _)
 
 theorem Monotone.mul_antitone [ExistsAddOfLE α] [PosMulMono α] [MulPosMono α]
-<<<<<<< HEAD
-    [CovariantClass α α (swap (· + ·)) (· ≤ ·)] [ContravariantClass α α (swap (· + ·)) (· ≤ ·)]
-=======
-    [AddRightMono α] [AddRightReflectLE α]
->>>>>>> d0df76bd
+    [AddRightMono α] [AddRightReflectLE α]
     (hf : Monotone f) (hg : Antitone g) (hf₀ : ∀ x, 0 ≤ f x)
     (hg₀ : ∀ x, g x ≤ 0) : Antitone (f * g) := fun _ _ h =>
   mul_le_mul_of_nonneg_of_nonpos (hf h) (hg h) (hf₀ _) (hg₀ _)
 
 theorem Antitone.mul [ExistsAddOfLE α] [PosMulMono α] [MulPosMono α]
-<<<<<<< HEAD
-    [CovariantClass α α (swap (· + ·)) (· ≤ ·)] [ContravariantClass α α (swap (· + ·)) (· ≤ ·)]
-=======
-    [AddRightMono α] [AddRightReflectLE α]
->>>>>>> d0df76bd
+    [AddRightMono α] [AddRightReflectLE α]
     (hf : Antitone f) (hg : Antitone g) (hf₀ : ∀ x, f x ≤ 0) (hg₀ : ∀ x, g x ≤ 0) :
     Monotone (f * g) := fun _ _ h => mul_le_mul_of_nonpos_of_nonpos (hf h) (hg h) (hf₀ _) (hg₀ _)
 
@@ -376,19 +284,11 @@
 variable [Semiring α] [PartialOrder α] {a b c d : α}
 
 theorem lt_two_mul_self [ZeroLEOneClass α] [MulPosStrictMono α] [NeZero (R := α) 1]
-<<<<<<< HEAD
-    [CovariantClass α α (· + ·) (· < ·)] (ha : 0 < a) : a < 2 * a :=
-  lt_mul_of_one_lt_left ha one_lt_two
-
-theorem mul_lt_mul_of_neg_left [ExistsAddOfLE α] [PosMulStrictMono α]
-    [CovariantClass α α (swap (· + ·)) (· < ·)] [ContravariantClass α α (swap (· + ·)) (· < ·)]
-=======
     [AddLeftStrictMono α] (ha : 0 < a) : a < 2 * a :=
   lt_mul_of_one_lt_left ha one_lt_two
 
 theorem mul_lt_mul_of_neg_left [ExistsAddOfLE α] [PosMulStrictMono α]
     [AddRightStrictMono α] [AddRightReflectLT α]
->>>>>>> d0df76bd
     (h : b < a) (hc : c < 0) : c * a < c * b := by
   obtain ⟨d, hcd⟩ := exists_add_of_le hc.le
   refine (add_lt_add_iff_right (d * b + d * a)).1 ?_
@@ -398,11 +298,7 @@
     _ = _ := by rw [← add_assoc, ← add_mul, ← hcd, zero_mul, zero_add]
 
 theorem mul_lt_mul_of_neg_right [ExistsAddOfLE α] [MulPosStrictMono α]
-<<<<<<< HEAD
-    [CovariantClass α α (swap (· + ·)) (· < ·)] [ContravariantClass α α (swap (· + ·)) (· < ·)]
-=======
-    [AddRightStrictMono α] [AddRightReflectLT α]
->>>>>>> d0df76bd
+    [AddRightStrictMono α] [AddRightReflectLT α]
     (h : b < a) (hc : c < 0) : a * c < b * c := by
   obtain ⟨d, hcd⟩ := exists_add_of_le hc.le
   refine (add_lt_add_iff_right (b * d + a * d)).1 ?_
@@ -412,51 +308,31 @@
     _ = _ := by rw [← add_assoc, ← mul_add, ← hcd, mul_zero, zero_add]
 
 theorem mul_pos_of_neg_of_neg [ExistsAddOfLE α] [MulPosStrictMono α]
-<<<<<<< HEAD
-    [CovariantClass α α (swap (· + ·)) (· < ·)] [ContravariantClass α α (swap (· + ·)) (· < ·)]
-=======
-    [AddRightStrictMono α] [AddRightReflectLT α]
->>>>>>> d0df76bd
+    [AddRightStrictMono α] [AddRightReflectLT α]
     {a b : α} (ha : a < 0) (hb : b < 0) : 0 < a * b := by
   simpa only [zero_mul] using mul_lt_mul_of_neg_right ha hb
 
 /-- Variant of `mul_lt_of_lt_one_left` for `b` negative instead of positive. -/
 theorem lt_mul_of_lt_one_left [ExistsAddOfLE α] [MulPosStrictMono α]
-<<<<<<< HEAD
-    [CovariantClass α α (swap (· + ·)) (· < ·)] [ContravariantClass α α (swap (· + ·)) (· < ·)]
-=======
-    [AddRightStrictMono α] [AddRightReflectLT α]
->>>>>>> d0df76bd
+    [AddRightStrictMono α] [AddRightReflectLT α]
     (hb : b < 0) (h : a < 1) : b < a * b := by
   simpa only [one_mul] using mul_lt_mul_of_neg_right h hb
 
 /-- Variant of `lt_mul_of_one_lt_left` for `b` negative instead of positive. -/
 theorem mul_lt_of_one_lt_left [ExistsAddOfLE α] [MulPosStrictMono α]
-<<<<<<< HEAD
-    [CovariantClass α α (swap (· + ·)) (· < ·)] [ContravariantClass α α (swap (· + ·)) (· < ·)]
-=======
-    [AddRightStrictMono α] [AddRightReflectLT α]
->>>>>>> d0df76bd
+    [AddRightStrictMono α] [AddRightReflectLT α]
     (hb : b < 0) (h : 1 < a) : a * b < b := by
   simpa only [one_mul] using mul_lt_mul_of_neg_right h hb
 
 /-- Variant of `mul_lt_of_lt_one_right` for `a` negative instead of positive. -/
 theorem lt_mul_of_lt_one_right [ExistsAddOfLE α] [PosMulStrictMono α]
-<<<<<<< HEAD
-    [CovariantClass α α (swap (· + ·)) (· < ·)] [ContravariantClass α α (swap (· + ·)) (· < ·)]
-=======
-    [AddRightStrictMono α] [AddRightReflectLT α]
->>>>>>> d0df76bd
+    [AddRightStrictMono α] [AddRightReflectLT α]
     (ha : a < 0) (h : b < 1) : a < a * b := by
   simpa only [mul_one] using mul_lt_mul_of_neg_left h ha
 
 /-- Variant of `lt_mul_of_lt_one_right` for `a` negative instead of positive. -/
 theorem mul_lt_of_one_lt_right [ExistsAddOfLE α] [PosMulStrictMono α]
-<<<<<<< HEAD
-    [CovariantClass α α (swap (· + ·)) (· < ·)] [ContravariantClass α α (swap (· + ·)) (· < ·)]
-=======
-    [AddRightStrictMono α] [AddRightReflectLT α]
->>>>>>> d0df76bd
+    [AddRightStrictMono α] [AddRightReflectLT α]
     (ha : a < 0) (h : 1 < b) : a * b < a := by
   simpa only [mul_one] using mul_lt_mul_of_neg_left h ha
 
@@ -465,56 +341,32 @@
 variable [Preorder β] {f : β → α}
 
 theorem strictAnti_mul_left [ExistsAddOfLE α] [PosMulStrictMono α]
-<<<<<<< HEAD
-    [CovariantClass α α (swap (· + ·)) (· < ·)] [ContravariantClass α α (swap (· + ·)) (· < ·)]
-=======
-    [AddRightStrictMono α] [AddRightReflectLT α]
->>>>>>> d0df76bd
+    [AddRightStrictMono α] [AddRightReflectLT α]
     {a : α} (ha : a < 0) : StrictAnti (a * ·) := fun _ _ b_lt_c =>
   mul_lt_mul_of_neg_left b_lt_c ha
 
 theorem strictAnti_mul_right [ExistsAddOfLE α] [MulPosStrictMono α]
-<<<<<<< HEAD
-    [CovariantClass α α (swap (· + ·)) (· < ·)] [ContravariantClass α α (swap (· + ·)) (· < ·)]
-=======
-    [AddRightStrictMono α] [AddRightReflectLT α]
->>>>>>> d0df76bd
+    [AddRightStrictMono α] [AddRightReflectLT α]
     {a : α} (ha : a < 0) : StrictAnti fun x => x * a := fun _ _ b_lt_c =>
   mul_lt_mul_of_neg_right b_lt_c ha
 
 theorem StrictMono.const_mul_of_neg [ExistsAddOfLE α] [PosMulStrictMono α]
-<<<<<<< HEAD
-    [CovariantClass α α (swap (· + ·)) (· < ·)] [ContravariantClass α α (swap (· + ·)) (· < ·)]
-=======
-    [AddRightStrictMono α] [AddRightReflectLT α]
->>>>>>> d0df76bd
+    [AddRightStrictMono α] [AddRightReflectLT α]
     (hf : StrictMono f) (ha : a < 0) : StrictAnti fun x => a * f x :=
   (strictAnti_mul_left ha).comp_strictMono hf
 
 theorem StrictMono.mul_const_of_neg [ExistsAddOfLE α] [MulPosStrictMono α]
-<<<<<<< HEAD
-    [CovariantClass α α (swap (· + ·)) (· < ·)] [ContravariantClass α α (swap (· + ·)) (· < ·)]
-=======
-    [AddRightStrictMono α] [AddRightReflectLT α]
->>>>>>> d0df76bd
+    [AddRightStrictMono α] [AddRightReflectLT α]
     (hf : StrictMono f) (ha : a < 0) : StrictAnti fun x => f x * a :=
   (strictAnti_mul_right ha).comp_strictMono hf
 
 theorem StrictAnti.const_mul_of_neg [ExistsAddOfLE α] [PosMulStrictMono α]
-<<<<<<< HEAD
-    [CovariantClass α α (swap (· + ·)) (· < ·)] [ContravariantClass α α (swap (· + ·)) (· < ·)]
-=======
-    [AddRightStrictMono α] [AddRightReflectLT α]
->>>>>>> d0df76bd
+    [AddRightStrictMono α] [AddRightReflectLT α]
     (hf : StrictAnti f) (ha : a < 0) : StrictMono fun x => a * f x :=
   (strictAnti_mul_left ha).comp hf
 
 theorem StrictAnti.mul_const_of_neg [ExistsAddOfLE α] [MulPosStrictMono α]
-<<<<<<< HEAD
-    [CovariantClass α α (swap (· + ·)) (· < ·)] [ContravariantClass α α (swap (· + ·)) (· < ·)]
-=======
-    [AddRightStrictMono α] [AddRightReflectLT α]
->>>>>>> d0df76bd
+    [AddRightStrictMono α] [AddRightReflectLT α]
     (hf : StrictAnti f) (ha : a < 0) : StrictMono fun x => f x * a :=
   (strictAnti_mul_right ha).comp hf
 
@@ -522,11 +374,7 @@
 
 /-- Binary **rearrangement inequality**. -/
 lemma mul_add_mul_le_mul_add_mul [ExistsAddOfLE α] [MulPosMono α]
-<<<<<<< HEAD
-    [CovariantClass α α (· + ·) (· ≤ ·)] [ContravariantClass α α (· + ·) (· ≤ ·)]
-=======
     [AddLeftMono α] [AddLeftReflectLE α]
->>>>>>> d0df76bd
     (hab : a ≤ b) (hcd : c ≤ d) : a * d + b * c ≤ a * c + b * d := by
   obtain ⟨b, rfl⟩ := exists_add_of_le hab
   obtain ⟨d, hd, rfl⟩ := exists_nonneg_add_of_le hcd
@@ -535,11 +383,7 @@
 
 /-- Binary **rearrangement inequality**. -/
 lemma mul_add_mul_le_mul_add_mul' [ExistsAddOfLE α] [MulPosMono α]
-<<<<<<< HEAD
-    [CovariantClass α α (· + ·) (· ≤ ·)] [ContravariantClass α α (· + ·) (· ≤ ·)]
-=======
     [AddLeftMono α] [AddLeftReflectLE α]
->>>>>>> d0df76bd
     (hba : b ≤ a) (hdc : d ≤ c) : a * d + b * c ≤ a * c + b * d := by
   rw [add_comm (a * d), add_comm (a * c)]; exact mul_add_mul_le_mul_add_mul hba hdc
 
@@ -547,11 +391,7 @@
 
 /-- Binary strict **rearrangement inequality**. -/
 lemma mul_add_mul_lt_mul_add_mul [ExistsAddOfLE α] [MulPosStrictMono α]
-<<<<<<< HEAD
-    [CovariantClass α α (· + ·) (· < ·)]
-=======
     [AddLeftStrictMono α]
->>>>>>> d0df76bd
     (hab : a < b) (hcd : c < d) : a * d + b * c < a * c + b * d := by
   obtain ⟨b, rfl⟩ := exists_add_of_le hab.le
   obtain ⟨d, hd, rfl⟩ := exists_pos_add_of_lt' hcd
@@ -560,11 +400,7 @@
 
 /-- Binary **rearrangement inequality**. -/
 lemma mul_add_mul_lt_mul_add_mul' [ExistsAddOfLE α] [MulPosStrictMono α]
-<<<<<<< HEAD
-    [CovariantClass α α (· + ·) (· < ·)]
-=======
     [AddLeftStrictMono α]
->>>>>>> d0df76bd
     (hba : b < a) (hdc : d < c) : a * d + b * c < a * c + b * d := by
   rw [add_comm (a * d), add_comm (a * c)]
   exact mul_add_mul_lt_mul_add_mul hba hdc
@@ -573,11 +409,7 @@
 
 section LinearOrderedSemiring
 
-<<<<<<< HEAD
-variable [Semiring α] [LinearOrder α] {a b c d : α}
-=======
 variable [Semiring α] [LinearOrder α] {a b c : α}
->>>>>>> d0df76bd
 
 theorem nonneg_and_nonneg_or_nonpos_and_nonpos_of_mul_nonneg
     [MulPosStrictMono α] [PosMulStrictMono α]
@@ -617,11 +449,7 @@
   simpa using (mul_le_mul_right h : 0 * c ≤ b * c ↔ 0 ≤ b)
 
 theorem add_le_mul_of_left_le_right [ZeroLEOneClass α] [NeZero (R := α) 1]
-<<<<<<< HEAD
-    [MulPosStrictMono α] [CovariantClass α α (· + ·) (· ≤ ·)]
-=======
     [MulPosStrictMono α] [AddLeftMono α]
->>>>>>> d0df76bd
     (a2 : 2 ≤ a) (ab : a ≤ b) : a + b ≤ a * b :=
   have : 0 < b :=
     calc
@@ -635,11 +463,7 @@
 
 -- Porting note: we used to not need the type annotation on `(0 : α)` at the start of the `calc`.
 theorem add_le_mul_of_right_le_left [ZeroLEOneClass α] [NeZero (R := α) 1]
-<<<<<<< HEAD
-    [CovariantClass α α (· + ·) (· ≤ ·)] [PosMulStrictMono α]
-=======
     [AddLeftMono α] [PosMulStrictMono α]
->>>>>>> d0df76bd
     (b2 : 2 ≤ b) (ba : b ≤ a) : a + b ≤ a * b :=
   have : 0 < a :=
     calc (0 : α)
@@ -652,21 +476,13 @@
     _ ≤ a * b := (mul_le_mul_left this).mpr b2
 
 theorem add_le_mul [ZeroLEOneClass α] [NeZero (R := α) 1]
-<<<<<<< HEAD
-    [MulPosStrictMono α] [PosMulStrictMono α] [CovariantClass α α (· + ·) (· ≤ ·)]
-=======
     [MulPosStrictMono α] [PosMulStrictMono α] [AddLeftMono α]
->>>>>>> d0df76bd
     (a2 : 2 ≤ a) (b2 : 2 ≤ b) : a + b ≤ a * b :=
   if hab : a ≤ b then add_le_mul_of_left_le_right a2 hab
   else add_le_mul_of_right_le_left b2 (le_of_not_le hab)
 
 theorem add_le_mul' [ZeroLEOneClass α] [NeZero (R := α) 1]
-<<<<<<< HEAD
-    [MulPosStrictMono α] [PosMulStrictMono α] [CovariantClass α α (· + ·) (· ≤ ·)]
-=======
     [MulPosStrictMono α] [PosMulStrictMono α] [AddLeftMono α]
->>>>>>> d0df76bd
     (a2 : 2 ≤ a) (b2 : 2 ≤ b) : a + b ≤ b * a :=
   (le_of_eq (add_comm _ _)).trans (add_le_mul b2 a2)
 
@@ -754,32 +570,20 @@
   simpa only [pow_one] using h 1
 
 theorem mul_pos_iff [ExistsAddOfLE α] [PosMulStrictMono α] [MulPosStrictMono α]
-<<<<<<< HEAD
-    [CovariantClass α α (· + ·) (· < ·)] [ContravariantClass α α (· + ·) (· < ·)] :
-=======
     [AddLeftStrictMono α] [AddLeftReflectLT α] :
->>>>>>> d0df76bd
     0 < a * b ↔ 0 < a ∧ 0 < b ∨ a < 0 ∧ b < 0 :=
   ⟨pos_and_pos_or_neg_and_neg_of_mul_pos, fun h =>
     h.elim (and_imp.2 mul_pos) (and_imp.2 mul_pos_of_neg_of_neg)⟩
 
 theorem mul_nonneg_iff [ExistsAddOfLE α] [MulPosStrictMono α] [PosMulStrictMono α]
-<<<<<<< HEAD
-    [ContravariantClass α α (· + ·) (· ≤ ·)] [CovariantClass α α (· + ·) (· ≤ ·)]:
-=======
     [AddLeftReflectLE α] [AddLeftMono α]:
->>>>>>> d0df76bd
     0 ≤ a * b ↔ 0 ≤ a ∧ 0 ≤ b ∨ a ≤ 0 ∧ b ≤ 0 :=
   ⟨nonneg_and_nonneg_or_nonpos_and_nonpos_of_mul_nonneg, fun h =>
     h.elim (and_imp.2 mul_nonneg) (and_imp.2 mul_nonneg_of_nonpos_of_nonpos)⟩
 
 /-- Out of three elements of a `LinearOrderedRing`, two must have the same sign. -/
 theorem mul_nonneg_of_three [ExistsAddOfLE α] [MulPosStrictMono α] [PosMulStrictMono α]
-<<<<<<< HEAD
-    [CovariantClass α α (· + ·) (· ≤ ·)] [ContravariantClass α α (· + ·) (· ≤ ·)]
-=======
     [AddLeftMono α] [AddLeftReflectLE α]
->>>>>>> d0df76bd
     (a b c : α) : 0 ≤ a * b ∨ 0 ≤ b * c ∨ 0 ≤ c * a := by
   iterate 3 rw [mul_nonneg_iff]
   have or_a := le_total 0 a
@@ -805,11 +609,7 @@
               (fun (h6 : a ≤ 0) => Or.inl (Or.inr ⟨h6, h4⟩))))
 
 lemma mul_nonneg_iff_pos_imp_nonneg [ExistsAddOfLE α] [PosMulStrictMono α] [MulPosStrictMono α]
-<<<<<<< HEAD
-    [CovariantClass α α (· + ·) (· ≤ ·)] [ContravariantClass α α (· + ·) (· ≤ ·)] :
-=======
     [AddLeftMono α] [AddLeftReflectLE α] :
->>>>>>> d0df76bd
     0 ≤ a * b ↔ (0 < a → 0 ≤ b) ∧ (0 < b → 0 ≤ a) := by
   refine mul_nonneg_iff.trans ?_
   simp_rw [← not_le, ← or_iff_not_imp_left]
@@ -819,87 +619,51 @@
 
 @[simp]
 theorem mul_le_mul_left_of_neg [ExistsAddOfLE α] [PosMulStrictMono α]
-<<<<<<< HEAD
-    [CovariantClass α α (swap (· + ·)) (· ≤ ·)] [ContravariantClass α α (swap (· + ·)) (· ≤ ·)]
-=======
-    [AddRightMono α] [AddRightReflectLE α]
->>>>>>> d0df76bd
+    [AddRightMono α] [AddRightReflectLE α]
     {a b c : α} (h : c < 0) : c * a ≤ c * b ↔ b ≤ a :=
   (strictAnti_mul_left h).le_iff_le
 
 @[simp]
 theorem mul_le_mul_right_of_neg [ExistsAddOfLE α] [MulPosStrictMono α]
-<<<<<<< HEAD
-    [CovariantClass α α (swap (· + ·)) (· ≤ ·)] [ContravariantClass α α (swap (· + ·)) (· ≤ ·)]
-=======
-    [AddRightMono α] [AddRightReflectLE α]
->>>>>>> d0df76bd
+    [AddRightMono α] [AddRightReflectLE α]
     {a b c : α} (h : c < 0) : a * c ≤ b * c ↔ b ≤ a :=
   (strictAnti_mul_right h).le_iff_le
 
 @[simp]
 theorem mul_lt_mul_left_of_neg [ExistsAddOfLE α] [PosMulStrictMono α]
-<<<<<<< HEAD
-    [CovariantClass α α (swap (· + ·)) (· < ·)] [ContravariantClass α α (swap (· + ·)) (· < ·)]
-=======
-    [AddRightStrictMono α] [AddRightReflectLT α]
->>>>>>> d0df76bd
+    [AddRightStrictMono α] [AddRightReflectLT α]
     {a b c : α} (h : c < 0) : c * a < c * b ↔ b < a :=
   (strictAnti_mul_left h).lt_iff_lt
 
 @[simp]
 theorem mul_lt_mul_right_of_neg [ExistsAddOfLE α] [MulPosStrictMono α]
-<<<<<<< HEAD
-    [CovariantClass α α (swap (· + ·)) (· < ·)] [ContravariantClass α α (swap (· + ·)) (· < ·)]
-=======
-    [AddRightStrictMono α] [AddRightReflectLT α]
->>>>>>> d0df76bd
+    [AddRightStrictMono α] [AddRightReflectLT α]
     {a b c : α} (h : c < 0) : a * c < b * c ↔ b < a :=
   (strictAnti_mul_right h).lt_iff_lt
 
 theorem lt_of_mul_lt_mul_of_nonpos_left [ExistsAddOfLE α] [PosMulMono α]
-<<<<<<< HEAD
-    [CovariantClass α α (swap (· + ·)) (· ≤ ·)] [ContravariantClass α α (swap (· + ·)) (· ≤ ·)]
-=======
-    [AddRightMono α] [AddRightReflectLE α]
->>>>>>> d0df76bd
+    [AddRightMono α] [AddRightReflectLE α]
     (h : c * a < c * b) (hc : c ≤ 0) : b < a :=
   (antitone_mul_left hc).reflect_lt h
 
 theorem lt_of_mul_lt_mul_of_nonpos_right [ExistsAddOfLE α] [MulPosMono α]
-<<<<<<< HEAD
-    [CovariantClass α α (swap (· + ·)) (· ≤ ·)] [ContravariantClass α α (swap (· + ·)) (· ≤ ·)]
-=======
-    [AddRightMono α] [AddRightReflectLE α]
->>>>>>> d0df76bd
+    [AddRightMono α] [AddRightReflectLE α]
     (h : a * c < b * c) (hc : c ≤ 0) : b < a :=
   (antitone_mul_right hc).reflect_lt h
 
 theorem cmp_mul_neg_left [ExistsAddOfLE α] [PosMulStrictMono α]
-<<<<<<< HEAD
-    [ContravariantClass α α (swap (· + ·)) (· < ·)] [CovariantClass α α (swap (· + ·)) (· < ·)]
-=======
     [AddRightReflectLT α] [AddRightStrictMono α]
->>>>>>> d0df76bd
     {a : α} (ha : a < 0) (b c : α) : cmp (a * b) (a * c) = cmp c b :=
   (strictAnti_mul_left ha).cmp_map_eq b c
 
 theorem cmp_mul_neg_right [ExistsAddOfLE α] [MulPosStrictMono α]
-<<<<<<< HEAD
-    [ContravariantClass α α (swap (· + ·)) (· < ·)] [CovariantClass α α (swap (· + ·)) (· < ·)]
-=======
     [AddRightReflectLT α] [AddRightStrictMono α]
->>>>>>> d0df76bd
     {a : α} (ha : a < 0) (b c : α) : cmp (b * a) (c * a) = cmp c b :=
   (strictAnti_mul_right ha).cmp_map_eq b c
 
 @[simp]
 theorem mul_self_pos [ExistsAddOfLE α] [PosMulStrictMono α] [MulPosStrictMono α]
-<<<<<<< HEAD
-    [CovariantClass α α (· + ·) (· < ·)] [ContravariantClass α α (· + ·) (· < ·)]
-=======
     [AddLeftStrictMono α] [AddLeftReflectLT α]
->>>>>>> d0df76bd
     {a : α} : 0 < a * a ↔ a ≠ 0 := by
   constructor
   · rintro h rfl
@@ -910,65 +674,37 @@
     exacts [mul_pos_of_neg_of_neg h h, mul_pos h h]
 
 theorem nonneg_of_mul_nonpos_left [ExistsAddOfLE α] [MulPosStrictMono α]
-<<<<<<< HEAD
-    [CovariantClass α α (swap (· + ·)) (· ≤ ·)] [ContravariantClass α α (swap (· + ·)) (· ≤ ·)]
-=======
-    [AddRightMono α] [AddRightReflectLE α]
->>>>>>> d0df76bd
+    [AddRightMono α] [AddRightReflectLE α]
     {a b : α} (h : a * b ≤ 0) (hb : b < 0) : 0 ≤ a :=
   le_of_not_gt fun ha => absurd h (mul_pos_of_neg_of_neg ha hb).not_le
 
 theorem nonneg_of_mul_nonpos_right [ExistsAddOfLE α] [MulPosStrictMono α]
-<<<<<<< HEAD
-    [CovariantClass α α (swap (· + ·)) (· ≤ ·)] [ContravariantClass α α (swap (· + ·)) (· ≤ ·)]
-=======
-    [AddRightMono α] [AddRightReflectLE α]
->>>>>>> d0df76bd
+    [AddRightMono α] [AddRightReflectLE α]
     {a b : α} (h : a * b ≤ 0) (ha : a < 0) : 0 ≤ b :=
   le_of_not_gt fun hb => absurd h (mul_pos_of_neg_of_neg ha hb).not_le
 
 theorem pos_of_mul_neg_left [ExistsAddOfLE α] [MulPosMono α]
-<<<<<<< HEAD
-    [CovariantClass α α (swap (· + ·)) (· ≤ ·)] [ContravariantClass α α (swap (· + ·)) (· ≤ ·)]
-=======
-    [AddRightMono α] [AddRightReflectLE α]
->>>>>>> d0df76bd
+    [AddRightMono α] [AddRightReflectLE α]
     {a b : α} (h : a * b < 0) (hb : b ≤ 0) : 0 < a :=
   lt_of_not_ge fun ha => absurd h (mul_nonneg_of_nonpos_of_nonpos ha hb).not_lt
 
 theorem pos_of_mul_neg_right [ExistsAddOfLE α] [MulPosMono α]
-<<<<<<< HEAD
-    [CovariantClass α α (swap (· + ·)) (· ≤ ·)] [ContravariantClass α α (swap (· + ·)) (· ≤ ·)]
-=======
-    [AddRightMono α] [AddRightReflectLE α]
->>>>>>> d0df76bd
+    [AddRightMono α] [AddRightReflectLE α]
     {a b : α} (h : a * b < 0) (ha : a ≤ 0) : 0 < b :=
   lt_of_not_ge fun hb => absurd h (mul_nonneg_of_nonpos_of_nonpos ha hb).not_lt
 
 theorem neg_iff_pos_of_mul_neg [ExistsAddOfLE α] [PosMulMono α] [MulPosMono α]
-<<<<<<< HEAD
-    [CovariantClass α α (swap (· + ·)) (· ≤ ·)] [ContravariantClass α α (swap (· + ·)) (· ≤ ·)]
-=======
-    [AddRightMono α] [AddRightReflectLE α]
->>>>>>> d0df76bd
+    [AddRightMono α] [AddRightReflectLE α]
     (hab : a * b < 0) : a < 0 ↔ 0 < b :=
   ⟨pos_of_mul_neg_right hab ∘ le_of_lt, neg_of_mul_neg_left hab ∘ le_of_lt⟩
 
 theorem pos_iff_neg_of_mul_neg [ExistsAddOfLE α] [PosMulMono α] [MulPosMono α]
-<<<<<<< HEAD
-    [CovariantClass α α (swap (· + ·)) (· ≤ ·)] [ContravariantClass α α (swap (· + ·)) (· ≤ ·)]
-=======
-    [AddRightMono α] [AddRightReflectLE α]
->>>>>>> d0df76bd
+    [AddRightMono α] [AddRightReflectLE α]
     (hab : a * b < 0) : 0 < a ↔ b < 0 :=
   ⟨neg_of_mul_neg_right hab ∘ le_of_lt, pos_of_mul_neg_left hab ∘ le_of_lt⟩
 
 lemma sq_nonneg [IsRightCancelAdd α]
-<<<<<<< HEAD
-    [ZeroLEOneClass α] [ExistsAddOfLE α] [PosMulMono α] [CovariantClass α α (· + ·) (· < ·)]
-=======
     [ZeroLEOneClass α] [ExistsAddOfLE α] [PosMulMono α] [AddLeftStrictMono α]
->>>>>>> d0df76bd
     (a : α) : 0 ≤ a ^ 2 := by
   obtain ha | ha := le_total 0 a
   · exact pow_nonneg ha _
@@ -984,32 +720,20 @@
 alias pow_two_nonneg := sq_nonneg
 
 lemma mul_self_nonneg [IsRightCancelAdd α]
-<<<<<<< HEAD
-    [ZeroLEOneClass α] [ExistsAddOfLE α] [PosMulMono α] [CovariantClass α α (· + ·) (· < ·)]
-=======
     [ZeroLEOneClass α] [ExistsAddOfLE α] [PosMulMono α] [AddLeftStrictMono α]
->>>>>>> d0df76bd
     (a : α) : 0 ≤ a * a := by simpa only [sq] using sq_nonneg a
 
 /-- The sum of two squares is zero iff both elements are zero. -/
 lemma mul_self_add_mul_self_eq_zero [IsRightCancelAdd α] [NoZeroDivisors α]
     [ZeroLEOneClass α] [ExistsAddOfLE α] [PosMulMono α]
-<<<<<<< HEAD
-    [CovariantClass α α (· + ·) (· ≤ ·)] [CovariantClass α α (· + ·) (· < ·)] :
-=======
     [AddLeftMono α] [AddLeftStrictMono α] :
->>>>>>> d0df76bd
     a * a + b * b = 0 ↔ a = 0 ∧ b = 0 := by
   rw [add_eq_zero_iff_of_nonneg, mul_self_eq_zero (M₀ := α), mul_self_eq_zero (M₀ := α)] <;>
     apply mul_self_nonneg
 
 lemma eq_zero_of_mul_self_add_mul_self_eq_zero [IsRightCancelAdd α] [NoZeroDivisors α]
     [ZeroLEOneClass α] [ExistsAddOfLE α] [PosMulMono α]
-<<<<<<< HEAD
-    [CovariantClass α α (· + ·) (· ≤ ·)] [CovariantClass α α (· + ·) (· < ·)]
-=======
     [AddLeftMono α] [AddLeftStrictMono α]
->>>>>>> d0df76bd
     (h : a * a + b * b = 0) : a = 0 :=
   (mul_self_add_mul_self_eq_zero.mp h).left
 
@@ -1027,17 +751,10 @@
     mul_le_mul (le_max_right a c) (le_max_right b d) hd (le_trans ha (le_max_left a c))
   max_le (by simpa [mul_comm, max_comm] using ba) (by simpa [mul_comm, max_comm] using cd)
 
-<<<<<<< HEAD
-/-- Binary **arithmetic mean-geometric mean inequality** (aka AM-GM inequality) for linearly ordered
-commutative semirings. -/
-lemma two_mul_le_add_sq [ExistsAddOfLE α] [MulPosStrictMono α]
-    [ContravariantClass α α (· + ·) (· ≤ ·)] [CovariantClass α α (· + ·) (· ≤ ·)]
-=======
 /-- Binary, squared, and division-free **arithmetic mean-geometric mean inequality**
 (aka AM-GM inequality) for linearly ordered commutative semirings. -/
 lemma two_mul_le_add_sq [ExistsAddOfLE α] [MulPosStrictMono α]
     [AddLeftReflectLE α] [AddLeftMono α]
->>>>>>> d0df76bd
     (a b : α) : 2 * a * b ≤ a ^ 2 + b ^ 2 := by
   simpa [fn_min_add_fn_max (fun x ↦ x * x), sq, two_mul, add_mul]
     using mul_add_mul_le_mul_add_mul (@min_le_max _ _ a b) (@min_le_max _ _ a b)
@@ -1067,64 +784,33 @@
 -- `[Semiring α] [LinearOrder α] [ExistsAddOfLE α] ..`?
 
 lemma mul_neg_iff [PosMulStrictMono α] [MulPosStrictMono α]
-<<<<<<< HEAD
-    [ContravariantClass α α (· + ·) (· < ·)] [CovariantClass α α (· + ·) (· < ·)] :
-=======
     [AddLeftReflectLT α] [AddLeftStrictMono α] :
->>>>>>> d0df76bd
     a * b < 0 ↔ 0 < a ∧ b < 0 ∨ a < 0 ∧ 0 < b := by
   rw [← neg_pos, neg_mul_eq_mul_neg, mul_pos_iff (α := α), neg_pos, neg_lt_zero]
 
 lemma mul_nonpos_iff [MulPosStrictMono α] [PosMulStrictMono α]
-<<<<<<< HEAD
-    [ContravariantClass α α (· + ·) (· ≤ ·)] [CovariantClass α α (· + ·) (· ≤ ·)] :
-=======
     [AddLeftReflectLE α] [AddLeftMono α] :
->>>>>>> d0df76bd
     a * b ≤ 0 ↔ 0 ≤ a ∧ b ≤ 0 ∨ a ≤ 0 ∧ 0 ≤ b := by
   rw [← neg_nonneg, neg_mul_eq_mul_neg, mul_nonneg_iff (α := α), neg_nonneg, neg_nonpos]
 
 lemma mul_nonneg_iff_neg_imp_nonpos [PosMulStrictMono α] [MulPosStrictMono α]
-<<<<<<< HEAD
-    [CovariantClass α α (· + ·) (· ≤ ·)] [ContravariantClass α α (· + ·) (· ≤ ·)] :
-=======
     [AddLeftMono α] [AddLeftReflectLE α] :
->>>>>>> d0df76bd
     0 ≤ a * b ↔ (a < 0 → b ≤ 0) ∧ (b < 0 → a ≤ 0) := by
   rw [← neg_mul_neg, mul_nonneg_iff_pos_imp_nonneg (α := α)]; simp only [neg_pos, neg_nonneg]
 
 lemma mul_nonpos_iff_pos_imp_nonpos [PosMulStrictMono α] [MulPosStrictMono α]
-<<<<<<< HEAD
-    [CovariantClass α α (· + ·) (· ≤ ·)] [ContravariantClass α α (· + ·) (· ≤ ·)] :
-=======
     [AddLeftMono α] [AddLeftReflectLE α] :
->>>>>>> d0df76bd
     a * b ≤ 0 ↔ (0 < a → b ≤ 0) ∧ (b < 0 → 0 ≤ a) := by
   rw [← neg_nonneg, ← mul_neg, mul_nonneg_iff_pos_imp_nonneg (α := α)]
   simp only [neg_pos, neg_nonneg]
 
 lemma mul_nonpos_iff_neg_imp_nonneg [PosMulStrictMono α] [MulPosStrictMono α]
-<<<<<<< HEAD
-    [CovariantClass α α (· + ·) (· ≤ ·)] [ContravariantClass α α (· + ·) (· ≤ ·)] :
-=======
     [AddLeftMono α] [AddLeftReflectLE α] :
->>>>>>> d0df76bd
     a * b ≤ 0 ↔ (a < 0 → 0 ≤ b) ∧ (0 < b → a ≤ 0) := by
   rw [← neg_nonneg, ← neg_mul, mul_nonneg_iff_pos_imp_nonneg (α := α)]
   simp only [neg_pos, neg_nonneg]
 
 lemma neg_one_lt_zero
-<<<<<<< HEAD
-    [ZeroLEOneClass α] [NeZero (R := α) 1] [CovariantClass α α (· + ·) (· < ·)] :
-    -1 < (0 : α) := neg_lt_zero.2 zero_lt_one
-
-lemma sub_one_lt [ZeroLEOneClass α] [NeZero (R := α) 1]
-    [CovariantClass α α (· + ·) (· < ·)]
-    (a : α) : a - 1 < a := sub_lt_iff_lt_add.2 <| lt_add_one a
-
-lemma mul_self_le_mul_self_of_le_of_neg_le
-    [MulPosMono α] [PosMulMono α] [CovariantClass α α (· + ·) (· ≤ ·)]
-=======
     [ZeroLEOneClass α] [NeZero (R := α) 1] [AddLeftStrictMono α] :
     -1 < (0 : α) := neg_lt_zero.2 zero_lt_one
 
@@ -1134,20 +820,10 @@
 
 lemma mul_self_le_mul_self_of_le_of_neg_le
     [MulPosMono α] [PosMulMono α] [AddLeftMono α]
->>>>>>> d0df76bd
     (h₁ : a ≤ b) (h₂ : -a ≤ b) : a * a ≤ b * b :=
   (le_total 0 a).elim (mul_self_le_mul_self · h₁) fun h ↦
     (neg_mul_neg a a).symm.trans_le <|
       mul_le_mul h₂ h₂ (neg_nonneg.2 h) <| (neg_nonneg.2 h).trans h₂
 
 end LinearOrderedRing
-<<<<<<< HEAD
-
-@[deprecated (since := "2023-12-23")] alias zero_le_mul_left := mul_nonneg_iff_of_pos_left
-@[deprecated (since := "2023-12-23")] alias zero_le_mul_right := mul_nonneg_iff_of_pos_right
-@[deprecated (since := "2023-12-23")] alias zero_lt_mul_left := mul_pos_iff_of_pos_left
-@[deprecated (since := "2023-12-23")] alias zero_lt_mul_right := mul_pos_iff_of_pos_right
-
-=======
->>>>>>> d0df76bd
 end OrderedCommRing