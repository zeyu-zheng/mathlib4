/-
Copyright (c) 2016 Jeremy Avigad. All rights reserved.
Released under Apache 2.0 license as described in the file LICENSE.
Authors: Jeremy Avigad, Leonardo de Moura, Mario Carneiro, Yaël Dillies, Yuyang Zhao
-/
import Mathlib.Algebra.Order.Ring.Unbundled.Basic
import Mathlib.Algebra.CharZero.Defs
import Mathlib.Algebra.Order.Group.Defs
import Mathlib.Algebra.Order.GroupWithZero.Unbundled
import Mathlib.Algebra.Order.Monoid.NatCast
import Mathlib.Algebra.Order.Monoid.Unbundled.MinMax
import Mathlib.Algebra.Ring.Defs
import Mathlib.Tactic.Tauto
import Mathlib.Algebra.Order.Monoid.Unbundled.ExistsOfLE

/-!
# Ordered rings and semirings

This file develops the basics of ordered (semi)rings.

Each typeclass here comprises
* an algebraic class (`Semiring`, `CommSemiring`, `Ring`, `CommRing`)
* an order class (`PartialOrder`, `LinearOrder`)
* assumptions on how both interact ((strict) monotonicity, canonicity)

For short,
* "`+` respects `≤`" means "monotonicity of addition"
* "`+` respects `<`" means "strict monotonicity of addition"
* "`*` respects `≤`" means "monotonicity of multiplication by a nonnegative number".
* "`*` respects `<`" means "strict monotonicity of multiplication by a positive number".

## Typeclasses

* `OrderedSemiring`: Semiring with a partial order such that `+` and `*` respect `≤`.
* `StrictOrderedSemiring`: Nontrivial semiring with a partial order such that `+` and `*` respects
  `<`.
* `OrderedCommSemiring`: Commutative semiring with a partial order such that `+` and `*` respect
  `≤`.
* `StrictOrderedCommSemiring`: Nontrivial commutative semiring with a partial order such that `+`
  and `*` respect `<`.
* `OrderedRing`: Ring with a partial order such that `+` respects `≤` and `*` respects `<`.
* `OrderedCommRing`: Commutative ring with a partial order such that `+` respects `≤` and
  `*` respects `<`.
* `LinearOrderedSemiring`: Nontrivial semiring with a linear order such that `+` respects `≤` and
  `*` respects `<`.
* `LinearOrderedCommSemiring`: Nontrivial commutative semiring with a linear order such that `+`
  respects `≤` and `*` respects `<`.
* `LinearOrderedRing`: Nontrivial ring with a linear order such that `+` respects `≤` and `*`
  respects `<`.
* `LinearOrderedCommRing`: Nontrivial commutative ring with a linear order such that `+` respects
  `≤` and `*` respects `<`.

## Hierarchy

The hardest part of proving order lemmas might be to figure out the correct generality and its
corresponding typeclass. Here's an attempt at demystifying it. For each typeclass, we list its
immediate predecessors and what conditions are added to each of them.

* `OrderedSemiring`
  - `OrderedAddCommMonoid` & multiplication & `*` respects `≤`
  - `Semiring` & partial order structure & `+` respects `≤` & `*` respects `≤`
* `StrictOrderedSemiring`
  - `OrderedCancelAddCommMonoid` & multiplication & `*` respects `<` & nontriviality
  - `OrderedSemiring` & `+` respects `<` & `*` respects `<` & nontriviality
* `OrderedCommSemiring`
  - `OrderedSemiring` & commutativity of multiplication
  - `CommSemiring` & partial order structure & `+` respects `≤` & `*` respects `<`
* `StrictOrderedCommSemiring`
  - `StrictOrderedSemiring` & commutativity of multiplication
  - `OrderedCommSemiring` & `+` respects `<` & `*` respects `<` & nontriviality
* `OrderedRing`
  - `OrderedSemiring` & additive inverses
  - `OrderedAddCommGroup` & multiplication & `*` respects `<`
  - `Ring` & partial order structure & `+` respects `≤` & `*` respects `<`
* `StrictOrderedRing`
  - `StrictOrderedSemiring` & additive inverses
  - `OrderedSemiring` & `+` respects `<` & `*` respects `<` & nontriviality
* `OrderedCommRing`
  - `OrderedRing` & commutativity of multiplication
  - `OrderedCommSemiring` & additive inverses
  - `CommRing` & partial order structure & `+` respects `≤` & `*` respects `<`
* `StrictOrderedCommRing`
  - `StrictOrderedCommSemiring` & additive inverses
  - `StrictOrderedRing` & commutativity of multiplication
  - `OrderedCommRing` & `+` respects `<` & `*` respects `<` & nontriviality
* `LinearOrderedSemiring`
  - `StrictOrderedSemiring` & totality of the order
  - `LinearOrderedAddCommMonoid` & multiplication & nontriviality & `*` respects `<`
* `LinearOrderedCommSemiring`
  - `StrictOrderedCommSemiring` & totality of the order
  - `LinearOrderedSemiring` & commutativity of multiplication
* `LinearOrderedRing`
  - `StrictOrderedRing` & totality of the order
  - `LinearOrderedSemiring` & additive inverses
  - `LinearOrderedAddCommGroup` & multiplication & `*` respects `<`
  - `Ring` & `IsDomain` & linear order structure
* `LinearOrderedCommRing`
  - `StrictOrderedCommRing` & totality of the order
  - `LinearOrderedRing` & commutativity of multiplication
  - `LinearOrderedCommSemiring` & additive inverses
  - `CommRing` & `IsDomain` & linear order structure
-/

assert_not_exists MonoidHom

open Function

universe u

variable {α : Type u}

-- TODO: assume weaker typeclasses

/-- An ordered semiring is a semiring with a partial order such that addition is monotone and
multiplication by a nonnegative number is monotone. -/
class IsOrderedRing (α : Type*) [Semiring α] [PartialOrder α] extends
    IsOrderedAddMonoid α, ZeroLEOneClass α where
  /-- In an ordered semiring, we can multiply an inequality `a ≤ b` on the left
  by a non-negative element `0 ≤ c` to obtain `c * a ≤ c * b`. -/
  protected mul_le_mul_of_nonneg_left : ∀ a b c : α, a ≤ b → 0 ≤ c → c * a ≤ c * b
  /-- In an ordered semiring, we can multiply an inequality `a ≤ b` on the right
  by a non-negative element `0 ≤ c` to obtain `a * c ≤ b * c`. -/
  protected mul_le_mul_of_nonneg_right : ∀ a b c : α, a ≤ b → 0 ≤ c → a * c ≤ b * c

attribute [instance 100] IsOrderedRing.toZeroLEOneClass

/-- A strict ordered semiring is a nontrivial semiring with a partial order such that addition is
strictly monotone and multiplication by a positive number is strictly monotone. -/
class IsStrictOrderedRing (α : Type*) [Semiring α] [PartialOrder α] extends
    IsOrderedCancelAddMonoid α, ZeroLEOneClass α, Nontrivial α where
  /-- In a strict ordered semiring, we can multiply an inequality `a < b` on the left
  by a positive element `0 < c` to obtain `c * a < c * b`. -/
  protected mul_lt_mul_of_pos_left : ∀ a b c : α, a < b → 0 < c → c * a < c * b
  /-- In a strict ordered semiring, we can multiply an inequality `a < b` on the right
  by a positive element `0 < c` to obtain `a * c < b * c`. -/
  protected mul_lt_mul_of_pos_right : ∀ a b c : α, a < b → 0 < c → a * c < b * c

attribute [instance 100] IsStrictOrderedRing.toZeroLEOneClass
attribute [instance 100] IsStrictOrderedRing.toNontrivial

lemma IsOrderedRing.of_mul_nonneg [Ring α] [PartialOrder α] [IsOrderedAddMonoid α]
    [ZeroLEOneClass α] (mul_nonneg : ∀ a b : α, 0 ≤ a → 0 ≤ b → 0 ≤ a * b) :
    IsOrderedRing α where
  mul_le_mul_of_nonneg_left a b c ab hc := by
    simpa only [mul_sub, sub_nonneg] using mul_nonneg _ _ hc (sub_nonneg.2 ab)
  mul_le_mul_of_nonneg_right a b c ab hc := by
    simpa only [sub_mul, sub_nonneg] using mul_nonneg _ _ (sub_nonneg.2 ab) hc

lemma IsStrictOrderedRing.of_mul_pos [Ring α] [PartialOrder α] [IsOrderedAddMonoid α]
    [ZeroLEOneClass α] [Nontrivial α] (mul_pos : ∀ a b : α, 0 < a → 0 < b → 0 < a * b) :
    IsStrictOrderedRing α where
  mul_lt_mul_of_pos_left a b c ab hc := by
    simpa only [mul_sub, sub_pos] using mul_pos _ _ hc (sub_pos.2 ab)
  mul_lt_mul_of_pos_right a b c ab hc := by
    simpa only [sub_mul, sub_pos] using mul_pos _ _ (sub_pos.2 ab) hc

section IsOrderedRing
variable [Semiring α] [PartialOrder α] [IsOrderedRing α]

-- see Note [lower instance priority]
instance (priority := 100) IsOrderedRing.zeroLEOneClass : ZeroLEOneClass α :=
  { ‹IsOrderedRing α› with }

-- see Note [lower instance priority]
instance (priority := 200) IsOrderedRing.toPosMulMono : PosMulMono α :=
  ⟨fun x _ _ h => IsOrderedRing.mul_le_mul_of_nonneg_left _ _ _ h x.2⟩

-- see Note [lower instance priority]
instance (priority := 200) IsOrderedRing.toMulPosMono : MulPosMono α :=
  ⟨fun x _ _ h => IsOrderedRing.mul_le_mul_of_nonneg_right _ _ _ h x.2⟩

end IsOrderedRing

/-- Turn an ordered domain into a strict ordered ring. -/
lemma IsOrderedRing.toIsStrictOrderedRing (α : Type*)
    [Ring α] [PartialOrder α] [IsOrderedRing α] [NoZeroDivisors α] [Nontrivial α] :
    IsStrictOrderedRing α :=
  .of_mul_pos fun _ _ ap bp ↦ (mul_nonneg ap.le bp.le).lt_of_ne' (mul_ne_zero ap.ne' bp.ne')

section IsStrictOrderedRing
variable [Semiring α] [PartialOrder α] [IsStrictOrderedRing α]

-- see Note [lower instance priority]
instance (priority := 200) IsStrictOrderedRing.toPosMulStrictMono : PosMulStrictMono α :=
  ⟨fun x _ _ h => IsStrictOrderedRing.mul_lt_mul_of_pos_left _ _ _ h x.prop⟩

-- see Note [lower instance priority]
instance (priority := 200) IsStrictOrderedRing.toMulPosStrictMono : MulPosStrictMono α :=
  ⟨fun x _ _ h => IsStrictOrderedRing.mul_lt_mul_of_pos_right _ _ _ h x.prop⟩

-- see Note [lower instance priority]
instance (priority := 100) IsStrictOrderedRing.toIsOrderedRing : IsOrderedRing α where
  __ := ‹IsStrictOrderedRing α›
  mul_le_mul_of_nonneg_left _ _ _ := mul_le_mul_of_nonneg_left
  mul_le_mul_of_nonneg_right _ _ _ := mul_le_mul_of_nonneg_right

-- see Note [lower instance priority]
instance (priority := 100) IsStrictOrderedRing.toCharZero :
    CharZero α where
  cast_injective :=
    (strictMono_nat_of_lt_succ fun n ↦ by rw [Nat.cast_succ]; apply lt_add_one).injective

-- see Note [lower instance priority]
instance (priority := 100) IsStrictOrderedRing.toNoMaxOrder : NoMaxOrder α :=
  ⟨fun a => ⟨a + 1, lt_add_of_pos_right _ one_pos⟩⟩

end IsStrictOrderedRing

section LinearOrder

variable [Semiring α] [LinearOrder α] [IsStrictOrderedRing α] [ExistsAddOfLE α]

-- See note [lower instance priority]
instance (priority := 100) IsStrictOrderedRing.noZeroDivisors : NoZeroDivisors α where
  eq_zero_or_eq_zero_of_mul_eq_zero {a b} hab := by
    contrapose! hab
    obtain ha | ha := hab.1.lt_or_lt <;> obtain hb | hb := hab.2.lt_or_lt
    exacts [(mul_pos_of_neg_of_neg ha hb).ne', (mul_neg_of_neg_of_pos ha hb).ne,
      (mul_neg_of_pos_of_neg ha hb).ne, (mul_pos ha hb).ne']

-- Note that we can't use `NoZeroDivisors.to_isDomain` since we are merely in a semiring.
-- See note [lower instance priority]
instance (priority := 100) IsStrictOrderedRing.isDomain : IsDomain α where
  mul_left_cancel_of_ne_zero {a b c} ha h := by
    obtain ha | ha := ha.lt_or_lt
    exacts [(strictAnti_mul_left ha).injective h, (strictMono_mul_left_of_pos ha).injective h]
  mul_right_cancel_of_ne_zero {b a c} ha h := by
    obtain ha | ha := ha.lt_or_lt
    exacts [(strictAnti_mul_right ha).injective h, (strictMono_mul_right_of_pos ha).injective h]

end LinearOrder

/-! Note that `OrderDual` does not satisfy any of the ordered ring typeclasses due to the
`zero_le_one` field. -/

/-- An `OrderedSemiring` is a semiring with a partial order such that addition is monotone and
multiplication by a nonnegative number is monotone. -/
class OrderedSemiring (α : Type u) extends Semiring α, OrderedAddCommMonoid α where
  /-- `0 ≤ 1` in any ordered semiring. -/
  protected zero_le_one : (0 : α) ≤ 1
  /-- In an ordered semiring, we can multiply an inequality `a ≤ b` on the left
  by a non-negative element `0 ≤ c` to obtain `c * a ≤ c * b`. -/
  protected mul_le_mul_of_nonneg_left : ∀ a b c : α, a ≤ b → 0 ≤ c → c * a ≤ c * b
  /-- In an ordered semiring, we can multiply an inequality `a ≤ b` on the right
  by a non-negative element `0 ≤ c` to obtain `a * c ≤ b * c`. -/
  protected mul_le_mul_of_nonneg_right : ∀ a b c : α, a ≤ b → 0 ≤ c → a * c ≤ b * c

/-- An `OrderedCommSemiring` is a commutative semiring with a partial order such that addition is
monotone and multiplication by a nonnegative number is monotone. -/
class OrderedCommSemiring (α : Type u) extends OrderedSemiring α, CommSemiring α where
  mul_le_mul_of_nonneg_right a b c ha hc :=
    -- parentheses ensure this generates an `optParam` rather than an `autoParam`
    (by simpa only [mul_comm] using mul_le_mul_of_nonneg_left a b c ha hc)

/-- An `OrderedRing` is a ring with a partial order such that addition is monotone and
multiplication by a nonnegative number is monotone. -/
class OrderedRing (α : Type u) extends Ring α, OrderedAddCommGroup α where
  /-- `0 ≤ 1` in any ordered ring. -/
  protected zero_le_one : 0 ≤ (1 : α)
  /-- The product of non-negative elements is non-negative. -/
  protected mul_nonneg : ∀ a b : α, 0 ≤ a → 0 ≤ b → 0 ≤ a * b

/-- An `OrderedCommRing` is a commutative ring with a partial order such that addition is monotone
and multiplication by a nonnegative number is monotone. -/
class OrderedCommRing (α : Type u) extends OrderedRing α, CommRing α

/-- A `StrictOrderedSemiring` is a nontrivial semiring with a partial order such that addition is
strictly monotone and multiplication by a positive number is strictly monotone. -/
class StrictOrderedSemiring (α : Type u) extends Semiring α, OrderedCancelAddCommMonoid α,
    Nontrivial α where
  /-- In a strict ordered semiring, `0 ≤ 1`. -/
  protected zero_le_one : (0 : α) ≤ 1
  /-- Left multiplication by a positive element is strictly monotone. -/
  protected mul_lt_mul_of_pos_left : ∀ a b c : α, a < b → 0 < c → c * a < c * b
  /-- Right multiplication by a positive element is strictly monotone. -/
  protected mul_lt_mul_of_pos_right : ∀ a b c : α, a < b → 0 < c → a * c < b * c

/-- A `StrictOrderedCommSemiring` is a commutative semiring with a partial order such that
addition is strictly monotone and multiplication by a positive number is strictly monotone. -/
class StrictOrderedCommSemiring (α : Type u) extends StrictOrderedSemiring α, CommSemiring α

/-- A `StrictOrderedRing` is a ring with a partial order such that addition is strictly monotone
and multiplication by a positive number is strictly monotone. -/
class StrictOrderedRing (α : Type u) extends Ring α, OrderedAddCommGroup α, Nontrivial α where
  /-- In a strict ordered ring, `0 ≤ 1`. -/
  protected zero_le_one : 0 ≤ (1 : α)
  /-- The product of two positive elements is positive. -/
  protected mul_pos : ∀ a b : α, 0 < a → 0 < b → 0 < a * b

/-- A `StrictOrderedCommRing` is a commutative ring with a partial order such that addition is
strictly monotone and multiplication by a positive number is strictly monotone. -/
class StrictOrderedCommRing (α : Type*) extends StrictOrderedRing α, CommRing α

/- It's not entirely clear we should assume `Nontrivial` at this point; it would be reasonable to
explore changing this, but be warned that the instances involving `Domain` may cause typeclass
search loops. -/
/-- A `LinearOrderedSemiring` is a nontrivial semiring with a linear order such that
addition is monotone and multiplication by a positive number is strictly monotone. -/
class LinearOrderedSemiring (α : Type u) extends StrictOrderedSemiring α,
  LinearOrderedAddCommMonoid α

/-- A `LinearOrderedCommSemiring` is a nontrivial commutative semiring with a linear order such
that addition is monotone and multiplication by a positive number is strictly monotone. -/
class LinearOrderedCommSemiring (α : Type*) extends StrictOrderedCommSemiring α,
  LinearOrderedSemiring α

/-- A `LinearOrderedRing` is a ring with a linear order such that addition is monotone and
multiplication by a positive number is strictly monotone. -/
class LinearOrderedRing (α : Type u) extends StrictOrderedRing α, LinearOrder α

/-- A `LinearOrderedCommRing` is a commutative ring with a linear order such that addition is
monotone and multiplication by a positive number is strictly monotone. -/
class LinearOrderedCommRing (α : Type u) extends LinearOrderedRing α, CommMonoid α

section OrderedSemiring

variable [OrderedSemiring α]

-- see Note [lower instance priority]
<<<<<<< HEAD
instance OrderedSemiring.toIsOrderedRing : IsOrderedRing α :=
  { ‹OrderedSemiring α› with }
=======
instance (priority := 200) OrderedSemiring.toPosMulMono : PosMulMono α where
  elim := fun x _ _ h => OrderedSemiring.mul_le_mul_of_nonneg_left _ _ _ h x.2

-- see Note [lower instance priority]
instance (priority := 200) OrderedSemiring.toMulPosMono : MulPosMono α where
  elim := fun x _ _ h => OrderedSemiring.mul_le_mul_of_nonneg_right _ _ _ h x.2
>>>>>>> 9b4fe96d

end OrderedSemiring

section OrderedRing

variable [OrderedRing α] {a b c : α}

-- see Note [lower instance priority]
instance (priority := 100) OrderedRing.toOrderedSemiring : OrderedSemiring α :=
  { ‹OrderedRing α›, (Ring.toSemiring : Semiring α) with
    mul_le_mul_of_nonneg_left := fun a b c h hc => by
      simpa only [mul_sub, sub_nonneg] using OrderedRing.mul_nonneg _ _ hc (sub_nonneg.2 h),
    mul_le_mul_of_nonneg_right := fun a b c h hc => by
      simpa only [sub_mul, sub_nonneg] using OrderedRing.mul_nonneg _ _ (sub_nonneg.2 h) hc }

lemma one_add_le_one_sub_mul_one_add (h : a + b + b * c ≤ c) : 1 + a ≤ (1 - b) * (1 + c) := by
  rw [one_sub_mul, mul_one_add, le_sub_iff_add_le, add_assoc, ← add_assoc a]
  gcongr

lemma one_add_le_one_add_mul_one_sub (h : a + c + b * c ≤ b) : 1 + a ≤ (1 + b) * (1 - c) := by
  rw [mul_one_sub, one_add_mul, le_sub_iff_add_le, add_assoc, ← add_assoc a]
  gcongr

lemma one_sub_le_one_sub_mul_one_add (h : b + b * c ≤ a + c) : 1 - a ≤ (1 - b) * (1 + c) := by
  rw [one_sub_mul, mul_one_add, sub_le_sub_iff, add_assoc, add_comm c]
  gcongr

lemma one_sub_le_one_add_mul_one_sub (h : c + b * c ≤ a + b) : 1 - a ≤ (1 + b) * (1 - c) := by
  rw [mul_one_sub, one_add_mul, sub_le_sub_iff, add_assoc, add_comm b]
  gcongr

end OrderedRing

section OrderedCommRing

variable [OrderedCommRing α]

-- See note [lower instance priority]
instance (priority := 100) OrderedCommRing.toOrderedCommSemiring : OrderedCommSemiring α :=
  { OrderedRing.toOrderedSemiring, ‹OrderedCommRing α› with }

end OrderedCommRing

section StrictOrderedSemiring

variable [StrictOrderedSemiring α]

-- see Note [lower instance priority]
<<<<<<< HEAD
instance StrictOrderedSemiring.toIsStrictOrderedRing : IsStrictOrderedRing α :=
  { ‹StrictOrderedSemiring α› with }
=======
instance (priority := 200) StrictOrderedSemiring.toPosMulStrictMono : PosMulStrictMono α where
  elim := fun x _ _ h => StrictOrderedSemiring.mul_lt_mul_of_pos_left _ _ _ h x.prop

-- see Note [lower instance priority]
instance (priority := 200) StrictOrderedSemiring.toMulPosStrictMono : MulPosStrictMono α where
  elim := fun x _ _ h => StrictOrderedSemiring.mul_lt_mul_of_pos_right _ _ _ h x.prop
>>>>>>> 9b4fe96d

-- See note [reducible non-instances]
/-- A choice-free version of `StrictOrderedSemiring.toOrderedSemiring` to avoid using choice in
basic `Nat` lemmas. -/
abbrev StrictOrderedSemiring.toOrderedSemiring' [DecidableLE α] : OrderedSemiring α :=
  { ‹StrictOrderedSemiring α› with
    mul_le_mul_of_nonneg_left := fun a b c hab hc => by
      obtain rfl | hab := Decidable.eq_or_lt_of_le hab
      · rfl
      obtain rfl | hc := Decidable.eq_or_lt_of_le hc
      · simp
      · exact (mul_lt_mul_of_pos_left hab hc).le,
    mul_le_mul_of_nonneg_right := fun a b c hab hc => by
      obtain rfl | hab := Decidable.eq_or_lt_of_le hab
      · rfl
      obtain rfl | hc := Decidable.eq_or_lt_of_le hc
      · simp
      · exact (mul_lt_mul_of_pos_right hab hc).le }

-- see Note [lower instance priority]
instance (priority := 100) StrictOrderedSemiring.toOrderedSemiring : OrderedSemiring α :=
  { ‹StrictOrderedSemiring α› with
    mul_le_mul_of_nonneg_left := fun _ _ _ =>
      letI := @StrictOrderedSemiring.toOrderedSemiring' α _ (Classical.decRel _)
      mul_le_mul_of_nonneg_left,
    mul_le_mul_of_nonneg_right := fun _ _ _ =>
      letI := @StrictOrderedSemiring.toOrderedSemiring' α _ (Classical.decRel _)
      mul_le_mul_of_nonneg_right }

end StrictOrderedSemiring

section StrictOrderedCommSemiring
variable [StrictOrderedCommSemiring α]

-- See note [reducible non-instances]
/-- A choice-free version of `StrictOrderedCommSemiring.toOrderedCommSemiring'` to avoid using
choice in basic `Nat` lemmas. -/
abbrev StrictOrderedCommSemiring.toOrderedCommSemiring' [DecidableLE α] : OrderedCommSemiring α :=
  { ‹StrictOrderedCommSemiring α›, StrictOrderedSemiring.toOrderedSemiring' with }

-- see Note [lower instance priority]
instance (priority := 100) StrictOrderedCommSemiring.toOrderedCommSemiring :
    OrderedCommSemiring α :=
  { ‹StrictOrderedCommSemiring α›, StrictOrderedSemiring.toOrderedSemiring with }

end StrictOrderedCommSemiring

section StrictOrderedRing
variable [StrictOrderedRing α]

-- see Note [lower instance priority]
instance (priority := 100) StrictOrderedRing.toStrictOrderedSemiring : StrictOrderedSemiring α :=
  { ‹StrictOrderedRing α›, (Ring.toSemiring : Semiring α) with
    le_of_add_le_add_left := @le_of_add_le_add_left α _ _ _,
    mul_lt_mul_of_pos_left := fun a b c h hc => by
      simpa only [mul_sub, sub_pos] using StrictOrderedRing.mul_pos _ _ hc (sub_pos.2 h),
    mul_lt_mul_of_pos_right := fun a b c h hc => by
      simpa only [sub_mul, sub_pos] using StrictOrderedRing.mul_pos _ _ (sub_pos.2 h) hc }

-- See note [reducible non-instances]
/-- A choice-free version of `StrictOrderedRing.toOrderedRing` to avoid using choice in basic
`Int` lemmas. -/
abbrev StrictOrderedRing.toOrderedRing' [DecidableLE α] : OrderedRing α :=
  { ‹StrictOrderedRing α›, (Ring.toSemiring : Semiring α) with
    mul_nonneg := fun a b ha hb => by
      obtain ha | ha := Decidable.eq_or_lt_of_le ha
      · rw [← ha, zero_mul]
      obtain hb | hb := Decidable.eq_or_lt_of_le hb
      · rw [← hb, mul_zero]
      · exact (StrictOrderedRing.mul_pos _ _ ha hb).le }

-- see Note [lower instance priority]
instance (priority := 100) StrictOrderedRing.toOrderedRing : OrderedRing α where
  __ := ‹StrictOrderedRing α›
  mul_nonneg := fun _ _ => mul_nonneg

end StrictOrderedRing

section StrictOrderedCommRing

variable [StrictOrderedCommRing α]

-- See note [reducible non-instances]
/-- A choice-free version of `StrictOrderedCommRing.toOrderedCommRing` to avoid using
choice in basic `Int` lemmas. -/
abbrev StrictOrderedCommRing.toOrderedCommRing' [DecidableLE α] : OrderedCommRing α :=
  { ‹StrictOrderedCommRing α›, StrictOrderedRing.toOrderedRing' with }

-- See note [lower instance priority]
instance (priority := 100) StrictOrderedCommRing.toStrictOrderedCommSemiring :
    StrictOrderedCommSemiring α :=
  { ‹StrictOrderedCommRing α›, StrictOrderedRing.toStrictOrderedSemiring with }

-- See note [lower instance priority]
instance (priority := 100) StrictOrderedCommRing.toOrderedCommRing : OrderedCommRing α :=
  { ‹StrictOrderedCommRing α›, StrictOrderedRing.toOrderedRing with }

end StrictOrderedCommRing

section LinearOrderedSemiring

variable [LinearOrderedSemiring α]

<<<<<<< HEAD
=======
-- see Note [lower instance priority]
instance (priority := 200) LinearOrderedSemiring.toPosMulReflectLT : PosMulReflectLT α where
  elim := fun a _ _ => (monotone_mul_left_of_nonneg a.2).reflect_lt

-- see Note [lower instance priority]
instance (priority := 200) LinearOrderedSemiring.toMulPosReflectLT : MulPosReflectLT α where
  elim := fun a _ _ => (monotone_mul_right_of_nonneg a.2).reflect_lt

attribute [local instance] LinearOrderedSemiring.decidableLE LinearOrderedSemiring.decidableLT

variable [ExistsAddOfLE α]

-- See note [lower instance priority]
instance (priority := 100) LinearOrderedSemiring.noZeroDivisors : NoZeroDivisors α where
  eq_zero_or_eq_zero_of_mul_eq_zero {a b} hab := by
    contrapose! hab
    obtain ha | ha := hab.1.lt_or_lt <;> obtain hb | hb := hab.2.lt_or_lt
    exacts [(mul_pos_of_neg_of_neg ha hb).ne', (mul_neg_of_neg_of_pos ha hb).ne,
      (mul_neg_of_pos_of_neg ha hb).ne, (mul_pos ha hb).ne']

-- Note that we can't use `NoZeroDivisors.to_isDomain` since we are merely in a semiring.
-- See note [lower instance priority]
instance (priority := 100) LinearOrderedRing.isDomain : IsDomain α where
  mul_left_cancel_of_ne_zero {a b c} ha h := by
    obtain ha | ha := ha.lt_or_lt
    exacts [(strictAnti_mul_left ha).injective h, (strictMono_mul_left_of_pos ha).injective h]
  mul_right_cancel_of_ne_zero {b a c} ha h := by
    obtain ha | ha := ha.lt_or_lt
    exacts [(strictAnti_mul_right ha).injective h, (strictMono_mul_right_of_pos ha).injective h]

>>>>>>> 9b4fe96d
-- See note [lower instance priority]
instance (priority := 100) LinearOrderedSemiring.toLinearOrderedCancelAddCommMonoid :
    LinearOrderedCancelAddCommMonoid α where __ := ‹LinearOrderedSemiring α›

end LinearOrderedSemiring

section LinearOrderedRing
variable [LinearOrderedRing α]

-- see Note [lower instance priority]
instance (priority := 100) LinearOrderedRing.toLinearOrderedSemiring : LinearOrderedSemiring α :=
  { ‹LinearOrderedRing α›, StrictOrderedRing.toStrictOrderedSemiring with }

-- see Note [lower instance priority]
instance (priority := 100) LinearOrderedRing.toLinearOrderedAddCommGroup :
    LinearOrderedAddCommGroup α where __ := ‹LinearOrderedRing α›

end LinearOrderedRing

-- see Note [lower instance priority]
instance (priority := 100) LinearOrderedCommRing.toStrictOrderedCommRing
    [d : LinearOrderedCommRing α] : StrictOrderedCommRing α :=
  { d with }

-- see Note [lower instance priority]
instance (priority := 100) LinearOrderedCommRing.toLinearOrderedCommSemiring
    [d : LinearOrderedCommRing α] : LinearOrderedCommSemiring α :=
  { d, LinearOrderedRing.toLinearOrderedSemiring with }<|MERGE_RESOLUTION|>--- conflicted
+++ resolved
@@ -317,17 +317,8 @@
 variable [OrderedSemiring α]
 
 -- see Note [lower instance priority]
-<<<<<<< HEAD
 instance OrderedSemiring.toIsOrderedRing : IsOrderedRing α :=
   { ‹OrderedSemiring α› with }
-=======
-instance (priority := 200) OrderedSemiring.toPosMulMono : PosMulMono α where
-  elim := fun x _ _ h => OrderedSemiring.mul_le_mul_of_nonneg_left _ _ _ h x.2
-
--- see Note [lower instance priority]
-instance (priority := 200) OrderedSemiring.toMulPosMono : MulPosMono α where
-  elim := fun x _ _ h => OrderedSemiring.mul_le_mul_of_nonneg_right _ _ _ h x.2
->>>>>>> 9b4fe96d
 
 end OrderedSemiring
 
@@ -376,17 +367,8 @@
 variable [StrictOrderedSemiring α]
 
 -- see Note [lower instance priority]
-<<<<<<< HEAD
 instance StrictOrderedSemiring.toIsStrictOrderedRing : IsStrictOrderedRing α :=
   { ‹StrictOrderedSemiring α› with }
-=======
-instance (priority := 200) StrictOrderedSemiring.toPosMulStrictMono : PosMulStrictMono α where
-  elim := fun x _ _ h => StrictOrderedSemiring.mul_lt_mul_of_pos_left _ _ _ h x.prop
-
--- see Note [lower instance priority]
-instance (priority := 200) StrictOrderedSemiring.toMulPosStrictMono : MulPosStrictMono α where
-  elim := fun x _ _ h => StrictOrderedSemiring.mul_lt_mul_of_pos_right _ _ _ h x.prop
->>>>>>> 9b4fe96d
 
 -- See note [reducible non-instances]
 /-- A choice-free version of `StrictOrderedSemiring.toOrderedSemiring` to avoid using choice in
@@ -490,39 +472,6 @@
 
 variable [LinearOrderedSemiring α]
 
-<<<<<<< HEAD
-=======
--- see Note [lower instance priority]
-instance (priority := 200) LinearOrderedSemiring.toPosMulReflectLT : PosMulReflectLT α where
-  elim := fun a _ _ => (monotone_mul_left_of_nonneg a.2).reflect_lt
-
--- see Note [lower instance priority]
-instance (priority := 200) LinearOrderedSemiring.toMulPosReflectLT : MulPosReflectLT α where
-  elim := fun a _ _ => (monotone_mul_right_of_nonneg a.2).reflect_lt
-
-attribute [local instance] LinearOrderedSemiring.decidableLE LinearOrderedSemiring.decidableLT
-
-variable [ExistsAddOfLE α]
-
--- See note [lower instance priority]
-instance (priority := 100) LinearOrderedSemiring.noZeroDivisors : NoZeroDivisors α where
-  eq_zero_or_eq_zero_of_mul_eq_zero {a b} hab := by
-    contrapose! hab
-    obtain ha | ha := hab.1.lt_or_lt <;> obtain hb | hb := hab.2.lt_or_lt
-    exacts [(mul_pos_of_neg_of_neg ha hb).ne', (mul_neg_of_neg_of_pos ha hb).ne,
-      (mul_neg_of_pos_of_neg ha hb).ne, (mul_pos ha hb).ne']
-
--- Note that we can't use `NoZeroDivisors.to_isDomain` since we are merely in a semiring.
--- See note [lower instance priority]
-instance (priority := 100) LinearOrderedRing.isDomain : IsDomain α where
-  mul_left_cancel_of_ne_zero {a b c} ha h := by
-    obtain ha | ha := ha.lt_or_lt
-    exacts [(strictAnti_mul_left ha).injective h, (strictMono_mul_left_of_pos ha).injective h]
-  mul_right_cancel_of_ne_zero {b a c} ha h := by
-    obtain ha | ha := ha.lt_or_lt
-    exacts [(strictAnti_mul_right ha).injective h, (strictMono_mul_right_of_pos ha).injective h]
-
->>>>>>> 9b4fe96d
 -- See note [lower instance priority]
 instance (priority := 100) LinearOrderedSemiring.toLinearOrderedCancelAddCommMonoid :
     LinearOrderedCancelAddCommMonoid α where __ := ‹LinearOrderedSemiring α›
