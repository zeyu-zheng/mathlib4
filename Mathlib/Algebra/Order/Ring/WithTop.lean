/-
Copyright (c) 2016 Jeremy Avigad. All rights reserved.
Released under Apache 2.0 license as described in the file LICENSE.
Authors: Jeremy Avigad, Leonardo de Moura, Mario Carneiro
-/
import Mathlib.Algebra.GroupWithZero.Basic
import Mathlib.Algebra.Order.Monoid.WithTop
import Mathlib.Algebra.Order.Ring.Canonical
import Mathlib.Algebra.Ring.Hom.Defs
import Std.Data.Option.Lemmas

#align_import algebra.order.ring.with_top from "leanprover-community/mathlib"@"0111834459f5d7400215223ea95ae38a1265a907"

/-! # Structures involving `*` and `0` on `WithTop` and `WithBot`
The main results of this section are `WithTop.canonicallyOrderedCommSemiring` and
`WithBot.orderedCommSemiring`.
-/

variable {α : Type*}

namespace WithTop

variable [DecidableEq α]

<<<<<<< HEAD
instance : DecidableEq (WithTop α) := inferInstanceAs <| DecidableEq (Option α)

=======
>>>>>>> b9fd79f6
section MulZeroClass
variable [MulZeroClass α] {a b : WithTop α}

instance instMulZeroClass : MulZeroClass (WithTop α) where
  zero := 0
  mul a b := match a, b with
    | (a : α), (b : α) => ↑(a * b)
    | (a : α), ⊤ => if a = 0 then 0 else ⊤
    | ⊤, (b : α) => if b = 0 then 0 else ⊤
    | ⊤, ⊤ => ⊤
  mul_zero a := match a with
    | (a : α) => congr_arg some $ mul_zero _
    | ⊤ => if_pos rfl
  zero_mul b := match b with
    | (b : α) => congr_arg some $ zero_mul _
    | ⊤ => if_pos rfl

@[simp, norm_cast] lemma coe_mul (a b : α) : (↑(a * b) : WithTop α) = a * b := rfl
#align with_top.coe_mul WithTop.coe_mul

lemma mul_top' : ∀ (a : WithTop α), a * ⊤ = if a = 0 then 0 else ⊤
  | (a : α) => if_congr coe_eq_zero.symm rfl rfl
  | ⊤ => (if_neg top_ne_zero).symm
#align with_top.mul_top' WithTop.mul_top'

@[simp] lemma mul_top (h : a ≠ 0) : a * ⊤ = ⊤ := by rw [mul_top', if_neg h]
#align with_top.mul_top WithTop.mul_top

lemma top_mul' : ∀ (b : WithTop α), ⊤ * b = if b = 0 then 0 else ⊤
  | (b : α) => if_congr coe_eq_zero.symm rfl rfl
  | ⊤ => (if_neg top_ne_zero).symm
#align with_top.top_mul' WithTop.top_mul'

@[simp] lemma top_mul (hb : b ≠ 0) : ⊤ * b = ⊤ := by rw [top_mul', if_neg hb]
#align with_top.top_mul WithTop.top_mul

-- eligible for dsimp
@[simp, nolint simpNF] lemma top_mul_top : (⊤ * ⊤ : WithTop α) = ⊤ := rfl
#align with_top.top_mul_top WithTop.top_mul_top

lemma mul_def (a b : WithTop α) :
    a * b = if a = 0 ∨ b = 0 then 0 else WithTop.map₂ (· * ·) a b := by
  cases a <;> cases b <;> aesop (add simp [none_eq_top, some_eq_coe])
#align with_top.mul_def WithTop.mul_def

lemma mul_eq_top_iff : a * b = ⊤ ↔ a ≠ 0 ∧ b = ⊤ ∨ a = ⊤ ∧ b ≠ 0 := by rw [mul_def]; aesop
#align with_top.mul_eq_top_iff WithTop.mul_eq_top_iff

lemma mul_coe_eq_bind {b : α} (hb : b ≠ 0) : ∀ a, (a * b : WithTop α) = a.bind fun a ↦ ↑(a * b)
  | ⊤ => by simp [top_mul, hb]; rfl
  | (a : α) => rfl
#align with_top.mul_coe WithTop.mul_coe_eq_bind

lemma coe_mul_eq_bind {a : α} (ha : a ≠ 0) : ∀ b, (a * b : WithTop α) = b.bind fun b ↦ ↑(a * b)
  | ⊤ => by simp [top_mul, ha]; rfl
  | (b : α) => rfl

@[simp] lemma untop'_zero_mul (a b : WithTop α) : (a * b).untop' 0 = a.untop' 0 * b.untop' 0 := by
  by_cases ha : a = 0; · rw [ha, zero_mul, ← coe_zero, untop'_coe, zero_mul]
  by_cases hb : b = 0; · rw [hb, mul_zero, ← coe_zero, untop'_coe, mul_zero]
  induction a using WithTop.recTopCoe; · rw [top_mul hb, untop'_top, zero_mul]
  induction b using WithTop.recTopCoe; · rw [mul_top ha, untop'_top, mul_zero]
  rw [← coe_mul, untop'_coe, untop'_coe, untop'_coe]
#align with_top.untop'_zero_mul WithTop.untop'_zero_mul

theorem mul_lt_top' [LT α] {a b : WithTop α} (ha : a < ⊤) (hb : b < ⊤) : a * b < ⊤ := by
  rw [WithTop.lt_top_iff_ne_top] at *
  simp only [Ne.def, mul_eq_top_iff, *, and_false, false_and, or_self, not_false_eq_true]
#align with_top.mul_lt_top' WithTop.mul_lt_top'

theorem mul_lt_top [LT α] {a b : WithTop α} (ha : a ≠ ⊤) (hb : b ≠ ⊤) : a * b < ⊤ :=
  mul_lt_top' (WithTop.lt_top_iff_ne_top.2 ha) (WithTop.lt_top_iff_ne_top.2 hb)
#align with_top.mul_lt_top WithTop.mul_lt_top

instance instNoZeroDivisors [NoZeroDivisors α] : NoZeroDivisors (WithTop α) := by
  refine ⟨fun h₁ => Decidable.by_contradiction fun h₂ => ?_⟩
  rw [mul_def, if_neg h₂] at h₁
  rcases Option.mem_map₂_iff.1 h₁ with ⟨a, b, (rfl : _ = _), (rfl : _ = _), hab⟩
  exact h₂ ((eq_zero_or_eq_zero_of_mul_eq_zero hab).imp (congr_arg some) (congr_arg some))

end MulZeroClass

/-- `Nontrivial α` is needed here as otherwise we have `1 * ⊤ = ⊤` but also `0 * ⊤ = 0`. -/
instance instMulZeroOneClass [MulZeroOneClass α] [Nontrivial α] : MulZeroOneClass (WithTop α) where
  __ := instMulZeroClass
  one_mul a := match a with
    | ⊤ => mul_top (mt coe_eq_coe.1 one_ne_zero)
    | (a : α) => by rw [← coe_one, ← coe_mul, one_mul]
  mul_one a := match a with
    | ⊤ => top_mul (mt coe_eq_coe.1 one_ne_zero)
    | (a : α) => by rw [← coe_one, ← coe_mul, mul_one]

/-- A version of `WithTop.map` for `MonoidWithZeroHom`s. -/
@[simps (config := .asFn)]
protected def _root_.MonoidWithZeroHom.withTopMap {R S : Type*} [MulZeroOneClass R] [DecidableEq R]
    [Nontrivial R] [MulZeroOneClass S] [DecidableEq S] [Nontrivial S] (f : R →*₀ S)
    (hf : Function.Injective f) : WithTop R →*₀ WithTop S :=
  { f.toZeroHom.withTopMap, f.toMonoidHom.toOneHom.withTopMap with
    toFun := WithTop.map f
    map_mul' := fun x y => by
      have : ∀ z, map f z = 0 ↔ z = 0 := fun z =>
        (Option.map_injective hf).eq_iff' f.toZeroHom.withTopMap.map_zero
      rcases Decidable.eq_or_ne x 0 with (rfl | hx)
      · simp
      rcases Decidable.eq_or_ne y 0 with (rfl | hy)
      · simp
      induction' x using WithTop.recTopCoe with x
      · simp [hy, this]
      induction' y using WithTop.recTopCoe with y
      · have : (f x : WithTop S) ≠ 0 := by simpa [hf.eq_iff' (map_zero f)] using hx
        simp [mul_top hx, mul_top this]
      · -- porting note: todo: `simp [← coe_mul]` times out
        simp only [map_coe, ← coe_mul, map_mul] }
#align monoid_with_zero_hom.with_top_map MonoidWithZeroHom.withTopMap

instance instSemigroupWithZero [SemigroupWithZero α] [NoZeroDivisors α] :
    SemigroupWithZero (WithTop α) where
  __ := instMulZeroClass
  mul_assoc a b c := by
    rcases eq_or_ne a 0 with (rfl | ha); · simp only [zero_mul]
    rcases eq_or_ne b 0 with (rfl | hb); · simp only [zero_mul, mul_zero]
    rcases eq_or_ne c 0 with (rfl | hc); · simp only [mul_zero]
  -- Porting note: below needed to be rewritten due to changed `simp` behaviour for `coe`
    induction' a using WithTop.recTopCoe with a; · simp [hb, hc]
    induction' b using WithTop.recTopCoe with b; · simp [mul_top ha, top_mul hc]
    induction' c using WithTop.recTopCoe with c
    · rw [mul_top hb, mul_top ha]
      rw [← coe_zero, ne_eq, coe_eq_coe] at ha hb
      simp [ha, hb]
    simp only [← coe_mul, mul_assoc]

section MonoidWithZero
variable [MonoidWithZero α] [NoZeroDivisors α] [Nontrivial α]

instance instMonoidWithZero : MonoidWithZero (WithTop α) where
  __ := instMulZeroOneClass
  __ := instSemigroupWithZero
  npow n a := match a, n with
    | (a : α), n => ↑(a ^ n)
    | ⊤, 0 => 1
    | ⊤, _n + 1 => ⊤
  npow_zero a := by cases a <;> simp
  npow_succ n a := by cases n <;> cases a <;> simp [none_eq_top, some_eq_coe, pow_succ]

@[simp, norm_cast] lemma coe_pow (a : α) (n : ℕ) : (↑(a ^ n) : WithTop α) = a ^ n := rfl

end MonoidWithZero

instance instCommMonoidWithZero [CommMonoidWithZero α] [NoZeroDivisors α] [Nontrivial α] :
    CommMonoidWithZero (WithTop α) where
  __ := instMonoidWithZero
  mul_comm a b := by simp_rw [mul_def]; exact if_congr or_comm rfl (Option.map₂_comm mul_comm)

variable [CanonicallyOrderedCommSemiring α]

private theorem distrib' (a b c : WithTop α) : (a + b) * c = a * c + b * c := by
  induction' c using WithTop.recTopCoe with c
  · by_cases ha : a = 0 <;> simp [ha]
  · by_cases hc : c = 0
    · simp [hc]
    simp only [mul_coe_eq_bind hc]
    cases a <;> cases b
    repeat' first | rfl |exact congr_arg some (add_mul _ _ _)

/-- This instance requires `CanonicallyOrderedCommSemiring` as it is the smallest class
that derives from both `NonAssocNonUnitalSemiring` and `CanonicallyOrderedAddCommMonoid`, both
of which are required for distributivity. -/
instance commSemiring [Nontrivial α] : CommSemiring (WithTop α) :=
  { addCommMonoidWithOne, instCommMonoidWithZero with
    right_distrib := distrib'
    left_distrib := fun a b c => by
      rw [mul_comm, distrib', mul_comm b, mul_comm c] }

instance [Nontrivial α] : CanonicallyOrderedCommSemiring (WithTop α) :=
  { WithTop.commSemiring, WithTop.canonicallyOrderedAddCommMonoid with
  eq_zero_or_eq_zero_of_mul_eq_zero := eq_zero_or_eq_zero_of_mul_eq_zero}

/-- A version of `WithTop.map` for `RingHom`s. -/
@[simps (config := .asFn)]
protected def _root_.RingHom.withTopMap {R S : Type*} [CanonicallyOrderedCommSemiring R]
    [DecidableEq R] [Nontrivial R] [CanonicallyOrderedCommSemiring S] [DecidableEq S] [Nontrivial S]
    (f : R →+* S) (hf : Function.Injective f) : WithTop R →+* WithTop S :=
  {MonoidWithZeroHom.withTopMap f.toMonoidWithZeroHom hf, f.toAddMonoidHom.withTopMap with}
#align ring_hom.with_top_map RingHom.withTopMap

end WithTop

namespace WithBot

variable [DecidableEq α]

<<<<<<< HEAD
instance : DecidableEq (WithBot α) := inferInstanceAs <| DecidableEq (Option α)

=======
>>>>>>> b9fd79f6
section MulZeroClass
variable [MulZeroClass α] {a b : WithBot α}

instance : MulZeroClass (WithBot α) := WithTop.instMulZeroClass

@[simp, norm_cast] lemma coe_mul (a b : α) : (↑(a * b) : WithBot α) = a * b := rfl
#align with_bot.coe_mul WithBot.coe_mul

lemma mul_bot' : ∀ (a : WithBot α), a * ⊥ = if a = 0 then 0 else ⊥
  | (a : α) => if_congr coe_eq_zero.symm rfl rfl
  | ⊥ => (if_neg bot_ne_zero).symm
#align with_bot.mul_bot' WithBot.mul_bot'

@[simp] lemma mul_bot (h : a ≠ 0) : a * ⊥ = ⊥ := by rw [mul_bot', if_neg h]
#align with_bot.mul_bot WithBot.mul_bot

lemma bot_mul' : ∀ (b : WithBot α), ⊥ * b = if b = 0 then 0 else ⊥
  | (b : α) => if_congr coe_eq_zero.symm rfl rfl
  | ⊥ => (if_neg bot_ne_zero).symm
#align with_bot.bot_mul' WithBot.bot_mul'

@[simp] lemma bot_mul (hb : b ≠ 0) : ⊥ * b = ⊥ := by rw [bot_mul', if_neg hb]
#align with_bot.bot_mul WithBot.bot_mul

-- eligible for dsimp
@[simp, nolint simpNF] lemma bot_mul_bot : (⊥ * ⊥ : WithBot α) = ⊥ := rfl
#align with_bot.bot_mul_bot WithBot.bot_mul_bot

lemma mul_def (a b : WithBot α) :
    a * b = if a = 0 ∨ b = 0 then 0 else WithBot.map₂ (· * ·) a b := by
  cases a <;> cases b <;> aesop (add simp [none_eq_bot, some_eq_coe])
#align with_bot.mul_def WithBot.mul_def

lemma mul_eq_bot_iff : a * b = ⊥ ↔ a ≠ 0 ∧ b = ⊥ ∨ a = ⊥ ∧ b ≠ 0 := by rw [mul_def]; aesop
#align with_bot.mul_eq_bot_iff WithBot.mul_eq_bot_iff

lemma mul_coe_eq_bind {b : α} (hb : b ≠ 0) : ∀ a, (a * b : WithBot α) = a.bind fun a ↦ ↑(a * b)
  | ⊥ => by simp [bot_mul, hb]; rfl
  | (a : α) => rfl
#align with_bot.mul_coe WithBot.mul_coe_eq_bind

lemma coe_mul_eq_bind {a : α} (ha : a ≠ 0) : ∀ b, (a * b : WithBot α) = b.bind fun b ↦ ↑(a * b)
  | ⊥ => by simp [bot_mul, ha]; rfl
  | (b : α) => rfl

@[simp]
lemma unbot'_zero_mul (a b : WithBot α) : (a * b).unbot' 0 = a.unbot' 0 * b.unbot' 0 := by
  by_cases ha : a = 0; · rw [ha, zero_mul, ← coe_zero, unbot'_coe, zero_mul]
  by_cases hb : b = 0; · rw [hb, mul_zero, ← coe_zero, unbot'_coe, mul_zero]
  induction a using WithBot.recBotCoe; · rw [bot_mul hb, unbot'_bot, zero_mul]
  induction b using WithBot.recBotCoe; · rw [mul_bot ha, unbot'_bot, mul_zero]
  rw [← coe_mul, unbot'_coe, unbot'_coe, unbot'_coe]
#align with_bot.unbot'_zero_mul WithBot.unbot'_zero_mul

theorem bot_lt_mul' [LT α] {a b : WithBot α} (ha : ⊥ < a) (hb : ⊥ < b) : ⊥ < a * b :=
  WithTop.mul_lt_top' (α := αᵒᵈ) ha hb
#align with_bot.bot_lt_mul' WithBot.bot_lt_mul'

theorem bot_lt_mul [LT α] {a b : WithBot α} (ha : a ≠ ⊥) (hb : b ≠ ⊥) : ⊥ < a * b :=
  WithTop.mul_lt_top (α := αᵒᵈ) ha hb
#align with_bot.bot_lt_mul WithBot.bot_lt_mul

instance instNoZeroDivisors [NoZeroDivisors α] : NoZeroDivisors (WithBot α) :=
  WithTop.instNoZeroDivisors

end MulZeroClass

/-- `Nontrivial α` is needed here as otherwise we have `1 * ⊥ = ⊥` but also `= 0 * ⊥ = 0`. -/
instance instMulZeroOneClass [MulZeroOneClass α] [Nontrivial α] : MulZeroOneClass (WithBot α) :=
  WithTop.instMulZeroOneClass

instance instSemigroupWithZero [SemigroupWithZero α] [NoZeroDivisors α] :
    SemigroupWithZero (WithBot α) := WithTop.instSemigroupWithZero

section MonoidWithZero
variable [MonoidWithZero α] [NoZeroDivisors α] [Nontrivial α]

instance instMonoidWithZero : MonoidWithZero (WithBot α) := WithTop.instMonoidWithZero

@[simp, norm_cast] lemma coe_pow (a : α) (n : ℕ) : (↑(a ^ n) : WithBot α) = a ^ n := rfl

end MonoidWithZero

instance commMonoidWithZero [CommMonoidWithZero α] [NoZeroDivisors α] [Nontrivial α] :
    CommMonoidWithZero (WithBot α) := WithTop.instCommMonoidWithZero

instance commSemiring [CanonicallyOrderedCommSemiring α] [Nontrivial α] :
    CommSemiring (WithBot α) :=
  WithTop.commSemiring

instance [MulZeroClass α] [Preorder α] [PosMulMono α] : PosMulMono (WithBot α) :=
  ⟨by
    intro ⟨x, x0⟩ a b h
    simp only [Subtype.coe_mk]
    rcases eq_or_ne x 0 with rfl | x0'
    · simp
    lift x to α
    · rintro rfl
      exact (WithBot.bot_lt_coe (0 : α)).not_le x0
    induction a using WithBot.recBotCoe
    · simp_rw [mul_bot x0', bot_le]
    induction b using WithBot.recBotCoe
    · exact absurd h (bot_lt_coe _).not_le
    simp only [← coe_mul, coe_le_coe] at *
    norm_cast at x0
    exact mul_le_mul_of_nonneg_left h x0 ⟩

instance [MulZeroClass α] [Preorder α] [MulPosMono α] : MulPosMono (WithBot α) :=
  ⟨by
    intro ⟨x, x0⟩ a b h
    simp only [Subtype.coe_mk]
    rcases eq_or_ne x 0 with rfl | x0'
    · simp
    lift x to α
    · rintro rfl
      exact (WithBot.bot_lt_coe (0 : α)).not_le x0
    induction a using WithBot.recBotCoe
    · simp_rw [bot_mul x0', bot_le]
    induction b using WithBot.recBotCoe
    · exact absurd h (bot_lt_coe _).not_le
    simp only [← coe_mul, coe_le_coe] at *
    norm_cast at x0
    exact mul_le_mul_of_nonneg_right h x0 ⟩

instance [MulZeroClass α] [Preorder α] [PosMulStrictMono α] : PosMulStrictMono (WithBot α) :=
  ⟨by
    intro ⟨x, x0⟩ a b h
    simp only [Subtype.coe_mk]
    lift x to α using x0.ne_bot
    induction b using WithBot.recBotCoe
    · exact absurd h not_lt_bot
    induction a using WithBot.recBotCoe
    · simp_rw [mul_bot x0.ne.symm, ← coe_mul, bot_lt_coe]
    simp only [← coe_mul, coe_lt_coe] at *
    norm_cast at x0
    exact mul_lt_mul_of_pos_left h x0 ⟩

instance [MulZeroClass α] [Preorder α] [MulPosStrictMono α] : MulPosStrictMono (WithBot α) :=
  ⟨by
    intro ⟨x, x0⟩ a b h
    simp only [Subtype.coe_mk]
    lift x to α using x0.ne_bot
    induction b using WithBot.recBotCoe
    · exact absurd h not_lt_bot
    induction a using WithBot.recBotCoe
    · simp_rw [bot_mul x0.ne.symm, ← coe_mul, bot_lt_coe]
    simp only [← coe_mul, coe_lt_coe] at *
    norm_cast at x0
    exact mul_lt_mul_of_pos_right h x0 ⟩

instance [MulZeroClass α] [Preorder α] [PosMulReflectLT α] : PosMulReflectLT (WithBot α) :=
  ⟨by
    intro ⟨x, x0⟩ a b h
    simp only [Subtype.coe_mk] at h
    rcases eq_or_ne x 0 with rfl | x0'
    · simp at h
    lift x to α
    · rintro rfl
      exact (WithBot.bot_lt_coe (0 : α)).not_le x0
    induction b using WithBot.recBotCoe
    · rw [mul_bot x0'] at h
      exact absurd h bot_le.not_lt
    induction a using WithBot.recBotCoe
    · exact WithBot.bot_lt_coe _
    simp only [← coe_mul, coe_lt_coe] at *
    norm_cast at x0
    exact lt_of_mul_lt_mul_left h x0 ⟩

instance [MulZeroClass α] [Preorder α] [MulPosReflectLT α] : MulPosReflectLT (WithBot α) :=
  ⟨by
    intro ⟨x, x0⟩ a b h
    simp only [Subtype.coe_mk] at h
    rcases eq_or_ne x 0 with rfl | x0'
    · simp at h
    lift x to α
    · rintro rfl
      exact (WithBot.bot_lt_coe (0 : α)).not_le x0
    induction b using WithBot.recBotCoe
    · rw [bot_mul x0'] at h
      exact absurd h bot_le.not_lt
    induction a using WithBot.recBotCoe
    · exact WithBot.bot_lt_coe _
    simp only [← coe_mul, coe_lt_coe] at *
    norm_cast at x0
    exact lt_of_mul_lt_mul_right h x0 ⟩

instance [MulZeroClass α] [Preorder α] [PosMulReflectLE α] : PosMulReflectLE (WithBot α) :=
  ⟨by
    intro ⟨x, x0⟩ a b h
    simp only [Subtype.coe_mk] at h
    lift x to α using x0.ne_bot
    induction a using WithBot.recBotCoe
    · exact bot_le
    induction b using WithBot.recBotCoe
    · rw [mul_bot x0.ne.symm, ← coe_mul] at h
      exact absurd h (bot_lt_coe _).not_le
    simp only [← coe_mul, coe_le_coe] at *
    norm_cast at x0
    exact le_of_mul_le_mul_left h x0 ⟩

instance [MulZeroClass α] [Preorder α] [MulPosReflectLE α] : MulPosReflectLE (WithBot α) :=
  ⟨by
    intro ⟨x, x0⟩ a b h
    simp only [Subtype.coe_mk] at h
    lift x to α using x0.ne_bot
    induction a using WithBot.recBotCoe
    · exact bot_le
    induction b using WithBot.recBotCoe
    · rw [bot_mul x0.ne.symm, ← coe_mul] at h
      exact absurd h (bot_lt_coe _).not_le
    simp only [← coe_mul, coe_le_coe] at *
    norm_cast at x0
    exact le_of_mul_le_mul_right h x0 ⟩

instance orderedCommSemiring [CanonicallyOrderedCommSemiring α] [Nontrivial α] :
    OrderedCommSemiring (WithBot α) :=
  { WithBot.zeroLEOneClass, WithBot.orderedAddCommMonoid, WithBot.commSemiring with
    mul_le_mul_of_nonneg_left  := fun _ _ _ => mul_le_mul_of_nonneg_left
    mul_le_mul_of_nonneg_right := fun _ _ _ => mul_le_mul_of_nonneg_right }

end WithBot<|MERGE_RESOLUTION|>--- conflicted
+++ resolved
@@ -22,11 +22,6 @@
 
 variable [DecidableEq α]
 
-<<<<<<< HEAD
-instance : DecidableEq (WithTop α) := inferInstanceAs <| DecidableEq (Option α)
-
-=======
->>>>>>> b9fd79f6
 section MulZeroClass
 variable [MulZeroClass α] {a b : WithTop α}
 
@@ -218,11 +213,6 @@
 
 variable [DecidableEq α]
 
-<<<<<<< HEAD
-instance : DecidableEq (WithBot α) := inferInstanceAs <| DecidableEq (Option α)
-
-=======
->>>>>>> b9fd79f6
 section MulZeroClass
 variable [MulZeroClass α] {a b : WithBot α}
 
