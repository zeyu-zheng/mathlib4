--- conflicted
+++ resolved
@@ -166,32 +166,6 @@
 ### Relating two divisions.
 -/
 
-<<<<<<< HEAD
-
-@[mono, gcongr, bound]
-lemma div_le_div_of_nonneg_right (hab : a ≤ b) (hc : 0 ≤ c) : a / c ≤ b / c := by
-  rw [div_eq_mul_one_div a c, div_eq_mul_one_div b c]
-  gcongr
-  exact one_div_nonneg.2 hc
-
-@[gcongr, bound]
-lemma div_lt_div_of_pos_right (h : a < b) (hc : 0 < c) : a / c < b / c := by
-  rw [div_eq_mul_one_div a c, div_eq_mul_one_div b c]
-  gcongr
-  exact one_div_pos.2 hc
-
--- Not a `mono` lemma b/c `div_le_div` is strictly more general
-@[gcongr]
-lemma div_le_div_of_nonneg_left (ha : 0 ≤ a) (hc : 0 < c) (h : c ≤ b) : a / b ≤ a / c := by
-  rw [div_eq_mul_inv, div_eq_mul_inv]
-  gcongr <;> assumption
-
-@[gcongr, bound]
-lemma div_lt_div_of_pos_left (ha : 0 < a) (hc : 0 < c) (h : c < b) : a / b < a / c := by
-  simpa only [div_eq_mul_inv, mul_lt_mul_left ha, inv_lt_inv (hc.trans h) hc]
-
-=======
->>>>>>> 90f062fe
 @[deprecated (since := "2024-02-16")] alias div_le_div_of_le_of_nonneg := div_le_div_of_nonneg_right
 @[deprecated (since := "2024-02-16")] alias div_lt_div_of_lt := div_lt_div_of_pos_right
 @[deprecated (since := "2024-02-16")] alias div_le_div_of_le_left := div_le_div_of_nonneg_left
@@ -422,15 +396,10 @@
 
 theorem one_div_pow_lt_one_div_pow_of_lt (a1 : 1 < a) {m n : ℕ} (mn : m < n) :
     1 / a ^ n < 1 / a ^ m := by
-<<<<<<< HEAD
   gcongr
   · norm_num
   · exact pow_pos (zero_lt_one.trans a1) _
   · assumption
-=======
-  refine (one_div_lt_one_div ?_ ?_).2 (pow_lt_pow_right₀ a1 mn) <;>
-    exact pow_pos (zero_lt_one.trans a1) _
->>>>>>> 90f062fe
 
 theorem one_div_pow_anti (a1 : 1 ≤ a) : Antitone fun n : ℕ => 1 / a ^ n := fun _ _ =>
   one_div_pow_le_one_div_pow_of_le a1
