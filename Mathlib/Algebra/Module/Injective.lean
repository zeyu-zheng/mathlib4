--- conflicted
+++ resolved
@@ -185,12 +185,9 @@
       refine' le_trans hnonempty.some.le <|
         (LinearPMap.le_sSup _ <|
             (Set.mem_image _ _ _).mpr ⟨hnonempty.some, hnonempty.choose_spec, rfl⟩).1
-<<<<<<< HEAD
       -- porting note: this subgoal didn't exist before the reenableeta branch
       -- follow-up note: the subgoal was moved from after `refine'` in `is_extension` to here
       -- after the behavior of `refine'` changed.
-=======
->>>>>>> e7089f63
     is_extension := fun m => by
       refine' Eq.trans (hnonempty.some.is_extension m) _
       symm
