import Mathlib.Order.KrullDimension
import Mathlib.Order.TrimmedLength
import Mathlib.LinearAlgebra.Span.Basic
import Mathlib.Data.ENat.Lattice
import Mathlib.Algebra.Homology.ShortComplex.Basic
import Mathlib.Order.Hom.Basic
import Mathlib.Algebra.Category.ModuleCat.Basic
import Mathlib.Algebra.Homology.ShortComplex.ModuleCat
import Mathlib.Data.ENat.Lattice

/-!
# The length of a module

-/

variable {R : Type*} [Ring R] {M M' : Type*} [AddCommGroup M] [AddCommGroup M']
variable [Module R M] [Module R M']

open Order

variable (R M) in
/--
The length of a module M is defined to be the supremum of lengths of chains of submodules of M. We
define this using the existing krull dimension api, and as a result this takes values in
WithBot ℕ∞ in spite of the fact that there is no module with length equal to ⊥.
-/
noncomputable def Module.length : WithBot ℕ∞ := krullDim (α := Submodule R M)

open Classical in
/--
The length of a module is greater than or equal to the trimmedLength of any
rs : RelSeries (α := Submodule R M) (· ≤ ·).
-/
theorem RelSeries.moduleLength_ge_trimmedLength (rs : RelSeries (α := Submodule R M) (· ≤ ·)) :
    RelSeries.trimmedLength rs ≤ Module.length R M := by
  rw [← rs.trim_length, Module.length, krullDim]
  exact le_iSup_iff.mpr fun b a ↦ a rs.trim


open Classical in
<<<<<<< HEAD
/--
The module length is additive in short exact sequences.
-/
theorem Module.length_additive
{S : CategoryTheory.ShortComplex (ModuleCat R)} (hS : S.ShortExact) :
  Module.length R S.X₂ = Module.length R S.X₁ + Module.length R S.X₃ := by
simp only [length, krullDim, le_antisymm_iff, iSup_le_iff]
constructor
· intro rs
  trans ↑((RelSeries.submoduleComap rs S.f.hom).trimmedLength +
          (RelSeries.submoduleMap rs S.g.hom).trimmedLength)
  · apply Nat.mono_cast
    have trimmedProof := RelSeries.trimmedLength_additive hS rs
    rwa[Nat.add_comm] at trimmedProof
  · have trimleft :=
      RelSeries.moduleLength_ge_trimmedLength (RelSeries.submoduleComap rs S.f.hom)
    have trimright :=
      RelSeries.moduleLength_ge_trimmedLength (RelSeries.submoduleMap rs S.g.hom)
    exact add_le_add trimleft trimright
· rw[WithBot.iSup_le_add]
  intro rstemp rstemp'
  obtain ⟨rs, hrs⟩ := RelSeries.exists_ltSeries_ge_head_bot_last_top rstemp
  obtain ⟨rs', hrs'⟩ := RelSeries.exists_ltSeries_ge_head_bot_last_top rstemp'

  let gInv : RelSeries (fun (a : Submodule R S.X₂) (b : Submodule R S.X₂) => a < b) :=
    LTSeries.map rs' (Submodule.comap S.g.hom)
    (Submodule.comap_strictMono_of_surjective hS.moduleCat_surjective_g)

  let fIm : RelSeries (fun (a : Submodule R S.X₂) (b : Submodule R S.X₂) => a < b) :=
    LTSeries.map rs (Submodule.map S.f.hom)
    (Submodule.map_strictMono_of_injective hS.moduleCat_injective_f)

  have connect : fIm.last = gInv.head := by
    convert CategoryTheory.ShortComplex.Exact.moduleCat_range_eq_ker hS.exact
    · simp only [RelSeries.last, LTSeries.map_length, LTSeries.map_toFun, fIm]
      have obv : (rs.toFun (Fin.last rs.length)) = ⊤ := hrs.2.2
      rw[obv]; exact Submodule.map_top S.f.hom
    · simp only [RelSeries.head, LTSeries.map_toFun, gInv]
      have obv : rs'.toFun 0 = ⊥ := hrs'.2.1
      rw[obv]; exact rfl

  let smashfg := RelSeries.smash fIm gInv connect
  trans ↑smashfg.length
  · have this' : smashfg.length = rs.length + rs'.length := rfl
    rw[this']
    simp only [Nat.cast_add, ge_iff_le]
    refine add_le_add ?h₁ ?h₂
    all_goals simp only [Nat.cast_le, hrs.1, hrs'.1]
  · exact le_iSup_iff.mpr fun b a ↦ a smashfg

theorem Module.length_additive_of_quotient {N : Submodule R M} :
  Module.length R M = Module.length R N + Module.length R (M ⧸ N) := by
  let quotientSeq : CategoryTheory.ShortComplex (ModuleCat R) := {
    X₁ := ModuleCat.of R N
    X₂ := ModuleCat.of R M
    X₃ := ModuleCat.of R (M ⧸ N)
    f := ModuleCat.ofHom <| Submodule.subtype N
    g := ModuleCat.ofHom <| Submodule.mkQ N
    zero := by
      ext a
      simp
    }
  let ex : quotientSeq.ShortExact := {
    exact := by
      simp[CategoryTheory.ShortComplex.moduleCat_exact_iff]
      intro a b
      have X2 : ↑quotientSeq.X₂ = M := rfl
      have X1 : ↑quotientSeq.X₁ = @Subtype M fun x ↦ x ∈ N := rfl
      let a'' : N := {
        val := a
        property := (Submodule.Quotient.mk_eq_zero N).mp b
      }
      use a''
      aesop
    mono_f := by
      simp[quotientSeq]
      have : Function.Injective (N.subtype) := by exact Submodule.injective_subtype N
      exact (ModuleCat.mono_iff_injective (ModuleCat.ofHom N.subtype)).mpr this
    epi_g := by
      simp[quotientSeq]
      have : Function.Surjective (N.mkQ) := by exact Submodule.mkQ_surjective N
      exact (ModuleCat.epi_iff_surjective (ModuleCat.ofHom N.mkQ)).mpr this
  }
  have := Module.length_additive ex
  aesop
=======
/-- The module length is additive in short exact sequences. -/
theorem Module.length_additive {S : CategoryTheory.ShortComplex (ModuleCat R)} (hS : S.ShortExact) :
    Module.length R S.X₂ = Module.length R S.X₁ + Module.length R S.X₃ := by
  simp only [length, krullDim, le_antisymm_iff, iSup_le_iff]
  constructor
  · intro rs
    trans ((RelSeries.submoduleComap rs S.f.hom).trimmedLength +
            (RelSeries.submoduleMap rs S.g.hom).trimmedLength)
    · apply Nat.mono_cast
      have trimmedProof := RelSeries.trimmedLength_additive hS rs
      rwa [Nat.add_comm] at trimmedProof
    · have trimleft :=
        RelSeries.moduleLength_ge_trimmedLength (RelSeries.submoduleComap rs S.f.hom)
      have trimright :=
        RelSeries.moduleLength_ge_trimmedLength (RelSeries.submoduleMap rs S.g.hom)
      exact add_le_add trimleft trimright
  · rw [WithBot.iSup_le_add]
    intro rstemp rstemp'
    obtain ⟨rs, hrs⟩ := RelSeries.exists_ltSeries_ge_head_bot_last_top rstemp
    obtain ⟨rs', hrs'⟩ := RelSeries.exists_ltSeries_ge_head_bot_last_top rstemp'

    let gInv : RelSeries (fun (a : Submodule R S.X₂) (b : Submodule R S.X₂) => a < b) :=
      LTSeries.map rs' (Submodule.comap S.g.hom)
      (Submodule.comap_strictMono_of_surjective hS.moduleCat_surjective_g)

    let fIm : RelSeries (fun (a : Submodule R S.X₂) (b : Submodule R S.X₂) => a < b) :=
      LTSeries.map rs (Submodule.map S.f.hom)
      (Submodule.map_strictMono_of_injective hS.moduleCat_injective_f)

    have connect : fIm.last = gInv.head := by
      convert CategoryTheory.ShortComplex.Exact.moduleCat_range_eq_ker hS.exact
      · simp only [RelSeries.last, LTSeries.map_length, LTSeries.map_toFun, fIm]
        have obv : (rs.toFun (Fin.last rs.length)) = ⊤ := hrs.2.2
        rw [obv]; exact Submodule.map_top S.f.hom
      · simp only [RelSeries.head, LTSeries.map_toFun, gInv]
        have obv : rs'.toFun 0 = ⊥ := hrs'.2.1
        rw [obv]; exact rfl

    let smashfg := RelSeries.smash fIm gInv connect
    trans ↑smashfg.length
    · have this' : smashfg.length = rs.length + rs'.length := rfl
      rw [this']
      simp only [Nat.cast_add, ge_iff_le]
      apply add_le_add
      all_goals simp only [Nat.cast_le, hrs.1, hrs'.1]
    · exact le_iSup_iff.mpr fun b a ↦ a smashfg
>>>>>>> 9b59cfa8
<|MERGE_RESOLUTION|>--- conflicted
+++ resolved
@@ -38,56 +38,49 @@
 
 
 open Classical in
-<<<<<<< HEAD
-/--
-The module length is additive in short exact sequences.
--/
-theorem Module.length_additive
-{S : CategoryTheory.ShortComplex (ModuleCat R)} (hS : S.ShortExact) :
-  Module.length R S.X₂ = Module.length R S.X₁ + Module.length R S.X₃ := by
-simp only [length, krullDim, le_antisymm_iff, iSup_le_iff]
-constructor
-· intro rs
-  trans ↑((RelSeries.submoduleComap rs S.f.hom).trimmedLength +
-          (RelSeries.submoduleMap rs S.g.hom).trimmedLength)
-  · apply Nat.mono_cast
-    have trimmedProof := RelSeries.trimmedLength_additive hS rs
-    rwa[Nat.add_comm] at trimmedProof
-  · have trimleft :=
-      RelSeries.moduleLength_ge_trimmedLength (RelSeries.submoduleComap rs S.f.hom)
-    have trimright :=
-      RelSeries.moduleLength_ge_trimmedLength (RelSeries.submoduleMap rs S.g.hom)
-    exact add_le_add trimleft trimright
-· rw[WithBot.iSup_le_add]
-  intro rstemp rstemp'
-  obtain ⟨rs, hrs⟩ := RelSeries.exists_ltSeries_ge_head_bot_last_top rstemp
-  obtain ⟨rs', hrs'⟩ := RelSeries.exists_ltSeries_ge_head_bot_last_top rstemp'
+/-- The module length is additive in short exact sequences. -/
+theorem Module.length_additive {S : CategoryTheory.ShortComplex (ModuleCat R)} (hS : S.ShortExact) :
+    Module.length R S.X₂ = Module.length R S.X₁ + Module.length R S.X₃ := by
+  simp only [length, krullDim, le_antisymm_iff, iSup_le_iff]
+  constructor
+  · intro rs
+    trans ((RelSeries.submoduleComap rs S.f.hom).trimmedLength +
+            (RelSeries.submoduleMap rs S.g.hom).trimmedLength)
+    · apply Nat.mono_cast
+      have trimmedProof := RelSeries.trimmedLength_additive hS rs
+      rwa [Nat.add_comm] at trimmedProof
+    · have trimleft :=
+        RelSeries.moduleLength_ge_trimmedLength (RelSeries.submoduleComap rs S.f.hom)
+      have trimright :=
+        RelSeries.moduleLength_ge_trimmedLength (RelSeries.submoduleMap rs S.g.hom)
+      exact add_le_add trimleft trimright
+  · rw [WithBot.iSup_le_add]
+    intro rstemp rstemp'
+    obtain ⟨rs, hrs⟩ := RelSeries.exists_ltSeries_ge_head_bot_last_top rstemp
+    obtain ⟨rs', hrs'⟩ := RelSeries.exists_ltSeries_ge_head_bot_last_top rstemp'
+    let gInv : RelSeries (fun (a : Submodule R S.X₂) (b : Submodule R S.X₂) => a < b) :=
+      LTSeries.map rs' (Submodule.comap S.g.hom)
+      (Submodule.comap_strictMono_of_surjective hS.moduleCat_surjective_g)
+    let fIm : RelSeries (fun (a : Submodule R S.X₂) (b : Submodule R S.X₂) => a < b) :=
+      LTSeries.map rs (Submodule.map S.f.hom)
+      (Submodule.map_strictMono_of_injective hS.moduleCat_injective_f)
+    have connect : fIm.last = gInv.head := by
+      convert CategoryTheory.ShortComplex.Exact.moduleCat_range_eq_ker hS.exact
+      · simp only [RelSeries.last, LTSeries.map_length, LTSeries.map_toFun, fIm]
+        have obv : (rs.toFun (Fin.last rs.length)) = ⊤ := hrs.2.2
+        rw [obv]; exact Submodule.map_top S.f.hom
+      · simp only [RelSeries.head, LTSeries.map_toFun, gInv]
+        have obv : rs'.toFun 0 = ⊥ := hrs'.2.1
+        rw [obv]; exact rfl
+    let smashfg := RelSeries.smash fIm gInv connect
+    trans ↑smashfg.length
+    · have this' : smashfg.length = rs.length + rs'.length := rfl
+      rw [this']
+      simp only [Nat.cast_add, ge_iff_le]
+      apply add_le_add
+      all_goals simp only [Nat.cast_le, hrs.1, hrs'.1]
+    · exact le_iSup_iff.mpr fun b a ↦ a smashfg
 
-  let gInv : RelSeries (fun (a : Submodule R S.X₂) (b : Submodule R S.X₂) => a < b) :=
-    LTSeries.map rs' (Submodule.comap S.g.hom)
-    (Submodule.comap_strictMono_of_surjective hS.moduleCat_surjective_g)
-
-  let fIm : RelSeries (fun (a : Submodule R S.X₂) (b : Submodule R S.X₂) => a < b) :=
-    LTSeries.map rs (Submodule.map S.f.hom)
-    (Submodule.map_strictMono_of_injective hS.moduleCat_injective_f)
-
-  have connect : fIm.last = gInv.head := by
-    convert CategoryTheory.ShortComplex.Exact.moduleCat_range_eq_ker hS.exact
-    · simp only [RelSeries.last, LTSeries.map_length, LTSeries.map_toFun, fIm]
-      have obv : (rs.toFun (Fin.last rs.length)) = ⊤ := hrs.2.2
-      rw[obv]; exact Submodule.map_top S.f.hom
-    · simp only [RelSeries.head, LTSeries.map_toFun, gInv]
-      have obv : rs'.toFun 0 = ⊥ := hrs'.2.1
-      rw[obv]; exact rfl
-
-  let smashfg := RelSeries.smash fIm gInv connect
-  trans ↑smashfg.length
-  · have this' : smashfg.length = rs.length + rs'.length := rfl
-    rw[this']
-    simp only [Nat.cast_add, ge_iff_le]
-    refine add_le_add ?h₁ ?h₂
-    all_goals simp only [Nat.cast_le, hrs.1, hrs'.1]
-  · exact le_iSup_iff.mpr fun b a ↦ a smashfg
 
 theorem Module.length_additive_of_quotient {N : Submodule R M} :
   Module.length R M = Module.length R N + Module.length R (M ⧸ N) := by
@@ -123,52 +116,4 @@
       exact (ModuleCat.epi_iff_surjective (ModuleCat.ofHom N.mkQ)).mpr this
   }
   have := Module.length_additive ex
-  aesop
-=======
-/-- The module length is additive in short exact sequences. -/
-theorem Module.length_additive {S : CategoryTheory.ShortComplex (ModuleCat R)} (hS : S.ShortExact) :
-    Module.length R S.X₂ = Module.length R S.X₁ + Module.length R S.X₃ := by
-  simp only [length, krullDim, le_antisymm_iff, iSup_le_iff]
-  constructor
-  · intro rs
-    trans ((RelSeries.submoduleComap rs S.f.hom).trimmedLength +
-            (RelSeries.submoduleMap rs S.g.hom).trimmedLength)
-    · apply Nat.mono_cast
-      have trimmedProof := RelSeries.trimmedLength_additive hS rs
-      rwa [Nat.add_comm] at trimmedProof
-    · have trimleft :=
-        RelSeries.moduleLength_ge_trimmedLength (RelSeries.submoduleComap rs S.f.hom)
-      have trimright :=
-        RelSeries.moduleLength_ge_trimmedLength (RelSeries.submoduleMap rs S.g.hom)
-      exact add_le_add trimleft trimright
-  · rw [WithBot.iSup_le_add]
-    intro rstemp rstemp'
-    obtain ⟨rs, hrs⟩ := RelSeries.exists_ltSeries_ge_head_bot_last_top rstemp
-    obtain ⟨rs', hrs'⟩ := RelSeries.exists_ltSeries_ge_head_bot_last_top rstemp'
-
-    let gInv : RelSeries (fun (a : Submodule R S.X₂) (b : Submodule R S.X₂) => a < b) :=
-      LTSeries.map rs' (Submodule.comap S.g.hom)
-      (Submodule.comap_strictMono_of_surjective hS.moduleCat_surjective_g)
-
-    let fIm : RelSeries (fun (a : Submodule R S.X₂) (b : Submodule R S.X₂) => a < b) :=
-      LTSeries.map rs (Submodule.map S.f.hom)
-      (Submodule.map_strictMono_of_injective hS.moduleCat_injective_f)
-
-    have connect : fIm.last = gInv.head := by
-      convert CategoryTheory.ShortComplex.Exact.moduleCat_range_eq_ker hS.exact
-      · simp only [RelSeries.last, LTSeries.map_length, LTSeries.map_toFun, fIm]
-        have obv : (rs.toFun (Fin.last rs.length)) = ⊤ := hrs.2.2
-        rw [obv]; exact Submodule.map_top S.f.hom
-      · simp only [RelSeries.head, LTSeries.map_toFun, gInv]
-        have obv : rs'.toFun 0 = ⊥ := hrs'.2.1
-        rw [obv]; exact rfl
-
-    let smashfg := RelSeries.smash fIm gInv connect
-    trans ↑smashfg.length
-    · have this' : smashfg.length = rs.length + rs'.length := rfl
-      rw [this']
-      simp only [Nat.cast_add, ge_iff_le]
-      apply add_le_add
-      all_goals simp only [Nat.cast_le, hrs.1, hrs'.1]
-    · exact le_iSup_iff.mpr fun b a ↦ a smashfg
->>>>>>> 9b59cfa8
+  aesop