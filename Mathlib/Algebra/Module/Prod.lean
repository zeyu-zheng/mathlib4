--- conflicted
+++ resolved
@@ -18,24 +18,13 @@
 namespace Prod
 
 instance smulWithZero [Zero R] [Zero M] [Zero N] [SMulWithZero R M] [SMulWithZero R N] :
-<<<<<<< HEAD
-    SMulWithZero R (M × N) :=
-  { smul_zero := fun _ => Prod.ext (smul_zero _) (smul_zero _)
-    zero_smul := fun _ => Prod.ext (zero_smul _ _) (zero_smul _ _) }
-
-instance mulActionWithZero [MonoidWithZero R] [Zero M] [Zero N] [MulActionWithZero R M]
-    [MulActionWithZero R N] : MulActionWithZero R (M × N) :=
-  { Prod.mulAction, Prod.smulWithZero with }
-=======
     SMulWithZero R (M × N) where
   smul_zero _ := by ext <;> exact smul_zero ..
   zero_smul _ := by ext <;> exact zero_smul ..
 
 instance mulActionWithZero [MonoidWithZero R] [Zero M] [Zero N] [MulActionWithZero R M]
-    [MulActionWithZero R N] : MulActionWithZero R (M × N) where
-  smul_zero _ := by ext <;> exact smul_zero ..
-  zero_smul _ := by ext <;> exact zero_smul ..
->>>>>>> 59c6f604
+    [MulActionWithZero R N] : MulActionWithZero R (M × N) :=
+  { Prod.mulAction, Prod.smulWithZero with }
 
 instance instModule [Semiring R] [AddCommMonoid M] [AddCommMonoid N] [Module R M] [Module R N] :
     Module R (M × N) where
