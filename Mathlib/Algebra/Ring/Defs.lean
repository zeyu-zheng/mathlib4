/-
Copyright (c) 2014 Jeremy Avigad. All rights reserved.
Released under Apache 2.0 license as described in the file LICENSE.
Authors: Jeremy Avigad, Leonardo de Moura, Floris van Doorn, Yury Kudryashov, Neil Strickland
-/
import Mathlib.Algebra.Group.Defs
import Mathlib.Algebra.GroupWithZero.Defs
import Mathlib.Data.Int.Cast.Defs
import Mathlib.Tactic.Spread
import Mathlib.Util.AssertExists
import Mathlib.Tactic.StacksAttribute

/-!
# Semirings and rings

This file defines semirings, rings and domains. This is analogous to `Algebra.Group.Defs` and
`Algebra.Group.Basic`, the difference being that the former is about `+` and `*` separately, while
the present file is about their interaction.

## Main definitions

* `Distrib`: Typeclass for distributivity of multiplication over addition.
* `HasDistribNeg`: Typeclass for commutativity of negation and multiplication. This is useful when
  dealing with multiplicative submonoids which are closed under negation without being closed under
  addition, for example `Units`.
* `(NonUnital)(NonAssoc)(Semi)Ring`: Typeclasses for possibly non-unital or non-associative
  rings and semirings. Some combinations are not defined yet because they haven't found use.
  For Lie Rings, there is a type synonym `CommutatorRing` defined in
  `Mathlib/Algebra/Algebra/NonUnitalHom.lean` turning the bracket into a multiplication so that the
  instance `instNonUnitalNonAssocSemiringCommutatorRing` can be defined.

## Tags

`Semiring`, `CommSemiring`, `Ring`, `CommRing`, domain, `IsDomain`, nonzero, units
-/


/-!
Previously an import dependency on `Mathlib.Algebra.Group.Basic` had crept in.
In general, the `.Defs` files in the basic algebraic hierarchy should only depend on earlier `.Defs`
files, without importing `.Basic` theory development.

These `assert_not_exists` statements guard against this returning.
-/
assert_not_exists DivisionMonoid.toDivInvOneMonoid mul_rotate


universe u v

variable {α : Type u} {R : Type v}

open Function

/-!
### `Distrib` class
-/


/-- A typeclass stating that multiplication is left and right distributive
over addition. -/
class Distrib (R : Type*) extends Mul R, Add R where
  /-- Multiplication is left distributive over addition -/
  protected left_distrib : ∀ a b c : R, a * (b + c) = a * b + a * c
  /-- Multiplication is right distributive over addition -/
  protected right_distrib : ∀ a b c : R, (a + b) * c = a * c + b * c

/-- A typeclass stating that multiplication is left distributive over addition. -/
class LeftDistribClass (R : Type*) [Mul R] [Add R] : Prop where
  /-- Multiplication is left distributive over addition -/
  protected left_distrib : ∀ a b c : R, a * (b + c) = a * b + a * c

/-- A typeclass stating that multiplication is right distributive over addition. -/
class RightDistribClass (R : Type*) [Mul R] [Add R] : Prop where
  /-- Multiplication is right distributive over addition -/
  protected right_distrib : ∀ a b c : R, (a + b) * c = a * c + b * c

-- see Note [lower instance priority]
instance (priority := 100) Distrib.leftDistribClass (R : Type*) [Distrib R] : LeftDistribClass R :=
  ⟨Distrib.left_distrib⟩

-- see Note [lower instance priority]
instance (priority := 100) Distrib.rightDistribClass (R : Type*) [Distrib R] :
    RightDistribClass R :=
  ⟨Distrib.right_distrib⟩

theorem left_distrib [Mul R] [Add R] [LeftDistribClass R] (a b c : R) :
    a * (b + c) = a * b + a * c :=
  LeftDistribClass.left_distrib a b c

alias mul_add := left_distrib

theorem right_distrib [Mul R] [Add R] [RightDistribClass R] (a b c : R) :
    (a + b) * c = a * c + b * c :=
  RightDistribClass.right_distrib a b c

alias add_mul := right_distrib

theorem distrib_three_right [Mul R] [Add R] [RightDistribClass R] (a b c d : R) :
    (a + b + c) * d = a * d + b * d + c * d := by simp [right_distrib]

/-!
### Classes of semirings and rings

We make sure that the canonical path from `NonAssocSemiring` to `Ring` passes through `Semiring`,
as this is a path which is followed all the time in linear algebra where the defining semilinear map
`σ : R →+* S` depends on the `NonAssocSemiring` structure of `R` and `S` while the module
definition depends on the `Semiring` structure.

It is not currently possible to adjust priorities by hand (see https://github.com/leanprover/lean4/issues/2115). Instead, the last
declared instance is used, so we make sure that `Semiring` is declared after `NonAssocRing`, so
that `Semiring -> NonAssocSemiring` is tried before `NonAssocRing -> NonAssocSemiring`.
TODO: clean this once https://github.com/leanprover/lean4/issues/2115 is fixed
-/

/-- A not-necessarily-unital, not-necessarily-associative semiring. See `CommutatorRing` and the
  documentation thereof in case you need a `NonUnitalNonAssocSemiring` instance on a Lie ring
  or a Lie algebra. -/
class NonUnitalNonAssocSemiring (α : Type u) extends AddCommMonoid α, Distrib α, MulZeroClass α

/-- An associative but not-necessarily unital semiring. -/
class NonUnitalSemiring (α : Type u) extends NonUnitalNonAssocSemiring α, SemigroupWithZero α

/-- A unital but not-necessarily-associative semiring. -/
class NonAssocSemiring (α : Type u) extends NonUnitalNonAssocSemiring α, MulZeroOneClass α,
    AddCommMonoidWithOne α

/-- A not-necessarily-unital, not-necessarily-associative ring. -/
class NonUnitalNonAssocRing (α : Type u) extends AddCommGroup α, NonUnitalNonAssocSemiring α

/-- An associative but not-necessarily unital ring. -/
class NonUnitalRing (α : Type*) extends NonUnitalNonAssocRing α, NonUnitalSemiring α

/-- A unital but not-necessarily-associative ring. -/
class NonAssocRing (α : Type*) extends NonUnitalNonAssocRing α, NonAssocSemiring α,
    AddCommGroupWithOne α

/-- A `Semiring` is a type with addition, multiplication, a `0` and a `1` where addition is
commutative and associative, multiplication is associative and left and right distributive over
addition, and `0` and `1` are additive and multiplicative identities. -/
class Semiring (α : Type u) extends NonUnitalSemiring α, NonAssocSemiring α, MonoidWithZero α

/-- A `Ring` is a `Semiring` with negation making it an additive group. -/
class Ring (R : Type u) extends Semiring R, AddCommGroup R, AddGroupWithOne R

/-!
### Semirings
-/

section DistribMulOneClass

variable [Add α] [MulOneClass α]

theorem add_one_mul [RightDistribClass α] (a b : α) : (a + 1) * b = a * b + b := by
  rw [add_mul, one_mul]

theorem mul_add_one [LeftDistribClass α] (a b : α) : a * (b + 1) = a * b + a := by
  rw [mul_add, mul_one]

theorem one_add_mul [RightDistribClass α] (a b : α) : (1 + a) * b = b + a * b := by
  rw [add_mul, one_mul]

theorem mul_one_add [LeftDistribClass α] (a b : α) : a * (1 + b) = a + a * b := by
  rw [mul_add, mul_one]

end DistribMulOneClass

section NonAssocSemiring

variable [NonAssocSemiring α]

-- Porting note: was [has_add α] [mul_one_class α] [right_distrib_class α]
theorem two_mul (n : α) : 2 * n = n + n :=
  (congrArg₂ _ one_add_one_eq_two.symm rfl).trans <| (right_distrib 1 1 n).trans (by rw [one_mul])

-- Porting note: was [has_add α] [mul_one_class α] [left_distrib_class α]
theorem mul_two (n : α) : n * 2 = n + n :=
  (congrArg₂ _ rfl one_add_one_eq_two.symm).trans <| (left_distrib n 1 1).trans (by rw [mul_one])

end NonAssocSemiring

section MulZeroClass
variable [MulZeroClass α] (P Q : Prop) [Decidable P] [Decidable Q] (a b : α)

lemma ite_zero_mul : ite P a 0 * b = ite P (a * b) 0 := by simp

lemma mul_ite_zero : a * ite P b 0 = ite P (a * b) 0 := by simp

lemma ite_zero_mul_ite_zero : ite P a 0 * ite Q b 0 = ite (P ∧ Q) (a * b) 0 := by
  simp only [← ite_and, ite_mul, mul_ite, mul_zero, zero_mul, and_comm]

end MulZeroClass

theorem mul_boole {α} [MulZeroOneClass α] (P : Prop) [Decidable P] (a : α) :
    (a * if P then 1 else 0) = if P then a else 0 := by simp

theorem boole_mul {α} [MulZeroOneClass α] (P : Prop) [Decidable P] (a : α) :
    (if P then 1 else 0) * a = if P then a else 0 := by simp

/-- A not-necessarily-unital, not-necessarily-associative, but commutative semiring. -/
class NonUnitalNonAssocCommSemiring (α : Type u) extends NonUnitalNonAssocSemiring α, CommMagma α

/-- A non-unital commutative semiring is a `NonUnitalSemiring` with commutative multiplication.
In other words, it is a type with the following structures: additive commutative monoid
(`AddCommMonoid`), commutative semigroup (`CommSemigroup`), distributive laws (`Distrib`), and
multiplication by zero law (`MulZeroClass`). -/
class NonUnitalCommSemiring (α : Type u) extends NonUnitalSemiring α, CommSemigroup α

/-- A commutative semiring is a semiring with commutative multiplication. -/
class CommSemiring (R : Type u) extends Semiring R, CommMonoid R

-- see Note [lower instance priority]
instance (priority := 100) CommSemiring.toNonUnitalCommSemiring [CommSemiring α] :
    NonUnitalCommSemiring α :=
  { inferInstanceAs (CommMonoid α), inferInstanceAs (CommSemiring α) with }

-- see Note [lower instance priority]
instance (priority := 100) CommSemiring.toCommMonoidWithZero [CommSemiring α] :
    CommMonoidWithZero α :=
  { inferInstanceAs (CommMonoid α), inferInstanceAs (CommSemiring α) with }

section CommSemiring

variable [CommSemiring α]

theorem add_mul_self_eq (a b : α) : (a + b) * (a + b) = a * a + 2 * a * b + b * b := by
  simp only [two_mul, add_mul, mul_add, add_assoc, mul_comm b]

lemma add_sq (a b : α) : (a + b) ^ 2 = a ^ 2 + 2 * a * b + b ^ 2 := by
  simp only [sq, add_mul_self_eq]

lemma add_sq' (a b : α) : (a + b) ^ 2 = a ^ 2 + b ^ 2 + 2 * a * b := by
  rw [add_sq, add_assoc, add_comm _ (b ^ 2), add_assoc]

alias add_pow_two := add_sq

end CommSemiring

section HasDistribNeg

/-- Typeclass for a negation operator that distributes across multiplication.

This is useful for dealing with submonoids of a ring that contain `-1` without having to duplicate
lemmas. -/
class HasDistribNeg (α : Type*) [Mul α] extends InvolutiveNeg α where
  /-- Negation is left distributive over multiplication -/
  neg_mul : ∀ x y : α, -x * y = -(x * y)
  /-- Negation is right distributive over multiplication -/
  mul_neg : ∀ x y : α, x * -y = -(x * y)

section Mul

variable [Mul α] [HasDistribNeg α]

@[simp]
theorem neg_mul (a b : α) : -a * b = -(a * b) :=
  HasDistribNeg.neg_mul _ _

@[simp]
theorem mul_neg (a b : α) : a * -b = -(a * b) :=
  HasDistribNeg.mul_neg _ _

theorem neg_mul_neg (a b : α) : -a * -b = a * b := by simp

theorem neg_mul_eq_neg_mul (a b : α) : -(a * b) = -a * b :=
  (neg_mul _ _).symm

theorem neg_mul_eq_mul_neg (a b : α) : -(a * b) = a * -b :=
  (mul_neg _ _).symm

theorem neg_mul_comm (a b : α) : -a * b = a * -b := by simp

end Mul

section MulOneClass

variable [MulOneClass α] [HasDistribNeg α]

theorem neg_eq_neg_one_mul (a : α) : -a = -1 * a := by simp

/-- An element of a ring multiplied by the additive inverse of one is the element's additive
  inverse. -/
theorem mul_neg_one (a : α) : a * -1 = -a := by simp

/-- The additive inverse of one multiplied by an element of a ring is the element's additive
  inverse. -/
theorem neg_one_mul (a : α) : -1 * a = -a := by simp

end MulOneClass

section MulZeroClass

variable [MulZeroClass α] [HasDistribNeg α]

instance (priority := 100) MulZeroClass.negZeroClass : NegZeroClass α where
  __ := inferInstanceAs (Zero α); __ := inferInstanceAs (InvolutiveNeg α)
  neg_zero := by rw [← zero_mul (0 : α), ← neg_mul, mul_zero, mul_zero]

end MulZeroClass

end HasDistribNeg

/-!
### Rings
-/

section NonUnitalNonAssocRing

variable [NonUnitalNonAssocRing α]

instance (priority := 100) NonUnitalNonAssocRing.toHasDistribNeg : HasDistribNeg α where
  neg := Neg.neg
  neg_neg := neg_neg
  neg_mul a b := eq_neg_of_add_eq_zero_left <| by rw [← right_distrib, neg_add_cancel, zero_mul]
  mul_neg a b := eq_neg_of_add_eq_zero_left <| by rw [← left_distrib, neg_add_cancel, mul_zero]

theorem mul_sub_left_distrib (a b c : α) : a * (b - c) = a * b - a * c := by
  simpa only [sub_eq_add_neg, neg_mul_eq_mul_neg] using mul_add a b (-c)

alias mul_sub := mul_sub_left_distrib

theorem mul_sub_right_distrib (a b c : α) : (a - b) * c = a * c - b * c := by
  simpa only [sub_eq_add_neg, neg_mul_eq_neg_mul] using add_mul a (-b) c

alias sub_mul := mul_sub_right_distrib

end NonUnitalNonAssocRing

section NonAssocRing

variable [NonAssocRing α]

theorem sub_one_mul (a b : α) : (a - 1) * b = a * b - b := by rw [sub_mul, one_mul]

theorem mul_sub_one (a b : α) : a * (b - 1) = a * b - a := by rw [mul_sub, mul_one]

theorem one_sub_mul (a b : α) : (1 - a) * b = b - a * b := by rw [sub_mul, one_mul]

theorem mul_one_sub (a b : α) : a * (1 - b) = a - a * b := by rw [mul_sub, mul_one]

end NonAssocRing

section Ring

variable [Ring α]

-- A (unital, associative) ring is a not-necessarily-unital ring
-- see Note [lower instance priority]
instance (priority := 100) Ring.toNonUnitalRing : NonUnitalRing α :=
  { ‹Ring α› with }

-- A (unital, associative) ring is a not-necessarily-associative ring
-- see Note [lower instance priority]
instance (priority := 100) Ring.toNonAssocRing : NonAssocRing α :=
  { ‹Ring α› with }

end Ring

/-- A non-unital non-associative commutative ring is a `NonUnitalNonAssocRing` with commutative
multiplication. -/
class NonUnitalNonAssocCommRing (α : Type u)
  extends NonUnitalNonAssocRing α, NonUnitalNonAssocCommSemiring α

/-- A non-unital commutative ring is a `NonUnitalRing` with commutative multiplication. -/
class NonUnitalCommRing (α : Type u) extends NonUnitalRing α, NonUnitalNonAssocCommRing α

-- see Note [lower instance priority]
instance (priority := 100) NonUnitalCommRing.toNonUnitalCommSemiring [s : NonUnitalCommRing α] :
    NonUnitalCommSemiring α :=
  { s with }

/-- A commutative ring is a ring with commutative multiplication. -/
class CommRing (α : Type u) extends Ring α, CommMonoid α

instance (priority := 100) CommRing.toCommSemiring [s : CommRing α] : CommSemiring α :=
  { s with }

-- see Note [lower instance priority]
instance (priority := 100) CommRing.toNonUnitalCommRing [s : CommRing α] : NonUnitalCommRing α :=
  { s with }

-- see Note [lower instance priority]
instance (priority := 100) CommRing.toAddCommGroupWithOne [s : CommRing α] :
    AddCommGroupWithOne α :=
  { s with }

<<<<<<< HEAD
instance CommRing.toGrindCommRing [s : CommRing α] : Lean.Grind.CommRing α :=
  { s with }

-- Verify that we can construct a `CommRing` from a `Lean.Grind.CommRing`.
-- This is not an instance (or even a `def`) because this direction should never be used.
example [s : Lean.Grind.CommRing α] : CommRing α :=
=======
instance CommRing.toGrindCommRing [s : CommRing α] :
    Lean.Grind.CommRing α :=
  { s with
    ofNat | 0 | 1 | n + 2 => inferInstance
    add_zero := by simp [add_zero]
    neg_add_cancel := by simp [neg_add_cancel]
    mul_one := by simp [mul_one]
    zero_mul := by simp [zero_mul]
    pow_zero := by simp
    pow_succ := by simp [pow_succ]
    ofNat_succ
    | 0 => by simp [zero_add]
    | 1 => by
      show Nat.cast 2 = 1 + 1
      rw [one_add_one_eq_two]
      rfl
    | n + 2 => by
      show Nat.cast (n + 2 + 1) = Nat.cast (n + 2) + 1
      rw [← AddCommGroupWithOne.natCast_succ] }

theorem CommRing.toGrindCommRing_ofNat [CommRing α] (n : ℕ) :
    @OfNat.ofNat α n (CommRing.toGrindCommRing.ofNat n) = n.cast := by
  match n with
  | 0 => simp [zero_add]
  | 1 => simp [one_add_one_eq_two]
  | n + 2 => rfl

-- Verify that we can construct a `CommRing` from a `Lean.Grind.CommRing`.
-- This is not an instance (or even a `def`) because this direction should never be used.
-- There is no reason to expect that using `CommRing.toGrindCommRing` and then this construction
-- will give a result defeq to the original `CommRing α`.
example (s : Lean.Grind.CommRing α) : CommRing α :=
>>>>>>> 502763ce
  { s with
    zero_add := Lean.Grind.CommRing.zero_add
    right_distrib := Lean.Grind.CommRing.right_distrib
    mul_zero := Lean.Grind.CommRing.mul_zero
    one_mul := Lean.Grind.CommRing.one_mul
    nsmul := nsmulRec
<<<<<<< HEAD
    zsmul := zsmulRec }
=======
    zsmul := zsmulRec
    natCast_succ n := Lean.Grind.CommRing.natCast_succ n }
>>>>>>> 502763ce

/-- A domain is a nontrivial semiring such that multiplication by a non zero element
is cancellative on both sides. In other words, a nontrivial semiring `R` satisfying
`∀ {a b c : R}, a ≠ 0 → a * b = a * c → b = c` and
`∀ {a b c : R}, b ≠ 0 → a * b = c * b → a = c`.

This is implemented as a mixin for `Semiring α`.
To obtain an integral domain use `[CommRing α] [IsDomain α]`. -/
@[stacks 09FE]
class IsDomain (α : Type u) [Semiring α] : Prop extends IsCancelMulZero α, Nontrivial α<|MERGE_RESOLUTION|>--- conflicted
+++ resolved
@@ -383,14 +383,6 @@
     AddCommGroupWithOne α :=
   { s with }
 
-<<<<<<< HEAD
-instance CommRing.toGrindCommRing [s : CommRing α] : Lean.Grind.CommRing α :=
-  { s with }
-
--- Verify that we can construct a `CommRing` from a `Lean.Grind.CommRing`.
--- This is not an instance (or even a `def`) because this direction should never be used.
-example [s : Lean.Grind.CommRing α] : CommRing α :=
-=======
 instance CommRing.toGrindCommRing [s : CommRing α] :
     Lean.Grind.CommRing α :=
   { s with
@@ -423,19 +415,14 @@
 -- There is no reason to expect that using `CommRing.toGrindCommRing` and then this construction
 -- will give a result defeq to the original `CommRing α`.
 example (s : Lean.Grind.CommRing α) : CommRing α :=
->>>>>>> 502763ce
   { s with
     zero_add := Lean.Grind.CommRing.zero_add
     right_distrib := Lean.Grind.CommRing.right_distrib
     mul_zero := Lean.Grind.CommRing.mul_zero
     one_mul := Lean.Grind.CommRing.one_mul
     nsmul := nsmulRec
-<<<<<<< HEAD
-    zsmul := zsmulRec }
-=======
     zsmul := zsmulRec
     natCast_succ n := Lean.Grind.CommRing.natCast_succ n }
->>>>>>> 502763ce
 
 /-- A domain is a nontrivial semiring such that multiplication by a non zero element
 is cancellative on both sides. In other words, a nontrivial semiring `R` satisfying
