/-
Copyright (c) 2018 Simon Hudon. All rights reserved.
Released under Apache 2.0 license as described in the file LICENSE.
Authors: Simon Hudon, Patrick Massot
-/
import Mathlib.Algebra.Group.Pi.Lemmas
import Mathlib.Algebra.GroupWithZero.Pi
import Mathlib.Algebra.Ring.CompTypeclasses
import Mathlib.Algebra.Ring.Hom.Defs

/-!
# Pi instances for ring

This file defines instances for ring, semiring and related structures on Pi Types
-/

-- Porting note: used to import `tactic.pi_instances`

namespace Pi

universe u v w

variable {I : Type u}

-- The indexing type
variable {f : I → Type v}

<<<<<<< HEAD
-- The family of types already equipped with instances
=======
>>>>>>> 4092287b
variable (i : I)

instance distrib [∀ i, Distrib <| f i] : Distrib (∀ i : I, f i) :=
  { add := (· + ·)
    mul := (· * ·)
    left_distrib := by intros; ext; exact mul_add _ _ _
    right_distrib := by intros; ext; exact add_mul _ _ _}

instance hasDistribNeg [∀ i, Mul (f i)] [∀ i, HasDistribNeg (f i)] : HasDistribNeg (∀ i, f i) where
  neg_mul _ _ := funext fun _ ↦ neg_mul _ _
  mul_neg _ _ := funext fun _ ↦ mul_neg _ _

instance addMonoidWithOne [∀ i, AddMonoidWithOne (f i)] : AddMonoidWithOne (∀ i, f i) where
  natCast n _ := n
  natCast_zero := funext fun _ ↦ AddMonoidWithOne.natCast_zero
  natCast_succ n := funext fun _ ↦ AddMonoidWithOne.natCast_succ n

instance addGroupWithOne [∀ i, AddGroupWithOne (f i)] : AddGroupWithOne (∀ i, f i) where
  __ := addGroup
  __ := addMonoidWithOne
  intCast n _ := n
  intCast_ofNat n := funext fun _ ↦ AddGroupWithOne.intCast_ofNat n
  intCast_negSucc n := funext fun _ ↦ AddGroupWithOne.intCast_negSucc n

instance nonUnitalNonAssocSemiring [∀ i, NonUnitalNonAssocSemiring <| f i] :
    NonUnitalNonAssocSemiring (∀ i : I, f i) :=
  { Pi.distrib, Pi.addCommMonoid, Pi.mulZeroClass with }

instance nonUnitalSemiring [∀ i, NonUnitalSemiring <| f i] : NonUnitalSemiring (∀ i : I, f i) :=
  { Pi.nonUnitalNonAssocSemiring, Pi.semigroupWithZero with }

instance nonAssocSemiring [∀ i, NonAssocSemiring <| f i] : NonAssocSemiring (∀ i : I, f i) :=
  { Pi.nonUnitalNonAssocSemiring, Pi.mulZeroOneClass, Pi.addMonoidWithOne with }

instance semiring [∀ i, Semiring <| f i] : Semiring (∀ i : I, f i) :=
  { Pi.nonUnitalSemiring, Pi.nonAssocSemiring, Pi.monoidWithZero with }

instance nonUnitalCommSemiring [∀ i, NonUnitalCommSemiring <| f i] :
    NonUnitalCommSemiring (∀ i : I, f i) :=
  { Pi.nonUnitalSemiring, Pi.commSemigroup with }

instance commSemiring [∀ i, CommSemiring <| f i] : CommSemiring (∀ i : I, f i) :=
  { Pi.semiring, Pi.commMonoid with }

instance nonUnitalNonAssocRing [∀ i, NonUnitalNonAssocRing <| f i] :
    NonUnitalNonAssocRing (∀ i : I, f i) :=
  { Pi.addCommGroup, Pi.nonUnitalNonAssocSemiring with }

instance nonUnitalRing [∀ i, NonUnitalRing <| f i] : NonUnitalRing (∀ i : I, f i) :=
  { Pi.nonUnitalNonAssocRing, Pi.nonUnitalSemiring with }

instance nonAssocRing [∀ i, NonAssocRing <| f i] : NonAssocRing (∀ i : I, f i) :=
  { Pi.nonUnitalNonAssocRing, Pi.nonAssocSemiring, Pi.addGroupWithOne with }

instance ring [∀ i, Ring <| f i] : Ring (∀ i : I, f i) :=
  { Pi.semiring, Pi.addCommGroup, Pi.addGroupWithOne with }

instance nonUnitalCommRing [∀ i, NonUnitalCommRing <| f i] : NonUnitalCommRing (∀ i : I, f i) :=
  { Pi.nonUnitalRing, Pi.commSemigroup with }

instance commRing [∀ i, CommRing <| f i] : CommRing (∀ i : I, f i) :=
  { Pi.ring, Pi.commSemiring with }

/-- A family of non-unital ring homomorphisms `f a : γ →ₙ+* β a` defines a non-unital ring
homomorphism `Pi.nonUnitalRingHom f : γ →+* Π a, β a` given by
`Pi.nonUnitalRingHom f x b = f b x`. -/
@[simps]
protected def nonUnitalRingHom {γ : Type w} [∀ i, NonUnitalNonAssocSemiring (f i)]
    [NonUnitalNonAssocSemiring γ] (g : ∀ i, γ →ₙ+* f i) : γ →ₙ+* ∀ i, f i :=
  { Pi.mulHom fun i => (g i).toMulHom, Pi.addMonoidHom fun i => (g i).toAddMonoidHom with
    toFun := fun x b => g b x }

theorem nonUnitalRingHom_injective {γ : Type w} [Nonempty I]
    [∀ i, NonUnitalNonAssocSemiring (f i)] [NonUnitalNonAssocSemiring γ] (g : ∀ i, γ →ₙ+* f i)
    (hg : ∀ i, Function.Injective (g i)) : Function.Injective (Pi.nonUnitalRingHom g) :=
  mulHom_injective (fun i => (g i).toMulHom) hg

/-- A family of ring homomorphisms `f a : γ →+* β a` defines a ring homomorphism
`Pi.ringHom f : γ →+* Π a, β a` given by `Pi.ringHom f x b = f b x`. -/
@[simps]
protected def ringHom {γ : Type w} [∀ i, NonAssocSemiring (f i)] [NonAssocSemiring γ]
    (g : ∀ i, γ →+* f i) : γ →+* ∀ i, f i :=
  { Pi.monoidHom fun i => (g i).toMonoidHom, Pi.addMonoidHom fun i => (g i).toAddMonoidHom with
    toFun := fun x b => g b x }

theorem ringHom_injective {γ : Type w} [Nonempty I] [∀ i, NonAssocSemiring (f i)]
    [NonAssocSemiring γ] (g : ∀ i, γ →+* f i) (hg : ∀ i, Function.Injective (g i)) :
    Function.Injective (Pi.ringHom g) :=
  monoidHom_injective (fun i => (g i).toMonoidHom) hg

end Pi

section NonUnitalRingHom

universe u v

variable {I : Type u}

/-- Evaluation of functions into an indexed collection of non-unital rings at a point is a
non-unital ring homomorphism. This is `Function.eval` as a `NonUnitalRingHom`. -/
@[simps!]
def Pi.evalNonUnitalRingHom (f : I → Type v) [∀ i, NonUnitalNonAssocSemiring (f i)] (i : I) :
    (∀ i, f i) →ₙ+* f i :=
  { Pi.evalMulHom f i, Pi.evalAddMonoidHom f i with }

/-- `Function.const` as a `NonUnitalRingHom`. -/
@[simps]
def Pi.constNonUnitalRingHom (α β : Type*) [NonUnitalNonAssocSemiring β] : β →ₙ+* α → β :=
  { Pi.nonUnitalRingHom fun _ => NonUnitalRingHom.id β with toFun := Function.const _ }

/-- Non-unital ring homomorphism between the function spaces `I → α` and `I → β`, induced by a
non-unital ring homomorphism `f` between `α` and `β`. -/
@[simps]
protected def NonUnitalRingHom.compLeft {α β : Type*} [NonUnitalNonAssocSemiring α]
    [NonUnitalNonAssocSemiring β] (f : α →ₙ+* β) (I : Type*) : (I → α) →ₙ+* I → β :=
  { f.toMulHom.compLeft I, f.toAddMonoidHom.compLeft I with toFun := fun h => f ∘ h }

end NonUnitalRingHom

section RingHom

universe u v

variable {I : Type u}

/-- Evaluation of functions into an indexed collection of rings at a point is a ring
homomorphism. This is `Function.eval` as a `RingHom`. -/
@[simps!]
def Pi.evalRingHom (f : I → Type v) [∀ i, NonAssocSemiring (f i)] (i : I) : (∀ i, f i) →+* f i :=
  { Pi.evalMonoidHom f i, Pi.evalAddMonoidHom f i with }

instance (f : I → Type*) [∀ i, Semiring (f i)] (i) :
    RingHomSurjective (Pi.evalRingHom f i) where
  is_surjective x := ⟨by classical exact (if h : · = i then h ▸ x else 0), by simp⟩

/-- `Function.const` as a `RingHom`. -/
@[simps]
def Pi.constRingHom (α β : Type*) [NonAssocSemiring β] : β →+* α → β :=
  { Pi.ringHom fun _ => RingHom.id β with toFun := Function.const _ }

/-- Ring homomorphism between the function spaces `I → α` and `I → β`, induced by a ring
homomorphism `f` between `α` and `β`. -/
@[simps]
protected def RingHom.compLeft {α β : Type*} [NonAssocSemiring α] [NonAssocSemiring β]
    (f : α →+* β) (I : Type*) : (I → α) →+* I → β :=
  { f.toMonoidHom.compLeft I, f.toAddMonoidHom.compLeft I with toFun := fun h => f ∘ h }

end RingHom<|MERGE_RESOLUTION|>--- conflicted
+++ resolved
@@ -25,10 +25,6 @@
 -- The indexing type
 variable {f : I → Type v}
 
-<<<<<<< HEAD
--- The family of types already equipped with instances
-=======
->>>>>>> 4092287b
 variable (i : I)
 
 instance distrib [∀ i, Distrib <| f i] : Distrib (∀ i : I, f i) :=
