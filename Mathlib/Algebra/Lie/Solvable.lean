/-
Copyright (c) 2021 Oliver Nash. All rights reserved.
Released under Apache 2.0 license as described in the file LICENSE.
Authors: Oliver Nash
-/
import Mathlib.Algebra.Lie.Abelian
import Mathlib.Algebra.Lie.IdealOperations
import Mathlib.Order.Hom.Basic

/-!
# Solvable Lie algebras

Like groups, Lie algebras admit a natural concept of solvability. We define this here via the
derived series and prove some related results. We also define the radical of a Lie algebra and
prove that it is solvable when the Lie algebra is Noetherian.

## Main definitions

  * `LieAlgebra.derivedSeriesOfIdeal`
  * `LieAlgebra.derivedSeries`
  * `LieAlgebra.IsSolvable`
  * `LieAlgebra.isSolvableAdd`
  * `LieAlgebra.radical`
  * `LieAlgebra.radicalIsSolvable`
  * `LieAlgebra.derivedLengthOfIdeal`
  * `LieAlgebra.derivedLength`
  * `LieAlgebra.derivedAbelianOfIdeal`

## Tags

lie algebra, derived series, derived length, solvable, radical
-/


universe u v w w₁ w₂

variable (R : Type u) (L : Type v) (M : Type w) {L' : Type w₁}
variable [CommRing R] [LieRing L] [LieAlgebra R L] [LieRing L'] [LieAlgebra R L']
variable (I J : LieIdeal R L) {f : L' →ₗ⁅R⁆ L}

namespace LieAlgebra

/-- A generalisation of the derived series of a Lie algebra, whose zeroth term is a specified ideal.

It can be more convenient to work with this generalisation when considering the derived series of
an ideal since it provides a type-theoretic expression of the fact that the terms of the ideal's
derived series are also ideals of the enclosing algebra.

See also `LieIdeal.derivedSeries_eq_derivedSeriesOfIdeal_comap` and
`LieIdeal.derivedSeries_eq_derivedSeriesOfIdeal_map` below. -/
def derivedSeriesOfIdeal (k : ℕ) : LieIdeal R L → LieIdeal R L :=
  (fun I => ⁅I, I⁆)^[k]

@[simp]
theorem derivedSeriesOfIdeal_zero : derivedSeriesOfIdeal R L 0 I = I :=
  rfl

@[simp]
theorem derivedSeriesOfIdeal_succ (k : ℕ) :
    derivedSeriesOfIdeal R L (k + 1) I =
      ⁅derivedSeriesOfIdeal R L k I, derivedSeriesOfIdeal R L k I⁆ :=
  Function.iterate_succ_apply' (fun I => ⁅I, I⁆) k I

/-- The derived series of Lie ideals of a Lie algebra. -/
abbrev derivedSeries (k : ℕ) : LieIdeal R L :=
  derivedSeriesOfIdeal R L k ⊤

theorem derivedSeries_def (k : ℕ) : derivedSeries R L k = derivedSeriesOfIdeal R L k ⊤ :=
  rfl

variable {R L}

local notation "D" => derivedSeriesOfIdeal R L

theorem derivedSeriesOfIdeal_add (k l : ℕ) : D (k + l) I = D k (D l I) := by
  induction k with
  | zero => rw [Nat.zero_add, derivedSeriesOfIdeal_zero]
  | succ k ih => rw [Nat.succ_add k l, derivedSeriesOfIdeal_succ, derivedSeriesOfIdeal_succ, ih]

@[mono]
theorem derivedSeriesOfIdeal_le {I J : LieIdeal R L} {k l : ℕ} (h₁ : I ≤ J) (h₂ : l ≤ k) :
    D k I ≤ D l J := by
  revert l; induction' k with k ih <;> intro l h₂
  · rw [le_zero_iff] at h₂; rw [h₂, derivedSeriesOfIdeal_zero]; exact h₁
  · have h : l = k.succ ∨ l ≤ k := by rwa [le_iff_eq_or_lt, Nat.lt_succ_iff] at h₂
    cases' h with h h
    · rw [h, derivedSeriesOfIdeal_succ, derivedSeriesOfIdeal_succ]
      exact LieSubmodule.mono_lie (ih (le_refl k)) (ih (le_refl k))
    · rw [derivedSeriesOfIdeal_succ]; exact le_trans (LieSubmodule.lie_le_left _ _) (ih h)

theorem derivedSeriesOfIdeal_succ_le (k : ℕ) : D (k + 1) I ≤ D k I :=
  derivedSeriesOfIdeal_le (le_refl I) k.le_succ

theorem derivedSeriesOfIdeal_le_self (k : ℕ) : D k I ≤ I :=
  derivedSeriesOfIdeal_le (le_refl I) (zero_le k)

theorem derivedSeriesOfIdeal_mono {I J : LieIdeal R L} (h : I ≤ J) (k : ℕ) : D k I ≤ D k J :=
  derivedSeriesOfIdeal_le h (le_refl k)

theorem derivedSeriesOfIdeal_antitone {k l : ℕ} (h : l ≤ k) : D k I ≤ D l I :=
  derivedSeriesOfIdeal_le (le_refl I) h

theorem derivedSeriesOfIdeal_add_le_add (J : LieIdeal R L) (k l : ℕ) :
    D (k + l) (I + J) ≤ D k I + D l J := by
  let D₁ : LieIdeal R L →o LieIdeal R L :=
    { toFun := fun I => ⁅I, I⁆
      monotone' := fun I J h => LieSubmodule.mono_lie h h }
  have h₁ : ∀ I J : LieIdeal R L, D₁ (I ⊔ J) ≤ D₁ I ⊔ J := by
    simp [D₁, LieSubmodule.lie_le_right, LieSubmodule.lie_le_left, le_sup_of_le_right]
  rw [← D₁.iterate_sup_le_sup_iff] at h₁
  exact h₁ k l I J

theorem derivedSeries_of_bot_eq_bot (k : ℕ) : derivedSeriesOfIdeal R L k ⊥ = ⊥ := by
  rw [eq_bot_iff]; exact derivedSeriesOfIdeal_le_self ⊥ k

theorem abelian_iff_derived_one_eq_bot : IsLieAbelian I ↔ derivedSeriesOfIdeal R L 1 I = ⊥ := by
  rw [derivedSeriesOfIdeal_succ, derivedSeriesOfIdeal_zero,
    LieSubmodule.lie_abelian_iff_lie_self_eq_bot]

theorem abelian_iff_derived_succ_eq_bot (I : LieIdeal R L) (k : ℕ) :
    IsLieAbelian (derivedSeriesOfIdeal R L k I) ↔ derivedSeriesOfIdeal R L (k + 1) I = ⊥ := by
  rw [add_comm, derivedSeriesOfIdeal_add I 1 k, abelian_iff_derived_one_eq_bot]

end LieAlgebra

namespace LieIdeal

open LieAlgebra

variable {R L}

theorem derivedSeries_eq_derivedSeriesOfIdeal_comap (k : ℕ) :
    derivedSeries R I k = (derivedSeriesOfIdeal R L k I).comap I.incl := by
  induction k with
  | zero => simp only [derivedSeries_def, comap_incl_self, derivedSeriesOfIdeal_zero]
  | succ k ih =>
    simp only [derivedSeries_def, derivedSeriesOfIdeal_succ] at ih ⊢; rw [ih]
    exact comap_bracket_incl_of_le I (derivedSeriesOfIdeal_le_self I k)
      (derivedSeriesOfIdeal_le_self I k)

theorem derivedSeries_eq_derivedSeriesOfIdeal_map (k : ℕ) :
    (derivedSeries R I k).map I.incl = derivedSeriesOfIdeal R L k I := by
  rw [derivedSeries_eq_derivedSeriesOfIdeal_comap, map_comap_incl, inf_eq_right]
  apply derivedSeriesOfIdeal_le_self

theorem derivedSeries_eq_bot_iff (k : ℕ) :
    derivedSeries R I k = ⊥ ↔ derivedSeriesOfIdeal R L k I = ⊥ := by
  rw [← derivedSeries_eq_derivedSeriesOfIdeal_map, map_eq_bot_iff, ker_incl, eq_bot_iff]

theorem derivedSeries_add_eq_bot {k l : ℕ} {I J : LieIdeal R L} (hI : derivedSeries R I k = ⊥)
    (hJ : derivedSeries R J l = ⊥) : derivedSeries R (I + J) (k + l) = ⊥ := by
  rw [LieIdeal.derivedSeries_eq_bot_iff] at hI hJ ⊢
  rw [← le_bot_iff]
  let D := derivedSeriesOfIdeal R L; change D k I = ⊥ at hI; change D l J = ⊥ at hJ
  calc
    D (k + l) (I + J) ≤ D k I + D l J := derivedSeriesOfIdeal_add_le_add I J k l
    _ ≤ ⊥ := by rw [hI, hJ]; simp

theorem derivedSeries_map_le (k : ℕ) : (derivedSeries R L' k).map f ≤ derivedSeries R L k := by
  induction k with
  | zero => simp only [derivedSeries_def, derivedSeriesOfIdeal_zero, le_top]
  | succ k ih =>
    simp only [derivedSeries_def, derivedSeriesOfIdeal_succ] at ih ⊢
    exact le_trans (map_bracket_le f) (LieSubmodule.mono_lie ih ih)

theorem derivedSeries_map_eq (k : ℕ) (h : Function.Surjective f) :
    (derivedSeries R L' k).map f = derivedSeries R L k := by
  induction k with
  | zero =>
    change (⊤ : LieIdeal R L').map f = ⊤
    rw [← f.idealRange_eq_map]
    exact f.idealRange_eq_top_of_surjective h
  | succ k ih => simp only [derivedSeries_def, map_bracket_eq f h, ih, derivedSeriesOfIdeal_succ]

theorem derivedSeries_succ_eq_top_iff (n : ℕ) :
    derivedSeries R L (n + 1) = ⊤ ↔ derivedSeries R L 1 = ⊤ := by
  simp only [derivedSeries_def]
  induction n with
  | zero => simp
  | succ n ih =>
    rw [derivedSeriesOfIdeal_succ]
    refine ⟨fun h ↦ ?_, fun h ↦ by rwa [ih.mpr h]⟩
    rw [← ih, eq_top_iff]
    conv_lhs => rw [← h]
    exact LieSubmodule.lie_le_right _ _

theorem derivedSeries_eq_top (n : ℕ) (h : derivedSeries R L 1 = ⊤) :
    derivedSeries R L n = ⊤ := by
  cases n
  · rfl
  · rwa [derivedSeries_succ_eq_top_iff]

end LieIdeal

namespace LieAlgebra

/-- A Lie algebra is solvable if its derived series reaches 0 (in a finite number of steps). -/
class IsSolvable : Prop where
  solvable : ∃ k, derivedSeries R L k = ⊥

instance isSolvableBot : IsSolvable R (⊥ : LieIdeal R L) :=
  ⟨⟨0, Subsingleton.elim _ ⊥⟩⟩

instance isSolvableAdd {I J : LieIdeal R L} [hI : IsSolvable R I] [hJ : IsSolvable R J] :
    IsSolvable R (I + J) := by
  obtain ⟨k, hk⟩ := id hI; obtain ⟨l, hl⟩ := id hJ
  exact ⟨⟨k + l, LieIdeal.derivedSeries_add_eq_bot hk hl⟩⟩

theorem derivedSeries_lt_top_of_solvable [IsSolvable R L] [Nontrivial L] :
    derivedSeries R L 1 < ⊤ := by
  obtain ⟨n, hn⟩ := IsSolvable.solvable (R := R) (L := L)
  rw [lt_top_iff_ne_top]
  intro contra
  rw [LieIdeal.derivedSeries_eq_top n contra] at hn
  exact top_ne_bot hn

end LieAlgebra

variable {R L}

namespace Function

open LieAlgebra

theorem Injective.lieAlgebra_isSolvable [h₁ : IsSolvable R L] (h₂ : Injective f) :
    IsSolvable R L' := by
  obtain ⟨k, hk⟩ := id h₁
  use k
  apply LieIdeal.bot_of_map_eq_bot h₂; rw [eq_bot_iff, ← hk]
  apply LieIdeal.derivedSeries_map_le

theorem Surjective.lieAlgebra_isSolvable [h₁ : IsSolvable R L'] (h₂ : Surjective f) :
    IsSolvable R L := by
  obtain ⟨k, hk⟩ := id h₁
  use k
  rw [← LieIdeal.derivedSeries_map_eq k h₂, hk]
  simp only [LieIdeal.map_eq_bot_iff, bot_le]

end Function

theorem LieHom.isSolvable_range (f : L' →ₗ⁅R⁆ L) [LieAlgebra.IsSolvable R L'] :
    LieAlgebra.IsSolvable R f.range :=
  f.surjective_rangeRestrict.lieAlgebra_isSolvable

namespace LieAlgebra

theorem solvable_iff_equiv_solvable (e : L' ≃ₗ⁅R⁆ L) : IsSolvable R L' ↔ IsSolvable R L := by
  constructor <;> intro h
  · exact e.symm.injective.lieAlgebra_isSolvable
  · exact e.injective.lieAlgebra_isSolvable

theorem le_solvable_ideal_solvable {I J : LieIdeal R L} (h₁ : I ≤ J) (_ : IsSolvable R J) :
    IsSolvable R I :=
  (LieIdeal.inclusion_injective h₁).lieAlgebra_isSolvable

variable (R L)

instance (priority := 100) ofAbelianIsSolvable [IsLieAbelian L] : IsSolvable R L := by
  use 1
  rw [← abelian_iff_derived_one_eq_bot, lie_abelian_iff_equiv_lie_abelian LieIdeal.topEquiv]
  infer_instance

/-- The (solvable) radical of Lie algebra is the `sSup` of all solvable ideals. -/
def radical :=
  sSup { I : LieIdeal R L | IsSolvable R I }

/-- The radical of a Noetherian Lie algebra is solvable. -/
instance radicalIsSolvable [IsNoetherian R L] : IsSolvable R (radical R L) := by
<<<<<<< HEAD
  have hwf := (LieSubmodule.wellFoundedGT_of_noetherian R L L).wf
  rw [← CompleteLattice.isSupClosedCompact_iff_wellFounded] at hwf
=======
  have hwf := LieSubmodule.wellFoundedGT_of_noetherian R L L
  rw [← CompleteLattice.isSupClosedCompact_iff_wellFoundedGT] at hwf
>>>>>>> d0df76bd
  refine hwf { I : LieIdeal R L | IsSolvable R I } ⟨⊥, ?_⟩ fun I hI J hJ => ?_
  · exact LieAlgebra.isSolvableBot R L
  · rw [Set.mem_setOf_eq] at hI hJ ⊢
    apply LieAlgebra.isSolvableAdd R L

/-- The `→` direction of this lemma is actually true without the `IsNoetherian` assumption. -/
theorem LieIdeal.solvable_iff_le_radical [IsNoetherian R L] (I : LieIdeal R L) :
    IsSolvable R I ↔ I ≤ radical R L :=
  ⟨fun h => le_sSup h, fun h => le_solvable_ideal_solvable h inferInstance⟩

theorem center_le_radical : center R L ≤ radical R L :=
  have h : IsSolvable R (center R L) := inferInstance
  le_sSup h

instance [IsSolvable R L] : IsSolvable R (⊤ : LieSubalgebra R L) := by
  rwa [solvable_iff_equiv_solvable LieSubalgebra.topEquiv]

@[simp] lemma radical_eq_top_of_isSolvable [IsSolvable R L] :
    radical R L = ⊤ := by
<<<<<<< HEAD
  #adaptation_note
  /--
  After lean4#5020, many instances for Lie algebras and manifolds are no longer found.
  See https://leanprover.zulipchat.com/#narrow/stream/428973-nightly-testing/topic/.2316244.20adaptations.20for.20nightly-2024-08-28/near/466219124
  -/
  rw [eq_top_iff]; exact le_sSup <| LieAlgebra.instIsSolvableSubtypeMemLieSubalgebraTop R L
=======
  rw [eq_top_iff]
  have h : IsSolvable R (⊤ : LieSubalgebra R L) := inferInstance
  exact le_sSup h
>>>>>>> d0df76bd

/-- Given a solvable Lie ideal `I` with derived series `I = D₀ ≥ D₁ ≥ ⋯ ≥ Dₖ = ⊥`, this is the
natural number `k` (the number of inclusions).

For a non-solvable ideal, the value is 0. -/
noncomputable def derivedLengthOfIdeal (I : LieIdeal R L) : ℕ :=
  sInf { k | derivedSeriesOfIdeal R L k I = ⊥ }

/-- The derived length of a Lie algebra is the derived length of its 'top' Lie ideal.

See also `LieAlgebra.derivedLength_eq_derivedLengthOfIdeal`. -/
noncomputable abbrev derivedLength : ℕ :=
  derivedLengthOfIdeal R L ⊤

theorem derivedSeries_of_derivedLength_succ (I : LieIdeal R L) (k : ℕ) :
    derivedLengthOfIdeal R L I = k + 1 ↔
      IsLieAbelian (derivedSeriesOfIdeal R L k I) ∧ derivedSeriesOfIdeal R L k I ≠ ⊥ := by
  rw [abelian_iff_derived_succ_eq_bot]
  let s := { k | derivedSeriesOfIdeal R L k I = ⊥ }
  change sInf s = k + 1 ↔ k + 1 ∈ s ∧ k ∉ s
  have hs : ∀ k₁ k₂ : ℕ, k₁ ≤ k₂ → k₁ ∈ s → k₂ ∈ s := by
    intro k₁ k₂ h₁₂ h₁
    suffices derivedSeriesOfIdeal R L k₂ I ≤ ⊥ by exact eq_bot_iff.mpr this
    change derivedSeriesOfIdeal R L k₁ I = ⊥ at h₁; rw [← h₁]
    exact derivedSeriesOfIdeal_antitone I h₁₂
  exact Nat.sInf_upward_closed_eq_succ_iff hs k

theorem derivedLength_eq_derivedLengthOfIdeal (I : LieIdeal R L) :
    derivedLength R I = derivedLengthOfIdeal R L I := by
  let s₁ := { k | derivedSeries R I k = ⊥ }
  let s₂ := { k | derivedSeriesOfIdeal R L k I = ⊥ }
  change sInf s₁ = sInf s₂
  congr; ext k; exact I.derivedSeries_eq_bot_iff k

variable {R L}

/-- Given a solvable Lie ideal `I` with derived series `I = D₀ ≥ D₁ ≥ ⋯ ≥ Dₖ = ⊥`, this is the
`k-1`th term in the derived series (and is therefore an Abelian ideal contained in `I`).

For a non-solvable ideal, this is the zero ideal, `⊥`. -/
noncomputable def derivedAbelianOfIdeal (I : LieIdeal R L) : LieIdeal R L :=
  match derivedLengthOfIdeal R L I with
  | 0 => ⊥
  | k + 1 => derivedSeriesOfIdeal R L k I

instance : Unique {x // x ∈ (⊥ : LieIdeal R L)} :=
  inferInstanceAs <| Unique {x // x ∈ (⊥ : Submodule R L)}

theorem abelian_derivedAbelianOfIdeal (I : LieIdeal R L) :
    IsLieAbelian (derivedAbelianOfIdeal I) := by
  dsimp only [derivedAbelianOfIdeal]
  cases' h : derivedLengthOfIdeal R L I with k
  · dsimp; infer_instance
  · rw [derivedSeries_of_derivedLength_succ] at h; exact h.1

theorem derivedLength_zero (I : LieIdeal R L) [hI : IsSolvable R I] :
    derivedLengthOfIdeal R L I = 0 ↔ I = ⊥ := by
  let s := { k | derivedSeriesOfIdeal R L k I = ⊥ }
  change sInf s = 0 ↔ _
  have hne : s ≠ ∅ := by
    obtain ⟨k, hk⟩ := id hI
    refine Set.Nonempty.ne_empty ⟨k, ?_⟩
    rw [derivedSeries_def, LieIdeal.derivedSeries_eq_bot_iff] at hk; exact hk
  simp [s, hne]

theorem abelian_of_solvable_ideal_eq_bot_iff (I : LieIdeal R L) [h : IsSolvable R I] :
    derivedAbelianOfIdeal I = ⊥ ↔ I = ⊥ := by
  dsimp only [derivedAbelianOfIdeal]
  split -- Porting note: Original tactic was `cases' h : derivedAbelianOfIdeal R L I with k`
  · rename_i h
    rw [derivedLength_zero] at h
    rw [h]
  · rename_i k h
    obtain ⟨_, h₂⟩ := (derivedSeries_of_derivedLength_succ R L I k).mp h
    have h₃ : I ≠ ⊥ := by intro contra; apply h₂; rw [contra]; apply derivedSeries_of_bot_eq_bot
    simp only [h₂, h₃]

end LieAlgebra<|MERGE_RESOLUTION|>--- conflicted
+++ resolved
@@ -266,13 +266,8 @@
 
 /-- The radical of a Noetherian Lie algebra is solvable. -/
 instance radicalIsSolvable [IsNoetherian R L] : IsSolvable R (radical R L) := by
-<<<<<<< HEAD
-  have hwf := (LieSubmodule.wellFoundedGT_of_noetherian R L L).wf
-  rw [← CompleteLattice.isSupClosedCompact_iff_wellFounded] at hwf
-=======
   have hwf := LieSubmodule.wellFoundedGT_of_noetherian R L L
   rw [← CompleteLattice.isSupClosedCompact_iff_wellFoundedGT] at hwf
->>>>>>> d0df76bd
   refine hwf { I : LieIdeal R L | IsSolvable R I } ⟨⊥, ?_⟩ fun I hI J hJ => ?_
   · exact LieAlgebra.isSolvableBot R L
   · rw [Set.mem_setOf_eq] at hI hJ ⊢
@@ -292,18 +287,9 @@
 
 @[simp] lemma radical_eq_top_of_isSolvable [IsSolvable R L] :
     radical R L = ⊤ := by
-<<<<<<< HEAD
-  #adaptation_note
-  /--
-  After lean4#5020, many instances for Lie algebras and manifolds are no longer found.
-  See https://leanprover.zulipchat.com/#narrow/stream/428973-nightly-testing/topic/.2316244.20adaptations.20for.20nightly-2024-08-28/near/466219124
-  -/
-  rw [eq_top_iff]; exact le_sSup <| LieAlgebra.instIsSolvableSubtypeMemLieSubalgebraTop R L
-=======
   rw [eq_top_iff]
   have h : IsSolvable R (⊤ : LieSubalgebra R L) := inferInstance
   exact le_sSup h
->>>>>>> d0df76bd
 
 /-- Given a solvable Lie ideal `I` with derived series `I = D₀ ≥ D₁ ≥ ⋯ ≥ Dₖ = ⊥`, this is the
 natural number `k` (the number of inclusions).
