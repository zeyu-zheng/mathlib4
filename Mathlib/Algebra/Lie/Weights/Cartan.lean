/-
Copyright (c) 2023 Oliver Nash. All rights reserved.
Released under Apache 2.0 license as described in the file LICENSE.
Authors: Oliver Nash
-/
import Mathlib.Algebra.Lie.CartanSubalgebra
import Mathlib.Algebra.Lie.Weights.Basic

/-!
# Weights and roots of Lie modules and Lie algebras with respect to Cartan subalgebras

Given a Lie algebra `L` which is not necessarily nilpotent, it may be useful to study its
representations by restricting them to a nilpotent subalgebra (e.g., a Cartan subalgebra). In the
particular case when we view `L` as a module over itself via the adjoint action, the weight spaces
of `L` restricted to a nilpotent subalgebra are known as root spaces.

Basic definitions and properties of the above ideas are provided in this file.

## Main definitions

  * `LieAlgebra.rootSpace`
  * `LieAlgebra.corootSpace`
  * `LieAlgebra.rootSpaceWeightSpaceProduct`
  * `LieAlgebra.rootSpaceProduct`
  * `LieAlgebra.zeroRootSubalgebra_eq_iff_is_cartan`

-/

suppress_compilation

open Set

variable {R L : Type*} [CommRing R] [LieRing L] [LieAlgebra R L]
  (H : LieSubalgebra R L) [LieAlgebra.IsNilpotent R H]
  {M : Type*} [AddCommGroup M] [Module R M] [LieRingModule L M] [LieModule R L M]

namespace LieAlgebra

open scoped TensorProduct
open TensorProduct.LieModule LieModule

/-- Given a nilpotent Lie subalgebra `H ⊆ L`, the root space of a map `χ : H → R` is the weight
space of `L` regarded as a module of `H` via the adjoint action. -/
abbrev rootSpace (χ : H → R) : LieSubmodule R H L :=
  genWeightSpace L χ

theorem zero_rootSpace_eq_top_of_nilpotent [IsNilpotent R L] :
    rootSpace (⊤ : LieSubalgebra R L) 0 = ⊤ :=
  zero_genWeightSpace_eq_top_of_nilpotent L

@[simp]
theorem rootSpace_comap_eq_genWeightSpace (χ : H → R) :
    (rootSpace H χ).comap H.incl' = genWeightSpace H χ :=
  comap_genWeightSpace_eq_of_injective Subtype.coe_injective

variable {H}

theorem lie_mem_genWeightSpace_of_mem_genWeightSpace {χ₁ χ₂ : H → R} {x : L} {m : M}
    (hx : x ∈ rootSpace H χ₁) (hm : m ∈ genWeightSpace M χ₂) :
    ⁅x, m⁆ ∈ genWeightSpace M (χ₁ + χ₂) := by
  rw [genWeightSpace, LieSubmodule.mem_iInf]
  intro y
  replace hx : x ∈ genWeightSpaceOf L (χ₁ y) y := by
    rw [rootSpace, genWeightSpace, LieSubmodule.mem_iInf] at hx; exact hx y
  replace hm : m ∈ genWeightSpaceOf M (χ₂ y) y := by
    rw [genWeightSpace, LieSubmodule.mem_iInf] at hm; exact hm y
  exact lie_mem_maxGenEigenspace_toEnd hx hm

lemma toEnd_pow_apply_mem {χ₁ χ₂ : H → R} {x : L} {m : M}
    (hx : x ∈ rootSpace H χ₁) (hm : m ∈ genWeightSpace M χ₂) (n) :
    (toEnd R L M x ^ n : Module.End R M) m ∈ genWeightSpace M (n • χ₁ + χ₂) := by
  induction n with
  | zero => simpa using hm
  | succ n IH =>
    simp only [pow_succ', LinearMap.mul_apply, toEnd_apply_apply,
      Nat.cast_add, Nat.cast_one, rootSpace]
    convert lie_mem_genWeightSpace_of_mem_genWeightSpace hx IH using 2
    rw [succ_nsmul, ← add_assoc, add_comm (n • _)]

variable (R L H M)

/-- Auxiliary definition for `rootSpaceWeightSpaceProduct`,
which is close to the deterministic timeout limit.
-/
def rootSpaceWeightSpaceProductAux {χ₁ χ₂ χ₃ : H → R} (hχ : χ₁ + χ₂ = χ₃) :
    rootSpace H χ₁ →ₗ[R] genWeightSpace M χ₂ →ₗ[R] genWeightSpace M χ₃ where
  toFun x :=
    { toFun := fun m =>
<<<<<<< HEAD
        ⟨⁅(x : L), (m : M)⁆, hχ ▸ lie_mem_weightSpace_of_mem_weightSpace x.property m.property⟩
      map_add' := fun m n => by simp only [Submodule.coe_add, lie_add, AddMemClass.mk_add_mk]
=======
        ⟨⁅(x : L), (m : M)⁆,
          hχ ▸ lie_mem_genWeightSpace_of_mem_genWeightSpace x.property m.property⟩
      map_add' := fun m n => by simp only [LieSubmodule.coe_add, lie_add]; rfl
>>>>>>> 2b617ccc
      map_smul' := fun t m => by
        dsimp only
        conv_lhs =>
          congr
          rw [LieSubmodule.coe_smul, lie_smul]
        rfl }
  map_add' x y := by
    ext m
    simp only [Submodule.coe_add, add_lie, LinearMap.coe_mk, AddHom.coe_mk, LinearMap.add_apply,
      AddMemClass.mk_add_mk]
  map_smul' t x := by
    simp only [RingHom.id_apply]
    ext m
    simp only [SetLike.val_smul, smul_lie, LinearMap.coe_mk, AddHom.coe_mk, LinearMap.smul_apply,
      SetLike.mk_smul_mk]

-- Porting note (#11083): this def is _really_ slow
-- See https://github.com/leanprover-community/mathlib4/issues/5028
/-- Given a nilpotent Lie subalgebra `H ⊆ L` together with `χ₁ χ₂ : H → R`, there is a natural
`R`-bilinear product of root vectors and weight vectors, compatible with the actions of `H`. -/
def rootSpaceWeightSpaceProduct (χ₁ χ₂ χ₃ : H → R) (hχ : χ₁ + χ₂ = χ₃) :
    rootSpace H χ₁ ⊗[R] genWeightSpace M χ₂ →ₗ⁅R,H⁆ genWeightSpace M χ₃ :=
  liftLie R H (rootSpace H χ₁) (genWeightSpace M χ₂) (genWeightSpace M χ₃)
    { toLinearMap := rootSpaceWeightSpaceProductAux R L H M hχ
      map_lie' := fun {x y} => by
        ext m
        simp only [rootSpaceWeightSpaceProductAux]
        dsimp
        repeat rw [LieSubmodule.coe_bracket]
        simp only [LieSubalgebra.coe_bracket_of_module, lie_lie] }

@[simp]
theorem coe_rootSpaceWeightSpaceProduct_tmul (χ₁ χ₂ χ₃ : H → R) (hχ : χ₁ + χ₂ = χ₃)
    (x : rootSpace H χ₁) (m : genWeightSpace M χ₂) :
    (rootSpaceWeightSpaceProduct R L H M χ₁ χ₂ χ₃ hχ (x ⊗ₜ m) : M) = ⁅(x : L), (m : M)⁆ := by
  simp only [rootSpaceWeightSpaceProduct, rootSpaceWeightSpaceProductAux, coe_liftLie_eq_lift_coe,
    AddHom.toFun_eq_coe, LinearMap.coe_toAddHom, lift_apply, LinearMap.coe_mk, AddHom.coe_mk,
    Submodule.coe_mk]

theorem mapsTo_toEnd_genWeightSpace_add_of_mem_rootSpace (α χ : H → R)
    {x : L} (hx : x ∈ rootSpace H α) :
    MapsTo (toEnd R L M x) (genWeightSpace M χ) (genWeightSpace M (α + χ)) := by
  intro m hm
  let x' : rootSpace H α := ⟨x, hx⟩
  let m' : genWeightSpace M χ := ⟨m, hm⟩
  exact (rootSpaceWeightSpaceProduct R L H M α χ (α + χ) rfl (x' ⊗ₜ m')).property

/-- Given a nilpotent Lie subalgebra `H ⊆ L` together with `χ₁ χ₂ : H → R`, there is a natural
`R`-bilinear product of root vectors, compatible with the actions of `H`. -/
def rootSpaceProduct (χ₁ χ₂ χ₃ : H → R) (hχ : χ₁ + χ₂ = χ₃) :
    rootSpace H χ₁ ⊗[R] rootSpace H χ₂ →ₗ⁅R,H⁆ rootSpace H χ₃ :=
  rootSpaceWeightSpaceProduct R L H L χ₁ χ₂ χ₃ hχ

@[simp]
theorem rootSpaceProduct_def : rootSpaceProduct R L H = rootSpaceWeightSpaceProduct R L H L := rfl

theorem rootSpaceProduct_tmul
    (χ₁ χ₂ χ₃ : H → R) (hχ : χ₁ + χ₂ = χ₃) (x : rootSpace H χ₁) (y : rootSpace H χ₂) :
    (rootSpaceProduct R L H χ₁ χ₂ χ₃ hχ (x ⊗ₜ y) : L) = ⁅(x : L), (y : L)⁆ := by
  simp only [rootSpaceProduct_def, coe_rootSpaceWeightSpaceProduct_tmul]

/-- Given a nilpotent Lie subalgebra `H ⊆ L`, the root space of the zero map `0 : H → R` is a Lie
subalgebra of `L`. -/
def zeroRootSubalgebra : LieSubalgebra R L :=
  { toSubmodule := (rootSpace H 0 : Submodule R L)
    lie_mem' := fun {x y hx hy} => by
      let xy : rootSpace H 0 ⊗[R] rootSpace H 0 := ⟨x, hx⟩ ⊗ₜ ⟨y, hy⟩
      suffices (rootSpaceProduct R L H 0 0 0 (add_zero 0) xy : L) ∈ rootSpace H 0 by
        rwa [rootSpaceProduct_tmul, Subtype.coe_mk, Subtype.coe_mk] at this
      exact (rootSpaceProduct R L H 0 0 0 (add_zero 0) xy).property }

@[simp]
theorem coe_zeroRootSubalgebra : (zeroRootSubalgebra R L H : Submodule R L) = rootSpace H 0 := rfl

theorem mem_zeroRootSubalgebra (x : L) :
    x ∈ zeroRootSubalgebra R L H ↔ ∀ y : H, ∃ k : ℕ, (toEnd R H L y ^ k) x = 0 := by
  change x ∈ rootSpace H 0 ↔ _
  simp only [mem_genWeightSpace, Pi.zero_apply, zero_smul, sub_zero]

theorem toLieSubmodule_le_rootSpace_zero : H.toLieSubmodule ≤ rootSpace H 0 := by
  intro x hx
  simp only [LieSubalgebra.mem_toLieSubmodule] at hx
  simp only [mem_genWeightSpace, Pi.zero_apply, sub_zero, zero_smul]
  intro y
  obtain ⟨k, hk⟩ := (inferInstance : IsNilpotent R H)
  use k
  let f : Module.End R H := toEnd R H H y
  let g : Module.End R L := toEnd R H L y
  have hfg : g.comp (H : Submodule R L).subtype = (H : Submodule R L).subtype.comp f := by
    ext z
    simp only [toEnd_apply_apply, Submodule.subtype_apply,
      LieSubalgebra.coe_bracket_of_module, LieSubalgebra.coe_bracket, Function.comp_apply,
      LinearMap.coe_comp]
    rfl
  change (g ^ k).comp (H : Submodule R L).subtype ⟨x, hx⟩ = 0
  rw [LinearMap.commute_pow_left_of_commute hfg k]
  have h := iterate_toEnd_mem_lowerCentralSeries R H H y ⟨x, hx⟩ k
  rw [hk, LieSubmodule.mem_bot] at h
  simp only [Submodule.subtype_apply, Function.comp_apply, LinearMap.pow_apply, LinearMap.coe_comp,
    Submodule.coe_eq_zero]
  exact h

/-- This enables the instance `Zero (Weight R H L)`. -/
instance [Nontrivial H] : Nontrivial (genWeightSpace L (0 : H → R)) := by
  obtain ⟨⟨x, hx⟩, ⟨y, hy⟩, e⟩ := exists_pair_ne H
  exact ⟨⟨x, toLieSubmodule_le_rootSpace_zero R L H hx⟩,
    ⟨y, toLieSubmodule_le_rootSpace_zero R L H hy⟩, by simpa using e⟩

theorem le_zeroRootSubalgebra : H ≤ zeroRootSubalgebra R L H := by
  rw [← LieSubalgebra.coe_submodule_le_coe_submodule, ← H.coe_toLieSubmodule,
    coe_zeroRootSubalgebra, LieSubmodule.coeSubmodule_le_coeSubmodule]
  exact toLieSubmodule_le_rootSpace_zero R L H

@[simp]
theorem zeroRootSubalgebra_normalizer_eq_self :
    (zeroRootSubalgebra R L H).normalizer = zeroRootSubalgebra R L H := by
  refine le_antisymm ?_ (LieSubalgebra.le_normalizer _)
  intro x hx
  rw [LieSubalgebra.mem_normalizer_iff] at hx
  rw [mem_zeroRootSubalgebra]
  rintro ⟨y, hy⟩
  specialize hx y (le_zeroRootSubalgebra R L H hy)
  rw [mem_zeroRootSubalgebra] at hx
  obtain ⟨k, hk⟩ := hx ⟨y, hy⟩
  rw [← lie_skew, LinearMap.map_neg, neg_eq_zero] at hk
  use k + 1
  rw [LinearMap.iterate_succ, LinearMap.coe_comp, Function.comp_apply, toEnd_apply_apply,
    LieSubalgebra.coe_bracket_of_module, Submodule.coe_mk, hk]

/-- If the zero root subalgebra of a nilpotent Lie subalgebra `H` is just `H` then `H` is a Cartan
subalgebra.

When `L` is Noetherian, it follows from Engel's theorem that the converse holds. See
`LieAlgebra.zeroRootSubalgebra_eq_iff_is_cartan` -/
theorem is_cartan_of_zeroRootSubalgebra_eq (h : zeroRootSubalgebra R L H = H) :
    H.IsCartanSubalgebra :=
  { nilpotent := inferInstance
    self_normalizing := by rw [← h]; exact zeroRootSubalgebra_normalizer_eq_self R L H }

@[simp]
theorem zeroRootSubalgebra_eq_of_is_cartan (H : LieSubalgebra R L) [H.IsCartanSubalgebra]
    [IsNoetherian R L] : zeroRootSubalgebra R L H = H := by
  refine le_antisymm ?_ (le_zeroRootSubalgebra R L H)
  suffices rootSpace H 0 ≤ H.toLieSubmodule by exact fun x hx => this hx
  obtain ⟨k, hk⟩ := (rootSpace H 0).isNilpotent_iff_exists_self_le_ucs.mp (by infer_instance)
  exact hk.trans (LieSubmodule.ucs_le_of_normalizer_eq_self (by simp) k)

theorem zeroRootSubalgebra_eq_iff_is_cartan [IsNoetherian R L] :
    zeroRootSubalgebra R L H = H ↔ H.IsCartanSubalgebra :=
  ⟨is_cartan_of_zeroRootSubalgebra_eq R L H, by intros; simp⟩

@[simp]
theorem rootSpace_zero_eq (H : LieSubalgebra R L) [H.IsCartanSubalgebra] [IsNoetherian R L] :
    rootSpace H 0 = H.toLieSubmodule := by
  rw [← LieSubmodule.coe_toSubmodule_eq_iff, ← coe_zeroRootSubalgebra,
    zeroRootSubalgebra_eq_of_is_cartan R L H, LieSubalgebra.coe_toLieSubmodule]

variable {R L H}
variable [H.IsCartanSubalgebra] [IsNoetherian R L] (α : H → R)

/-- Given a root `α` relative to a Cartan subalgebra `H`, this is the span of all products of
an element of the `α` root space and an element of the `-α` root space. Informally it is often
denoted `⁅H(α), H(-α)⁆`.

If the Killing form is non-degenerate and the coefficients are a perfect field, this space is
one-dimensional. See `LieAlgebra.IsKilling.coe_corootSpace_eq_span_singleton` and
`LieAlgebra.IsKilling.coe_corootSpace_eq_span_singleton'`.

Note that the name "coroot space" is not standard as this space does not seem to have a name in the
informal literature. -/
def corootSpace : LieIdeal R H :=
  LieModuleHom.range <| ((rootSpace H 0).incl.comp <|
    rootSpaceProduct R L H α (-α) 0 (add_neg_cancel α)).codRestrict H.toLieSubmodule (by
  rw [← rootSpace_zero_eq]
  exact fun p ↦ (rootSpaceProduct R L H α (-α) 0 (add_neg_cancel α) p).property)

lemma mem_corootSpace {x : H} :
    x ∈ corootSpace α ↔
    (x : L) ∈ Submodule.span R {⁅y, z⁆ | (y ∈ rootSpace H α) (z ∈ rootSpace H (-α))} := by
  have : x ∈ corootSpace α ↔
      (x : L) ∈ LieSubmodule.map H.toLieSubmodule.incl (corootSpace α) := by
    rw [corootSpace]
    simpa using exists_congr fun _ ↦ H.toLieSubmodule.injective_incl.eq_iff.symm
  simp_rw [this, corootSpace, ← LieModuleHom.map_top, ← LieSubmodule.mem_coeSubmodule,
    LieSubmodule.coeSubmodule_map, LieSubmodule.top_coeSubmodule, ← TensorProduct.span_tmul_eq_top,
    LinearMap.map_span, Set.image, Set.mem_setOf_eq, exists_exists_exists_and_eq]
  change (x : L) ∈ Submodule.span R
    {x | ∃ (a : rootSpace H α) (b : rootSpace H (-α)), ⁅(a : L), (b : L)⁆ = x} ↔ _
  simp

lemma mem_corootSpace' {x : H} :
    x ∈ corootSpace α ↔
    x ∈ Submodule.span R ({⁅y, z⁆ | (y ∈ rootSpace H α) (z ∈ rootSpace H (-α))} : Set H) := by
  set s : Set H := ({⁅y, z⁆ | (y ∈ rootSpace H α) (z ∈ rootSpace H (-α))} : Set H)
  suffices H.subtype '' s = {⁅y, z⁆ | (y ∈ rootSpace H α) (z ∈ rootSpace H (-α))} by
    obtain ⟨x, hx⟩ := x
    erw [← (H : Submodule R L).injective_subtype.mem_set_image (s := Submodule.span R s)]
    rw [mem_image]
    simp_rw [SetLike.mem_coe]
    rw [← Submodule.mem_map, Submodule.coeSubtype, Submodule.map_span, mem_corootSpace, ← this]
  ext u
  simp only [Submodule.coeSubtype, mem_image, Subtype.exists, LieSubalgebra.mem_coe_submodule,
    exists_and_right, exists_eq_right, mem_setOf_eq, s]
  refine ⟨fun ⟨_, y, hy, z, hz, hyz⟩ ↦ ⟨y, hy, z, hz, hyz⟩,
    fun ⟨y, hy, z, hz, hyz⟩ ↦ ⟨?_, y, hy, z, hz, hyz⟩⟩
  convert
    (rootSpaceProduct R L H α (-α) 0 (add_neg_cancel α) (⟨y, hy⟩ ⊗ₜ[R] ⟨z, hz⟩)).property using 0
  simp [hyz]

end LieAlgebra<|MERGE_RESOLUTION|>--- conflicted
+++ resolved
@@ -86,14 +86,9 @@
     rootSpace H χ₁ →ₗ[R] genWeightSpace M χ₂ →ₗ[R] genWeightSpace M χ₃ where
   toFun x :=
     { toFun := fun m =>
-<<<<<<< HEAD
-        ⟨⁅(x : L), (m : M)⁆, hχ ▸ lie_mem_weightSpace_of_mem_weightSpace x.property m.property⟩
-      map_add' := fun m n => by simp only [Submodule.coe_add, lie_add, AddMemClass.mk_add_mk]
-=======
         ⟨⁅(x : L), (m : M)⁆,
           hχ ▸ lie_mem_genWeightSpace_of_mem_genWeightSpace x.property m.property⟩
       map_add' := fun m n => by simp only [LieSubmodule.coe_add, lie_add]; rfl
->>>>>>> 2b617ccc
       map_smul' := fun t m => by
         dsimp only
         conv_lhs =>
