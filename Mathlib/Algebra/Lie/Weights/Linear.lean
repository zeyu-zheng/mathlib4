--- conflicted
+++ resolved
@@ -167,11 +167,7 @@
 
 variable [LinearWeights R L M]
 
-<<<<<<< HEAD
-instance : LieRingModule L (shiftedWeightSpace R L M χ) where
-=======
 instance : LieRingModule L (shiftedGenWeightSpace R L M χ) where
->>>>>>> 7f113fae
   bracket x m := ⁅x, m⁆ - χ x • m
   add_lie x y m := by
     nontriviality shiftedGenWeightSpace R L M χ
