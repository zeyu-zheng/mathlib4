/-
Copyright (c) 2020 Johan Commelin. All rights reserved.
Released under Apache 2.0 license as described in the file LICENSE.
Authors: Johan Commelin
-/
import Mathlib.Algebra.Group.InjSurj
import Mathlib.Algebra.GroupWithZero.NeZero

/-!
# Lifting groups with zero along injective/surjective maps

-/

assert_not_exists DenselyOrdered

open Function

variable {M₀ G₀ M₀' G₀' : Type*}

section MulZeroClass

variable [MulZeroClass M₀]

/-- Pull back a `MulZeroClass` instance along an injective function.
See note [reducible non-instances]. -/
protected abbrev Function.Injective.mulZeroClass [Mul M₀'] [Zero M₀'] (f : M₀' → M₀)
    (hf : Injective f) (zero : f 0 = 0) (mul : ∀ a b, f (a * b) = f a * f b) :
    MulZeroClass M₀' where
  zero_mul a := hf <| by simp only [mul, zero, zero_mul]
  mul_zero a := hf <| by simp only [mul, zero, mul_zero]

/-- Push forward a `MulZeroClass` instance along a surjective function.
See note [reducible non-instances]. -/
protected abbrev Function.Surjective.mulZeroClass [Mul M₀'] [Zero M₀'] (f : M₀ → M₀')
    (hf : Surjective f) (zero : f 0 = 0) (mul : ∀ a b, f (a * b) = f a * f b) :
    MulZeroClass M₀' where
  mul_zero := hf.forall.2 fun x => by simp only [← zero, ← mul, mul_zero]
  zero_mul := hf.forall.2 fun x => by simp only [← zero, ← mul, zero_mul]

end MulZeroClass

section NoZeroDivisors

variable [Mul M₀] [Zero M₀] [Mul M₀'] [Zero M₀']
  (f : M₀ → M₀') (hf : Injective f) (zero : f 0 = 0) (mul : ∀ x y, f (x * y) = f x * f y)

include hf zero mul

/-- Pull back a `NoZeroDivisors` instance along an injective function. -/
protected theorem Function.Injective.noZeroDivisors [NoZeroDivisors M₀'] : NoZeroDivisors M₀ where
  eq_zero_or_eq_zero_of_mul_eq_zero {a b} H :=
    have : f a * f b = 0 := by rw [← mul, H, zero]
    (eq_zero_or_eq_zero_of_mul_eq_zero this).imp
      (fun H ↦ hf <| by rwa [zero]) fun H ↦ hf <| by rwa [zero]

protected theorem Function.Injective.isLeftCancelMulZero
    [IsLeftCancelMulZero M₀'] : IsLeftCancelMulZero M₀ where
  mul_left_cancel_of_ne_zero Hne He := by
    have := congr_arg f He
    rw [mul, mul] at this
    exact hf (mul_left_cancel₀ (fun Hfa => Hne <| hf <| by rw [Hfa, zero]) this)

protected theorem Function.Injective.isRightCancelMulZero
    [IsRightCancelMulZero M₀'] : IsRightCancelMulZero M₀ where
  mul_right_cancel_of_ne_zero Hne He := by
    have := congr_arg f He
    rw [mul, mul] at this
    exact hf (mul_right_cancel₀ (fun Hfa => Hne <| hf <| by rw [Hfa, zero]) this)

protected theorem Function.Injective.isCancelMulZero
    [IsCancelMulZero M₀'] : IsCancelMulZero M₀ where
  __ := hf.isLeftCancelMulZero f zero mul
  __ := hf.isRightCancelMulZero f zero mul

end NoZeroDivisors

section MulZeroOneClass

variable [MulZeroOneClass M₀]

/-- Pull back a `MulZeroOneClass` instance along an injective function.
See note [reducible non-instances]. -/
protected abbrev Function.Injective.mulZeroOneClass [Mul M₀'] [Zero M₀'] [One M₀'] (f : M₀' → M₀)
    (hf : Injective f) (zero : f 0 = 0) (one : f 1 = 1) (mul : ∀ a b, f (a * b) = f a * f b) :
    MulZeroOneClass M₀' :=
  reduceProj% zeta%
  { delta% hf.mulZeroClass f zero mul, delta% hf.mulOneClass f one mul with }

/-- Push forward a `MulZeroOneClass` instance along a surjective function.
See note [reducible non-instances]. -/
protected abbrev Function.Surjective.mulZeroOneClass [Mul M₀'] [Zero M₀'] [One M₀'] (f : M₀ → M₀')
    (hf : Surjective f) (zero : f 0 = 0) (one : f 1 = 1) (mul : ∀ a b, f (a * b) = f a * f b) :
    MulZeroOneClass M₀' :=
  reduceProj% zeta%
  { delta% hf.mulZeroClass f zero mul, delta% hf.mulOneClass f one mul with }

end MulZeroOneClass

section SemigroupWithZero

/-- Pull back a `SemigroupWithZero` along an injective function.
See note [reducible non-instances]. -/
protected abbrev Function.Injective.semigroupWithZero [Zero M₀'] [Mul M₀'] [SemigroupWithZero M₀]
    (f : M₀' → M₀) (hf : Injective f) (zero : f 0 = 0) (mul : ∀ x y, f (x * y) = f x * f y) :
    SemigroupWithZero M₀' :=
  reduceProj% zeta%
  { delta% hf.mulZeroClass f zero mul, ‹Zero M₀'›, delta% hf.semigroup f mul with }

/-- Push forward a `SemigroupWithZero` along a surjective function.
See note [reducible non-instances]. -/
protected abbrev Function.Surjective.semigroupWithZero [SemigroupWithZero M₀] [Zero M₀'] [Mul M₀']
    (f : M₀ → M₀') (hf : Surjective f) (zero : f 0 = 0) (mul : ∀ x y, f (x * y) = f x * f y) :
    SemigroupWithZero M₀' :=
  reduceProj% zeta%
  { delta% hf.mulZeroClass f zero mul, ‹Zero M₀'›, delta% hf.semigroup f mul with }

end SemigroupWithZero

section MonoidWithZero

/-- Pull back a `MonoidWithZero` along an injective function.
See note [reducible non-instances]. -/
protected abbrev Function.Injective.monoidWithZero [Zero M₀'] [Mul M₀'] [One M₀'] [Pow M₀' ℕ]
    [MonoidWithZero M₀] (f : M₀' → M₀) (hf : Injective f) (zero : f 0 = 0) (one : f 1 = 1)
    (mul : ∀ x y, f (x * y) = f x * f y) (npow : ∀ (x) (n : ℕ), f (x ^ n) = f x ^ n) :
    MonoidWithZero M₀' :=
  reduceProj% zeta%
  { delta% hf.monoid f one mul npow, delta% hf.mulZeroClass f zero mul with }

/-- Push forward a `MonoidWithZero` along a surjective function.
See note [reducible non-instances]. -/
protected abbrev Function.Surjective.monoidWithZero [Zero M₀'] [Mul M₀'] [One M₀'] [Pow M₀' ℕ]
    [MonoidWithZero M₀] (f : M₀ → M₀') (hf : Surjective f) (zero : f 0 = 0) (one : f 1 = 1)
    (mul : ∀ x y, f (x * y) = f x * f y) (npow : ∀ (x) (n : ℕ), f (x ^ n) = f x ^ n) :
    MonoidWithZero M₀' :=
  reduceProj% zeta%
  { delta% hf.monoid f one mul npow, delta% hf.mulZeroClass f zero mul with }

/-- Pull back a `CommMonoidWithZero` along an injective function.
See note [reducible non-instances]. -/
protected abbrev Function.Injective.commMonoidWithZero [Zero M₀'] [Mul M₀'] [One M₀'] [Pow M₀' ℕ]
    [CommMonoidWithZero M₀] (f : M₀' → M₀) (hf : Injective f) (zero : f 0 = 0) (one : f 1 = 1)
    (mul : ∀ x y, f (x * y) = f x * f y) (npow : ∀ (x) (n : ℕ), f (x ^ n) = f x ^ n) :
    CommMonoidWithZero M₀' :=
  reduceProj% zeta%
  { delta% hf.commMonoid f one mul npow, delta% hf.mulZeroClass f zero mul with }

/-- Push forward a `CommMonoidWithZero` along a surjective function.
See note [reducible non-instances]. -/
protected abbrev Function.Surjective.commMonoidWithZero [Zero M₀'] [Mul M₀'] [One M₀'] [Pow M₀' ℕ]
    [CommMonoidWithZero M₀] (f : M₀ → M₀') (hf : Surjective f) (zero : f 0 = 0) (one : f 1 = 1)
    (mul : ∀ x y, f (x * y) = f x * f y) (npow : ∀ (x) (n : ℕ), f (x ^ n) = f x ^ n) :
    CommMonoidWithZero M₀' :=
  reduceProj% zeta%
  { delta% hf.commMonoid f one mul npow, delta% hf.mulZeroClass f zero mul with }

end MonoidWithZero

section CancelMonoidWithZero

variable [CancelMonoidWithZero M₀]

/-- Pull back a `CancelMonoidWithZero` along an injective function.
See note [reducible non-instances]. -/
protected abbrev Function.Injective.cancelMonoidWithZero [Zero M₀'] [Mul M₀'] [One M₀'] [Pow M₀' ℕ]
    (f : M₀' → M₀) (hf : Injective f) (zero : f 0 = 0) (one : f 1 = 1)
    (mul : ∀ x y, f (x * y) = f x * f y) (npow : ∀ (x) (n : ℕ), f (x ^ n) = f x ^ n) :
    CancelMonoidWithZero M₀' :=
  reduceProj% zeta%
  { delta% hf.monoid f one mul npow, delta% hf.mulZeroClass f zero mul with
    mul_left_cancel_of_ne_zero := fun hx H =>
      hf <| mul_left_cancel₀ ((hf.ne_iff' zero).2 hx) <| by rw [← mul, ← mul, H],
    mul_right_cancel_of_ne_zero := fun hx H =>
      hf <| mul_right_cancel₀ ((hf.ne_iff' zero).2 hx) <| by rw [← mul, ← mul, H] }

end CancelMonoidWithZero

section CancelCommMonoidWithZero

variable [CancelCommMonoidWithZero M₀]

/-- Pull back a `CancelCommMonoidWithZero` along an injective function.
See note [reducible non-instances]. -/
protected abbrev Function.Injective.cancelCommMonoidWithZero [Zero M₀'] [Mul M₀'] [One M₀']
    [Pow M₀' ℕ] (f : M₀' → M₀) (hf : Injective f) (zero : f 0 = 0) (one : f 1 = 1)
    (mul : ∀ x y, f (x * y) = f x * f y) (npow : ∀ (x) (n : ℕ), f (x ^ n) = f x ^ n) :
    CancelCommMonoidWithZero M₀' :=
  reduceProj% zeta%
  { delta% hf.commMonoidWithZero f zero one mul npow,
    delta% hf.cancelMonoidWithZero f zero one mul npow with }

end CancelCommMonoidWithZero

section GroupWithZero

variable [GroupWithZero G₀]

/-- Pull back a `GroupWithZero` along an injective function.
See note [reducible non-instances]. -/
protected abbrev Function.Injective.groupWithZero [Zero G₀'] [Mul G₀'] [One G₀'] [Inv G₀'] [Div G₀']
    [Pow G₀' ℕ] [Pow G₀' ℤ] (f : G₀' → G₀) (hf : Injective f) (zero : f 0 = 0) (one : f 1 = 1)
    (mul : ∀ x y, f (x * y) = f x * f y) (inv : ∀ x, f x⁻¹ = (f x)⁻¹)
    (div : ∀ x y, f (x / y) = f x / f y) (npow : ∀ (x) (n : ℕ), f (x ^ n) = f x ^ n)
    (zpow : ∀ (x) (n : ℤ), f (x ^ n) = f x ^ n) : GroupWithZero G₀' :=
<<<<<<< HEAD
  reduceProj% zeta%
  { delta% hf.monoidWithZero f zero one mul npow,
    delta% hf.divInvMonoid f one mul inv div npow zpow,
    pullback_nonzero f zero one with
    inv_zero := hf <| by erw [inv, zero, inv_zero],
=======
  { hf.monoidWithZero f zero one mul npow,
    hf.divInvMonoid f one mul inv div npow zpow,
    domain_nontrivial f zero one with
    inv_zero := hf <| by rw [inv, zero, inv_zero],
>>>>>>> d33330ab
    mul_inv_cancel := fun x hx => hf <| by
      rw [one, mul, inv, mul_inv_cancel₀ ((hf.ne_iff' zero).2 hx)] }

/-- Push forward a `GroupWithZero` along a surjective function.
See note [reducible non-instances]. -/
protected abbrev Function.Surjective.groupWithZero [Zero G₀'] [Mul G₀'] [One G₀'] [Inv G₀']
    [Div G₀'] [Pow G₀' ℕ] [Pow G₀' ℤ] (h01 : (0 : G₀') ≠ 1) (f : G₀ → G₀') (hf : Surjective f)
    (zero : f 0 = 0) (one : f 1 = 1) (mul : ∀ x y, f (x * y) = f x * f y)
    (inv : ∀ x, f x⁻¹ = (f x)⁻¹) (div : ∀ x y, f (x / y) = f x / f y)
    (npow : ∀ (x) (n : ℕ), f (x ^ n) = f x ^ n) (zpow : ∀ (x) (n : ℤ), f (x ^ n) = f x ^ n) :
    GroupWithZero G₀' :=
<<<<<<< HEAD
  reduceProj% zeta%
  { delta% hf.monoidWithZero f zero one mul npow,
    delta% hf.divInvMonoid f one mul inv div npow zpow with
    inv_zero := by erw [← zero, ← inv, inv_zero],
=======
  { hf.monoidWithZero f zero one mul npow, hf.divInvMonoid f one mul inv div npow zpow with
    inv_zero := by rw [← zero, ← inv, inv_zero],
>>>>>>> d33330ab
    mul_inv_cancel := hf.forall.2 fun x hx => by
        rw [← inv, ← mul, mul_inv_cancel₀ (mt (congr_arg f) fun h ↦ hx (h.trans zero)), one]
    exists_pair_ne := ⟨0, 1, h01⟩ }

end GroupWithZero

section CommGroupWithZero

variable [CommGroupWithZero G₀]

/-- Pull back a `CommGroupWithZero` along an injective function.
See note [reducible non-instances]. -/
protected abbrev Function.Injective.commGroupWithZero [Zero G₀'] [Mul G₀'] [One G₀'] [Inv G₀']
    [Div G₀'] [Pow G₀' ℕ] [Pow G₀' ℤ] (f : G₀' → G₀) (hf : Injective f) (zero : f 0 = 0)
    (one : f 1 = 1) (mul : ∀ x y, f (x * y) = f x * f y) (inv : ∀ x, f x⁻¹ = (f x)⁻¹)
    (div : ∀ x y, f (x / y) = f x / f y) (npow : ∀ (x) (n : ℕ), f (x ^ n) = f x ^ n)
    (zpow : ∀ (x) (n : ℤ), f (x ^ n) = f x ^ n) : CommGroupWithZero G₀' :=
  reduceProj% zeta%
  { delta% hf.groupWithZero f zero one mul inv div npow zpow,
    delta% hf.commSemigroup f mul with }

/-- Push forward a `CommGroupWithZero` along a surjective function.
See note [reducible non-instances]. -/
protected def Function.Surjective.commGroupWithZero [Zero G₀'] [Mul G₀'] [One G₀'] [Inv G₀']
    [Div G₀'] [Pow G₀' ℕ] [Pow G₀' ℤ] (h01 : (0 : G₀') ≠ 1) (f : G₀ → G₀') (hf : Surjective f)
    (zero : f 0 = 0) (one : f 1 = 1) (mul : ∀ x y, f (x * y) = f x * f y)
    (inv : ∀ x, f x⁻¹ = (f x)⁻¹) (div : ∀ x y, f (x / y) = f x / f y)
    (npow : ∀ (x) (n : ℕ), f (x ^ n) = f x ^ n) (zpow : ∀ (x) (n : ℤ), f (x ^ n) = f x ^ n) :
    CommGroupWithZero G₀' :=
  reduceProj% zeta%
  { delta% hf.groupWithZero h01 f zero one mul inv div npow zpow,
    delta% hf.commSemigroup f mul with }

end CommGroupWithZero<|MERGE_RESOLUTION|>--- conflicted
+++ resolved
@@ -202,18 +202,11 @@
     (mul : ∀ x y, f (x * y) = f x * f y) (inv : ∀ x, f x⁻¹ = (f x)⁻¹)
     (div : ∀ x y, f (x / y) = f x / f y) (npow : ∀ (x) (n : ℕ), f (x ^ n) = f x ^ n)
     (zpow : ∀ (x) (n : ℤ), f (x ^ n) = f x ^ n) : GroupWithZero G₀' :=
-<<<<<<< HEAD
   reduceProj% zeta%
   { delta% hf.monoidWithZero f zero one mul npow,
     delta% hf.divInvMonoid f one mul inv div npow zpow,
-    pullback_nonzero f zero one with
-    inv_zero := hf <| by erw [inv, zero, inv_zero],
-=======
-  { hf.monoidWithZero f zero one mul npow,
-    hf.divInvMonoid f one mul inv div npow zpow,
     domain_nontrivial f zero one with
     inv_zero := hf <| by rw [inv, zero, inv_zero],
->>>>>>> d33330ab
     mul_inv_cancel := fun x hx => hf <| by
       rw [one, mul, inv, mul_inv_cancel₀ ((hf.ne_iff' zero).2 hx)] }
 
@@ -225,15 +218,10 @@
     (inv : ∀ x, f x⁻¹ = (f x)⁻¹) (div : ∀ x y, f (x / y) = f x / f y)
     (npow : ∀ (x) (n : ℕ), f (x ^ n) = f x ^ n) (zpow : ∀ (x) (n : ℤ), f (x ^ n) = f x ^ n) :
     GroupWithZero G₀' :=
-<<<<<<< HEAD
   reduceProj% zeta%
   { delta% hf.monoidWithZero f zero one mul npow,
     delta% hf.divInvMonoid f one mul inv div npow zpow with
-    inv_zero := by erw [← zero, ← inv, inv_zero],
-=======
-  { hf.monoidWithZero f zero one mul npow, hf.divInvMonoid f one mul inv div npow zpow with
     inv_zero := by rw [← zero, ← inv, inv_zero],
->>>>>>> d33330ab
     mul_inv_cancel := hf.forall.2 fun x hx => by
         rw [← inv, ← mul, mul_inv_cancel₀ (mt (congr_arg f) fun h ↦ hx (h.trans zero)), one]
     exists_pair_ne := ⟨0, 1, h01⟩ }
