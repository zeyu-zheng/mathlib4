/-
Copyright (c) 2018 Chris Hughes. All rights reserved.
Released under Apache 2.0 license as described in the file LICENSE.
Authors: Chris Hughes, Yury Kudryashov
-/
<<<<<<< HEAD
import Mathlib.Algebra.Group.Action.Defs
import Mathlib.Algebra.Group.Hom.Defs
import Mathlib.Util.TermReduce
=======
import Mathlib.Algebra.Group.Action.Opposite
import Mathlib.Algebra.Group.Pi.Basic
import Mathlib.Algebra.GroupWithZero.Hom
import Mathlib.Algebra.GroupWithZero.Opposite
>>>>>>> 56c6496a

/-!
# Definitions of group actions

This file defines a hierarchy of group action type-classes on top of the previously defined
notation classes `SMul` and its additive version `VAdd`:

* `SMulZeroClass` is a typeclass for an action that preserves zero
* `DistribSMul M A` is a typeclass for an action on an additive monoid (`AddZeroClass`) that
  preserves addition and zero
* `DistribMulAction M A` is a typeclass for an action of a multiplicative monoid on
  an additive monoid such that `a • (b + c) = a • b + a • c` and `a • 0 = 0`.

The hierarchy is extended further by `Module`, defined elsewhere.

## Notation

- `a • b` is used as notation for `SMul.smul a b`.

## Implementation details

This file should avoid depending on other parts of `GroupTheory`, to avoid import cycles.
More sophisticated lemmas belong in `GroupTheory.GroupAction`.

## Tags

group action
-/

assert_not_exists Equiv.Perm.equivUnitsEnd Prod.fst_mul Ring

open Function

variable {M M₀ M₀' G₀ G₀' N A A' B α β : Type*}

/-- Typeclass for scalar multiplication that preserves `0` on the right. -/
class SMulZeroClass (M A : Type*) [Zero A] extends SMul M A where
  /-- Multiplying `0` by a scalar gives `0` -/
  smul_zero : ∀ a : M, a • (0 : A) = 0

section smul_zero

variable [Zero A] [SMulZeroClass M A]

@[simp]
theorem smul_zero (a : M) : a • (0 : A) = 0 :=
  SMulZeroClass.smul_zero _

lemma smul_ite_zero (p : Prop) [Decidable p] (a : M) (b : A) :
    (a • if p then b else 0) = if p then a • b else 0 := by split_ifs <;> simp

lemma smul_eq_zero_of_right (a : M) {b : A} (h : b = 0) : a • b = 0 := h.symm ▸ smul_zero a
lemma right_ne_zero_of_smul {a : M} {b : A} : a • b ≠ 0 → b ≠ 0 := mt <| smul_eq_zero_of_right a

/-- Pullback a zero-preserving scalar multiplication along an injective zero-preserving map.
See note [reducible non-instances]. -/
protected abbrev Function.Injective.smulZeroClass [Zero B] [SMul M B] (f : ZeroHom B A)
    (hf : Injective f) (smul : ∀ (c : M) (x), f (c • x) = c • f x) :
    SMulZeroClass M B where
  smul := (· • ·)
  smul_zero c := hf <| by simp only [smul, map_zero, smul_zero]

/-- Pushforward a zero-preserving scalar multiplication along a zero-preserving map.
See note [reducible non-instances]. -/
protected abbrev ZeroHom.smulZeroClass [Zero B] [SMul M B] (f : ZeroHom A B)
    (smul : ∀ (c : M) (x), f (c • x) = c • f x) :
    SMulZeroClass M B where
  -- Porting note: `simp` no longer works here.
  smul_zero c := by rw [← map_zero f, ← smul, smul_zero]

/-- Push forward the multiplication of `R` on `M` along a compatible surjective map `f : R → S`.

See also `Function.Surjective.distribMulActionLeft`.
-/
abbrev Function.Surjective.smulZeroClassLeft {R S M : Type*} [Zero M] [SMulZeroClass R M]
    [SMul S M] (f : R → S) (hf : Function.Surjective f)
    (hsmul : ∀ (c) (x : M), f c • x = c • x) :
    SMulZeroClass S M where
  smul := (· • ·)
  smul_zero := hf.forall.mpr fun c => by rw [hsmul, smul_zero]

variable (A)

/-- Compose a `SMulZeroClass` with a function, with scalar multiplication `f r' • m`.
See note [reducible non-instances]. -/
abbrev SMulZeroClass.compFun (f : N → M) :
    SMulZeroClass N A where
  smul := SMul.comp.smul f
  smul_zero x := smul_zero (f x)

/-- Each element of the scalars defines a zero-preserving map. -/
@[simps]
def SMulZeroClass.toZeroHom (x : M) :
    ZeroHom A A where
  toFun := (x • ·)
  map_zero' := smul_zero x

end smul_zero

section Zero
variable (M₀ A)

/-- `SMulWithZero` is a class consisting of a Type `M₀` with `0 ∈ M₀` and a scalar multiplication
of `M₀` on a Type `A` with `0`, such that the equality `r • m = 0` holds if at least one among `r`
or `m` equals `0`. -/
class SMulWithZero [Zero M₀] [Zero A] extends SMulZeroClass M₀ A where
  /-- Scalar multiplication by the scalar `0` is `0`. -/
  zero_smul : ∀ m : A, (0 : M₀) • m = 0

instance MulZeroClass.toSMulWithZero [MulZeroClass M₀] : SMulWithZero M₀ M₀ where
  smul := (· * ·)
  smul_zero := mul_zero
  zero_smul := zero_mul

/-- Like `MulZeroClass.toSMulWithZero`, but multiplies on the right. -/
instance MulZeroClass.toOppositeSMulWithZero [MulZeroClass M₀] : SMulWithZero M₀ᵐᵒᵖ M₀ where
  smul := (· • ·)
  smul_zero _ := zero_mul _
  zero_smul := mul_zero

variable {A} [Zero M₀] [Zero A] [SMulWithZero M₀ A]

@[simp]
theorem zero_smul (m : A) : (0 : M₀) • m = 0 :=
  SMulWithZero.zero_smul m

variable {M₀} {a : M₀} {b : A}

lemma smul_eq_zero_of_left (h : a = 0) (b : A) : a • b = 0 := h.symm ▸ zero_smul _ b
lemma left_ne_zero_of_smul : a • b ≠ 0 → a ≠ 0 := mt fun h ↦ smul_eq_zero_of_left h b

variable [Zero M₀'] [Zero A'] [SMul M₀ A']

/-- Pullback a `SMulWithZero` structure along an injective zero-preserving homomorphism. -/
-- See note [reducible non-instances]
protected abbrev Function.Injective.smulWithZero (f : ZeroHom A' A) (hf : Injective f)
    (smul : ∀ (a : M₀) (b), f (a • b) = a • f b) : SMulWithZero M₀ A' where
  smul := (· • ·)
  zero_smul a := hf <| by simp [smul]
  smul_zero a := hf <| by simp [smul]

/-- Pushforward a `SMulWithZero` structure along a surjective zero-preserving homomorphism. -/
-- See note [reducible non-instances]
protected abbrev Function.Surjective.smulWithZero (f : ZeroHom A A') (hf : Surjective f)
    (smul : ∀ (a : M₀) (b), f (a • b) = a • f b) : SMulWithZero M₀ A' where
  smul := (· • ·)
  zero_smul m := by
    rcases hf m with ⟨x, rfl⟩
    simp [← smul]
  smul_zero c := by rw [← f.map_zero, ← smul, smul_zero]

variable (A)

/-- Compose a `SMulWithZero` with a `ZeroHom`, with action `f r' • m` -/
def SMulWithZero.compHom (f : ZeroHom M₀' M₀) : SMulWithZero M₀' A where
  smul := (f · • ·)
  smul_zero m := smul_zero (f m)
  zero_smul m := by show (f 0) • m = 0; rw [map_zero, zero_smul]

end Zero

instance AddMonoid.natSMulWithZero [AddMonoid A] : SMulWithZero ℕ A where
  smul_zero := _root_.nsmul_zero
  zero_smul := zero_nsmul

instance AddGroup.intSMulWithZero [AddGroup A] : SMulWithZero ℤ A where
  smul_zero := zsmul_zero
  zero_smul := zero_zsmul

section MonoidWithZero
variable (M₀ A) [MonoidWithZero M₀] [MonoidWithZero M₀'] [Zero A]

/-- An action of a monoid with zero `M₀` on a Type `A`, also with `0`, extends `MulAction` and
is compatible with `0` (both in `M₀` and in `A`), with `1 ∈ M₀`, and with associativity of
multiplication on the monoid `A`. -/
class MulActionWithZero extends MulAction M₀ A where
  -- these fields are copied from `SMulWithZero`, as `extends` behaves poorly
  /-- Scalar multiplication by any element send `0` to `0`. -/
  smul_zero : ∀ r : M₀, r • (0 : A) = 0
  /-- Scalar multiplication by the scalar `0` is `0`. -/
  zero_smul : ∀ m : A, (0 : M₀) • m = 0

-- see Note [lower instance priority]
instance (priority := 100) MulActionWithZero.toSMulWithZero (M₀ A) {_ : MonoidWithZero M₀}
    {_ : Zero A} [m : MulActionWithZero M₀ A] : SMulWithZero M₀ A :=
  { m with }

/-- See also `Semiring.toModule` -/
instance MonoidWithZero.toMulActionWithZero : MulActionWithZero M₀ M₀ :=
  { MulZeroClass.toSMulWithZero M₀, Monoid.toMulAction M₀ with }

/-- Like `MonoidWithZero.toMulActionWithZero`, but multiplies on the right. See also
`Semiring.toOppositeModule` -/
instance MonoidWithZero.toOppositeMulActionWithZero : MulActionWithZero M₀ᵐᵒᵖ M₀ :=
  { MulZeroClass.toOppositeSMulWithZero M₀, Monoid.toOppositeMulAction with }

protected lemma MulActionWithZero.subsingleton [MulActionWithZero M₀ A] [Subsingleton M₀] :
    Subsingleton A where
  allEq x y := by
    rw [← one_smul M₀ x, ← one_smul M₀ y, Subsingleton.elim (1 : M₀) 0, zero_smul, zero_smul]

protected lemma MulActionWithZero.nontrivial
    [MulActionWithZero M₀ A] [Nontrivial A] : Nontrivial M₀ :=
  (subsingleton_or_nontrivial M₀).resolve_left fun _ =>
    not_subsingleton A <| MulActionWithZero.subsingleton M₀ A

variable {M₀ A} [MulActionWithZero M₀ A] [Zero A'] [SMul M₀ A'] (p : Prop) [Decidable p]

lemma ite_zero_smul (a : M₀) (b : A) : (if p then a else 0 : M₀) • b = if p then a • b else 0 := by
  rw [ite_smul, zero_smul]

lemma boole_smul (a : A) : (if p then 1 else 0 : M₀) • a = if p then a else 0 := by simp

lemma Pi.single_apply_smul {ι : Type*} [DecidableEq ι] (x : A) (i j : ι) :
    (Pi.single i 1 : ι → M₀) j • x = (Pi.single i x : ι → A) j := by
  rw [single_apply, ite_smul, one_smul, zero_smul, single_apply]

/-- Pullback a `MulActionWithZero` structure along an injective zero-preserving homomorphism. -/
-- See note [reducible non-instances]
protected abbrev Function.Injective.mulActionWithZero (f : ZeroHom A' A) (hf : Injective f)
    (smul : ∀ (a : M₀) (b), f (a • b) = a • f b) : MulActionWithZero M₀ A' :=
  { hf.mulAction f smul, hf.smulWithZero f smul with }

/-- Pushforward a `MulActionWithZero` structure along a surjective zero-preserving homomorphism. -/
-- See note [reducible non-instances]
protected abbrev Function.Surjective.mulActionWithZero (f : ZeroHom A A') (hf : Surjective f)
   (smul : ∀ (a : M₀) (b), f (a • b) = a • f b) : MulActionWithZero M₀ A' :=
  { hf.mulAction f smul, hf.smulWithZero f smul with }

variable (A)

/-- Compose a `MulActionWithZero` with a `MonoidWithZeroHom`, with action `f r' • m` -/
def MulActionWithZero.compHom (f : M₀' →*₀ M₀) : MulActionWithZero M₀' A where
  __ := SMulWithZero.compHom A f.toZeroHom
  mul_smul r s m := by show f (r * s) • m = f r • f s • m; simp [mul_smul]
  one_smul m := by show f 1 • m = m; simp

end MonoidWithZero

section GroupWithZero
variable [GroupWithZero G₀] [GroupWithZero G₀'] [MulActionWithZero G₀ G₀']
  [SMulCommClass G₀ G₀' G₀'] [IsScalarTower G₀ G₀' G₀']

lemma smul_inv₀ (c : G₀) (x : G₀') : (c • x)⁻¹ = c⁻¹ • x⁻¹ := by
  obtain rfl | hc := eq_or_ne c 0
  · simp only [inv_zero, zero_smul]
  obtain rfl | hx := eq_or_ne x 0
  · simp only [inv_zero, smul_zero]
  · refine inv_eq_of_mul_eq_one_left ?_
    rw [smul_mul_smul_comm, inv_mul_cancel₀ hc, inv_mul_cancel₀ hx, one_smul]

end GroupWithZero

/-- Typeclass for scalar multiplication that preserves `0` and `+` on the right.

This is exactly `DistribMulAction` without the `MulAction` part.
-/
@[ext]
class DistribSMul (M A : Type*) [AddZeroClass A] extends SMulZeroClass M A where
  /-- Scalar multiplication distributes across addition -/
  smul_add : ∀ (a : M) (x y : A), a • (x + y) = a • x + a • y

section DistribSMul

variable [AddZeroClass A] [DistribSMul M A]

theorem smul_add (a : M) (b₁ b₂ : A) : a • (b₁ + b₂) = a • b₁ + a • b₂ :=
  DistribSMul.smul_add _ _ _

instance AddMonoidHom.smulZeroClass [AddZeroClass B] : SMulZeroClass M (B →+ A) where
  smul r f :=
    { toFun := fun a => r • (f a)
      map_zero' := by simp only [map_zero, smul_zero]
      map_add' := fun x y => by simp only [map_add, smul_add] }
  smul_zero _ := ext fun _ => smul_zero _

/-- Pullback a distributive scalar multiplication along an injective additive monoid
homomorphism.
See note [reducible non-instances]. -/
protected abbrev Function.Injective.distribSMul [AddZeroClass B] [SMul M B] (f : B →+ A)
    (hf : Injective f) (smul : ∀ (c : M) (x), f (c • x) = c • f x) : DistribSMul M B :=
  { hf.smulZeroClass f.toZeroHom smul with
    smul_add := fun c x y => hf <| by simp only [smul, map_add, smul_add] }

/-- Pushforward a distributive scalar multiplication along a surjective additive monoid
homomorphism.
See note [reducible non-instances]. -/
protected abbrev Function.Surjective.distribSMul [AddZeroClass B] [SMul M B] (f : A →+ B)
    (hf : Surjective f) (smul : ∀ (c : M) (x), f (c • x) = c • f x) : DistribSMul M B :=
  { f.toZeroHom.smulZeroClass smul with
    smul_add := fun c x y => by
      rcases hf x with ⟨x, rfl⟩
      rcases hf y with ⟨y, rfl⟩
      simp only [smul_add, ← smul, ← map_add] }

/-- Push forward the multiplication of `R` on `M` along a compatible surjective map `f : R → S`.

See also `Function.Surjective.distribMulActionLeft`.
-/
abbrev Function.Surjective.distribSMulLeft {R S M : Type*} [AddZeroClass M] [DistribSMul R M]
    [SMul S M] (f : R → S) (hf : Function.Surjective f)
    (hsmul : ∀ (c) (x : M), f c • x = c • x) : DistribSMul S M :=
  { hf.smulZeroClassLeft f hsmul with
    smul_add := hf.forall.mpr fun c x y => by simp only [hsmul, smul_add] }

variable (A)

/-- Compose a `DistribSMul` with a function, with scalar multiplication `f r' • m`.
See note [reducible non-instances]. -/
abbrev DistribSMul.compFun (f : N → M) : DistribSMul N A :=
  reduceProj% zeta%
  { delta% SMulZeroClass.compFun A f with
    smul_add := fun x => smul_add (f x) }

/-- Each element of the scalars defines an additive monoid homomorphism. -/
@[simps]
def DistribSMul.toAddMonoidHom (x : M) : A →+ A :=
  { SMulZeroClass.toZeroHom A x with toFun := (x • ·), map_add' := smul_add x }

end DistribSMul

/-- Typeclass for multiplicative actions on additive structures. This generalizes group modules. -/
@[ext]
class DistribMulAction (M A : Type*) [Monoid M] [AddMonoid A] extends MulAction M A where
  /-- Multiplying `0` by a scalar gives `0` -/
  smul_zero : ∀ a : M, a • (0 : A) = 0
  /-- Scalar multiplication distributes across addition -/
  smul_add : ∀ (a : M) (x y : A), a • (x + y) = a • x + a • y

section

variable [Monoid M] [AddMonoid A] [DistribMulAction M A]

-- See note [lower instance priority]
instance (priority := 100) DistribMulAction.toDistribSMul : DistribSMul M A :=
  { ‹DistribMulAction M A› with }

-- Porting note: this probably is no longer relevant.
/-! Since Lean 3 does not have definitional eta for structures, we have to make sure
that the definition of `DistribMulAction.toDistribSMul` was done correctly,
and the two paths from `DistribMulAction` to `SMul` are indeed definitionally equal. -/
example :
    (DistribMulAction.toMulAction.toSMul : SMul M A) =
      DistribMulAction.toDistribSMul.toSMul :=
  rfl

/-- Pullback a distributive multiplicative action along an injective additive monoid
homomorphism.
See note [reducible non-instances]. -/
protected abbrev Function.Injective.distribMulAction [AddMonoid B] [SMul M B] (f : B →+ A)
    (hf : Injective f) (smul : ∀ (c : M) (x), f (c • x) = c • f x) : DistribMulAction M B :=
  { hf.distribSMul f smul, hf.mulAction f smul with }

/-- Pushforward a distributive multiplicative action along a surjective additive monoid
homomorphism.
See note [reducible non-instances]. -/
protected abbrev Function.Surjective.distribMulAction [AddMonoid B] [SMul M B] (f : A →+ B)
    (hf : Surjective f) (smul : ∀ (c : M) (x), f (c • x) = c • f x) : DistribMulAction M B :=
  { hf.distribSMul f smul, hf.mulAction f smul with }

variable (A)

/-- Compose a `DistribMulAction` with a `MonoidHom`, with action `f r' • m`.
See note [reducible non-instances]. -/
abbrev DistribMulAction.compHom [Monoid N] (f : N →* M) : DistribMulAction N A :=
  reduceProj% zeta%
  { delta% DistribSMul.compFun A f, delta% MulAction.compHom A f with }

/-- Each element of the monoid defines an additive monoid homomorphism. -/
@[simps!]
def DistribMulAction.toAddMonoidHom (x : M) : A →+ A :=
  DistribSMul.toAddMonoidHom A x

variable (M)

/-- Each element of the monoid defines an additive monoid homomorphism. -/
@[simps]
def DistribMulAction.toAddMonoidEnd :
    M →* AddMonoid.End A where
  toFun := DistribMulAction.toAddMonoidHom A
  map_one' := AddMonoidHom.ext <| one_smul M
  map_mul' x y := AddMonoidHom.ext <| mul_smul x y

instance AddMonoid.nat_smulCommClass :
    SMulCommClass ℕ M
      A where smul_comm n x y := ((DistribMulAction.toAddMonoidHom A x).map_nsmul y n).symm

-- `SMulCommClass.symm` is not registered as an instance, as it would cause a loop
instance AddMonoid.nat_smulCommClass' : SMulCommClass M ℕ A :=
  SMulCommClass.symm _ _ _

end

section

variable [Monoid M] [AddGroup A] [DistribMulAction M A]

instance AddGroup.int_smulCommClass : SMulCommClass ℤ M A where
  smul_comm n x y := ((DistribMulAction.toAddMonoidHom A x).map_zsmul y n).symm

-- `SMulCommClass.symm` is not registered as an instance, as it would cause a loop
instance AddGroup.int_smulCommClass' : SMulCommClass M ℤ A :=
  SMulCommClass.symm _ _ _

@[simp]
theorem smul_neg (r : M) (x : A) : r • -x = -(r • x) :=
  eq_neg_of_add_eq_zero_left <| by rw [← smul_add, neg_add_cancel, smul_zero]

theorem smul_sub (r : M) (x y : A) : r • (x - y) = r • x - r • y := by
  rw [sub_eq_add_neg, sub_eq_add_neg, smul_add, smul_neg]

end

section Group
variable [Group α] [AddMonoid β] [DistribMulAction α β]

lemma smul_eq_zero_iff_eq (a : α) {x : β} : a • x = 0 ↔ x = 0 :=
  ⟨fun h => by rw [← inv_smul_smul a x, h, smul_zero], fun h => h.symm ▸ smul_zero _⟩

lemma smul_ne_zero_iff_ne (a : α) {x : β} : a • x ≠ 0 ↔ x ≠ 0 :=
  not_congr <| smul_eq_zero_iff_eq a

end Group<|MERGE_RESOLUTION|>--- conflicted
+++ resolved
@@ -3,16 +3,11 @@
 Released under Apache 2.0 license as described in the file LICENSE.
 Authors: Chris Hughes, Yury Kudryashov
 -/
-<<<<<<< HEAD
-import Mathlib.Algebra.Group.Action.Defs
-import Mathlib.Algebra.Group.Hom.Defs
-import Mathlib.Util.TermReduce
-=======
 import Mathlib.Algebra.Group.Action.Opposite
 import Mathlib.Algebra.Group.Pi.Basic
 import Mathlib.Algebra.GroupWithZero.Hom
 import Mathlib.Algebra.GroupWithZero.Opposite
->>>>>>> 56c6496a
+import Mathlib.Util.TermReduce
 
 /-!
 # Definitions of group actions
@@ -245,10 +240,11 @@
 variable (A)
 
 /-- Compose a `MulActionWithZero` with a `MonoidWithZeroHom`, with action `f r' • m` -/
-def MulActionWithZero.compHom (f : M₀' →*₀ M₀) : MulActionWithZero M₀' A where
-  __ := SMulWithZero.compHom A f.toZeroHom
-  mul_smul r s m := by show f (r * s) • m = f r • f s • m; simp [mul_smul]
-  one_smul m := by show f 1 • m = m; simp
+def MulActionWithZero.compHom (f : M₀' →*₀ M₀) : MulActionWithZero M₀' A :=
+  reduceProj% zeta%
+  { delta% SMulWithZero.compHom A f.toZeroHom with
+    mul_smul r s m := by show f (r * s) • m = f r • f s • m; simp [mul_smul]
+    one_smul m := by show f 1 • m = m; simp }
 
 end MonoidWithZero
 
@@ -375,12 +371,6 @@
 
 variable (A)
 
-/-- Compose a `DistribMulAction` with a `MonoidHom`, with action `f r' • m`.
-See note [reducible non-instances]. -/
-abbrev DistribMulAction.compHom [Monoid N] (f : N →* M) : DistribMulAction N A :=
-  reduceProj% zeta%
-  { delta% DistribSMul.compFun A f, delta% MulAction.compHom A f with }
-
 /-- Each element of the monoid defines an additive monoid homomorphism. -/
 @[simps!]
 def DistribMulAction.toAddMonoidHom (x : M) : A →+ A :=
