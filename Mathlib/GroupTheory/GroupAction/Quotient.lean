/-
Copyright (c) 2018 Chris Hughes. All rights reserved.
Released under Apache 2.0 license as described in the file LICENSE.
Authors: Chris Hughes, Thomas Browning
-/
import Mathlib.Algebra.Group.Subgroup.Actions
import Mathlib.Algebra.Group.Subgroup.ZPowers.Lemmas
import Mathlib.Data.Fintype.BigOperators
import Mathlib.Dynamics.PeriodicPts.Defs
import Mathlib.GroupTheory.Commutator.Basic
import Mathlib.GroupTheory.Coset.Basic
import Mathlib.GroupTheory.GroupAction.Basic
import Mathlib.GroupTheory.GroupAction.ConjAct
import Mathlib.GroupTheory.GroupAction.Hom

/-!
# Properties of group actions involving quotient groups

This file proves properties of group actions which use the quotient group construction, notably
* the orbit-stabilizer theorem `MulAction.card_orbit_mul_card_stabilizer_eq_card_group`
* the class formula `MulAction.card_eq_sum_card_group_div_card_stabilizer'`
* Burnside's lemma `MulAction.sum_card_fixedBy_eq_card_orbits_mul_card_group`,

as well as their analogues for additive groups.
-/

universe u v w

variable {α : Type u} {β : Type v} {γ : Type w}

open Function

namespace MulAction

variable [Group α]

section QuotientAction

open Subgroup MulOpposite QuotientGroup

variable (β) [Monoid β] [MulAction β α] (H : Subgroup α)

/-- A typeclass for when a `MulAction β α` descends to the quotient `α ⧸ H`. -/
class QuotientAction : Prop where
  /-- The action fulfils a normality condition on products that lie in `H`.
    This ensures that the action descends to an action on the quotient `α ⧸ H`. -/
  inv_mul_mem : ∀ (b : β) {a a' : α}, a⁻¹ * a' ∈ H → (b • a)⁻¹ * b • a' ∈ H

/-- A typeclass for when an `AddAction β α` descends to the quotient `α ⧸ H`. -/
class _root_.AddAction.QuotientAction {α : Type u} (β : Type v) [AddGroup α] [AddMonoid β]
  [AddAction β α] (H : AddSubgroup α) : Prop where
  /-- The action fulfils a normality condition on summands that lie in `H`.
    This ensures that the action descends to an action on the quotient `α ⧸ H`. -/
  inv_mul_mem : ∀ (b : β) {a a' : α}, -a + a' ∈ H → -(b +ᵥ a) + (b +ᵥ a') ∈ H

attribute [to_additive] MulAction.QuotientAction

@[to_additive]
instance left_quotientAction : QuotientAction α H :=
  ⟨fun _ _ _ _ => by rwa [smul_eq_mul, smul_eq_mul, mul_inv_rev, mul_assoc, inv_mul_cancel_left]⟩

@[to_additive]
instance right_quotientAction : QuotientAction (normalizer H).op H :=
  ⟨fun b c _ _ => by
    rwa [smul_def, smul_def, smul_eq_mul_unop, smul_eq_mul_unop, mul_inv_rev, ← mul_assoc,
      mem_normalizer_iff'.mp b.prop, mul_assoc, mul_inv_cancel_left]⟩

@[to_additive]
instance right_quotientAction' [hH : H.Normal] : QuotientAction αᵐᵒᵖ H :=
  ⟨fun _ _ _ _ => by
    rwa [smul_eq_mul_unop, smul_eq_mul_unop, mul_inv_rev, mul_assoc, hH.mem_comm_iff, mul_assoc,
      mul_inv_cancel_right]⟩

@[to_additive]
instance quotient [QuotientAction β H] : MulAction β (α ⧸ H) where
  smul b :=
    Quotient.map' (b • ·) fun _ _ h =>
      leftRel_apply.mpr <| QuotientAction.inv_mul_mem b <| leftRel_apply.mp h
  one_smul q := Quotient.inductionOn' q fun a => congr_arg Quotient.mk'' (one_smul β a)
  mul_smul b b' q := Quotient.inductionOn' q fun a => congr_arg Quotient.mk'' (mul_smul b b' a)

variable {β}

@[to_additive (attr := simp)]
theorem Quotient.smul_mk [QuotientAction β H] (b : β) (a : α) :
    (b • QuotientGroup.mk a : α ⧸ H) = QuotientGroup.mk (b • a) :=
  rfl

@[to_additive (attr := simp)]
theorem Quotient.smul_coe [QuotientAction β H] (b : β) (a : α) :
    b • (a : α ⧸ H) = (↑(b • a) : α ⧸ H) :=
  rfl

@[to_additive (attr := simp)]
theorem Quotient.mk_smul_out [QuotientAction β H] (b : β) (q : α ⧸ H) :
    QuotientGroup.mk (b • q.out) = b • q := by rw [← Quotient.smul_mk, QuotientGroup.out_eq']

@[to_additive]
theorem Quotient.coe_smul_out [QuotientAction β H] (b : β) (q : α ⧸ H) : ↑(b • q.out) = b • q := by
  simp

theorem _root_.QuotientGroup.out_conj_pow_minimalPeriod_mem (a : α) (q : α ⧸ H) :
    q.out⁻¹ * a ^ Function.minimalPeriod (a • ·) q * q.out ∈ H := by
  rw [mul_assoc, ← QuotientGroup.eq, QuotientGroup.out_eq', ← smul_eq_mul, Quotient.mk_smul_out,
    eq_comm, pow_smul_eq_iff_minimalPeriod_dvd]

end QuotientAction

open QuotientGroup

/-- The canonical map to the left cosets. -/
def _root_.MulActionHom.toQuotient (H : Subgroup α) : α →[α] α ⧸ H where
  toFun := (↑); map_smul' := Quotient.smul_coe H

@[simp]
theorem _root_.MulActionHom.toQuotient_apply (H : Subgroup α) (g : α) :
    MulActionHom.toQuotient H g = g :=
  rfl

@[to_additive]
instance mulLeftCosetsCompSubtypeVal (H I : Subgroup α) : MulAction I (α ⧸ H) :=
  MulAction.compHom (α ⧸ H) (Subgroup.subtype I)

variable (α)
variable [MulAction α β] (x : β)

/-- The canonical map from the quotient of the stabilizer to the set. -/
@[to_additive "The canonical map from the quotient of the stabilizer to the set. "]
def ofQuotientStabilizer (g : α ⧸ MulAction.stabilizer α x) : β :=
  Quotient.liftOn' g (· • x) fun g1 g2 H =>
    calc
      g1 • x = g1 • (g1⁻¹ * g2) • x := congr_arg _ (leftRel_apply.mp H).symm
      _ = g2 • x := by rw [smul_smul, mul_inv_cancel_left]

@[to_additive (attr := simp)]
theorem ofQuotientStabilizer_mk (g : α) : ofQuotientStabilizer α x (QuotientGroup.mk g) = g • x :=
  rfl

@[to_additive]
theorem ofQuotientStabilizer_mem_orbit (g) : ofQuotientStabilizer α x g ∈ orbit α x :=
  Quotient.inductionOn' g fun g => ⟨g, rfl⟩

@[to_additive]
theorem ofQuotientStabilizer_smul (g : α) (g' : α ⧸ MulAction.stabilizer α x) :
    ofQuotientStabilizer α x (g • g') = g • ofQuotientStabilizer α x g' :=
  Quotient.inductionOn' g' fun _ => mul_smul _ _ _

@[to_additive]
theorem injective_ofQuotientStabilizer : Function.Injective (ofQuotientStabilizer α x) :=
  fun y₁ y₂ =>
  Quotient.inductionOn₂' y₁ y₂ fun g₁ g₂ (H : g₁ • x = g₂ • x) =>
    Quotient.sound' <| by
      rw [leftRel_apply]
      show (g₁⁻¹ * g₂) • x = x
      rw [mul_smul, ← H, inv_smul_smul]

/-- **Orbit-stabilizer theorem**. -/
@[to_additive "Orbit-stabilizer theorem."]
noncomputable def orbitEquivQuotientStabilizer (b : β) : orbit α b ≃ α ⧸ stabilizer α b :=
  Equiv.symm <|
    Equiv.ofBijective (fun g => ⟨ofQuotientStabilizer α b g, ofQuotientStabilizer_mem_orbit α b g⟩)
      ⟨fun x y hxy => injective_ofQuotientStabilizer α b (by convert congr_arg Subtype.val hxy),
        fun ⟨_, ⟨g, hgb⟩⟩ => ⟨g, Subtype.eq hgb⟩⟩

/-- Orbit-stabilizer theorem. -/
@[to_additive AddAction.orbitProdStabilizerEquivAddGroup "Orbit-stabilizer theorem."]
noncomputable def orbitProdStabilizerEquivGroup (b : β) : orbit α b × stabilizer α b ≃ α :=
  (Equiv.prodCongr (orbitEquivQuotientStabilizer α _) (Equiv.refl _)).trans
    Subgroup.groupEquivQuotientProdSubgroup.symm

/-- Orbit-stabilizer theorem. -/
@[to_additive AddAction.card_orbit_mul_card_stabilizer_eq_card_addGroup "Orbit-stabilizer theorem."]
theorem card_orbit_mul_card_stabilizer_eq_card_group (b : β) [Fintype α] [Fintype <| orbit α b]
    [Fintype <| stabilizer α b] :
    Fintype.card (orbit α b) * Fintype.card (stabilizer α b) = Fintype.card α := by
  rw [← Fintype.card_prod, Fintype.card_congr (orbitProdStabilizerEquivGroup α b)]

@[to_additive (attr := simp)]
theorem orbitEquivQuotientStabilizer_symm_apply (b : β) (a : α) :
    ((orbitEquivQuotientStabilizer α b).symm a : β) = a • b :=
  rfl

@[to_additive (attr := simp)]
theorem stabilizer_quotient {G} [Group G] (H : Subgroup G) :
    MulAction.stabilizer G ((1 : G) : G ⧸ H) = H := by
  ext
  simp [QuotientGroup.eq]

variable (β)

local notation "Ω" => Quotient <| orbitRel α β

/-- **Class formula** : given `G` a group acting on `X` and `φ` a function mapping each orbit of `X`
under this action (that is, each element of the quotient of `X` by the relation `orbitRel G X`) to
an element in this orbit, this gives a (noncomputable) bijection between `X` and the disjoint union
of `G/Stab(φ(ω))` over all orbits `ω`. In most cases you'll want `φ` to be `Quotient.out`, so we
provide `MulAction.selfEquivSigmaOrbitsQuotientStabilizer'` as a special case. -/
@[to_additive
      "**Class formula** : given `G` an additive group acting on `X` and `φ` a function
      mapping each orbit of `X` under this action (that is, each element of the quotient of `X` by
      the relation `orbit_rel G X`) to an element in this orbit, this gives a (noncomputable)
      bijection between `X` and the disjoint union of `G/Stab(φ(ω))` over all orbits `ω`. In most
      cases you'll want `φ` to be `Quotient.out`, so we provide
      `AddAction.selfEquivSigmaOrbitsQuotientStabilizer'` as a special case. "]
noncomputable def selfEquivSigmaOrbitsQuotientStabilizer' {φ : Ω → β}
    (hφ : LeftInverse Quotient.mk'' φ) : β ≃ Σω : Ω, α ⧸ stabilizer α (φ ω) :=
  calc
    β ≃ Σω : Ω, orbitRel.Quotient.orbit ω := selfEquivSigmaOrbits' α β
    _ ≃ Σω : Ω, α ⧸ stabilizer α (φ ω) :=
      Equiv.sigmaCongrRight fun ω =>
        (Equiv.setCongr <| orbitRel.Quotient.orbit_eq_orbit_out _ hφ).trans <|
          orbitEquivQuotientStabilizer α (φ ω)

<<<<<<< HEAD
/-set_option {optN.getId.toString} {opt.getId.toString} in-/ -- See https://github.com/leanprover-community/mathlib4/issues/12532
=======
>>>>>>> 9c5455a1
/-- **Class formula** for a finite group acting on a finite type. See
`MulAction.card_eq_sum_card_group_div_card_stabilizer` for a specialized version using
`Quotient.out`. -/
@[to_additive
      "**Class formula** for a finite group acting on a finite type. See
      `AddAction.card_eq_sum_card_addGroup_div_card_stabilizer` for a specialized version using
      `Quotient.out`."]
theorem card_eq_sum_card_group_div_card_stabilizer' [Fintype α] [Fintype β] [Fintype Ω]
    [∀ b : β, Fintype <| stabilizer α b] {φ : Ω → β} (hφ : LeftInverse Quotient.mk'' φ) :
    Fintype.card β = ∑ ω : Ω, Fintype.card α / Fintype.card (stabilizer α (φ ω)) := by
  classical
    have : ∀ ω : Ω, Fintype.card α / Fintype.card (stabilizer α (φ ω)) =
        Fintype.card (α ⧸ stabilizer α (φ ω)) := by
      intro ω
      rw [Fintype.card_congr (@Subgroup.groupEquivQuotientProdSubgroup α _ (stabilizer α <| φ ω)),
        Fintype.card_prod, Nat.mul_div_cancel]
      exact Fintype.card_pos_iff.mpr (by infer_instance)
    simp_rw [this, ← Fintype.card_sigma,
      Fintype.card_congr (selfEquivSigmaOrbitsQuotientStabilizer' α β hφ)]

/-- **Class formula**. This is a special case of
`MulAction.self_equiv_sigma_orbits_quotient_stabilizer'` with `φ = Quotient.out`. -/
@[to_additive
      "**Class formula**. This is a special case of
      `AddAction.self_equiv_sigma_orbits_quotient_stabilizer'` with `φ = Quotient.out`. "]
noncomputable def selfEquivSigmaOrbitsQuotientStabilizer : β ≃ Σω : Ω, α ⧸ stabilizer α ω.out :=
  selfEquivSigmaOrbitsQuotientStabilizer' α β Quotient.out_eq'

/-- **Class formula** for a finite group acting on a finite type. -/
@[to_additive "**Class formula** for a finite group acting on a finite type."]
theorem card_eq_sum_card_group_div_card_stabilizer [Fintype α] [Fintype β] [Fintype Ω]
    [∀ b : β, Fintype <| stabilizer α b] :
    Fintype.card β = ∑ ω : Ω, Fintype.card α / Fintype.card (stabilizer α ω.out) :=
  card_eq_sum_card_group_div_card_stabilizer' α β Quotient.out_eq'

/-- **Burnside's lemma** : a (noncomputable) bijection between the disjoint union of all
`{x ∈ X | g • x = x}` for `g ∈ G` and the product `G × X/G`, where `G` is a group acting on `X` and
`X/G` denotes the quotient of `X` by the relation `orbitRel G X`. -/
@[to_additive AddAction.sigmaFixedByEquivOrbitsProdAddGroup
      "**Burnside's lemma** : a (noncomputable) bijection between the disjoint union of all
      `{x ∈ X | g • x = x}` for `g ∈ G` and the product `G × X/G`, where `G` is an additive group
      acting on `X` and `X/G`denotes the quotient of `X` by the relation `orbitRel G X`. "]
noncomputable def sigmaFixedByEquivOrbitsProdGroup : (Σa : α, fixedBy β a) ≃ Ω × α :=
  calc
    (Σa : α, fixedBy β a) ≃ { ab : α × β // ab.1 • ab.2 = ab.2 } :=
      (Equiv.subtypeProdEquivSigmaSubtype _).symm
    _ ≃ { ba : β × α // ba.2 • ba.1 = ba.1 } := (Equiv.prodComm α β).subtypeEquiv fun _ => Iff.rfl
    _ ≃ Σb : β, stabilizer α b :=
      Equiv.subtypeProdEquivSigmaSubtype fun (b : β) a => a ∈ stabilizer α b
    _ ≃ Σωb : Σω : Ω, orbit α ω.out, stabilizer α (ωb.2 : β) :=
      (selfEquivSigmaOrbits α β).sigmaCongrLeft'
    _ ≃ Σω : Ω, Σb : orbit α ω.out, stabilizer α (b : β) :=
      Equiv.sigmaAssoc fun (ω : Ω) (b : orbit α ω.out) => stabilizer α (b : β)
    _ ≃ Σω : Ω, Σ _ : orbit α ω.out, stabilizer α ω.out :=
      Equiv.sigmaCongrRight fun _ =>
        Equiv.sigmaCongrRight fun ⟨_, hb⟩ => (stabilizerEquivStabilizerOfOrbitRel hb).toEquiv
    _ ≃ Σω : Ω, orbit α ω.out × stabilizer α ω.out :=
      Equiv.sigmaCongrRight fun _ => Equiv.sigmaEquivProd _ _
    _ ≃ Σ _ : Ω, α := Equiv.sigmaCongrRight fun ω => orbitProdStabilizerEquivGroup α ω.out
    _ ≃ Ω × α := Equiv.sigmaEquivProd Ω α

/-- **Burnside's lemma** : given a finite group `G` acting on a set `X`, the average number of
elements fixed by each `g ∈ G` is the number of orbits. -/
@[to_additive AddAction.sum_card_fixedBy_eq_card_orbits_mul_card_addGroup
      "**Burnside's lemma** : given a finite additive group `G` acting on a set `X`,
      the average number of elements fixed by each `g ∈ G` is the number of orbits. "]
theorem sum_card_fixedBy_eq_card_orbits_mul_card_group [Fintype α] [∀ a : α, Fintype <| fixedBy β a]
    [Fintype Ω] : (∑ a : α, Fintype.card (fixedBy β a)) = Fintype.card Ω * Fintype.card α := by
  rw [← Fintype.card_prod, ← Fintype.card_sigma,
    Fintype.card_congr (sigmaFixedByEquivOrbitsProdGroup α β)]

@[to_additive]
instance isPretransitive_quotient (G) [Group G] (H : Subgroup G) : IsPretransitive G (G ⧸ H) where
  exists_smul_eq := by
    { rintro ⟨x⟩ ⟨y⟩
      refine ⟨y * x⁻¹, QuotientGroup.eq.mpr ?_⟩
      simp only [smul_eq_mul, H.one_mem, inv_mul_cancel, inv_mul_cancel_right]}

variable {α}

@[to_additive]
instance finite_quotient_of_pretransitive_of_finite_quotient [IsPretransitive α β] {H : Subgroup α}
    [Finite (α ⧸ H)] : Finite <| orbitRel.Quotient H β := by
  rcases isEmpty_or_nonempty β with he | ⟨⟨b⟩⟩
  · exact Quotient.finite _
  · have h' : Finite (Quotient (rightRel H)) :=
      Finite.of_equiv _ (quotientRightRelEquivQuotientLeftRel _).symm
    let f : Quotient (rightRel H) → orbitRel.Quotient H β :=
      fun a ↦ Quotient.liftOn' a (fun g ↦ ⟦g • b⟧) fun g₁ g₂ r ↦ by
        replace r := Setoid.symm' _ r
        rw [rightRel_eq] at r
        simp only [Quotient.eq, orbitRel_apply, mem_orbit_iff]
        exact ⟨⟨g₁ * g₂⁻¹, r⟩, by simp [mul_smul]⟩
    exact Finite.of_surjective f ((Quotient.surjective_liftOn' _).2
      (Quotient.mk''_surjective.comp (MulAction.surjective_smul _ _)))

variable {β} in
/-- A bijection between the quotient of the action of a subgroup `H` on an orbit, and a
corresponding quotient expressed in terms of `Setoid.comap Subtype.val`. -/
@[to_additive "A bijection between the quotient of the action of an additive subgroup `H` on an
orbit, and a corresponding quotient expressed in terms of `Setoid.comap Subtype.val`."]
noncomputable def equivSubgroupOrbitsSetoidComap (H : Subgroup α) (ω : Ω) :
    orbitRel.Quotient H (orbitRel.Quotient.orbit ω) ≃
      Quotient ((orbitRel H β).comap (Subtype.val : Quotient.mk (orbitRel α β) ⁻¹' {ω} → β)) where
  toFun := fun q ↦ q.liftOn' (fun x ↦ ⟦⟨↑x, by
    simp only [Set.mem_preimage, Set.mem_singleton_iff]
    have hx := x.property
    rwa [orbitRel.Quotient.mem_orbit] at hx⟩⟧) fun a b h ↦ by
      simp only [← Quotient.eq, orbitRel.Quotient.subgroup_quotient_eq_iff] at h
      simp only [Quotient.eq] at h ⊢
      exact h
  invFun := fun q ↦ q.liftOn' (fun x ↦ ⟦⟨↑x, by
    have hx := x.property
    simp only [Set.mem_preimage, Set.mem_singleton_iff] at hx
    rwa [orbitRel.Quotient.mem_orbit, @Quotient.mk''_eq_mk]⟩⟧) fun a b h ↦ by
      rw [Setoid.comap_rel, ← Quotient.eq'', @Quotient.mk''_eq_mk] at h
      simp only [orbitRel.Quotient.subgroup_quotient_eq_iff]
      exact h
  left_inv := by
    simp only [LeftInverse]
    intro q
    induction q using Quotient.inductionOn'
    rfl
  right_inv := by
    simp only [Function.RightInverse, LeftInverse]
    intro q
    induction q using Quotient.inductionOn'
    rfl

/-- A bijection between the orbits under the action of a subgroup `H` on `β`, and the orbits
under the action of `H` on each orbit under the action of `G`. -/
@[to_additive "A bijection between the orbits under the action of an additive subgroup `H` on `β`,
and the orbits under the action of `H` on each orbit under the action of `G`."]
noncomputable def equivSubgroupOrbits (H : Subgroup α) :
    orbitRel.Quotient H β ≃ Σω : Ω, orbitRel.Quotient H (orbitRel.Quotient.orbit ω) :=
  (Setoid.sigmaQuotientEquivOfLe (orbitRel_subgroup_le H)).symm.trans
    (Equiv.sigmaCongrRight fun ω ↦ (equivSubgroupOrbitsSetoidComap H ω).symm)

variable {β}

@[to_additive]
instance finite_quotient_of_finite_quotient_of_finite_quotient {H : Subgroup α}
    [Finite (orbitRel.Quotient α β)] [Finite (α ⧸ H)] :
    Finite <| orbitRel.Quotient H β := by
  rw [(equivSubgroupOrbits β H).finite_iff]
  infer_instance

/-- Given a group acting freely and transitively, an equivalence between the orbits under the
action of a subgroup and the quotient group. -/
@[to_additive "Given an additive group acting freely and transitively, an equivalence between the
orbits under the action of an additive subgroup and the quotient group."]
noncomputable def equivSubgroupOrbitsQuotientGroup [IsPretransitive α β]
    (free : ∀ y : β, MulAction.stabilizer α y = ⊥) (H : Subgroup α) :
    orbitRel.Quotient H β ≃ α ⧸ H where
  toFun := fun q ↦ q.liftOn' (fun y ↦ (exists_smul_eq α y x).choose) (by
    intro y₁ y₂ h
    rw [orbitRel_apply] at h
    rw [Quotient.eq'', leftRel_eq]
    dsimp only
    rcases h with ⟨g, rfl⟩
    dsimp only
    suffices (exists_smul_eq α (g • y₂) x).choose = (exists_smul_eq α y₂ x).choose * g⁻¹ by
      simp [this]
    rw [← inv_mul_eq_one, ← Subgroup.mem_bot, ← free ((g : α) • y₂)]
    simp only [mem_stabilizer_iff, smul_smul, mul_assoc, InvMemClass.coe_inv, inv_mul_cancel,
               mul_one]
    rw [← smul_smul, (exists_smul_eq α y₂ x).choose_spec, inv_smul_eq_iff,
        (exists_smul_eq α ((g : α) • y₂) x).choose_spec])
  invFun := fun q ↦ q.liftOn' (fun g ↦ ⟦g⁻¹ • x⟧) (by
    intro g₁ g₂ h
    rw [leftRel_eq] at h
    simp only
    rw [← @Quotient.mk''_eq_mk, Quotient.eq'', orbitRel_apply]
    exact ⟨⟨_, h⟩, by simp [mul_smul]⟩)
  left_inv := fun y ↦ by
    induction' y using Quotient.inductionOn' with y
    simp only [Quotient.liftOn'_mk'']
    rw [← @Quotient.mk''_eq_mk, Quotient.eq'', orbitRel_apply]
    convert mem_orbit_self _
    rw [inv_smul_eq_iff, (exists_smul_eq α y x).choose_spec]
  right_inv := fun g ↦ by
    induction' g using Quotient.inductionOn' with g
    simp only [Quotient.liftOn'_mk'', Quotient.liftOn'_mk, QuotientGroup.mk]
    rw [Quotient.eq'', leftRel_eq]
    simp only
    convert one_mem H
    · rw [inv_mul_eq_one, eq_comm, ← inv_mul_eq_one, ← Subgroup.mem_bot, ← free (g⁻¹ • x),
        mem_stabilizer_iff, mul_smul, (exists_smul_eq α (g⁻¹ • x) x).choose_spec]

/-- If `α` acts on `β` with trivial stabilizers, `β` is equivalent
to the product of the quotient of `β` by `α` and `α`.
See `MulAction.selfEquivOrbitsQuotientProd` with `φ = Quotient.out`. -/
@[to_additive selfEquivOrbitsQuotientProd' "If `α` acts freely on `β`, `β` is equivalent
to the product of the quotient of `β` by `α` and `α`.
See `AddAction.selfEquivOrbitsQuotientProd` with `φ = Quotient.out`."]
noncomputable def selfEquivOrbitsQuotientProd'
    {φ : Quotient (MulAction.orbitRel α β) → β} (hφ : Function.LeftInverse Quotient.mk'' φ)
    (h : ∀ b : β, MulAction.stabilizer α b = ⊥) :
    β ≃ Quotient (MulAction.orbitRel α β) × α :=
  (MulAction.selfEquivSigmaOrbitsQuotientStabilizer' α β hφ).trans <|
    (Equiv.sigmaCongrRight <| fun _ ↦
      (Subgroup.quotientEquivOfEq (h _)).trans (QuotientGroup.quotientEquivSelf α)).trans <|
    Equiv.sigmaEquivProd _ _

@[deprecated (since := "2025-03-11")]
alias _root_.AddAction.selfEquivOrbitsQuotientSum' := AddAction.selfEquivOrbitsQuotientProd'

/-- If `α` acts freely on `β`, `β` is equivalent to the product of the quotient of `β` by `α` and
`α`. -/
@[to_additive selfEquivOrbitsQuotientProd
  "If `α` acts freely on `β`, `β` is equivalent to the product of the quotient of `β` by
`α` and `α`."]
noncomputable def selfEquivOrbitsQuotientProd (h : ∀ b : β, MulAction.stabilizer α b = ⊥) :
    β ≃ Quotient (MulAction.orbitRel α β) × α :=
  MulAction.selfEquivOrbitsQuotientProd' Quotient.out_eq' h

@[deprecated (since := "2025-03-11")]
alias _root_.AddAction.selfEquivOrbitsQuotientSum := AddAction.selfEquivOrbitsQuotientProd

end MulAction

<<<<<<< HEAD
/-set_option {optN.getId.toString} {opt.getId.toString} in-/ -- See https://github.com/leanprover-community/mathlib4/issues/12532
=======
>>>>>>> 9c5455a1
theorem ConjClasses.card_carrier {G : Type*} [Group G] [Fintype G] (g : G)
    [Fintype (ConjClasses.mk g).carrier] [Fintype <| MulAction.stabilizer (ConjAct G) g] :
    Fintype.card (ConjClasses.mk g).carrier =
      Fintype.card G / Fintype.card (MulAction.stabilizer (ConjAct G) g) := by
  classical
  rw [Fintype.card_congr <| ConjAct.toConjAct (G := G) |>.toEquiv]
  rw [← MulAction.card_orbit_mul_card_stabilizer_eq_card_group (ConjAct G) g, Nat.mul_div_cancel]
  · simp_rw [ConjAct.orbit_eq_carrier_conjClasses]
  · exact Fintype.card_pos_iff.mpr inferInstance

namespace Subgroup

variable {G : Type*} [Group G] (H : Subgroup G)

theorem normalCore_eq_ker : H.normalCore = (MulAction.toPermHom G (G ⧸ H)).ker := by
  apply le_antisymm
  · intro g hg
    apply Equiv.Perm.ext
    refine fun q ↦ QuotientGroup.induction_on q ?_
    refine fun g' => (MulAction.Quotient.smul_mk H g g').trans (QuotientGroup.eq.mpr ?_)
    rw [smul_eq_mul, mul_inv_rev, ← inv_inv g', inv_inv]
    exact H.normalCore.inv_mem hg g'⁻¹
  · refine (Subgroup.normal_le_normalCore.mpr fun g hg => ?_)
    rw [← H.inv_mem_iff, ← mul_one g⁻¹, ← QuotientGroup.eq, ← mul_one g]
    exact (MulAction.Quotient.smul_mk H g 1).symm.trans (Equiv.Perm.ext_iff.mp hg (1 : G))

open QuotientGroup

/-- Cosets of the centralizer of an element embed into the set of commutators. -/
noncomputable def quotientCentralizerEmbedding (g : G) :
    G ⧸ centralizer (zpowers (g : G)) ↪ commutatorSet G :=
  ((MulAction.orbitEquivQuotientStabilizer (ConjAct G) g).trans
            (quotientEquivOfEq (ConjAct.stabilizer_eq_centralizer g))).symm.toEmbedding.trans
    ⟨fun x =>
      ⟨x * g⁻¹,
        let ⟨_, x, rfl⟩ := x
        ⟨x, g, rfl⟩⟩,
      fun _ _ => Subtype.ext ∘ mul_right_cancel ∘ Subtype.ext_iff.mp⟩

theorem quotientCentralizerEmbedding_apply (g : G) (x : G) :
    quotientCentralizerEmbedding g x = ⟨⁅x, g⁆, x, g, rfl⟩ :=
  rfl

/-- If `G` is generated by `S`, then the quotient by the center embeds into `S`-indexed sequences
of commutators. -/
noncomputable def quotientCenterEmbedding {S : Set G} (hS : closure S = ⊤) :
    G ⧸ center G ↪ S → commutatorSet G :=
  (quotientEquivOfEq (center_eq_infi' S hS)).toEmbedding.trans
    ((quotientiInfEmbedding _).trans
      (Function.Embedding.piCongrRight fun g => quotientCentralizerEmbedding (g : G)))

theorem quotientCenterEmbedding_apply {S : Set G} (hS : closure S = ⊤) (g : G) (s : S) :
    quotientCenterEmbedding hS g s = ⟨⁅g, s⁆, g, s, rfl⟩ :=
  rfl

end Subgroup<|MERGE_RESOLUTION|>--- conflicted
+++ resolved
@@ -211,10 +211,6 @@
         (Equiv.setCongr <| orbitRel.Quotient.orbit_eq_orbit_out _ hφ).trans <|
           orbitEquivQuotientStabilizer α (φ ω)
 
-<<<<<<< HEAD
-/-set_option {optN.getId.toString} {opt.getId.toString} in-/ -- See https://github.com/leanprover-community/mathlib4/issues/12532
-=======
->>>>>>> 9c5455a1
 /-- **Class formula** for a finite group acting on a finite type. See
 `MulAction.card_eq_sum_card_group_div_card_stabilizer` for a specialized version using
 `Quotient.out`. -/
@@ -436,10 +432,6 @@
 
 end MulAction
 
-<<<<<<< HEAD
-/-set_option {optN.getId.toString} {opt.getId.toString} in-/ -- See https://github.com/leanprover-community/mathlib4/issues/12532
-=======
->>>>>>> 9c5455a1
 theorem ConjClasses.card_carrier {G : Type*} [Group G] [Fintype G] (g : G)
     [Fintype (ConjClasses.mk g).carrier] [Fintype <| MulAction.stabilizer (ConjAct G) g] :
     Fintype.card (ConjClasses.mk g).carrier =
