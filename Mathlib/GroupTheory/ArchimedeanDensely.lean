--- conflicted
+++ resolved
@@ -51,11 +51,7 @@
   rw [iff_comm]
   constructor
   · rintro (rfl | rfl) <;>
-<<<<<<< HEAD
-   simp
-=======
     simp
->>>>>>> 8342cdf2
   intro h
   have hx : x ∈ Subgroup.zpowers y := by
     simp [← h]
@@ -72,7 +68,6 @@
   refine hl.imp ?_ ?_ <;>
   simp +contextual
 
-<<<<<<< HEAD
 lemma Int.addEquiv_eq_refl_or_neg (e : ℤ ≃+ ℤ) : e = .refl _ ∨ e = .neg _ := by
   suffices e 1 = 1 ∨ - e 1 = 1 by
     refine this.imp ?_ ?_ <;> intro h
@@ -96,8 +91,6 @@
         simp
       simp [H] at h1
 
-=======
->>>>>>> 8342cdf2
 open Subgroup in
 /-- In two linearly ordered groups, the closure of an element of one group
 is isomorphic (and order-isomorphic) to the closure of an element in the other group. -/
