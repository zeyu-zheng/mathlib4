/-
Copyright (c) 2018 Chris Hughes. All rights reserved.
Released under Apache 2.0 license as described in the file LICENSE.
Authors: Chris Hughes, Thomas Browning
-/
import Mathlib.Algebra.Order.Archimedean.Basic
import Mathlib.Data.SetLike.Fintype
import Mathlib.GroupTheory.PGroup
import Mathlib.GroupTheory.NoncommPiCoprod

/-!
# Sylow theorems

The Sylow theorems are the following results for every finite group `G` and every prime number `p`.

* There exists a Sylow `p`-subgroup of `G`.
* All Sylow `p`-subgroups of `G` are conjugate to each other.
* Let `nₚ` be the number of Sylow `p`-subgroups of `G`, then `nₚ` divides the index of the Sylow
  `p`-subgroup, `nₚ ≡ 1 [MOD p]`, and `nₚ` is equal to the index of the normalizer of the Sylow
  `p`-subgroup in `G`.

## Main definitions

* `Sylow p G` : The type of Sylow `p`-subgroups of `G`.

## Main statements

* `Sylow.exists_subgroup_card_pow_prime`: A generalization of Sylow's first theorem:
  For every prime power `pⁿ` dividing the cardinality of `G`,
  there exists a subgroup of `G` of order `pⁿ`.
* `IsPGroup.exists_le_sylow`: A generalization of Sylow's first theorem:
  Every `p`-subgroup is contained in a Sylow `p`-subgroup.
* `Sylow.card_eq_multiplicity`: The cardinality of a Sylow subgroup is `p ^ n`
 where `n` is the multiplicity of `p` in the group order.
* `Sylow.isPretransitive_of_finite`: a generalization of Sylow's second theorem:
  If the number of Sylow `p`-subgroups is finite, then all Sylow `p`-subgroups are conjugate.
* `card_sylow_modEq_one`: a generalization of Sylow's third theorem:
  If the number of Sylow `p`-subgroups is finite, then it is congruent to `1` modulo `p`.
-/


open MulAction Subgroup

section InfiniteSylow

variable (p : ℕ) (G : Type*) [Group G]

/-- A Sylow `p`-subgroup is a maximal `p`-subgroup. -/
structure Sylow extends Subgroup G where
  isPGroup' : IsPGroup p toSubgroup
  is_maximal' : ∀ {Q : Subgroup G}, IsPGroup p Q → toSubgroup ≤ Q → Q = toSubgroup

variable {p} {G}

namespace Sylow

attribute [coe] toSubgroup

instance : CoeOut (Sylow p G) (Subgroup G) :=
  ⟨toSubgroup⟩

@[ext]
theorem ext {P Q : Sylow p G} (h : (P : Subgroup G) = Q) : P = Q := by cases P; cases Q; congr

instance : SetLike (Sylow p G) G where
  coe := (↑)
  coe_injective' _ _ h := ext (SetLike.coe_injective h)

instance : SubgroupClass (Sylow p G) G where
  mul_mem := Subgroup.mul_mem _
  one_mem _ := Subgroup.one_mem _
  inv_mem := Subgroup.inv_mem _

/-- A `p`-subgroup with index indivisible by `p` is a Sylow subgroup. -/
def _root_.IsPGroup.toSylow [Fact p.Prime] {P : Subgroup G}
    (hP1 : IsPGroup p P) (hP2 : ¬ p ∣ P.index) : Sylow p G :=
  { P with
    isPGroup' := hP1
    is_maximal' := by
      intro Q hQ hPQ
      have : P.FiniteIndex := ⟨fun h ↦ hP2 (h ▸ (dvd_zero p))⟩
      obtain ⟨k, hk⟩ := (hQ.to_quotient (P.normalCore.subgroupOf Q)).exists_card_eq
      have h := hk ▸ Nat.Prime.coprime_pow_of_not_dvd (m := k) Fact.out hP2
      exact le_antisymm (Subgroup.relindex_eq_one.mp
        (Nat.eq_one_of_dvd_coprimes h (Subgroup.relindex_dvd_index_of_le hPQ)
        (Subgroup.relindex_dvd_of_le_left Q P.normalCore_le))) hPQ }

@[simp] theorem _root_.IsPGroup.toSylow_coe [Fact p.Prime] {P : Subgroup G}
    (hP1 : IsPGroup p P) (hP2 : ¬ p ∣ P.index) : (hP1.toSylow hP2) = P :=
  rfl

@[simp] theorem _root_.IsPGroup.mem_toSylow [Fact p.Prime] {P : Subgroup G}
    (hP1 : IsPGroup p P) (hP2 : ¬ p ∣ P.index) {g : G} : g ∈ hP1.toSylow hP2 ↔ g ∈ P :=
  .rfl

/-- A subgroup with cardinality `p ^ n` is a Sylow subgroup
 where `n` is the multiplicity of `p` in the group order. -/
def ofCard [Finite G] {p : ℕ} [Fact p.Prime] (H : Subgroup G)
    (card_eq : Nat.card H = p ^ (Nat.card G).factorization p) : Sylow p G :=
  (IsPGroup.of_card card_eq).toSylow (by
    rw [← mul_dvd_mul_iff_left (Nat.card_pos (α := H)).ne', card_mul_index, card_eq, ← pow_succ]
    exact Nat.pow_succ_factorization_not_dvd Nat.card_pos.ne' Fact.out)

@[simp, norm_cast]
theorem coe_ofCard [Finite G] {p : ℕ} [Fact p.Prime] (H : Subgroup G)
    (card_eq : Nat.card H = p ^ (Nat.card G).factorization p) : ofCard H card_eq = H :=
  rfl

variable (P : Sylow p G)

variable {K : Type*} [Group K] (ϕ : K →* G) {N : Subgroup G}

/-- The preimage of a Sylow subgroup under a p-group-kernel homomorphism is a Sylow subgroup. -/
def comapOfKerIsPGroup (hϕ : IsPGroup p ϕ.ker) (h : P ≤ ϕ.range) : Sylow p K :=
  { P.1.comap ϕ with
    isPGroup' := P.2.comap_of_ker_isPGroup ϕ hϕ
    is_maximal' := fun {Q} hQ hle => by
      show Q = P.1.comap ϕ
      rw [← P.3 (hQ.map ϕ) (le_trans (ge_of_eq (map_comap_eq_self h)) (map_mono hle))]
      exact (comap_map_eq_self ((P.1.ker_le_comap ϕ).trans hle)).symm }

@[simp]
theorem coe_comapOfKerIsPGroup (hϕ : IsPGroup p ϕ.ker) (h : P ≤ ϕ.range) :
    P.comapOfKerIsPGroup ϕ hϕ h = P.comap ϕ :=
  rfl

/-- The preimage of a Sylow subgroup under an injective homomorphism is a Sylow subgroup. -/
def comapOfInjective (hϕ : Function.Injective ϕ) (h : P ≤ ϕ.range) : Sylow p K :=
  P.comapOfKerIsPGroup ϕ (IsPGroup.ker_isPGroup_of_injective hϕ) h

@[simp]
theorem coe_comapOfInjective (hϕ : Function.Injective ϕ) (h : P ≤ ϕ.range) :
    P.comapOfInjective ϕ hϕ h = P.comap ϕ :=
  rfl

/-- A sylow subgroup of G is also a sylow subgroup of a subgroup of G. -/
protected def subtype (h : P ≤ N) : Sylow p N :=
  P.comapOfInjective N.subtype Subtype.coe_injective (by rwa [range_subtype])

@[simp]
theorem coe_subtype (h : P ≤ N) : P.subtype h = subgroupOf P N :=
  rfl

theorem subtype_injective {P Q : Sylow p G} {hP : P ≤ N} {hQ : Q ≤ N}
    (h : P.subtype hP = Q.subtype hQ) : P = Q := by
  rw [SetLike.ext_iff] at h ⊢
  exact fun g => ⟨fun hg => (h ⟨g, hP hg⟩).mp hg, fun hg => (h ⟨g, hQ hg⟩).mpr hg⟩

end Sylow

/-- A generalization of **Sylow's first theorem**.
  Every `p`-subgroup is contained in a Sylow `p`-subgroup. -/
theorem IsPGroup.exists_le_sylow {P : Subgroup G} (hP : IsPGroup p P) : ∃ Q : Sylow p G, P ≤ Q :=
  Exists.elim
    (zorn_le_nonempty₀ { Q : Subgroup G | IsPGroup p Q }
      (fun c hc1 hc2 Q hQ =>
        ⟨{  carrier := ⋃ R : c, R
            one_mem' := ⟨Q, ⟨⟨Q, hQ⟩, rfl⟩, Q.one_mem⟩
            inv_mem' := fun {_} ⟨_, ⟨R, rfl⟩, hg⟩ => ⟨R, ⟨R, rfl⟩, R.1.inv_mem hg⟩
            mul_mem' := fun {_} _ ⟨_, ⟨R, rfl⟩, hg⟩ ⟨_, ⟨S, rfl⟩, hh⟩ =>
              (hc2.total R.2 S.2).elim (fun T => ⟨S, ⟨S, rfl⟩, S.1.mul_mem (T hg) hh⟩) fun T =>
                ⟨R, ⟨R, rfl⟩, R.1.mul_mem hg (T hh)⟩ },
          fun ⟨g, _, ⟨S, rfl⟩, hg⟩ => by
          refine Exists.imp (fun k hk => ?_) (hc1 S.2 ⟨g, hg⟩)
          rwa [Subtype.ext_iff, coe_pow] at hk ⊢, fun M hM _ hg => ⟨M, ⟨⟨M, hM⟩, rfl⟩, hg⟩⟩)
      P hP)
    fun {Q} h => ⟨⟨Q, h.2.prop, h.2.eq_of_ge⟩, h.1⟩

namespace Sylow

instance nonempty : Nonempty (Sylow p G) :=
  nonempty_of_exists IsPGroup.of_bot.exists_le_sylow

noncomputable instance inhabited : Inhabited (Sylow p G) :=
  Classical.inhabited_of_nonempty nonempty

theorem exists_comap_eq_of_ker_isPGroup {H : Type*} [Group H] (P : Sylow p H) {f : H →* G}
    (hf : IsPGroup p f.ker) : ∃ Q : Sylow p G, Q.comap f = P :=
  Exists.imp (fun Q hQ => P.3 (Q.2.comap_of_ker_isPGroup f hf) (map_le_iff_le_comap.mp hQ))
    (P.2.map f).exists_le_sylow

theorem exists_comap_eq_of_injective {H : Type*} [Group H] (P : Sylow p H) {f : H →* G}
    (hf : Function.Injective f) : ∃ Q : Sylow p G, Q.comap f = P :=
  P.exists_comap_eq_of_ker_isPGroup (IsPGroup.ker_isPGroup_of_injective hf)

theorem exists_comap_subtype_eq {H : Subgroup G} (P : Sylow p H) :
    ∃ Q : Sylow p G, Q.comap H.subtype = P :=
  P.exists_comap_eq_of_injective Subtype.coe_injective

/-- If the kernel of `f : H →* G` is a `p`-group,
  then `Finite (Sylow p G)` implies `Finite (Sylow p H)`. -/
theorem finite_of_ker_is_pGroup {H : Type*} [Group H] {f : H →* G}
    (hf : IsPGroup p f.ker) [Finite (Sylow p G)] : Finite (Sylow p H) :=
  let h_exists := fun P : Sylow p H => P.exists_comap_eq_of_ker_isPGroup hf
  let g : Sylow p H → Sylow p G := fun P => Classical.choose (h_exists P)
  have hg : ∀ P : Sylow p H, (g P).1.comap f = P := fun P => Classical.choose_spec (h_exists P)
  Finite.of_injective g fun P Q h => ext (by rw [← hg, h]; exact (h_exists Q).choose_spec)

/-- If `f : H →* G` is injective, then `Finite (Sylow p G)` implies `Finite (Sylow p H)`. -/
theorem finite_of_injective {H : Type*} [Group H] {f : H →* G}
    (hf : Function.Injective f) [Finite (Sylow p G)] : Finite (Sylow p H) :=
  finite_of_ker_is_pGroup (IsPGroup.ker_isPGroup_of_injective hf)

/-- If `H` is a subgroup of `G`, then `Finite (Sylow p G)` implies `Finite (Sylow p H)`. -/
instance (H : Subgroup G) [Finite (Sylow p G)] : Finite (Sylow p H) :=
  finite_of_injective H.subtype_injective

open Pointwise

/-- `Subgroup.pointwiseMulAction` preserves Sylow subgroups. -/
instance pointwiseMulAction {α : Type*} [Group α] [MulDistribMulAction α G] :
    MulAction α (Sylow p G) where
  smul g P :=
    ⟨g • P.toSubgroup, P.2.map _, fun {Q} hQ hS =>
      inv_smul_eq_iff.mp
        (P.3 (hQ.map _) fun s hs =>
          (congr_arg (· ∈ g⁻¹ • Q) (inv_smul_smul g s)).mp
            (smul_mem_pointwise_smul (g • s) g⁻¹ Q (hS (smul_mem_pointwise_smul s g P hs))))⟩
  one_smul P := ext (one_smul α P.toSubgroup)
  mul_smul g h P := ext (mul_smul g h P.toSubgroup)

theorem pointwise_smul_def {α : Type*} [Group α] [MulDistribMulAction α G] {g : α}
    {P : Sylow p G} : ↑(g • P) = g • (P : Subgroup G) :=
  rfl

instance mulAction : MulAction G (Sylow p G) :=
  compHom _ MulAut.conj

theorem smul_def {g : G} {P : Sylow p G} : g • P = MulAut.conj g • P :=
  rfl

theorem coe_subgroup_smul {g : G} {P : Sylow p G} :
    ↑(g • P) = MulAut.conj g • (P : Subgroup G) :=
  rfl

theorem coe_smul {g : G} {P : Sylow p G} : ↑(g • P) = MulAut.conj g • (P : Set G) :=
  rfl

theorem smul_le {P : Sylow p G} {H : Subgroup G} (hP : P ≤ H) (h : H) : ↑(h • P) ≤ H :=
  Subgroup.conj_smul_le_of_le hP h

theorem smul_subtype {P : Sylow p G} {H : Subgroup G} (hP : P ≤ H) (h : H) :
    h • P.subtype hP = (h • P).subtype (smul_le hP h) :=
  ext (Subgroup.conj_smul_subgroupOf hP h)

theorem smul_eq_iff_mem_normalizer {g : G} {P : Sylow p G} :
    g • P = P ↔ g ∈ P.normalizer := by
  rw [eq_comm, SetLike.ext_iff, ← inv_mem_iff (G := G) (H := normalizer P.toSubgroup),
      mem_normalizer_iff, inv_inv]
  exact
    forall_congr' fun h =>
      iff_congr Iff.rfl
        ⟨fun ⟨a, b, c⟩ => c ▸ by simpa [mul_assoc] using b,
          fun hh => ⟨(MulAut.conj g)⁻¹ h, hh, MulAut.apply_inv_self G (MulAut.conj g) h⟩⟩

theorem smul_eq_of_normal {g : G} {P : Sylow p G} [h : P.Normal] :
    g • P = P := by simp only [smul_eq_iff_mem_normalizer, P.normalizer_eq_top, mem_top]

end Sylow

theorem Subgroup.sylow_mem_fixedPoints_iff (H : Subgroup G) {P : Sylow p G} :
    P ∈ fixedPoints H (Sylow p G) ↔ H ≤ P.normalizer := by
  simp_rw [SetLike.le_def, ← Sylow.smul_eq_iff_mem_normalizer]; exact Subtype.forall

theorem IsPGroup.inf_normalizer_sylow {P : Subgroup G} (hP : IsPGroup p P) (Q : Sylow p G) :
    P ⊓ Q.normalizer = P ⊓ Q :=
  le_antisymm
    (le_inf inf_le_left
      (sup_eq_right.mp
        (Q.3 (hP.to_inf_left.to_sup_of_normal_right' Q.2 inf_le_right) le_sup_right)))
    (inf_le_inf_left P le_normalizer)

theorem IsPGroup.sylow_mem_fixedPoints_iff {P : Subgroup G} (hP : IsPGroup p P) {Q : Sylow p G} :
    Q ∈ fixedPoints P (Sylow p G) ↔ P ≤ Q := by
  rw [P.sylow_mem_fixedPoints_iff, ← inf_eq_left, hP.inf_normalizer_sylow, inf_eq_left]

/-- A generalization of **Sylow's second theorem**.
  If the number of Sylow `p`-subgroups is finite, then all Sylow `p`-subgroups are conjugate. -/
instance Sylow.isPretransitive_of_finite [hp : Fact p.Prime] [Finite (Sylow p G)] :
    IsPretransitive G (Sylow p G) :=
  ⟨fun P Q => by
    classical
      have H := fun {R : Sylow p G} {S : orbit G P} =>
        calc
          S ∈ fixedPoints R (orbit G P) ↔ S.1 ∈ fixedPoints R (Sylow p G) :=
            forall_congr' fun a => Subtype.ext_iff
          _ ↔ R.1 ≤ S := R.2.sylow_mem_fixedPoints_iff
          _ ↔ S.1.1 = R := ⟨fun h => R.3 S.1.2 h, ge_of_eq⟩
      suffices Set.Nonempty (fixedPoints Q (orbit G P)) by
        exact Exists.elim this fun R hR => by
          rw [← Sylow.ext (H.mp hR)]
          exact R.2
      apply Q.2.nonempty_fixed_point_of_prime_not_dvd_card
      refine fun h => hp.out.not_dvd_one (Nat.modEq_zero_iff_dvd.mp ?_)
      calc
        1 = Nat.card (fixedPoints P (orbit G P)) := ?_
        _ ≡ Nat.card (orbit G P) [MOD p] := (P.2.card_modEq_card_fixedPoints (orbit G P)).symm
        _ ≡ 0 [MOD p] := Nat.modEq_zero_iff_dvd.mpr h
      rw [← Nat.card_unique (α := ({⟨P, mem_orbit_self P⟩} : Set (orbit G P))), eq_comm]
      congr
      rw [Set.eq_singleton_iff_unique_mem]
      exact ⟨H.mpr rfl, fun R h => Subtype.ext (Sylow.ext (H.mp h))⟩⟩

variable (p) (G)

/-- A generalization of **Sylow's third theorem**.
  If the number of Sylow `p`-subgroups is finite, then it is congruent to `1` modulo `p`. -/
theorem card_sylow_modEq_one [Fact p.Prime] [Finite (Sylow p G)] :
    Nat.card (Sylow p G) ≡ 1 [MOD p] := by
  refine Sylow.nonempty.elim fun P : Sylow p G => ?_
  have : fixedPoints P.1 (Sylow p G) = {P} :=
    Set.ext fun Q : Sylow p G =>
      calc
        Q ∈ fixedPoints P (Sylow p G) ↔ P.1 ≤ Q := P.2.sylow_mem_fixedPoints_iff
        _ ↔ Q.1 = P.1 := ⟨P.3 Q.2, ge_of_eq⟩
        _ ↔ Q ∈ {P} := Sylow.ext_iff.symm.trans Set.mem_singleton_iff.symm
  have : Nat.card (fixedPoints P.1 (Sylow p G)) = 1 := by simp [this]
  exact (P.2.card_modEq_card_fixedPoints (Sylow p G)).trans (by rw [this])

theorem not_dvd_card_sylow [hp : Fact p.Prime] [Finite (Sylow p G)] : ¬p ∣ Nat.card (Sylow p G) :=
  fun h =>
  hp.1.ne_one
    (Nat.dvd_one.mp
      ((Nat.modEq_iff_dvd' zero_le_one).mp
        ((Nat.modEq_zero_iff_dvd.mpr h).symm.trans (card_sylow_modEq_one p G))))

variable {p} {G}

namespace Sylow

/-- Sylow subgroups are isomorphic -/
nonrec def equivSMul (P : Sylow p G) (g : G) : P ≃* (g • P : Sylow p G) :=
  equivSMul (MulAut.conj g) P.toSubgroup

/-- Sylow subgroups are isomorphic -/
noncomputable def equiv [Fact p.Prime] [Finite (Sylow p G)] (P Q : Sylow p G) : P ≃* Q := by
  rw [← Classical.choose_spec (exists_smul_eq G P Q)]
  exact P.equivSMul (Classical.choose (exists_smul_eq G P Q))

@[simp]
theorem orbit_eq_top [Fact p.Prime] [Finite (Sylow p G)] (P : Sylow p G) : orbit G P = ⊤ :=
  top_le_iff.mp fun Q _ => exists_smul_eq G P Q

theorem stabilizer_eq_normalizer (P : Sylow p G) :
    stabilizer G P = P.normalizer := by
  ext; simp [smul_eq_iff_mem_normalizer]

theorem conj_eq_normalizer_conj_of_mem_centralizer [Fact p.Prime] [Finite (Sylow p G)]
    (P : Sylow p G) (x g : G) (hx : x ∈ centralizer P)
    (hy : g⁻¹ * x * g ∈ centralizer P) :
    ∃ n ∈ P.normalizer, g⁻¹ * x * g = n⁻¹ * x * n := by
  have h1 : P ≤ centralizer (zpowers x : Set G) := by rwa [le_centralizer_iff, zpowers_le]
  have h2 : ↑(g • P) ≤ centralizer (zpowers x : Set G) := by
    rw [le_centralizer_iff, zpowers_le]
    rintro - ⟨z, hz, rfl⟩
    specialize hy z hz
    rwa [← mul_assoc, ← eq_mul_inv_iff_mul_eq, mul_assoc, mul_assoc, mul_assoc, ← mul_assoc,
      eq_inv_mul_iff_mul_eq, ← mul_assoc, ← mul_assoc] at hy
  obtain ⟨h, hh⟩ :=
    exists_smul_eq (centralizer (zpowers x : Set G)) ((g • P).subtype h2) (P.subtype h1)
  simp_rw [smul_subtype, Subgroup.smul_def, smul_smul] at hh
  refine ⟨h * g, smul_eq_iff_mem_normalizer.mp (subtype_injective hh), ?_⟩
  rw [← mul_assoc, Commute.right_comm (h.prop x (mem_zpowers x)), mul_inv_rev, inv_mul_cancel_right]

theorem conj_eq_normalizer_conj_of_mem [Fact p.Prime] [Finite (Sylow p G)] (P : Sylow p G)
    [_hP : IsMulCommutative P] (x g : G) (hx : x ∈ P) (hy : g⁻¹ * x * g ∈ P) :
    ∃ n ∈ P.normalizer, g⁻¹ * x * g = n⁻¹ * x * n :=
  P.conj_eq_normalizer_conj_of_mem_centralizer x g
    (P.le_centralizer hx) (P.le_centralizer hy)

/-- Sylow `p`-subgroups are in bijection with cosets of the normalizer of a Sylow `p`-subgroup -/
noncomputable def equivQuotientNormalizer [Fact p.Prime] [Finite (Sylow p G)]
    (P : Sylow p G) : Sylow p G ≃ G ⧸ P.normalizer :=
  calc
    Sylow p G ≃ (⊤ : Set (Sylow p G)) := (Equiv.Set.univ (Sylow p G)).symm
    _ ≃ orbit G P := Equiv.setCongr P.orbit_eq_top.symm
    _ ≃ G ⧸ stabilizer G P := orbitEquivQuotientStabilizer G P
    _ ≃ G ⧸ P.normalizer := by rw [P.stabilizer_eq_normalizer]

instance [Fact p.Prime] [Finite (Sylow p G)] (P : Sylow p G) :
    Finite (G ⧸ P.normalizer) :=
  Finite.of_equiv (Sylow p G) P.equivQuotientNormalizer

theorem card_eq_card_quotient_normalizer [Fact p.Prime] [Finite (Sylow p G)]
    (P : Sylow p G) : Nat.card (Sylow p G) = Nat.card (G ⧸ P.normalizer) :=
  Nat.card_congr P.equivQuotientNormalizer

@[deprecated (since := "2024-11-07")]
alias _root_.card_sylow_eq_card_quotient_normalizer := card_eq_card_quotient_normalizer

theorem card_eq_index_normalizer [Fact p.Prime] [Finite (Sylow p G)] (P : Sylow p G) :
    Nat.card (Sylow p G) = P.normalizer.index :=
  P.card_eq_card_quotient_normalizer

@[deprecated (since := "2024-11-07")]
alias _root_.card_sylow_eq_index_normalizer := card_eq_index_normalizer

theorem card_dvd_index [Fact p.Prime] [Finite (Sylow p G)] (P : Sylow p G) :
    Nat.card (Sylow p G) ∣ P.index :=
  ((congr_arg _ P.card_eq_index_normalizer).mp dvd_rfl).trans
    (index_dvd_of_le le_normalizer)

@[deprecated (since := "2024-11-07")]
alias _root_.card_sylow_dvd_index := card_dvd_index

/-- Auxiliary lemma for `Sylow.not_dvd_index` which is strictly stronger. -/
private theorem not_dvd_index_aux [hp : Fact p.Prime] (P : Sylow p G) [P.Normal]
    [P.FiniteIndex] : ¬ p ∣ P.index := by
  intro h
  rw [P.index_eq_card] at h
  obtain ⟨x, hx⟩ := exists_prime_orderOf_dvd_card' (G := G ⧸ (P : Subgroup G)) p h
  have h := IsPGroup.of_card (((Nat.card_zpowers x).trans hx).trans (pow_one p).symm)
  let Q := (zpowers x).comap (QuotientGroup.mk' (P : Subgroup G))
  have hQ : IsPGroup p Q := by
    apply h.comap_of_ker_isPGroup
    rw [QuotientGroup.ker_mk']
    exact P.2
  replace hp := mt orderOf_eq_one_iff.mpr (ne_of_eq_of_ne hx hp.1.ne_one)
  rw [← zpowers_eq_bot, ← Ne, ← bot_lt_iff_ne_bot, ←
    comap_lt_comap_of_surjective (QuotientGroup.mk'_surjective _), MonoidHom.comap_bot,
    QuotientGroup.ker_mk'] at hp
  exact hp.ne' (P.3 hQ hp.le)

/-- A Sylow p-subgroup has index indivisible by `p`, assuming [N(P) : P] < ∞. -/
theorem not_dvd_index' [hp : Fact p.Prime] [Finite (Sylow p G)] (P : Sylow p G)
    (hP : P.relindex P.normalizer ≠ 0) : ¬ p ∣ P.index := by
  rw [← relindex_mul_index le_normalizer, ← card_eq_index_normalizer]
  haveI : (P.subtype le_normalizer).Normal :=
    Subgroup.normal_in_normalizer
  haveI : (P.subtype le_normalizer).FiniteIndex := ⟨hP⟩
  replace hP := not_dvd_index_aux (P.subtype le_normalizer)
  exact hp.1.not_dvd_mul hP (not_dvd_card_sylow p G)

@[deprecated (since := "2024-11-03")]
alias _root_.not_dvd_index_sylow := not_dvd_index'

/-- A Sylow p-subgroup has index indivisible by `p`. -/
theorem not_dvd_index [Fact p.Prime] [Finite (Sylow p G)] (P : Sylow p G) [P.FiniteIndex] :
    ¬ p ∣ P.index :=
  P.not_dvd_index' Nat.card_pos.ne'

@[deprecated (since := "2024-11-03")]
alias _root_.not_dvd_index_sylow' := not_dvd_index

section mapSurjective

variable [Finite G] {G' : Type*} [Group G'] {f : G →* G'} (hf : Function.Surjective f)

/-- Surjective group homomorphisms map Sylow subgroups to Sylow subgroups. -/
def mapSurjective [Fact p.Prime] (P : Sylow p G) : Sylow p G' :=
  { P.1.map f with
    isPGroup' := P.2.map f
    is_maximal' := fun hQ hPQ ↦ ((P.2.map f).toSylow
      (fun h ↦ P.not_dvd_index (h.trans (P.index_map_dvd hf)))).3 hQ hPQ }

@[simp] theorem coe_mapSurjective [Fact p.Prime] (P : Sylow p G) : P.mapSurjective hf = P.map f :=
  rfl

theorem mapSurjective_surjective (p : ℕ) [Fact p.Prime] :
    Function.Surjective (Sylow.mapSurjective hf : Sylow p G → Sylow p G') := by
  have : Finite G' := Finite.of_surjective f hf
  intro P
  let Q₀ : Sylow p (P.comap f) := Sylow.nonempty.some
  let Q : Subgroup G := Q₀.map (P.comap f).subtype
  have hPQ : Q.map f ≤ P := Subgroup.map_le_iff_le_comap.mpr (Subgroup.map_subtype_le Q₀.1)
  have hpQ : IsPGroup p Q := Q₀.2.map (P.comap f).subtype
  have hQ : ¬ p ∣ Q.index := by
    rw [Subgroup.index_map_subtype Q₀.1, P.index_comap_of_surjective hf]
    exact Nat.Prime.not_dvd_mul Fact.out Q₀.not_dvd_index P.not_dvd_index
  use hpQ.toSylow hQ
  rw [Sylow.ext_iff, Sylow.coe_mapSurjective, eq_comm]
  exact ((hpQ.map f).toSylow (fun h ↦ hQ (h.trans (Q.index_map_dvd hf)))).3 P.2 hPQ

end mapSurjective

/-- **Frattini's Argument**: If `N` is a normal subgroup of `G`, and if `P` is a Sylow `p`-subgroup
  of `N`, then `N_G(P) ⊔ N = G`. -/
theorem normalizer_sup_eq_top {p : ℕ} [Fact p.Prime] {N : Subgroup G} [N.Normal]
    [Finite (Sylow p N)] (P : Sylow p N) :
    (P.map N.subtype).normalizer ⊔ N = ⊤ := by
  refine top_le_iff.mp fun g _ => ?_
  obtain ⟨n, hn⟩ := exists_smul_eq N ((MulAut.conjNormal g : MulAut N) • P) P
  rw [← inv_mul_cancel_left (↑n) g, sup_comm]
  apply mul_mem_sup (N.inv_mem n.2)
  rw [smul_def, ← mul_smul, ← MulAut.conjNormal_val, ← MulAut.conjNormal.map_mul,
    Sylow.ext_iff, pointwise_smul_def, Subgroup.pointwise_smul_def] at hn
  have : Function.Injective (MulAut.conj (n * g)).toMonoidHom := (MulAut.conj (n * g)).injective
  refine fun x ↦ (mem_map_iff_mem this).symm.trans ?_
  rw [map_map, ← congr_arg (map N.subtype) hn, map_map]
  rfl

/-- **Frattini's Argument**: If `N` is a normal subgroup of `G`, and if `P` is a Sylow `p`-subgroup
  of `N`, then `N_G(P) ⊔ N = G`. -/
theorem normalizer_sup_eq_top' {p : ℕ} [Fact p.Prime] {N : Subgroup G} [N.Normal]
    [Finite (Sylow p N)] (P : Sylow p G) (hP : P ≤ N) : P.normalizer ⊔ N = ⊤ := by
  rw [← normalizer_sup_eq_top (P.subtype hP), P.coe_subtype, subgroupOf_map_subtype,
    inf_of_le_left hP]

end Sylow

end InfiniteSylow

open Equiv Equiv.Perm Finset Function List QuotientGroup

universe u

variable {G : Type u} [Group G]

theorem QuotientGroup.card_preimage_mk (s : Subgroup G) (t : Set (G ⧸ s)) :
    Nat.card (QuotientGroup.mk ⁻¹' t) = Nat.card s * Nat.card t := by
  rw [← Nat.card_prod, Nat.card_congr (preimageMkEquivSubgroupProdSet _ _)]

namespace Sylow
theorem mem_fixedPoints_mul_left_cosets_iff_mem_normalizer {H : Subgroup G} [Finite (H : Set G)]
    {x : G} : (x : G ⧸ H) ∈ MulAction.fixedPoints H (G ⧸ H) ↔ x ∈ normalizer H :=
  ⟨fun hx =>
    have ha : ∀ {y : G ⧸ H}, y ∈ orbit H (x : G ⧸ H) → y = x := mem_fixedPoints'.1 hx _
    (inv_mem_iff (G := G)).1
      (mem_normalizer_fintype fun n (hn : n ∈ H) =>
        have : (n⁻¹ * x)⁻¹ * x ∈ H := QuotientGroup.eq.1 (ha ⟨⟨n⁻¹, inv_mem hn⟩, rfl⟩)
        show _ ∈ H by
          rw [mul_inv_rev, inv_inv] at this
          convert this
          rw [inv_inv]),
    fun hx : ∀ n : G, n ∈ H ↔ x * n * x⁻¹ ∈ H =>
    mem_fixedPoints'.2 fun y =>
      Quotient.inductionOn' y fun y hy =>
        QuotientGroup.eq.2
          (let ⟨⟨b, hb₁⟩, hb₂⟩ := hy
          have hb₂ : (b * x)⁻¹ * y ∈ H := QuotientGroup.eq.1 hb₂
          (inv_mem_iff (G := G)).1 <|
            (hx _).2 <|
              (mul_mem_cancel_left (inv_mem hb₁)).1 <| by
                rw [hx] at hb₂; simpa [mul_inv_rev, mul_assoc] using hb₂)⟩

/-- The fixed points of the action of `H` on its cosets correspond to `normalizer H / H`. -/
def fixedPointsMulLeftCosetsEquivQuotient (H : Subgroup G) [Finite (H : Set G)] :
    MulAction.fixedPoints H (G ⧸ H) ≃
      normalizer H ⧸ Subgroup.comap ((normalizer H).subtype : normalizer H →* G) H :=
  @subtypeQuotientEquivQuotientSubtype G (normalizer H : Set G) (_) (_)
    (MulAction.fixedPoints H (G ⧸ H))
    (fun _ => (@mem_fixedPoints_mul_left_cosets_iff_mem_normalizer _ _ _ ‹_› _).symm)
    (by
      intros
      unfold_projs
      rw [leftRel_apply (α := normalizer H), leftRel_apply]
      rfl)

/-- If `H` is a `p`-subgroup of `G`, then the index of `H` inside its normalizer is congruent
  mod `p` to the index of `H`. -/
theorem card_quotient_normalizer_modEq_card_quotient [Finite G] {p : ℕ} {n : ℕ} [hp : Fact p.Prime]
    {H : Subgroup G} (hH : Nat.card H = p ^ n) :
    Nat.card (normalizer H ⧸ Subgroup.comap ((normalizer H).subtype : normalizer H →* G) H) ≡
      Nat.card (G ⧸ H) [MOD p] := by
  rw [← Nat.card_congr (fixedPointsMulLeftCosetsEquivQuotient H)]
  exact ((IsPGroup.of_card hH).card_modEq_card_fixedPoints _).symm

/-- If `H` is a subgroup of `G` of cardinality `p ^ n`, then the cardinality of the
  normalizer of `H` is congruent mod `p ^ (n + 1)` to the cardinality of `G`. -/
theorem card_normalizer_modEq_card [Finite G] {p : ℕ} {n : ℕ} [hp : Fact p.Prime] {H : Subgroup G}
    (hH : Nat.card H = p ^ n) : Nat.card (normalizer H) ≡ Nat.card G [MOD p ^ (n + 1)] := by
  have : H.subgroupOf (normalizer H) ≃ H := (subgroupOfEquivOfLe le_normalizer).toEquiv
  rw [card_eq_card_quotient_mul_card_subgroup H,
    card_eq_card_quotient_mul_card_subgroup (H.subgroupOf (normalizer H)), Nat.card_congr this,
    hH, pow_succ']
  exact (card_quotient_normalizer_modEq_card_quotient hH).mul_right' _

<<<<<<< HEAD
/-set_option {optN.getId.toString} {opt.getId.toString} in-/ -- See https://github.com/leanprover-community/mathlib4/issues/12532
=======
>>>>>>> 9c5455a1
/-- If `H` is a `p`-subgroup but not a Sylow `p`-subgroup, then `p` divides the
  index of `H` inside its normalizer. -/
theorem prime_dvd_card_quotient_normalizer [Finite G] {p : ℕ} {n : ℕ} [Fact p.Prime]
    (hdvd : p ^ (n + 1) ∣ Nat.card G) {H : Subgroup G} (hH : Nat.card H = p ^ n) :
    p ∣ Nat.card (normalizer H ⧸ Subgroup.comap ((normalizer H).subtype : normalizer H →* G) H) :=
  let ⟨s, hs⟩ := exists_eq_mul_left_of_dvd hdvd
  have hcard : Nat.card (G ⧸ H) = s * p :=
    (mul_left_inj' (show Nat.card H ≠ 0 from Nat.card_pos.ne')).1
      (by
        rw [← card_eq_card_quotient_mul_card_subgroup H, hH, hs, pow_succ', mul_assoc, mul_comm p])
  have hm :
    s * p % p =
      Nat.card (normalizer H ⧸ Subgroup.comap ((normalizer H).subtype : normalizer H →* G) H) % p :=
    hcard ▸ (card_quotient_normalizer_modEq_card_quotient hH).symm
  Nat.dvd_of_mod_eq_zero (by rwa [Nat.mod_eq_zero_of_dvd (dvd_mul_left _ _), eq_comm] at hm)

/-- If `H` is a `p`-subgroup but not a Sylow `p`-subgroup of cardinality `p ^ n`,
  then `p ^ (n + 1)` divides the cardinality of the normalizer of `H`. -/
theorem prime_pow_dvd_card_normalizer [Finite G] {p : ℕ} {n : ℕ} [_hp : Fact p.Prime]
    (hdvd : p ^ (n + 1) ∣ Nat.card G) {H : Subgroup G} (hH : Nat.card H = p ^ n) :
    p ^ (n + 1) ∣ Nat.card (normalizer H) :=
  Nat.modEq_zero_iff_dvd.1 ((card_normalizer_modEq_card hH).trans hdvd.modEq_zero_nat)

<<<<<<< HEAD
/-set_option {optN.getId.toString} {opt.getId.toString} in-/ -- See https://github.com/leanprover-community/mathlib4/issues/12532
=======
>>>>>>> 9c5455a1
/-- If `H` is a subgroup of `G` of cardinality `p ^ n`,
  then `H` is contained in a subgroup of cardinality `p ^ (n + 1)`
  if `p ^ (n + 1)` divides the cardinality of `G` -/
theorem exists_subgroup_card_pow_succ [Finite G] {p : ℕ} {n : ℕ} [hp : Fact p.Prime]
    (hdvd : p ^ (n + 1) ∣ Nat.card G) {H : Subgroup G} (hH : Nat.card H = p ^ n) :
    ∃ K : Subgroup G, Nat.card K = p ^ (n + 1) ∧ H ≤ K :=
  let ⟨s, hs⟩ := exists_eq_mul_left_of_dvd hdvd
  have hcard : Nat.card (G ⧸ H) = s * p :=
    (mul_left_inj' (show Nat.card H ≠ 0 from Nat.card_pos.ne')).1
      (by
        rw [← card_eq_card_quotient_mul_card_subgroup H, hH, hs, pow_succ', mul_assoc, mul_comm p])
  have hm : s * p % p = Nat.card (normalizer H ⧸ H.subgroupOf H.normalizer) % p :=
    Nat.card_congr (fixedPointsMulLeftCosetsEquivQuotient H) ▸
      hcard ▸ (IsPGroup.of_card hH).card_modEq_card_fixedPoints _
  have hm' : p ∣ Nat.card (normalizer H ⧸ H.subgroupOf H.normalizer) :=
    Nat.dvd_of_mod_eq_zero (by rwa [Nat.mod_eq_zero_of_dvd (dvd_mul_left _ _), eq_comm] at hm)
  let ⟨x, hx⟩ := @exists_prime_orderOf_dvd_card' _ (QuotientGroup.Quotient.group _) _ _ hp hm'
  have hequiv : H ≃ H.subgroupOf H.normalizer := (subgroupOfEquivOfLe le_normalizer).symm.toEquiv
  ⟨Subgroup.map (normalizer H).subtype
      (Subgroup.comap (mk' (H.subgroupOf H.normalizer)) (zpowers x)), by
    show Nat.card (Subgroup.map H.normalizer.subtype
              (comap (mk' (H.subgroupOf H.normalizer)) (Subgroup.zpowers x))) = p ^ (n + 1)
    suffices Nat.card (Subtype.val ''
              (Subgroup.comap (mk' (H.subgroupOf H.normalizer)) (zpowers x) : Set H.normalizer)) =
        p ^ (n + 1)
      by convert this using 2
    rw [Nat.card_image_of_injective Subtype.val_injective
        (Subgroup.comap (mk' (H.subgroupOf H.normalizer)) (zpowers x) : Set H.normalizer),
      pow_succ, ← hH, Nat.card_congr hequiv, ← hx, ← Nat.card_zpowers, ←
      Nat.card_prod]
    exact Nat.card_congr
      (preimageMkEquivSubgroupProdSet (H.subgroupOf H.normalizer) (zpowers x)), by
    intro y hy
    simp only [exists_prop, Subgroup.coe_subtype, mk'_apply, Subgroup.mem_map, Subgroup.mem_comap]
    refine ⟨⟨y, le_normalizer hy⟩, ⟨0, ?_⟩, rfl⟩
    dsimp only
    rw [zpow_zero, eq_comm, QuotientGroup.eq_one_iff]
    simpa using hy⟩

/-- If `H` is a subgroup of `G` of cardinality `p ^ n`,
  then `H` is contained in a subgroup of cardinality `p ^ m`
  if `n ≤ m` and `p ^ m` divides the cardinality of `G` -/
theorem exists_subgroup_card_pow_prime_le [Finite G] (p : ℕ) :
    ∀ {n m : ℕ} [_hp : Fact p.Prime] (_hdvd : p ^ m ∣ Nat.card G) (H : Subgroup G)
      (_hH : Nat.card H = p ^ n) (_hnm : n ≤ m), ∃ K : Subgroup G, Nat.card K = p ^ m ∧ H ≤ K
  | n, m => fun {hdvd H hH hnm} =>
    (lt_or_eq_of_le hnm).elim
      (fun hnm : n < m =>
        have h0m : 0 < m := lt_of_le_of_lt n.zero_le hnm
        have _wf : m - 1 < m := Nat.sub_lt h0m zero_lt_one
        have hnm1 : n ≤ m - 1 := le_tsub_of_add_le_right hnm
        let ⟨K, hK⟩ :=
          @exists_subgroup_card_pow_prime_le _ _ n (m - 1) _
            (Nat.pow_dvd_of_le_of_pow_dvd tsub_le_self hdvd) H hH hnm1
        have hdvd' : p ^ (m - 1 + 1) ∣ Nat.card G := by rwa [tsub_add_cancel_of_le h0m.nat_succ_le]
        let ⟨K', hK'⟩ := @exists_subgroup_card_pow_succ _ _ _ _ _ _ hdvd' K hK.1
        ⟨K', by rw [hK'.1, tsub_add_cancel_of_le h0m.nat_succ_le], le_trans hK.2 hK'.2⟩)
      fun hnm : n = m => ⟨H, by simp [hH, hnm]⟩

/-- A generalisation of **Sylow's first theorem**. If `p ^ n` divides
  the cardinality of `G`, then there is a subgroup of cardinality `p ^ n` -/
theorem exists_subgroup_card_pow_prime [Finite G] (p : ℕ) {n : ℕ} [Fact p.Prime]
    (hdvd : p ^ n ∣ Nat.card G) : ∃ K : Subgroup G, Nat.card K = p ^ n :=
  let ⟨K, hK⟩ := exists_subgroup_card_pow_prime_le p hdvd ⊥
    (by rw [card_bot, pow_zero]) n.zero_le
  ⟨K, hK.1⟩

/-- A special case of **Sylow's first theorem**. If `G` is a `p`-group of size at least `p ^ n`
then there is a subgroup of cardinality `p ^ n`. -/
lemma exists_subgroup_card_pow_prime_of_le_card {n p : ℕ} (hp : p.Prime) (h : IsPGroup p G)
    (hn : p ^ n ≤ Nat.card G) : ∃ H : Subgroup G, Nat.card H = p ^ n := by
  have : Fact p.Prime := ⟨hp⟩
  have : Finite G := Nat.finite_of_card_ne_zero <| by linarith [Nat.one_le_pow n p hp.pos]
  obtain ⟨m, hm⟩ := h.exists_card_eq
  refine exists_subgroup_card_pow_prime _ ?_
  rw [hm] at hn ⊢
  exact pow_dvd_pow _ <| (Nat.pow_le_pow_iff_right hp.one_lt).1 hn

/-- A special case of **Sylow's first theorem**. If `G` is a `p`-group and `H` a subgroup of size at
least `p ^ n` then there is a subgroup of `H` of cardinality `p ^ n`. -/
lemma exists_subgroup_le_card_pow_prime_of_le_card {n p : ℕ} (hp : p.Prime) (h : IsPGroup p G)
    {H : Subgroup G} (hn : p ^ n ≤ Nat.card H) : ∃ H' ≤ H, Nat.card H' = p ^ n := by
  obtain ⟨H', H'card⟩ := exists_subgroup_card_pow_prime_of_le_card hp (h.to_subgroup H) hn
  refine ⟨H'.map H.subtype, map_subtype_le _, ?_⟩
  rw [← H'card]
  let e : H' ≃* H'.map H.subtype := H'.equivMapOfInjective (Subgroup.subtype H) H.subtype_injective
  exact Nat.card_congr e.symm.toEquiv

/-- A special case of **Sylow's first theorem**. If `G` is a `p`-group and `H` a subgroup of size at
least `k` then there is a subgroup of `H` of cardinality between `k / p` and `k`. -/
lemma exists_subgroup_le_card_le {k p : ℕ} (hp : p.Prime) (h : IsPGroup p G) {H : Subgroup G}
    (hk : k ≤ Nat.card H) (hk₀ : k ≠ 0) : ∃ H' ≤ H, Nat.card H' ≤ k ∧ k < p * Nat.card H' := by
  obtain ⟨m, hmk, hkm⟩ : ∃ s, p ^ s ≤ k ∧ k < p ^ (s + 1) :=
    exists_nat_pow_near (Nat.one_le_iff_ne_zero.2 hk₀) hp.one_lt
  obtain ⟨H', H'H, H'card⟩ := exists_subgroup_le_card_pow_prime_of_le_card hp h (hmk.trans hk)
  refine ⟨H', H'H, ?_⟩
  simpa only [pow_succ', H'card] using And.intro hmk hkm

theorem pow_dvd_card_of_pow_dvd_card [Finite G] {p n : ℕ} [hp : Fact p.Prime] (P : Sylow p G)
    (hdvd : p ^ n ∣ Nat.card G) : p ^ n ∣ Nat.card P := by
  rw [← index_mul_card P.1] at hdvd
  exact (hp.1.coprime_pow_of_not_dvd P.not_dvd_index).symm.dvd_of_dvd_mul_left hdvd

theorem dvd_card_of_dvd_card [Finite G] {p : ℕ} [Fact p.Prime] (P : Sylow p G)
    (hdvd : p ∣ Nat.card G) : p ∣ Nat.card P := by
  rw [← pow_one p] at hdvd
  have key := P.pow_dvd_card_of_pow_dvd_card hdvd
  rwa [pow_one] at key

/-- Sylow subgroups are Hall subgroups. -/
theorem card_coprime_index [Finite G] {p : ℕ} [hp : Fact p.Prime] (P : Sylow p G) :
    (Nat.card P).Coprime P.index :=
  let ⟨_n, hn⟩ := IsPGroup.iff_card.mp P.2
  hn.symm ▸ (hp.1.coprime_pow_of_not_dvd P.not_dvd_index).symm

theorem ne_bot_of_dvd_card [Finite G] {p : ℕ} [hp : Fact p.Prime] (P : Sylow p G)
    (hdvd : p ∣ Nat.card G) : (P : Subgroup G) ≠ ⊥ := by
  refine fun h => hp.out.not_dvd_one ?_
  have key : p ∣ Nat.card P := P.dvd_card_of_dvd_card hdvd
  rwa [h, card_bot] at key

/-- The cardinality of a Sylow subgroup is `p ^ n`
 where `n` is the multiplicity of `p` in the group order. -/
theorem card_eq_multiplicity [Finite G] {p : ℕ} [hp : Fact p.Prime] (P : Sylow p G) :
    Nat.card P = p ^ Nat.factorization (Nat.card G) p := by
  obtain ⟨n, heq : Nat.card P = _⟩ := IsPGroup.iff_card.mp P.isPGroup'
  refine Nat.dvd_antisymm ?_ (P.pow_dvd_card_of_pow_dvd_card (Nat.ordProj_dvd _ p))
  rw [heq, ← hp.out.pow_dvd_iff_dvd_ordProj (show Nat.card G ≠ 0 from Nat.card_pos.ne'), ← heq]
  exact P.1.card_subgroup_dvd_card

/-- If `G` has a normal Sylow `p`-subgroup, then it is the only Sylow `p`-subgroup. -/
noncomputable def unique_of_normal {p : ℕ} [Fact p.Prime] [Finite (Sylow p G)] (P : Sylow p G)
    (h : P.Normal) : Unique (Sylow p G) := by
  refine { uniq := fun Q ↦ ?_ }
  obtain ⟨x, h1⟩ := exists_smul_eq G P Q
  obtain ⟨x, h2⟩ := exists_smul_eq G P default
  rw [smul_eq_of_normal] at h1 h2
  rw [← h1, ← h2]

section Pointwise

open Pointwise

theorem characteristic_of_normal {p : ℕ} [Fact p.Prime] [Finite (Sylow p G)] (P : Sylow p G)
    (h : P.Normal) : P.Characteristic := by
  haveI := unique_of_normal P h
  rw [characteristic_iff_map_eq]
  intro Φ
  show (Φ • P).toSubgroup = P.toSubgroup
  congr
  simp [eq_iff_true_of_subsingleton]

end Pointwise

theorem normal_of_normalizer_normal {p : ℕ} [Fact p.Prime] [Finite (Sylow p G)] (P : Sylow p G)
    (hn : P.normalizer.Normal) : P.Normal := by
  rw [← normalizer_eq_top_iff, ← normalizer_sup_eq_top' P le_normalizer, sup_idem]

@[simp]
theorem normalizer_normalizer {p : ℕ} [Fact p.Prime] [Finite (Sylow p G)] (P : Sylow p G) :
    P.normalizer.normalizer = P.normalizer := by
  have := normal_of_normalizer_normal (P.subtype (le_normalizer.trans le_normalizer))
  rw [coe_subtype, normal_subgroupOf_iff_le_normalizer (le_normalizer.trans le_normalizer),
    ← subgroupOf_normalizer_eq (le_normalizer.trans le_normalizer)] at this
  exact le_antisymm (this normal_in_normalizer) le_normalizer

theorem normal_of_all_max_subgroups_normal [Finite G]
    (hnc : ∀ H : Subgroup G, IsCoatom H → H.Normal) {p : ℕ} [Fact p.Prime] [Finite (Sylow p G)]
    (P : Sylow p G) : P.Normal :=
  normalizer_eq_top_iff.mp
    (by
      rcases eq_top_or_exists_le_coatom P.normalizer with (heq | ⟨K, hK, hNK⟩)
      · exact heq
      · haveI := hnc _ hK
        have hPK : P ≤ K := le_trans le_normalizer hNK
        refine (hK.1 ?_).elim
        rw [← sup_of_le_right hNK, P.normalizer_sup_eq_top' hPK])

theorem normal_of_normalizerCondition (hnc : NormalizerCondition G) {p : ℕ} [Fact p.Prime]
    [Finite (Sylow p G)] (P : Sylow p G) : P.Normal :=
  normalizer_eq_top_iff.mp <|
    normalizerCondition_iff_only_full_group_self_normalizing.mp hnc _ <| normalizer_normalizer _

/-- If all its Sylow subgroups are normal, then a finite group is isomorphic to the direct product
of these Sylow subgroups.
-/
noncomputable def directProductOfNormal [Finite G]
    (hn : ∀ {p : ℕ} [Fact p.Prime] (P : Sylow p G), P.Normal) :
    (∀ p : (Nat.card G).primeFactors, ∀ P : Sylow p G, P) ≃* G := by
  have := Fintype.ofFinite G
  set ps := (Nat.card G).primeFactors
  -- “The” Sylow subgroup for p
  let P : ∀ p, Sylow p G := default
  have : ∀ p, Fintype (P p) := fun p ↦ Fintype.ofFinite (P p)
  have hcomm : Pairwise fun p₁ p₂ : ps => ∀ x y : G, x ∈ P p₁ → y ∈ P p₂ → Commute x y := by
    rintro ⟨p₁, hp₁⟩ ⟨p₂, hp₂⟩ hne
    haveI hp₁' := Fact.mk (Nat.prime_of_mem_primeFactors hp₁)
    haveI hp₂' := Fact.mk (Nat.prime_of_mem_primeFactors hp₂)
    have hne' : p₁ ≠ p₂ := by simpa using hne
    apply Subgroup.commute_of_normal_of_disjoint _ _ (hn (P p₁)) (hn (P p₂))
    apply IsPGroup.disjoint_of_ne p₁ p₂ hne' _ _ (P p₁).isPGroup' (P p₂).isPGroup'
  refine MulEquiv.trans (N := ∀ p : ps, P p) ?_ ?_
  -- There is only one Sylow subgroup for each p, so the inner product is trivial
  · -- here we need to help the elaborator with an explicit instantiation
    apply @MulEquiv.piCongrRight ps (fun p => ∀ P : Sylow p G, P) (fun p => P p) _ _
    rintro ⟨p, hp⟩
    haveI hp' := Fact.mk (Nat.prime_of_mem_primeFactors hp)
    letI := unique_of_normal _ (hn (P p))
    apply MulEquiv.piUnique
  apply MulEquiv.ofBijective (Subgroup.noncommPiCoprod hcomm)
  apply (Fintype.bijective_iff_injective_and_card _).mpr
  constructor
  · apply Subgroup.injective_noncommPiCoprod_of_iSupIndep
    apply independent_of_coprime_order hcomm
    rintro ⟨p₁, hp₁⟩ ⟨p₂, hp₂⟩ hne
    haveI hp₁' := Fact.mk (Nat.prime_of_mem_primeFactors hp₁)
    haveI hp₂' := Fact.mk (Nat.prime_of_mem_primeFactors hp₂)
    have hne' : p₁ ≠ p₂ := by simpa using hne
    simp only [← Nat.card_eq_fintype_card]
    apply IsPGroup.coprime_card_of_ne p₁ p₂ hne' _ _ (P p₁).isPGroup' (P p₂).isPGroup'
  · simp only [← Nat.card_eq_fintype_card]
    calc
      Nat.card (∀ p : ps, P p) = ∏ p : ps, Nat.card (P p) := Nat.card_pi
      _ = ∏ p : ps, p.1 ^ (Nat.card G).factorization p.1 := by
        congr 1 with ⟨p, hp⟩
        exact @card_eq_multiplicity _ _ _ p ⟨Nat.prime_of_mem_primeFactors hp⟩ (P p)
      _ = ∏ p ∈ ps, p ^ (Nat.card G).factorization p :=
        (Finset.prod_finset_coe (fun p => p ^ (Nat.card G).factorization p) _)
      _ = (Nat.card G).factorization.prod (· ^ ·) := rfl
      _ = Nat.card G := Nat.factorization_prod_pow_eq_self Nat.card_pos.ne'

end Sylow<|MERGE_RESOLUTION|>--- conflicted
+++ resolved
@@ -565,10 +565,6 @@
     hH, pow_succ']
   exact (card_quotient_normalizer_modEq_card_quotient hH).mul_right' _
 
-<<<<<<< HEAD
-/-set_option {optN.getId.toString} {opt.getId.toString} in-/ -- See https://github.com/leanprover-community/mathlib4/issues/12532
-=======
->>>>>>> 9c5455a1
 /-- If `H` is a `p`-subgroup but not a Sylow `p`-subgroup, then `p` divides the
   index of `H` inside its normalizer. -/
 theorem prime_dvd_card_quotient_normalizer [Finite G] {p : ℕ} {n : ℕ} [Fact p.Prime]
@@ -592,10 +588,6 @@
     p ^ (n + 1) ∣ Nat.card (normalizer H) :=
   Nat.modEq_zero_iff_dvd.1 ((card_normalizer_modEq_card hH).trans hdvd.modEq_zero_nat)
 
-<<<<<<< HEAD
-/-set_option {optN.getId.toString} {opt.getId.toString} in-/ -- See https://github.com/leanprover-community/mathlib4/issues/12532
-=======
->>>>>>> 9c5455a1
 /-- If `H` is a subgroup of `G` of cardinality `p ^ n`,
   then `H` is contained in a subgroup of cardinality `p ^ (n + 1)`
   if `p ^ (n + 1)` divides the cardinality of `G` -/
