--- conflicted
+++ resolved
@@ -353,15 +353,9 @@
 @[to_additive (attr := elab_as_elim) "An induction principle for additive closure membership. If `p`
   holds for all elements of `s`, and is preserved under addition, then `p` holds for all
   elements of the additive closure of `s`."]
-<<<<<<< HEAD
-theorem closure_induction {p : M → Prop} {x} (h : x ∈ closure s) (Hs : ∀ x ∈ s, p x)
-    (Hmul : ∀ x y, p x → p y → p (x * y)) : p x :=
-  (@closure_le _ _ _ ⟨⟨p⟩, Hmul _ _⟩).2 Hs h
-=======
 theorem closure_induction {p : M → Prop} {x} (h : x ∈ closure s) (mem : ∀ x ∈ s, p x)
     (mul : ∀ x y, p x → p y → p (x * y)) : p x :=
-  (@closure_le _ _ _ ⟨p, mul _ _⟩).2 mem h
->>>>>>> 7a71e528
+  (@closure_le _ _ _ ⟨⟨p⟩, mul _ _⟩).2 mem h
 #align subsemigroup.closure_induction Subsemigroup.closure_induction
 #align add_subsemigroup.closure_induction AddSubsemigroup.closure_induction
 
