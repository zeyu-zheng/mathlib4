--- conflicted
+++ resolved
@@ -832,11 +832,7 @@
       else g ^ (cast k : ℤ) * q.out'.out' := by
   rw [smul_apply_eq_smul_apply_inv_smul, transferTransversal_apply, transferFunction_apply, ←
     mul_smul, ← zpow_neg_one, ← zpow_add, quotientEquivSigmaZMod_apply, smul_eq_mul, ← mul_assoc,
-<<<<<<< HEAD
-    ← zpow_one_add, Int.cast_add, Int.cast_neg, Int.cast_one, int_cast_cast, cast_id', id, ←
-=======
     ← zpow_one_add, Int.cast_add, Int.cast_neg, Int.cast_one, intCast_cast, cast_id', id, ←
->>>>>>> 2eed8869
     sub_eq_neg_add, cast_sub_one, add_sub_cancel]
   by_cases hk : k = 0
   · rw [if_pos hk, if_pos hk, zpow_natCast]
