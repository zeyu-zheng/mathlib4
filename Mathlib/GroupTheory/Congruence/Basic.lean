--- conflicted
+++ resolved
@@ -61,134 +61,6 @@
   { @piSetoid _ _ fun i => (C i).toSetoid with
     mul' := fun h1 h2 i => (C i).mul (h1 i) (h2 i) }
 
-<<<<<<< HEAD
-variable (c)
-
--- Quotients
-/-- Defining the quotient by a congruence relation of a type with a multiplication. -/
-@[to_additive "Defining the quotient by an additive congruence relation of a type with
-an addition."]
-protected def Quotient :=
-  Quotient c.toSetoid
-
--- Porting note: made implicit
-variable {c}
-
-/-- The morphism into the quotient by a congruence relation -/
-@[to_additive (attr := coe) "The morphism into the quotient by an additive congruence relation"]
-def toQuotient : M → c.Quotient :=
-  Quotient.mk''
-
-variable (c)
-
--- Porting note: was `priority 0`. why?
-/-- Coercion from a type with a multiplication to its quotient by a congruence relation.
-
-See Note [use has_coe_t]. -/
-@[to_additive "Coercion from a type with an addition to its quotient by an additive congruence
-relation"]
-instance (priority := 10) : CoeTC M c.Quotient :=
-  ⟨toQuotient⟩
-
--- Lower the priority since it unifies with any quotient type.
-/-- The quotient by a decidable congruence relation has decidable equality. -/
-@[to_additive "The quotient by a decidable additive congruence relation has decidable equality."]
-instance (priority := 500) [∀ a b, Decidable (c a b)] : DecidableEq c.Quotient :=
-  inferInstanceAs (DecidableEq (Quotient c.toSetoid))
-
-@[to_additive (attr := simp)]
-theorem quot_mk_eq_coe {M : Type*} [Mul M] (c : Con M) (x : M) : Quot.mk c x = (x : c.Quotient) :=
-  rfl
-
--- Porting note (#11215): TODO: restore `elab_as_elim`
-/-- The function on the quotient by a congruence relation `c` induced by a function that is
-    constant on `c`'s equivalence classes. -/
-@[to_additive "The function on the quotient by a congruence relation `c`
-induced by a function that is constant on `c`'s equivalence classes."]
-protected def liftOn {β} {c : Con M} (q : c.Quotient) (f : M → β) (h : ∀ a b, c a b → f a = f b) :
-    β :=
-  Quotient.liftOn' q f h
-
--- Porting note (#11215): TODO: restore `elab_as_elim`
-/-- The binary function on the quotient by a congruence relation `c` induced by a binary function
-    that is constant on `c`'s equivalence classes. -/
-@[to_additive "The binary function on the quotient by a congruence relation `c`
-induced by a binary function that is constant on `c`'s equivalence classes."]
-protected def liftOn₂ {β} {c : Con M} (q r : c.Quotient) (f : M → M → β)
-    (h : ∀ a₁ a₂ b₁ b₂, c a₁ b₁ → c a₂ b₂ → f a₁ a₂ = f b₁ b₂) : β :=
-  Quotient.liftOn₂' q r f h
-
-/-- A version of `Quotient.hrecOn₂'` for quotients by `Con`. -/
-@[to_additive "A version of `Quotient.hrecOn₂'` for quotients by `AddCon`."]
-protected def hrecOn₂ {cM : Con M} {cN : Con N} {φ : cM.Quotient → cN.Quotient → Sort*}
-    (a : cM.Quotient) (b : cN.Quotient) (f : ∀ (x : M) (y : N), φ x y)
-    (h : ∀ x y x' y', cM x x' → cN y y' → HEq (f x y) (f x' y')) : φ a b :=
-  Quotient.hrecOn₂ a b f h
-
-@[to_additive (attr := simp)]
-theorem hrec_on₂_coe {cM : Con M} {cN : Con N} {φ : cM.Quotient → cN.Quotient → Sort*} (a : M)
-    (b : N) (f : ∀ (x : M) (y : N), φ x y)
-    (h : ∀ x y x' y', cM x x' → cN y y' → HEq (f x y) (f x' y')) :
-    Con.hrecOn₂ (↑a) (↑b) f h = f a b :=
-  rfl
-
-variable {c}
-
-/-- The inductive principle used to prove propositions about the elements of a quotient by a
-    congruence relation. -/
-@[to_additive (attr := elab_as_elim) "The inductive principle used to prove propositions about
-the elements of a quotient by an additive congruence relation."]
-protected theorem induction_on {C : c.Quotient → Prop} (q : c.Quotient) (H : ∀ x : M, C x) : C q :=
-  Quotient.inductionOn q H
-
-/-- A version of `Con.induction_on` for predicates which take two arguments. -/
-@[to_additive (attr := elab_as_elim) "A version of `AddCon.induction_on` for predicates which take
-two arguments."]
-protected theorem induction_on₂ {d : Con N} {C : c.Quotient → d.Quotient → Prop} (p : c.Quotient)
-    (q : d.Quotient) (H : ∀ (x : M) (y : N), C x y) : C p q :=
-  Quotient.inductionOn₂ p q H
-
-variable (c)
-
-/-- Two elements are related by a congruence relation `c` iff they are represented by the same
-    element of the quotient by `c`. -/
-@[to_additive (attr := simp) "Two elements are related by an additive congruence relation `c` iff
-they are represented by the same element of the quotient by `c`."]
-protected theorem eq {a b : M} : (a : c.Quotient) = (b : c.Quotient) ↔ c a b :=
-  Quotient.eq''
-
-/-- The multiplication induced on the quotient by a congruence relation on a type with a
-    multiplication. -/
-@[to_additive "The addition induced on the quotient by an additive congruence relation on a type
-with an addition."]
-instance hasMul : Mul c.Quotient :=
-  ⟨Quotient.map₂' (· * ·) fun _ _ h1 _ _ h2 => c.mul h1 h2⟩
-
-/-- The kernel of the quotient map induced by a congruence relation `c` equals `c`. -/
-@[to_additive (attr := simp) "The kernel of the quotient map induced by an additive congruence
-relation `c` equals `c`."]
-theorem mul_ker_mk_eq : (mulKer ((↑) : M → c.Quotient) fun _ _ => rfl) = c :=
-  ext fun _ _ => Quotient.eq''
-
-variable {c}
-
-/-- The coercion to the quotient of a congruence relation commutes with multiplication (by
-    definition). -/
-@[to_additive (attr := simp) "The coercion to the quotient of an additive congruence relation
-commutes with addition (by definition)."]
-theorem coe_mul (x y : M) : (↑(x * y) : c.Quotient) = ↑x * ↑y :=
-  rfl
-
-/-- Definition of the function on the quotient by a congruence relation `c` induced by a function
-    that is constant on `c`'s equivalence classes. -/
-@[to_additive (attr := simp) "Definition of the function on the quotient by an additive congruence
-relation `c` induced by a function that is constant on `c`'s equivalence classes."]
-protected theorem liftOn_coe {β} (c : Con M) (f : M → β) (h : ∀ a b, c a b → f a = f b) (x : M) :
-    Con.liftOn (x : c.Quotient) f h = f x :=
-  rfl
-
-=======
->>>>>>> 66f63643
 /-- Makes an isomorphism of quotients by two congruence relations, given that the relations are
     equal. -/
 @[to_additive "Makes an additive isomorphism of quotients by two additive congruence relations,
@@ -203,28 +75,6 @@
 
 variable [MulOneClass M] [MulOneClass N] [MulOneClass P] (c : Con M)
 
-<<<<<<< HEAD
-/-- The quotient of a monoid by a congruence relation is a monoid. -/
-@[to_additive "The quotient of an `AddMonoid` by an additive congruence relation is
-an `AddMonoid`."]
-instance mulOneClass : MulOneClass c.Quotient where
-  one := ((1 : M) : c.Quotient)
-  mul_one x := Quotient.inductionOn x fun _ => congr_arg ((↑) : M → c.Quotient) <| mul_one _
-  one_mul x := Quotient.inductionOn x fun _ => congr_arg ((↑) : M → c.Quotient) <| one_mul _
-
-variable {c}
-
-/-- The 1 of the quotient of a monoid by a congruence relation is the equivalence class of the
-    monoid's 1. -/
-@[to_additive (attr := simp) "The 0 of the quotient of an `AddMonoid` by an additive congruence
-relation is the equivalence class of the `AddMonoid`'s 0."]
-theorem coe_one : ((1 : M) : c.Quotient) = 1 :=
-  rfl
-
-variable (c)
-
-=======
->>>>>>> 66f63643
 -- Porting note: made M implicit
 /-- The submonoid of `M × M` defined by a congruence relation on a monoid `M`. -/
 @[to_additive (attr := coe) "The `AddSubmonoid` of `M × M` defined by an additive congruence
@@ -290,33 +140,6 @@
 theorem kerLift_range_eq : MonoidHom.mrange (kerLift f) = MonoidHom.mrange f :=
   lift_range fun _ _ => id
 
-<<<<<<< HEAD
-/-- A monoid homomorphism `f` induces an injective homomorphism on the quotient by `f`'s kernel. -/
-@[to_additive "An `AddMonoid` homomorphism `f` induces an injective homomorphism on the quotient
-by `f`'s kernel."]
-theorem kerLift_injective (f : M →* P) : Injective (kerLift f) := fun x y =>
-  Quotient.inductionOn₂ x y fun _ _ => (ker f).eq.2
-
-/-- Given congruence relations `c, d` on a monoid such that `d` contains `c`, `d`'s quotient
-    map induces a homomorphism from the quotient by `c` to the quotient by `d`. -/
-@[to_additive "Given additive congruence relations `c, d` on an `AddMonoid` such that `d`
-contains `c`, `d`'s quotient map induces a homomorphism from the quotient by `c` to the quotient
-by `d`."]
-def map (c d : Con M) (h : c ≤ d) : c.Quotient →* d.Quotient :=
-  (c.lift d.mk') fun x y hc => show (ker d.mk') x y from (mk'_ker d).symm ▸ h hc
-
-/-- Given congruence relations `c, d` on a monoid such that `d` contains `c`, the definition of
-    the homomorphism from the quotient by `c` to the quotient by `d` induced by `d`'s quotient
-    map. -/
-@[to_additive "Given additive congruence relations `c, d` on an `AddMonoid` such that `d`
-contains `c`, the definition of the homomorphism from the quotient by `c` to the quotient by `d`
-induced by `d`'s quotient map."]
-theorem map_apply {c d : Con M} (h : c ≤ d) (x) :
-    c.map d h x = c.lift d.mk' (fun _ _ hc => d.eq.2 <| h hc) x :=
-  rfl
-
-=======
->>>>>>> 66f63643
 variable (c)
 
 /-- The **first isomorphism theorem for monoids**. -/
