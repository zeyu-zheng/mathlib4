/-
Copyright (c) 2015 Microsoft Corporation. All rights reserved.
Released under Apache 2.0 license as described in the file LICENSE.
Authors: Leonardo de Moura, Mario Carneiro
-/
import Mathlib.Algebra.Group.Pi
import Mathlib.Algebra.Group.Prod
import Mathlib.Algebra.Hom.Iterate
import Mathlib.Logic.Equiv.Set

#align_import group_theory.perm.basic from "leanprover-community/mathlib"@"b86832321b586c6ac23ef8cdef6a7a27e42b13bd"

/-!
# The group of permutations (self-equivalences) of a type `α`

This file defines the `Group` structure on `Equiv.Perm α`.
-/


universe u v

namespace Equiv

variable {α : Type u} {β : Type v}

namespace Perm

instance permGroup : Group (Perm α) where
  mul f g := Equiv.trans g f
  one := Equiv.refl α
  inv := Equiv.symm
  mul_assoc f g h := (trans_assoc _ _ _).symm
  one_mul := trans_refl
  mul_one := refl_trans
  mul_left_inv := self_trans_symm
#align equiv.perm.perm_group Equiv.Perm.permGroup

@[simp]
theorem default_eq : (default : Perm α) = 1 :=
  rfl
#align equiv.perm.default_eq Equiv.Perm.default_eq

/-- The permutation of a type is equivalent to the units group of the endomorphisms monoid of this
type. -/
@[simps]
def equivUnitsEnd : Perm α ≃* Units (Function.End α) where
  -- Porting note: needed to add `.toFun`.
  toFun e := ⟨e.toFun, e.symm.toFun, e.self_comp_symm, e.symm_comp_self⟩
  invFun u :=
    ⟨(u : Function.End α), (↑u⁻¹ : Function.End α), congr_fun u.inv_val, congr_fun u.val_inv⟩
  left_inv _ := ext fun _ => rfl
  right_inv _ := Units.ext rfl
  map_mul' _ _ := rfl
#align equiv.perm.equiv_units_End Equiv.Perm.equivUnitsEnd
#align equiv.perm.equiv_units_End_symm_apply_apply Equiv.Perm.equivUnitsEnd_symm_apply_apply
#align equiv.perm.equiv_units_End_symm_apply_symm_apply Equiv.Perm.equivUnitsEnd_symm_apply_symm_apply

/-- Lift a monoid homomorphism `f : G →* Function.End α` to a monoid homomorphism
`f : G →* Equiv.Perm α`. -/
@[simps!]
def _root_.MonoidHom.toHomPerm {G : Type*} [Group G] (f : G →* Function.End α) : G →* Perm α :=
  equivUnitsEnd.symm.toMonoidHom.comp f.toHomUnits
#align monoid_hom.to_hom_perm MonoidHom.toHomPerm
#align monoid_hom.to_hom_perm_apply_symm_apply MonoidHom.toHomPerm_apply_symm_apply
#align monoid_hom.to_hom_perm_apply_apply MonoidHom.toHomPerm_apply_apply

theorem mul_apply (f g : Perm α) (x) : (f * g) x = f (g x) :=
  Equiv.trans_apply _ _ _
#align equiv.perm.mul_apply Equiv.Perm.mul_apply

theorem one_apply (x) : (1 : Perm α) x = x :=
  rfl
#align equiv.perm.one_apply Equiv.Perm.one_apply

@[simp]
theorem inv_apply_self (f : Perm α) (x) : f⁻¹ (f x) = x :=
  f.symm_apply_apply x
#align equiv.perm.inv_apply_self Equiv.Perm.inv_apply_self

@[simp]
theorem apply_inv_self (f : Perm α) (x) : f (f⁻¹ x) = x :=
  f.apply_symm_apply x
#align equiv.perm.apply_inv_self Equiv.Perm.apply_inv_self

theorem one_def : (1 : Perm α) = Equiv.refl α :=
  rfl
#align equiv.perm.one_def Equiv.Perm.one_def

theorem mul_def (f g : Perm α) : f * g = g.trans f :=
  rfl
#align equiv.perm.mul_def Equiv.Perm.mul_def

theorem inv_def (f : Perm α) : f⁻¹ = f.symm :=
  rfl
#align equiv.perm.inv_def Equiv.Perm.inv_def

@[simp, norm_cast] lemma coe_one : ⇑(1 : Perm α) = id := rfl
#align equiv.perm.coe_one Equiv.Perm.coe_one

@[simp, norm_cast] lemma coe_mul (f g : Perm α) : ⇑(f * g) = f ∘ g := rfl
#align equiv.perm.coe_mul Equiv.Perm.coe_mul

@[norm_cast] lemma coe_pow (f : Perm α) (n : ℕ) : ⇑(f ^ n) = f^[n] :=
  hom_coe_pow _ rfl (fun _ _ ↦ rfl) _ _
#align equiv.perm.coe_pow Equiv.Perm.coe_pow

@[simp] lemma iterate_eq_pow (f : Perm α) (n : ℕ) : f^[n] = ⇑(f ^ n) := (coe_pow _ _).symm
#align equiv.perm.iterate_eq_pow Equiv.Perm.iterate_eq_pow

theorem eq_inv_iff_eq {f : Perm α} {x y : α} : x = f⁻¹ y ↔ f x = y :=
  f.eq_symm_apply
#align equiv.perm.eq_inv_iff_eq Equiv.Perm.eq_inv_iff_eq

theorem inv_eq_iff_eq {f : Perm α} {x y : α} : f⁻¹ x = y ↔ x = f y :=
  f.symm_apply_eq
#align equiv.perm.inv_eq_iff_eq Equiv.Perm.inv_eq_iff_eq

theorem zpow_apply_comm {α : Type*} (σ : Perm α) (m n : ℤ) {x : α} :
    (σ ^ m) ((σ ^ n) x) = (σ ^ n) ((σ ^ m) x) := by
  rw [← Equiv.Perm.mul_apply, ← Equiv.Perm.mul_apply, zpow_mul_comm]
#align equiv.perm.zpow_apply_comm Equiv.Perm.zpow_apply_comm

@[simp] lemma image_inv (f : Perm α) (s : Set α) : ↑f⁻¹ '' s = f ⁻¹' s := f⁻¹.image_eq_preimage _
#align equiv.perm.image_inv Equiv.Perm.image_inv

@[simp] lemma preimage_inv (f : Perm α) (s : Set α) : ↑f⁻¹ ⁻¹' s = f '' s :=
  (f.image_eq_preimage _).symm
#align equiv.perm.preimage_inv Equiv.Perm.preimage_inv

/-! Lemmas about mixing `Perm` with `Equiv`. Because we have multiple ways to express
`Equiv.refl`, `Equiv.symm`, and `Equiv.trans`, we want simp lemmas for every combination.
The assumption made here is that if you're using the group structure, you want to preserve it after
simp. -/


@[simp]
theorem trans_one {α : Sort*} {β : Type*} (e : α ≃ β) : e.trans (1 : Perm β) = e :=
  Equiv.trans_refl e
#align equiv.perm.trans_one Equiv.Perm.trans_one

@[simp]
theorem mul_refl (e : Perm α) : e * Equiv.refl α = e :=
  Equiv.trans_refl e
#align equiv.perm.mul_refl Equiv.Perm.mul_refl

@[simp]
theorem one_symm : (1 : Perm α).symm = 1 :=
  Equiv.refl_symm
#align equiv.perm.one_symm Equiv.Perm.one_symm

@[simp]
theorem refl_inv : (Equiv.refl α : Perm α)⁻¹ = 1 :=
  Equiv.refl_symm
#align equiv.perm.refl_inv Equiv.Perm.refl_inv

@[simp]
theorem one_trans {α : Type*} {β : Sort*} (e : α ≃ β) : (1 : Perm α).trans e = e :=
  Equiv.refl_trans e
#align equiv.perm.one_trans Equiv.Perm.one_trans

@[simp]
theorem refl_mul (e : Perm α) : Equiv.refl α * e = e :=
  Equiv.refl_trans e
#align equiv.perm.refl_mul Equiv.Perm.refl_mul

@[simp]
theorem inv_trans_self (e : Perm α) : e⁻¹.trans e = 1 :=
  Equiv.symm_trans_self e
#align equiv.perm.inv_trans_self Equiv.Perm.inv_trans_self

@[simp]
theorem mul_symm (e : Perm α) : e * e.symm = 1 :=
  Equiv.symm_trans_self e
#align equiv.perm.mul_symm Equiv.Perm.mul_symm

@[simp]
theorem self_trans_inv (e : Perm α) : e.trans e⁻¹ = 1 :=
  Equiv.self_trans_symm e
#align equiv.perm.self_trans_inv Equiv.Perm.self_trans_inv

@[simp]
theorem symm_mul (e : Perm α) : e.symm * e = 1 :=
  Equiv.self_trans_symm e
#align equiv.perm.symm_mul Equiv.Perm.symm_mul

/-! Lemmas about `Equiv.Perm.sumCongr` re-expressed via the group structure. -/


@[simp]
theorem sumCongr_mul {α β : Type*} (e : Perm α) (f : Perm β) (g : Perm α) (h : Perm β) :
    sumCongr e f * sumCongr g h = sumCongr (e * g) (f * h) :=
  sumCongr_trans g h e f
#align equiv.perm.sum_congr_mul Equiv.Perm.sumCongr_mul

@[simp]
theorem sumCongr_inv {α β : Type*} (e : Perm α) (f : Perm β) :
    (sumCongr e f)⁻¹ = sumCongr e⁻¹ f⁻¹ :=
  sumCongr_symm e f
#align equiv.perm.sum_congr_inv Equiv.Perm.sumCongr_inv

@[simp]
theorem sumCongr_one {α β : Type*} : sumCongr (1 : Perm α) (1 : Perm β) = 1 :=
  sumCongr_refl
#align equiv.perm.sum_congr_one Equiv.Perm.sumCongr_one

/-- `Equiv.Perm.sumCongr` as a `MonoidHom`, with its two arguments bundled into a single `prod`.

This is particularly useful for its `MonoidHom.range` projection, which is the subgroup of
permutations which do not exchange elements between `α` and `β`. -/
@[simps]
def sumCongrHom (α β : Type*) : Perm α × Perm β →* Perm (Sum α β) where
  toFun a := sumCongr a.1 a.2
  map_one' := sumCongr_one
  map_mul' _ _ := (sumCongr_mul _ _ _ _).symm
#align equiv.perm.sum_congr_hom Equiv.Perm.sumCongrHom
#align equiv.perm.sum_congr_hom_apply Equiv.Perm.sumCongrHom_apply

theorem sumCongrHom_injective {α β : Type*} : Function.Injective (sumCongrHom α β) := by
  rintro ⟨⟩ ⟨⟩ h
  rw [Prod.mk.inj_iff]
  constructor <;> ext i
  · simpa using Equiv.congr_fun h (Sum.inl i)
  · simpa using Equiv.congr_fun h (Sum.inr i)
#align equiv.perm.sum_congr_hom_injective Equiv.Perm.sumCongrHom_injective

@[simp]
theorem sumCongr_swap_one {α β : Type*} [DecidableEq α] [DecidableEq β] (i j : α) :
    sumCongr (Equiv.swap i j) (1 : Perm β) = Equiv.swap (Sum.inl i) (Sum.inl j) :=
  sumCongr_swap_refl i j
#align equiv.perm.sum_congr_swap_one Equiv.Perm.sumCongr_swap_one

@[simp]
theorem sumCongr_one_swap {α β : Type*} [DecidableEq α] [DecidableEq β] (i j : β) :
    sumCongr (1 : Perm α) (Equiv.swap i j) = Equiv.swap (Sum.inr i) (Sum.inr j) :=
  sumCongr_refl_swap i j
#align equiv.perm.sum_congr_one_swap Equiv.Perm.sumCongr_one_swap

/-! Lemmas about `Equiv.Perm.sigmaCongrRight` re-expressed via the group structure. -/


@[simp]
theorem sigmaCongrRight_mul {α : Type*} {β : α → Type*} (F : ∀ a, Perm (β a))
    (G : ∀ a, Perm (β a)) : sigmaCongrRight F * sigmaCongrRight G = sigmaCongrRight (F * G) :=
  sigmaCongrRight_trans G F
#align equiv.perm.sigma_congr_right_mul Equiv.Perm.sigmaCongrRight_mul

@[simp]
theorem sigmaCongrRight_inv {α : Type*} {β : α → Type*} (F : ∀ a, Perm (β a)) :
    (sigmaCongrRight F)⁻¹ = sigmaCongrRight fun a => (F a)⁻¹ :=
  sigmaCongrRight_symm F
#align equiv.perm.sigma_congr_right_inv Equiv.Perm.sigmaCongrRight_inv

@[simp]
theorem sigmaCongrRight_one {α : Type*} {β : α → Type*} :
    sigmaCongrRight (1 : ∀ a, Equiv.Perm <| β a) = 1 :=
  sigmaCongrRight_refl
#align equiv.perm.sigma_congr_right_one Equiv.Perm.sigmaCongrRight_one

/-- `Equiv.Perm.sigmaCongrRight` as a `MonoidHom`.

This is particularly useful for its `MonoidHom.range` projection, which is the subgroup of
permutations which do not exchange elements between fibers. -/
@[simps]
def sigmaCongrRightHom {α : Type*} (β : α → Type*) : (∀ a, Perm (β a)) →* Perm (Σa, β a) where
  toFun := sigmaCongrRight
  map_one' := sigmaCongrRight_one
  map_mul' _ _ := (sigmaCongrRight_mul _ _).symm
#align equiv.perm.sigma_congr_right_hom Equiv.Perm.sigmaCongrRightHom
#align equiv.perm.sigma_congr_right_hom_apply Equiv.Perm.sigmaCongrRightHom_apply

theorem sigmaCongrRightHom_injective {α : Type*} {β : α → Type*} :
    Function.Injective (sigmaCongrRightHom β) := by
  intro x y h
  ext a b
  simpa using Equiv.congr_fun h ⟨a, b⟩
#align equiv.perm.sigma_congr_right_hom_injective Equiv.Perm.sigmaCongrRightHom_injective

/-- `Equiv.Perm.subtypeCongr` as a `MonoidHom`. -/
@[simps]
def subtypeCongrHom (p : α → Prop) [DecidablePred p] :
    Perm { a // p a } × Perm { a // ¬p a } →* Perm α where
  toFun pair := Perm.subtypeCongr pair.fst pair.snd
  map_one' := Perm.subtypeCongr.refl
  map_mul' _ _ := (Perm.subtypeCongr.trans _ _ _ _).symm
#align equiv.perm.subtype_congr_hom Equiv.Perm.subtypeCongrHom
#align equiv.perm.subtype_congr_hom_apply Equiv.Perm.subtypeCongrHom_apply

theorem subtypeCongrHom_injective (p : α → Prop) [DecidablePred p] :
    Function.Injective (subtypeCongrHom p) := by
  rintro ⟨⟩ ⟨⟩ h
  rw [Prod.mk.inj_iff]
  constructor <;> ext i <;> simpa using Equiv.congr_fun h i
#align equiv.perm.subtype_congr_hom_injective Equiv.Perm.subtypeCongrHom_injective

/-- If `e` is also a permutation, we can write `permCongr`
completely in terms of the group structure. -/
@[simp]
theorem permCongr_eq_mul (e p : Perm α) : e.permCongr p = e * p * e⁻¹ :=
  rfl
#align equiv.perm.perm_congr_eq_mul Equiv.Perm.permCongr_eq_mul

section ExtendDomain

/-! Lemmas about `Equiv.Perm.extendDomain` re-expressed via the group structure. -/


variable (e : Perm α) {p : β → Prop} [DecidablePred p] (f : α ≃ Subtype p)

@[simp]
theorem extendDomain_one : extendDomain 1 f = 1 :=
  extendDomain_refl f
#align equiv.perm.extend_domain_one Equiv.Perm.extendDomain_one

@[simp]
theorem extendDomain_inv : (e.extendDomain f)⁻¹ = e⁻¹.extendDomain f :=
  rfl
#align equiv.perm.extend_domain_inv Equiv.Perm.extendDomain_inv

@[simp]
theorem extendDomain_mul (e e' : Perm α) :
    e.extendDomain f * e'.extendDomain f = (e * e').extendDomain f :=
  extendDomain_trans _ _ _
#align equiv.perm.extend_domain_mul Equiv.Perm.extendDomain_mul

/-- `extendDomain` as a group homomorphism -/
@[simps]
def extendDomainHom : Perm α →* Perm β where
  toFun e := extendDomain e f
  map_one' := extendDomain_one f
  map_mul' e e' := (extendDomain_mul f e e').symm
#align equiv.perm.extend_domain_hom Equiv.Perm.extendDomainHom
#align equiv.perm.extend_domain_hom_apply Equiv.Perm.extendDomainHom_apply

theorem extendDomainHom_injective : Function.Injective (extendDomainHom f) :=
  (injective_iff_map_eq_one (extendDomainHom f)).mpr fun e he =>
    ext fun x =>
      f.injective (Subtype.ext ((extendDomain_apply_image e f x).symm.trans (ext_iff.mp he (f x))))
#align equiv.perm.extend_domain_hom_injective Equiv.Perm.extendDomainHom_injective

@[simp]
theorem extendDomain_eq_one_iff {e : Perm α} {f : α ≃ Subtype p} : e.extendDomain f = 1 ↔ e = 1 :=
  (injective_iff_map_eq_one' (extendDomainHom f)).mp (extendDomainHom_injective f) e
#align equiv.perm.extend_domain_eq_one_iff Equiv.Perm.extendDomain_eq_one_iff

@[simp]
lemma extendDomain_pow (n : ℕ) : (e ^ n).extendDomain f = e.extendDomain f ^ n :=
  map_pow (extendDomainHom f) _ _

@[simp]
lemma extendDomain_zpow (n : ℤ) : (e ^ n).extendDomain f = e.extendDomain f ^ n :=
  map_zpow (extendDomainHom f) _ _

end ExtendDomain

section Subtype

variable {p : α → Prop} {f : Perm α}

/-- If the permutation `f` fixes the subtype `{x // p x}`, then this returns the permutation
  on `{x // p x}` induced by `f`. -/
def subtypePerm (f : Perm α) (h : ∀ x, p x ↔ p (f x)) : Perm { x // p x } where
  toFun := fun x => ⟨f x, (h _).1 x.2⟩
  invFun := fun x => ⟨f⁻¹ x, (h (f⁻¹ x)).2 <| by simpa using x.2⟩
  left_inv _ := by simp only [Perm.inv_apply_self, Subtype.coe_eta, Subtype.coe_mk]
  right_inv _ := by simp only [Perm.apply_inv_self, Subtype.coe_eta, Subtype.coe_mk]
#align equiv.perm.subtype_perm Equiv.Perm.subtypePerm

@[simp]
theorem subtypePerm_apply (f : Perm α) (h : ∀ x, p x ↔ p (f x)) (x : { x // p x }) :
    subtypePerm f h x = ⟨f x, (h _).1 x.2⟩ :=
  rfl
#align equiv.perm.subtype_perm_apply Equiv.Perm.subtypePerm_apply

@[simp]
theorem subtypePerm_one (p : α → Prop) (h := fun _ => Iff.rfl) : @subtypePerm α p 1 h = 1 :=
  rfl
#align equiv.perm.subtype_perm_one Equiv.Perm.subtypePerm_one

@[simp]
theorem subtypePerm_mul (f g : Perm α) (hf hg) :
    (f.subtypePerm hf * g.subtypePerm hg : Perm { x // p x }) =
      (f * g).subtypePerm fun _ => (hg _).trans <| hf _ :=
  rfl
#align equiv.perm.subtype_perm_mul Equiv.Perm.subtypePerm_mul

private theorem inv_aux : (∀ x, p x ↔ p (f x)) ↔ ∀ x, p x ↔ p (f⁻¹ x) :=
  f⁻¹.surjective.forall.trans <| by simp_rw [f.apply_inv_self, Iff.comm]

/-- See `Equiv.Perm.inv_subtypePerm`-/
theorem subtypePerm_inv (f : Perm α) (hf) :
    f⁻¹.subtypePerm hf = (f.subtypePerm <| inv_aux.2 hf : Perm { x // p x })⁻¹ :=
  rfl
#align equiv.perm.subtype_perm_inv Equiv.Perm.subtypePerm_inv

/-- See `Equiv.Perm.subtypePerm_inv`-/
@[simp]
theorem inv_subtypePerm (f : Perm α) (hf) :
    (f.subtypePerm hf : Perm { x // p x })⁻¹ = f⁻¹.subtypePerm (inv_aux.1 hf) :=
  rfl
#align equiv.perm.inv_subtype_perm Equiv.Perm.inv_subtypePerm

private theorem pow_aux (hf : ∀ x, p x ↔ p (f x)) : ∀ {n : ℕ} (x), p x ↔ p ((f ^ n) x)
  | 0, _ => Iff.rfl
  | _ + 1, _ => (pow_aux hf _).trans (hf _)

@[simp]
theorem subtypePerm_pow (f : Perm α) (n : ℕ) (hf) :
    (f.subtypePerm hf : Perm { x // p x }) ^ n = (f ^ n).subtypePerm (pow_aux hf) := by
  induction' n with n ih
  · simp
  · simp_rw [pow_succ', ih, subtypePerm_mul]
#align equiv.perm.subtype_perm_pow Equiv.Perm.subtypePerm_pow

private theorem zpow_aux (hf : ∀ x, p x ↔ p (f x)) : ∀ {n : ℤ} (x), p x ↔ p ((f ^ n) x)
  | Int.ofNat n => pow_aux hf
  | Int.negSucc n => by
    rw [zpow_negSucc]
    exact inv_aux.1 (pow_aux hf)

@[simp]
theorem subtypePerm_zpow (f : Perm α) (n : ℤ) (hf) :
    (f.subtypePerm hf ^ n : Perm { x // p x }) = (f ^ n).subtypePerm (zpow_aux hf) := by
  induction' n with n ih
  · exact subtypePerm_pow _ _ _
  · simp only [zpow_negSucc, subtypePerm_pow, subtypePerm_inv]
#align equiv.perm.subtype_perm_zpow Equiv.Perm.subtypePerm_zpow

variable [DecidablePred p] {a : α}

/-- The inclusion map of permutations on a subtype of `α` into permutations of `α`,
  fixing the other points. -/
def ofSubtype : Perm (Subtype p) →* Perm α where
  toFun f := extendDomain f (Equiv.refl (Subtype p))
  map_one' := Equiv.Perm.extendDomain_one _
  map_mul' f g := (Equiv.Perm.extendDomain_mul _ f g).symm
#align equiv.perm.of_subtype Equiv.Perm.ofSubtype

theorem ofSubtype_subtypePerm {f : Perm α} (h₁ : ∀ x, p x ↔ p (f x)) (h₂ : ∀ x, f x ≠ x → p x) :
    ofSubtype (subtypePerm f h₁) = f :=
  Equiv.ext fun x => by
    by_cases hx : p x
    · exact (subtypePerm f h₁).extendDomain_apply_subtype _ hx
    · rw [ofSubtype, MonoidHom.coe_mk]
      -- Porting note: added `dsimp`
      dsimp only [OneHom.coe_mk]
      rw [Equiv.Perm.extendDomain_apply_not_subtype _ _ hx]
      exact not_not.mp fun h => hx (h₂ x (Ne.symm h))
#align equiv.perm.of_subtype_subtype_perm Equiv.Perm.ofSubtype_subtypePerm

theorem ofSubtype_apply_of_mem (f : Perm (Subtype p)) (ha : p a) : ofSubtype f a = f ⟨a, ha⟩ :=
  extendDomain_apply_subtype _ _ ha
#align equiv.perm.of_subtype_apply_of_mem Equiv.Perm.ofSubtype_apply_of_mem

@[simp]
theorem ofSubtype_apply_coe (f : Perm (Subtype p)) (x : Subtype p) : ofSubtype f x = f x :=
  Subtype.casesOn x fun _ => ofSubtype_apply_of_mem f
#align equiv.perm.of_subtype_apply_coe Equiv.Perm.ofSubtype_apply_coe

theorem ofSubtype_apply_of_not_mem (f : Perm (Subtype p)) (ha : ¬p a) : ofSubtype f a = a :=
  extendDomain_apply_not_subtype _ _ ha
#align equiv.perm.of_subtype_apply_of_not_mem Equiv.Perm.ofSubtype_apply_of_not_mem

theorem mem_iff_ofSubtype_apply_mem (f : Perm (Subtype p)) (x : α) :
    p x ↔ p ((ofSubtype f : α → α) x) :=
  if h : p x then by
    simpa only [h, true_iff_iff, MonoidHom.coe_mk, ofSubtype_apply_of_mem f h] using (f ⟨x, h⟩).2
  else by simp [h, ofSubtype_apply_of_not_mem f h]
#align equiv.perm.mem_iff_of_subtype_apply_mem Equiv.Perm.mem_iff_ofSubtype_apply_mem

@[simp]
theorem subtypePerm_ofSubtype (f : Perm (Subtype p)) :
    subtypePerm (ofSubtype f) (mem_iff_ofSubtype_apply_mem f) = f :=
  Equiv.ext fun x => Subtype.coe_injective (ofSubtype_apply_coe f x)
#align equiv.perm.subtype_perm_of_subtype Equiv.Perm.subtypePerm_ofSubtype

/-- Permutations on a subtype are equivalent to permutations on the original type that fix pointwise
the rest. -/
@[simps]
protected def subtypeEquivSubtypePerm (p : α → Prop) [DecidablePred p] :
    Perm (Subtype p) ≃ { f : Perm α // ∀ a, ¬p a → f a = a } where
  toFun f := ⟨ofSubtype f, fun _ => f.ofSubtype_apply_of_not_mem⟩
  invFun f :=
    (f : Perm α).subtypePerm fun a =>
      ⟨Decidable.not_imp_not.1 fun hfa => f.val.injective (f.prop _ hfa) ▸ hfa,
        Decidable.not_imp_not.1 fun ha hfa => ha <| f.prop a ha ▸ hfa⟩
  left_inv := Equiv.Perm.subtypePerm_ofSubtype
  right_inv f :=
    Subtype.ext ((Equiv.Perm.ofSubtype_subtypePerm _) fun a => Not.decidable_imp_symm <| f.prop a)
#align equiv.perm.subtype_equiv_subtype_perm Equiv.Perm.subtypeEquivSubtypePerm
#align equiv.perm.subtype_equiv_subtype_perm_symm_apply Equiv.Perm.subtypeEquivSubtypePerm_symm_apply
#align equiv.perm.subtype_equiv_subtype_perm_apply_coe Equiv.Perm.subtypeEquivSubtypePerm_apply_coe

theorem subtypeEquivSubtypePerm_apply_of_mem (f : Perm (Subtype p)) (h : p a) :
    -- Porting note: was `Perm.subtypeEquivSubtypePerm p f a`
    ((Perm.subtypeEquivSubtypePerm p).toFun f).1 a = f ⟨a, h⟩ :=
  f.ofSubtype_apply_of_mem h
#align equiv.perm.subtype_equiv_subtype_perm_apply_of_mem Equiv.Perm.subtypeEquivSubtypePerm_apply_of_mem

theorem subtypeEquivSubtypePerm_apply_of_not_mem (f : Perm (Subtype p)) (h : ¬p a) :
    -- Porting note: was `Perm.subtypeEquivSubtypePerm p f a`
    ((Perm.subtypeEquivSubtypePerm p).toFun f).1 a = a :=
  f.ofSubtype_apply_of_not_mem h
#align equiv.perm.subtype_equiv_subtype_perm_apply_of_not_mem Equiv.Perm.subtypeEquivSubtypePerm_apply_of_not_mem

end Subtype

end Perm

section Swap

variable [DecidableEq α]

@[simp]
theorem swap_inv (x y : α) : (swap x y)⁻¹ = swap x y :=
  rfl
#align equiv.swap_inv Equiv.swap_inv

@[simp]
theorem swap_mul_self (i j : α) : swap i j * swap i j = 1 :=
  swap_swap i j
#align equiv.swap_mul_self Equiv.swap_mul_self

theorem swap_mul_eq_mul_swap (f : Perm α) (x y : α) : swap x y * f = f * swap (f⁻¹ x) (f⁻¹ y) :=
  Equiv.ext fun z => by
    simp only [Perm.mul_apply, swap_apply_def]
    split_ifs <;>
      simp_all only [Perm.apply_inv_self, Perm.eq_inv_iff_eq, eq_self_iff_true, not_true]
#align equiv.swap_mul_eq_mul_swap Equiv.swap_mul_eq_mul_swap

theorem mul_swap_eq_swap_mul (f : Perm α) (x y : α) : f * swap x y = swap (f x) (f y) * f := by
  rw [swap_mul_eq_mul_swap, Perm.inv_apply_self, Perm.inv_apply_self]
#align equiv.mul_swap_eq_swap_mul Equiv.mul_swap_eq_swap_mul

theorem swap_apply_apply (f : Perm α) (x y : α) : swap (f x) (f y) = f * swap x y * f⁻¹ := by
  rw [mul_swap_eq_swap_mul, mul_inv_cancel_right]
#align equiv.swap_apply_apply Equiv.swap_apply_apply

/-- Left-multiplying a permutation with `swap i j` twice gives the original permutation.

  This specialization of `swap_mul_self` is useful when using cosets of permutations.
-/
@[simp]
theorem swap_mul_self_mul (i j : α) (σ : Perm α) : Equiv.swap i j * (Equiv.swap i j * σ) = σ := by
  rw [← mul_assoc, swap_mul_self, one_mul]
#align equiv.swap_mul_self_mul Equiv.swap_mul_self_mul

/-- Right-multiplying a permutation with `swap i j` twice gives the original permutation.

  This specialization of `swap_mul_self` is useful when using cosets of permutations.
-/
@[simp]
theorem mul_swap_mul_self (i j : α) (σ : Perm α) : σ * Equiv.swap i j * Equiv.swap i j = σ := by
  rw [mul_assoc, swap_mul_self, mul_one]
#align equiv.mul_swap_mul_self Equiv.mul_swap_mul_self

/-- A stronger version of `mul_right_injective` -/
@[simp]
theorem swap_mul_involutive (i j : α) : Function.Involutive ((· * ·) (Equiv.swap i j)) :=
  swap_mul_self_mul i j
#align equiv.swap_mul_involutive Equiv.swap_mul_involutive

/-- A stronger version of `mul_left_injective` -/
@[simp]
theorem mul_swap_involutive (i j : α) : Function.Involutive (· * Equiv.swap i j) :=
  mul_swap_mul_self i j
#align equiv.mul_swap_involutive Equiv.mul_swap_involutive

@[simp]
theorem swap_eq_one_iff {i j : α} : swap i j = (1 : Perm α) ↔ i = j :=
  swap_eq_refl_iff
#align equiv.swap_eq_one_iff Equiv.swap_eq_one_iff

theorem swap_mul_eq_iff {i j : α} {σ : Perm α} : swap i j * σ = σ ↔ i = j :=
  ⟨fun h => by
    -- Porting note: added `_root_.`
    have swap_id : swap i j = 1 := mul_right_cancel (_root_.trans h (one_mul σ).symm)
    rw [← swap_apply_right i j, swap_id]
    rfl,
   fun h => by erw [h, swap_self, one_mul]⟩
#align equiv.swap_mul_eq_iff Equiv.swap_mul_eq_iff

theorem mul_swap_eq_iff {i j : α} {σ : Perm α} : σ * swap i j = σ ↔ i = j :=
  ⟨fun h => by
    -- Porting note: added `_root_.`
    have swap_id : swap i j = 1 := mul_left_cancel (_root_.trans h (one_mul σ).symm)
    rw [← swap_apply_right i j, swap_id]
    rfl,
   fun h => by erw [h, swap_self, mul_one]⟩
#align equiv.mul_swap_eq_iff Equiv.mul_swap_eq_iff

theorem swap_mul_swap_mul_swap {x y z : α} (hwz : x ≠ y) (hxz : x ≠ z) :
    swap y z * swap x y * swap y z = swap z x :=
  Equiv.ext fun n => by
    simp only [swap_apply_def, Perm.mul_apply]
    -- Porting note: was `cc`
    split_ifs <;> aesop
#align equiv.swap_mul_swap_mul_swap Equiv.swap_mul_swap_mul_swap

end Swap

section AddGroup
variable [AddGroup α] (a b : α)

@[simp] lemma addLeft_zero : Equiv.addLeft (0 : α) = 1 := ext zero_add
#align equiv.add_left_zero Equiv.addLeft_zero

@[simp] lemma addRight_zero : Equiv.addRight (0 : α) = 1 := ext add_zero
#align equiv.add_right_zero Equiv.addRight_zero

@[simp] lemma addLeft_add : Equiv.addLeft (a + b) = Equiv.addLeft a * Equiv.addLeft b :=
  ext $ add_assoc _ _
#align equiv.add_left_add Equiv.addLeft_add

@[simp] lemma addRight_add : Equiv.addRight (a + b) = Equiv.addRight b * Equiv.addRight a :=
  ext $ fun _ ↦ (add_assoc _ _ _).symm
#align equiv.add_right_add Equiv.addRight_add

@[simp] lemma inv_addLeft : (Equiv.addLeft a)⁻¹ = Equiv.addLeft (-a) := Equiv.coe_inj.1 rfl
#align equiv.inv_add_left Equiv.inv_addLeft

@[simp] lemma inv_addRight : (Equiv.addRight a)⁻¹ = Equiv.addRight (-a) := Equiv.coe_inj.1 rfl
#align equiv.inv_add_right Equiv.inv_addRight

@[simp] lemma pow_addLeft (n : ℕ) : Equiv.addLeft a ^ n = Equiv.addLeft (n • a) := by
  ext; simp [Perm.coe_pow]
#align equiv.pow_add_left Equiv.pow_addLeft

@[simp] lemma pow_addRight (n : ℕ) : Equiv.addRight a ^ n = Equiv.addRight (n • a) := by
  ext; simp [Perm.coe_pow]
#align equiv.pow_add_right Equiv.pow_addRight

@[simp] lemma zpow_addLeft (n : ℤ) : Equiv.addLeft a ^ n = Equiv.addLeft (n • a) :=
<<<<<<< HEAD
  (map_zsmul (⟨⟨⟩, Equiv.addLeft, addLeft_zero, addLeft_add⟩ : α →+ Additive (Perm α)) _ _).symm
=======
  (map_zsmul ({ toFun := Equiv.addLeft, map_zero' := addLeft_zero, map_add' := addLeft_add } :
    α →+ Additive (Perm α)) _ _).symm
>>>>>>> 7eb27432
#align equiv.zpow_add_left Equiv.zpow_addLeft

@[simp] lemma zpow_addRight : ∀ (n : ℤ), Equiv.addRight a ^ n = Equiv.addRight (n • a)
  | (Int.ofNat n) => by simp
  | (Int.negSucc n) => by simp
#align equiv.zpow_add_right Equiv.zpow_addRight

end AddGroup

section Group
variable [Group α] (a b : α)

@[to_additive existing (attr := simp)]
lemma mulLeft_one : Equiv.mulLeft (1 : α) = 1 := ext one_mul
#align equiv.mul_left_one Equiv.mulLeft_one

@[to_additive existing (attr := simp)]
lemma mulRight_one : Equiv.mulRight (1 : α) = 1 := ext mul_one
#align equiv.mul_right_one Equiv.mulRight_one

@[to_additive existing (attr := simp)]
lemma mulLeft_mul : Equiv.mulLeft (a * b) = Equiv.mulLeft a * Equiv.mulLeft b :=
  ext $ mul_assoc _ _
#align equiv.mul_left_mul Equiv.mulLeft_mul

@[to_additive existing (attr := simp)]
lemma mulRight_mul : Equiv.mulRight (a * b) = Equiv.mulRight b * Equiv.mulRight a :=
  ext $ fun _ ↦ (mul_assoc _ _ _).symm
#align equiv.mul_right_mul Equiv.mulRight_mul

@[to_additive existing (attr := simp) inv_addLeft]
lemma inv_mulLeft : (Equiv.mulLeft a)⁻¹ = Equiv.mulLeft a⁻¹ := Equiv.coe_inj.1 rfl
#align equiv.inv_mul_left Equiv.inv_mulLeft

@[to_additive existing (attr := simp) inv_addRight]
lemma inv_mulRight : (Equiv.mulRight a)⁻¹ = Equiv.mulRight a⁻¹ := Equiv.coe_inj.1 rfl
#align equiv.inv_mul_right Equiv.inv_mulRight

@[to_additive existing (attr := simp) pow_addLeft]
lemma pow_mulLeft (n : ℕ) : Equiv.mulLeft a ^ n = Equiv.mulLeft (a ^ n) := by
  ext; simp [Perm.coe_pow]
#align equiv.pow_mul_left Equiv.pow_mulLeft

@[to_additive existing (attr := simp) pow_addRight]
lemma pow_mulRight (n : ℕ) : Equiv.mulRight a ^ n = Equiv.mulRight (a ^ n) := by
  ext; simp [Perm.coe_pow]
#align equiv.pow_mul_right Equiv.pow_mulRight

@[to_additive existing (attr := simp) zpow_addLeft]
lemma zpow_mulLeft (n : ℤ) : Equiv.mulLeft a ^ n = Equiv.mulLeft (a ^ n) :=
<<<<<<< HEAD
  (map_zpow (⟨⟨⟩, Equiv.mulLeft, mulLeft_one, mulLeft_mul⟩ : α →* Perm α) _ _).symm
=======
  (map_zpow ({ toFun := Equiv.mulLeft, map_one' := mulLeft_one, map_mul' := mulLeft_mul } :
              α →* Perm α) _ _).symm
>>>>>>> 7eb27432
#align equiv.zpow_mul_left Equiv.zpow_mulLeft

@[to_additive existing (attr := simp) zpow_addRight]
lemma zpow_mulRight : ∀ n : ℤ, Equiv.mulRight a ^ n = Equiv.mulRight (a ^ n)
  | (Int.ofNat n) => by simp
  | (Int.negSucc n) => by simp
#align equiv.zpow_mul_right Equiv.zpow_mulRight

end Group
end Equiv

open Equiv Function

namespace Set
variable {α : Type*} {f : Perm α} {s : Set α}

lemma BijOn.perm_inv (hf : BijOn f s s) : BijOn ↑(f⁻¹) s s := hf.symm f.invOn
#align set.bij_on.perm_inv Set.BijOn.perm_inv

lemma MapsTo.perm_pow : MapsTo f s s → ∀ n : ℕ, MapsTo (f ^ n) s s := by
  simp_rw [Equiv.Perm.coe_pow]; exact MapsTo.iterate
#align set.maps_to.perm_pow Set.MapsTo.perm_pow
lemma SurjOn.perm_pow : SurjOn f s s → ∀ n : ℕ, SurjOn (f ^ n) s s := by
  simp_rw [Equiv.Perm.coe_pow]; exact SurjOn.iterate
#align set.surj_on.perm_pow Set.SurjOn.perm_pow
lemma BijOn.perm_pow : BijOn f s s → ∀ n : ℕ, BijOn (f ^ n) s s := by
  simp_rw [Equiv.Perm.coe_pow]; exact BijOn.iterate
#align set.bij_on.perm_pow Set.BijOn.perm_pow

lemma BijOn.perm_zpow (hf : BijOn f s s) : ∀ n : ℤ, BijOn (f ^ n) s s
  | (Int.ofNat _) => hf.perm_pow _
  | (Int.negSucc _) => (hf.perm_pow _).perm_inv
#align set.bij_on.perm_zpow Set.BijOn.perm_zpow

end Set<|MERGE_RESOLUTION|>--- conflicted
+++ resolved
@@ -630,12 +630,8 @@
 #align equiv.pow_add_right Equiv.pow_addRight
 
 @[simp] lemma zpow_addLeft (n : ℤ) : Equiv.addLeft a ^ n = Equiv.addLeft (n • a) :=
-<<<<<<< HEAD
-  (map_zsmul (⟨⟨⟩, Equiv.addLeft, addLeft_zero, addLeft_add⟩ : α →+ Additive (Perm α)) _ _).symm
-=======
   (map_zsmul ({ toFun := Equiv.addLeft, map_zero' := addLeft_zero, map_add' := addLeft_add } :
     α →+ Additive (Perm α)) _ _).symm
->>>>>>> 7eb27432
 #align equiv.zpow_add_left Equiv.zpow_addLeft
 
 @[simp] lemma zpow_addRight : ∀ (n : ℤ), Equiv.addRight a ^ n = Equiv.addRight (n • a)
@@ -686,12 +682,8 @@
 
 @[to_additive existing (attr := simp) zpow_addLeft]
 lemma zpow_mulLeft (n : ℤ) : Equiv.mulLeft a ^ n = Equiv.mulLeft (a ^ n) :=
-<<<<<<< HEAD
-  (map_zpow (⟨⟨⟩, Equiv.mulLeft, mulLeft_one, mulLeft_mul⟩ : α →* Perm α) _ _).symm
-=======
   (map_zpow ({ toFun := Equiv.mulLeft, map_one' := mulLeft_one, map_mul' := mulLeft_mul } :
               α →* Perm α) _ _).symm
->>>>>>> 7eb27432
 #align equiv.zpow_mul_left Equiv.zpow_mulLeft
 
 @[to_additive existing (attr := simp) zpow_addRight]
