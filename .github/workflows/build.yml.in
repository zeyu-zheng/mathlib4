
jobs:
  # Cancels previous runs of jobs in this file
  cancel:
    if: github.repository == 'leanprover-community/mathlib4'
    name: 'Cancel Previous Runs (CI)'
    runs-on: ubuntu-latest
    # timeout-minutes: 3
    steps:
      - uses: styfle/cancel-workflow-action@0.11.0
        with:
          all_but_latest: true
          access_token: ${{ github.token }}

  style_lint:
    if: github.repository MAIN_OR_FORK 'leanprover-community/mathlib4'
    name: Lint styleJOB_NAME
    runs-on: STYLE_LINT_RUNNER
    steps:
      - name: cleanup
        run: |
          find . -name . -o -prune -exec rm -rf -- {} +

      - uses: actions/checkout@v3

      # Run the case checker action
      - name: Check Case Sensitivity
        uses: credfeto/action-case-checker@v1.3.0

      - name: Look for ignored files
        uses: credfeto/action-no-ignored-files@v1.1.0

      - name: install Python
        if: ${{ 'STYLE_LINT_RUNNER' == 'ubuntu-latest' }}
        uses: actions/setup-python@v4
        with:
          python-version: 3.8

      - name: lint
        run: |
          ./scripts/lint-style.sh

      - name: Install bibtool
        if: ${{ 'STYLE_LINT_RUNNER' == 'ubuntu-latest' }}
        run: |
          sudo apt-get update
          sudo apt-get install -y bibtool

      - name: lint references.bib
        run: |
          ./scripts/lint-bib.sh

  check_imported:
    if: github.repository MAIN_OR_FORK 'leanprover-community/mathlib4'
    name: Check all files importedJOB_NAME
    runs-on: ubuntu-latest
    steps:
      - name: cleanup
        run: |
          find . -name . -o -prune -exec rm -rf -- {} +

      - uses: actions/checkout@v3

      - name: update Mathlib.lean
        run: |
          git ls-files 'Mathlib/*.lean' | LC_ALL=C sort | sed 's/\.lean//;s,/,.,g;s/^/import /' > Mathlib.lean

      - name: update MathlibExtras.lean
        run: |
          git ls-files 'MathlibExtras/*.lean' | LC_ALL=C sort | sed 's/\.lean//;s,/,.,g;s/^/import /' > MathlibExtras.lean

      - name: update Mathlib/Tactic.lean
        run: |
          git ls-files 'Mathlib/Tactic/*.lean' | LC_ALL=C sort | sed 's/\.lean//;s,/,.,g;s/^/import /' > Mathlib/Tactic.lean

      - name: update Counterexamples.lean
        run: |
          git ls-files 'Counterexamples/*.lean' | LC_ALL=C sort | sed 's/\.lean//;s,/,.,g;s/^/import /' > Counterexamples.lean

      - name: update Archive.lean
        run: |
          git ls-files 'Archive/*.lean' | LC_ALL=C sort | sed 's/\.lean//;s,/,.,g;s/^/import /' > Archive.lean

      - name: check that all files are imported
        run: git diff --exit-code

  build:
    if: github.repository MAIN_OR_FORK 'leanprover-community/mathlib4'
    name: BuildJOB_NAME
    runs-on: RUNS_ON
    steps:
      - name: cleanup
        run: |
          find . -name . -o -prune -exec rm -rf -- {} +
          # Delete all but the 10 most recent toolchains.
          # Make sure to delete both the `~/.elan/toolchains/X` directory and the `~/.elan/update-hashes/X` file.
          # Skip symbolic links (`-type d`), the current directory (`! -name .`), and `nightly` and `stable`.
          cd ~/.elan/toolchains && find . -maxdepth 1 -type d ! -name . -print0 | xargs -0 ls -1td | grep -v 'nightly$' | grep -v 'stable$' | tail -n +11 | xargs -I {} sh -c 'echo {} && rm -rf "{}" && rm "../update-hashes/{}"' || true

      # The Hoskinson runners may not have jq installed, so do that now.
      - name: 'Setup jq'
        uses: dcarbone/install-jq-action@v1.0.1

      - name: install elan
        run: |
          set -o pipefail
          curl -sSfL https://github.com/leanprover/elan/releases/download/v3.0.0/elan-x86_64-unknown-linux-gnu.tar.gz | tar xz
          ./elan-init -y --default-toolchain none
          echo "$HOME/.elan/bin" >> $GITHUB_PATH

      - uses: actions/checkout@v3

      # We update `Mathlib.lean` as a convenience here,
      # but verify that this didn't change anything in the `check_imported` job.
      - name: update Mathlib.lean
        run: |
          find Mathlib -name "*.lean" | LC_ALL=C sort | sed 's/\.lean//;s,/,.,g;s/^/import /' > Mathlib.lean

      - name: If using a lean-pr-release toolchain, uninstall
        run: |
          if [[ `cat lean-toolchain` =~ ^leanprover/lean4-pr-releases:pr-release-[0-9]+$ ]]; then
            echo "Uninstalling transient toolchain `cat lean-toolchain`"
            elan toolchain uninstall `cat lean-toolchain`
          fi

      - name: get cache
        run: |
          lake exe cache clean
          # We've been seeing many failures at this step recently because of network errors.
          # As a band-aid, we try twice.
          # The 'sleep 1' is small pause to let the network recover.
          lake exe cache get || (sleep 1; lake exe cache get)

      - name: build mathlib
        id: build
        uses: liskin/gh-problem-matcher-wrap@v2
        with:
          linters: gcc
          run: |
            bash -o pipefail -c "env LEAN_ABORT_ON_PANIC=1 lake build -KCI | tee stdout.log"

      - name: check for noisy stdout lines
        run: |
          ! grep "stdout:" stdout.log

      - name: build library_search cache
        run: lake build -KCI MathlibExtras

      - name: upload cache
        if: always()
        run: |
          # run this in CI if it gets an incorrect lake hash for existing cache files somehow
          # lake exe cache pack! || true
          lake exe cache commit || true
          # try twice in case of network errors
          lake exe cache put || (sleep 1; lake exe cache put) || true
        env:
          MATHLIB_CACHE_SAS: ${{ secrets.MATHLIB_CACHE_SAS }}

      - name: check the cache
        run: |
          # Because the `lean-pr-testing-NNNN` branches use toolchains that are "updated in place"
          # the cache mechanism is unreliable, so we don't test it if we are on such a branch.
          if [[ ! `cat lean-toolchain` =~ ^leanprover/lean4-pr-releases:pr-release-[0-9]+$ ]]; then
<<<<<<< HEAD
            lake exe cache get
=======
            lake exe cache get || (sleep 1; lake exe cache get)
>>>>>>> 68dfbe2e
            # We pipe the output of `lake build` to a file,
            # and if we find " Building Mathlib" in that file we kill `lake build`, and error.
            lake build > tmp & tail --pid=$! -n +1 -F tmp | (! (grep -m 1 " Building Mathlib" && kill $! ))
          fi

      - name: build archive
        run: |
          # Note: we should not be including `Archive` and `Countexamples` in the cache.
          # We do this for now for the sake of not rebuilding them in every CI run
          # even when they are not touched.
          # Since `Archive` and `Counterexamples` files have very simple dependencies,
          # it should be possible to determine whether they need to be built without actually
          # storing and transferring oleans over the network.
          # Hopefully a future re-implementation of `cache` will obviate the present need for this hack.
          # We retry twice in case of network errors.
          lake exe cache get Archive.lean || (sleep 1; lake exe cache get Archive.lean)
          lake build Archive
          lake exe cache put Archive.lean || (sleep 1; lake exe cache put Archive.lean)
        env:
          MATHLIB_CACHE_SAS: ${{ secrets.MATHLIB_CACHE_SAS }}

      - name: build counterexamples
        run: |
          lake exe cache get Counterexamples.lean || (sleep 1; lake exe cache get Counterexamples.lean)
          lake build Counterexamples
          lake exe cache put Counterexamples.lean || (sleep 1; lake exe cache put Counterexamples.lean)
        env:
          MATHLIB_CACHE_SAS: ${{ secrets.MATHLIB_CACHE_SAS }}

      - name: check declarations in db files
        run: |
          python3 scripts/yaml_check.py docs/100.yaml docs/overview.yaml docs/undergrad.yaml
          lake exe checkYaml

      - name: verify `lake exe graph` works
        run: |
          lake exe graph
          rm import_graph.dot

      - name: test mathlib
        id: test
        run: make -j 8 test

      - name: lint mathlib
        id: lint
        uses: liskin/gh-problem-matcher-wrap@v2
        with:
          linters: gcc
          run: env LEAN_ABORT_ON_PANIC=1 lake exe runMathlibLinter

      - name: check environments using lean4checker
        id: lean4checker
        run: |
          git clone https://github.com/leanprover/lean4checker
          cd lean4checker
          lake build
          cd ..
          lake env lean4checker/build/bin/lean4checker

      - name: Post comments for lean-pr-testing branch
        if: always()
        env:
          TOKEN: ${{ secrets.LEAN_PR_TESTING }}
          GITHUB_CONTEXT: ${{ toJson(github) }}
          WORKFLOW_URL: https://github.com/${{ github.repository }}/actions/runs/${{ github.run_id }}
          LINT_OUTCOME: ${{ steps.lint.outcome }}
          TEST_OUTCOME: ${{ steps.test.outcome }}
          BUILD_OUTCOME: ${{ steps.build.outcome }}
        run: |
          scripts/lean-pr-testing-comments.sh

  final:
    name: Post-CI jobJOB_NAME
    if: github.repository MAIN_OR_FORK 'leanprover-community/mathlib4'
    needs: [style_lint, build, check_imported]
    runs-on: ubuntu-latest
    steps:
      - uses: actions/checkout@v3

      - id: PR
        uses: 8BitJonny/gh-get-current-pr@2.2.0
        # TODO: this may not work properly if the same commit is pushed to multiple branches:
        # https://github.com/8BitJonny/gh-get-current-pr/issues/8
        with:
          github-token: ${{ secrets.GITHUB_TOKEN }}
          # Only return if PR is still open
          filterOutClosed: true

      - id: remove_labels
        name: Remove "awaiting-CI"
        # we use curl rather than octokit/request-action so that the job won't fail
        # (and send an annoying email) if the labels don't exist
        run: |
          curl --request DELETE \
            --url https://api.github.com/repos/${{ github.repository }}/issues/${{ steps.PR.outputs.number }}/labels/awaiting-CI \
            --header 'authorization: Bearer ${{ secrets.GITHUB_TOKEN }}'

      - if: contains(steps.PR.outputs.pr_labels, 'auto-merge-after-CI')
        name: If `auto-merge-after-CI` is present, add a `bors merge` comment.
        uses: GrantBirki/comment@v2.0.1
        with:
          token: ${{ secrets.AUTO_MERGE_TOKEN }}
          issue-number: ${{ steps.PR.outputs.number }}
          body: |
            As this PR is labelled `auto-merge-after-CI`, we are now sending it to bors:

            bors merge<|MERGE_RESOLUTION|>--- conflicted
+++ resolved
@@ -162,11 +162,7 @@
           # Because the `lean-pr-testing-NNNN` branches use toolchains that are "updated in place"
           # the cache mechanism is unreliable, so we don't test it if we are on such a branch.
           if [[ ! `cat lean-toolchain` =~ ^leanprover/lean4-pr-releases:pr-release-[0-9]+$ ]]; then
-<<<<<<< HEAD
-            lake exe cache get
-=======
             lake exe cache get || (sleep 1; lake exe cache get)
->>>>>>> 68dfbe2e
             # We pipe the output of `lake build` to a file,
             # and if we find " Building Mathlib" in that file we kill `lake build`, and error.
             lake build > tmp & tail --pid=$! -n +1 -F tmp | (! (grep -m 1 " Building Mathlib" && kill $! ))
